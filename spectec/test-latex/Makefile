# Configuration

NAME = watsup
EXE = $(PWD)/../$(NAME)
EXT = $(NAME)

OWNDIR = $(PWD)
SPECDIR = ../spec
SPECFILES = $(shell ls $(SPECDIR)/*.$(EXT))


# Main targets

.PHONY: all

all: latex-gen


# Latex generation

GENNAME = spec-gen-include
GENOUTNAME = spec-gen

.PHONY: latex-gen gen

$(GENNAME).tex: $(SPECFILES) $(EXE)
	(cd $(SPECDIR) && $(EXE) *.$(EXT) -o $(OWNDIR)/$@)

gen: $(GENNAME).tex

latex-gen: $(GENOUTNAME).tex $(EXE) gen
	pdflatex $<


<<<<<<< HEAD
=======
# Latex splicing

SPLICEINNAME = spec-splice-in
SPLICEOUTNAME = spec-splice

.PHONY: latex-splice

$(SPLICEOUTNAME).tex: $(SPLICEINNAME).tex $(SPECFILES) $(EXE)
	cp $< $@
	(cd $(SPECDIR) && $(EXE) *.$(EXT) -p $(OWNDIR)/$@)

latex-splice: $(SPLICEOUTNAME).tex
	pdflatex $<


# Sphinx splicing

SPHINXINNAME = spec-sphinx-in
SPHINXOUTNAME = spec-sphinx
SPHINXDIR = _sphinx

.PHONY: sphinx-splice sphinx-html sphinx-pdf

$(SPHINXOUTNAME).rst: $(SPHINXINNAME).rst $(SPECFILES) $(EXE)
	cp $< $@
	(cd $(SPECDIR) && $(EXE) *.$(EXT) --sphinx -p $(OWNDIR)/$@)

sphinx-splice: sphinx-html sphinx-pdf

sphinx-html: $(SPHINXOUTNAME).rst conf.py
	mkdir -p $(SPHINXDIR)/_build
	cp $(SPHINXOUTNAME).rst conf.py $(SPHINXDIR)
	sphinx-build -W -b html $(SPHINXDIR) $(SPHINXDIR)/_build
	sed "s/textsc{/mathrm{/g" $(SPHINXDIR)/_build/$(SPHINXOUTNAME).html >$(SPHINXOUTNAME).html.tmp
	mv -f $(SPHINXOUTNAME).html.tmp $(SPHINXDIR)/_build/$(SPHINXOUTNAME).html

sphinx-pdf: $(SPHINXOUTNAME).rst conf.py
	mkdir -p $(SPHINXDIR)/_build
	cp $(SPHINXOUTNAME).rst conf.py $(SPHINXDIR)
	sphinx-build -W -b latex $(SPHINXDIR) $(SPHINXDIR)/_build
	(cd $(SPHINXDIR)/_build; pdflatex $(SPHINXOUTNAME).tex)


# Executable

$(EXE): exe

exe:
	@(cd ..; make exe)


>>>>>>> 5b0ee429
# Test

.PHONY: test

test: latex-gen


# Cleanup

.PHONY: clean distclean

clean:
	dune clean
	rm -f *.aux *.log

distclean: clean
	rm -f $(GENNAME).tex
	rm -f *.pdf<|MERGE_RESOLUTION|>--- conflicted
+++ resolved
@@ -31,61 +31,6 @@
 latex-gen: $(GENOUTNAME).tex $(EXE) gen
 	pdflatex $<
 
-
-<<<<<<< HEAD
-=======
-# Latex splicing
-
-SPLICEINNAME = spec-splice-in
-SPLICEOUTNAME = spec-splice
-
-.PHONY: latex-splice
-
-$(SPLICEOUTNAME).tex: $(SPLICEINNAME).tex $(SPECFILES) $(EXE)
-	cp $< $@
-	(cd $(SPECDIR) && $(EXE) *.$(EXT) -p $(OWNDIR)/$@)
-
-latex-splice: $(SPLICEOUTNAME).tex
-	pdflatex $<
-
-
-# Sphinx splicing
-
-SPHINXINNAME = spec-sphinx-in
-SPHINXOUTNAME = spec-sphinx
-SPHINXDIR = _sphinx
-
-.PHONY: sphinx-splice sphinx-html sphinx-pdf
-
-$(SPHINXOUTNAME).rst: $(SPHINXINNAME).rst $(SPECFILES) $(EXE)
-	cp $< $@
-	(cd $(SPECDIR) && $(EXE) *.$(EXT) --sphinx -p $(OWNDIR)/$@)
-
-sphinx-splice: sphinx-html sphinx-pdf
-
-sphinx-html: $(SPHINXOUTNAME).rst conf.py
-	mkdir -p $(SPHINXDIR)/_build
-	cp $(SPHINXOUTNAME).rst conf.py $(SPHINXDIR)
-	sphinx-build -W -b html $(SPHINXDIR) $(SPHINXDIR)/_build
-	sed "s/textsc{/mathrm{/g" $(SPHINXDIR)/_build/$(SPHINXOUTNAME).html >$(SPHINXOUTNAME).html.tmp
-	mv -f $(SPHINXOUTNAME).html.tmp $(SPHINXDIR)/_build/$(SPHINXOUTNAME).html
-
-sphinx-pdf: $(SPHINXOUTNAME).rst conf.py
-	mkdir -p $(SPHINXDIR)/_build
-	cp $(SPHINXOUTNAME).rst conf.py $(SPHINXDIR)
-	sphinx-build -W -b latex $(SPHINXDIR) $(SPHINXDIR)/_build
-	(cd $(SPHINXDIR)/_build; pdflatex $(SPHINXOUTNAME).tex)
-
-
-# Executable
-
-$(EXE): exe
-
-exe:
-	@(cd ..; make exe)
-
-
->>>>>>> 5b0ee429
 # Test
 
 .PHONY: test
