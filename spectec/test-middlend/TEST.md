# Preview

```sh
<<<<<<< HEAD
$ (cd ../spec && ../src/exe-watsup/main.exe *.watsup -l --print-all-il --totalize --sideconditions --check-only)
=======
$ (cd ../spec && ../src/exe-watsup/main.exe *.watsup -l --print-all-il --totalize --check)
>>>>>>> 4130e759
== Parsing...
== Elaboration...

;; 1-syntax.watsup:3.1-3.15
syntax n = nat

;; 1-syntax.watsup:9.1-9.37
syntax name = text

;; 1-syntax.watsup:14.1-14.36
syntax byte = nat

;; 1-syntax.watsup:15.1-15.45
syntax u32 = nat

;; 1-syntax.watsup:22.1-22.36
syntax idx = nat

;; 1-syntax.watsup:23.1-23.49
syntax funcidx = idx

;; 1-syntax.watsup:24.1-24.49
syntax globalidx = idx

;; 1-syntax.watsup:25.1-25.47
syntax tableidx = idx

;; 1-syntax.watsup:26.1-26.46
syntax memidx = idx

;; 1-syntax.watsup:27.1-27.45
syntax elemidx = idx

;; 1-syntax.watsup:28.1-28.45
syntax dataidx = idx

;; 1-syntax.watsup:29.1-29.47
syntax labelidx = idx

;; 1-syntax.watsup:30.1-30.47
syntax localidx = idx

;; 1-syntax.watsup:39.1-40.22
syntax numtype =
  | I32
  | I64
  | F32
  | F64

;; 1-syntax.watsup:41.1-42.5
syntax vectype =
  | V128

;; 1-syntax.watsup:43.1-44.20
syntax reftype =
  | FUNCREF
  | EXTERNREF

;; 1-syntax.watsup:45.1-46.34
syntax valtype =
  | I32
  | I64
  | F32
  | F64
  | V128
  | FUNCREF
  | EXTERNREF
  | BOT

;; 1-syntax.watsup:48.1-48.39
syntax in =
  | I32
  | I64

;; 1-syntax.watsup:49.1-49.39
syntax fn =
  | F32
  | F64

;; 1-syntax.watsup:56.1-57.11
syntax resulttype = valtype*

;; 1-syntax.watsup:59.1-60.16
syntax limits = `[%..%]`(u32, u32)

;; 1-syntax.watsup:61.1-62.15
syntax globaltype = `MUT%?%`(()?, valtype)

;; 1-syntax.watsup:63.1-64.27
syntax functype = `%->%`(resulttype, resulttype)

;; 1-syntax.watsup:65.1-66.17
syntax tabletype = `%%`(limits, reftype)

;; 1-syntax.watsup:67.1-68.12
syntax memtype = `%I8`(limits)

;; 1-syntax.watsup:69.1-70.10
syntax elemtype = reftype

;; 1-syntax.watsup:71.1-72.5
syntax datatype = OK

;; 1-syntax.watsup:73.1-74.69
syntax externtype =
  | GLOBAL(globaltype)
  | FUNC(functype)
  | TABLE(tabletype)
  | MEMORY(memtype)

;; 1-syntax.watsup:86.1-86.44
syntax sx =
  | U
  | S

;; 1-syntax.watsup:88.1-88.39
syntax unop_IXX =
  | CLZ
  | CTZ
  | POPCNT

;; 1-syntax.watsup:89.1-89.70
syntax unop_FXX =
  | ABS
  | NEG
  | SQRT
  | CEIL
  | FLOOR
  | TRUNC
  | NEAREST

;; 1-syntax.watsup:91.1-93.62
syntax binop_IXX =
  | ADD
  | SUB
  | MUL
  | DIV(sx)
  | REM(sx)
  | AND
  | OR
  | XOR
  | SHL
  | SHR(sx)
  | ROTL
  | ROTR

;; 1-syntax.watsup:94.1-94.66
syntax binop_FXX =
  | ADD
  | SUB
  | MUL
  | DIV
  | MIN
  | MAX
  | COPYSIGN

;; 1-syntax.watsup:96.1-96.26
syntax testop_IXX =
  | EQZ

;; 1-syntax.watsup:97.1-97.22
syntax testop_FXX =
  |

;; 1-syntax.watsup:99.1-100.108
syntax relop_IXX =
  | EQ
  | NE
  | LT(sx)
  | GT(sx)
  | LE(sx)
  | GE(sx)

;; 1-syntax.watsup:101.1-101.49
syntax relop_FXX =
  | EQ
  | NE
  | LT
  | GT
  | LE
  | GE

;; 1-syntax.watsup:103.1-103.50
syntax unop_numtype =
  | _I(unop_IXX)
  | _F(unop_FXX)

;; 1-syntax.watsup:104.1-104.53
syntax binop_numtype =
  | _I(binop_IXX)
  | _F(binop_FXX)

;; 1-syntax.watsup:105.1-105.56
syntax testop_numtype =
  | _I(testop_IXX)
  | _F(testop_FXX)

;; 1-syntax.watsup:106.1-106.53
syntax relop_numtype =
  | _I(relop_IXX)
  | _F(relop_FXX)

;; 1-syntax.watsup:107.1-107.39
syntax cvtop =
  | CONVERT
  | REINTERPRET

;; 1-syntax.watsup:117.1-117.23
syntax c_numtype = nat

;; 1-syntax.watsup:118.1-118.23
syntax c_vectype = nat

;; 1-syntax.watsup:121.1-121.52
syntax blocktype = functype

;; 1-syntax.watsup:156.1-177.80
rec {

;; 1-syntax.watsup:156.1-177.80
syntax instr =
  | UNREACHABLE
  | NOP
  | DROP
  | SELECT(valtype?)
  | BLOCK(blocktype, instr*)
  | LOOP(blocktype, instr*)
  | IF(blocktype, instr*, instr*)
  | BR(labelidx)
  | BR_IF(labelidx)
  | BR_TABLE(labelidx*, labelidx)
  | CALL(funcidx)
  | CALL_INDIRECT(tableidx, functype)
  | RETURN
  | CONST(numtype, c_numtype)
  | UNOP(numtype, unop_numtype)
  | BINOP(numtype, binop_numtype)
  | TESTOP(numtype, testop_numtype)
  | RELOP(numtype, relop_numtype)
  | EXTEND(numtype, n)
  | CVTOP(numtype, cvtop, numtype, sx?)
  | REF.NULL(reftype)
  | REF.FUNC(funcidx)
  | REF.IS_NULL
  | LOCAL.GET(localidx)
  | LOCAL.SET(localidx)
  | LOCAL.TEE(localidx)
  | GLOBAL.GET(globalidx)
  | GLOBAL.SET(globalidx)
  | TABLE.GET(tableidx)
  | TABLE.SET(tableidx)
  | TABLE.SIZE(tableidx)
  | TABLE.GROW(tableidx)
  | TABLE.FILL(tableidx)
  | TABLE.COPY(tableidx, tableidx)
  | TABLE.INIT(tableidx, elemidx)
  | ELEM.DROP(elemidx)
  | MEMORY.SIZE
  | MEMORY.GROW
  | MEMORY.FILL
  | MEMORY.COPY
  | MEMORY.INIT(dataidx)
  | DATA.DROP(dataidx)
  | LOAD(numtype, (n, sx)?, u32, u32)
  | STORE(numtype, n?, u32, u32)
}

;; 1-syntax.watsup:179.1-180.9
syntax expr = instr*

;; 1-syntax.watsup:187.1-187.50
syntax elemmode =
  | TABLE(tableidx, expr)
  | DECLARE

;; 1-syntax.watsup:188.1-188.39
syntax datamode =
  | MEMORY(memidx, expr)

;; 1-syntax.watsup:190.1-191.30
syntax func = `FUNC%%*%`(functype, valtype*, expr)

;; 1-syntax.watsup:192.1-193.25
syntax global = GLOBAL(globaltype, expr)

;; 1-syntax.watsup:194.1-195.18
syntax table = TABLE(tabletype)

;; 1-syntax.watsup:196.1-197.17
syntax mem = MEMORY(memtype)

;; 1-syntax.watsup:198.1-199.31
syntax elem = `ELEM%%*%?`(reftype, expr*, elemmode?)

;; 1-syntax.watsup:200.1-201.26
syntax data = `DATA(*)%*%?`(byte**, datamode?)

;; 1-syntax.watsup:202.1-203.16
syntax start = START(funcidx)

;; 1-syntax.watsup:205.1-206.65
syntax externuse =
  | FUNC(funcidx)
  | GLOBAL(globalidx)
  | TABLE(tableidx)
  | MEMORY(memidx)

;; 1-syntax.watsup:207.1-208.24
syntax export = EXPORT(name, externuse)

;; 1-syntax.watsup:209.1-210.30
syntax import = IMPORT(name, name, externtype)

;; 1-syntax.watsup:212.1-213.70
syntax module = `MODULE%*%*%*%*%*%*%*%*%*`(import*, func*, global*, table*, mem*, elem*, data*, start*, export*)

;; 2-aux.watsup:3.1-3.14
def Ki : nat
  ;; 2-aux.watsup:4.1-4.15
  def Ki = 1024

;; 2-aux.watsup:9.1-9.25
rec {

;; 2-aux.watsup:9.1-9.25
def min : (nat, nat) -> nat
  ;; 2-aux.watsup:10.1-10.19
  def {j : nat} min(0, j) = 0
  ;; 2-aux.watsup:11.1-11.19
  def {i : nat} min(i, 0) = 0
  ;; 2-aux.watsup:12.1-12.38
  def {i : nat, j : nat} min((i + 1), (j + 1)) = $min(i, j)
}

;; 2-aux.watsup:19.1-19.55
def size : valtype -> nat
  ;; 2-aux.watsup:20.1-20.20
  def size(I32_valtype) = 32
  ;; 2-aux.watsup:21.1-21.20
  def size(I64_valtype) = 64
  ;; 2-aux.watsup:22.1-22.20
  def size(F32_valtype) = 32
  ;; 2-aux.watsup:23.1-23.20
  def size(F64_valtype) = 64
  ;; 2-aux.watsup:24.1-24.22
  def size(V128_valtype) = 128

;; 2-aux.watsup:29.1-29.40
def test_sub_ATOM_22 : n -> nat
  ;; 2-aux.watsup:30.1-30.38
  def {n_3_ATOM_y : n} test_sub_ATOM_22(n_3_ATOM_y) = 0

;; 2-aux.watsup:32.1-32.26
def curried_ : (n, n) -> nat
  ;; 2-aux.watsup:33.1-33.39
  def {n_1 : n, n_2 : n} curried_(n_1, n_2) = (n_1 + n_2)

;; 2-aux.watsup:35.1-44.39
syntax testfuse =
  | AB_(nat, nat, nat)
  | CD(nat, nat, nat)
  | EF(nat, nat, nat)
  | GH(nat, nat, nat)
  | IJ(nat, nat, nat)
  | KL(nat, nat, nat)
  | MN(nat, nat, nat)
  | OP(nat, nat, nat)
  | QR(nat, nat, nat)

;; 3-typing.watsup:3.1-6.60
syntax context = {FUNC functype*, GLOBAL globaltype*, TABLE tabletype*, MEM memtype*, ELEM elemtype*, DATA datatype*, LOCAL valtype*, LABEL resulttype*, RETURN resulttype?}

;; 3-typing.watsup:14.1-14.66
relation Limits_ok: `|-%:%`(limits, nat)
  ;; 3-typing.watsup:22.1-24.24
  rule _ {k : nat, n_1 : n, n_2 : n}:
    `|-%:%`(`[%..%]`(n_1, n_2), k)
    -- if ((n_1 <= n_2) /\ (n_2 <= k))

;; 3-typing.watsup:15.1-15.64
relation Functype_ok: `|-%:OK`(functype)
  ;; 3-typing.watsup:26.1-27.13
  rule _ {ft : functype}:
    `|-%:OK`(ft)

;; 3-typing.watsup:16.1-16.66
relation Globaltype_ok: `|-%:OK`(globaltype)
  ;; 3-typing.watsup:29.1-30.13
  rule _ {gt : globaltype}:
    `|-%:OK`(gt)

;; 3-typing.watsup:17.1-17.65
relation Tabletype_ok: `|-%:OK`(tabletype)
  ;; 3-typing.watsup:32.1-34.35
  rule _ {lim : limits, rt : reftype}:
    `|-%:OK`(`%%`(lim, rt))
    -- Limits_ok: `|-%:%`(lim, ((2 ^ 32) - 1))

;; 3-typing.watsup:18.1-18.63
relation Memtype_ok: `|-%:OK`(memtype)
  ;; 3-typing.watsup:36.1-38.33
  rule _ {lim : limits}:
    `|-%:OK`(`%I8`(lim))
    -- Limits_ok: `|-%:%`(lim, (2 ^ 16))

;; 3-typing.watsup:19.1-19.66
relation Externtype_ok: `|-%:OK`(externtype)
  ;; 3-typing.watsup:41.1-43.35
  rule func {functype : functype}:
    `|-%:OK`(FUNC_externtype(functype))
    -- Functype_ok: `|-%:OK`(functype)

  ;; 3-typing.watsup:45.1-47.39
  rule global {globaltype : globaltype}:
    `|-%:OK`(GLOBAL_externtype(globaltype))
    -- Globaltype_ok: `|-%:OK`(globaltype)

  ;; 3-typing.watsup:49.1-51.37
  rule table {tabletype : tabletype}:
    `|-%:OK`(TABLE_externtype(tabletype))
    -- Tabletype_ok: `|-%:OK`(tabletype)

  ;; 3-typing.watsup:53.1-55.33
  rule mem {memtype : memtype}:
    `|-%:OK`(MEMORY_externtype(memtype))
    -- Memtype_ok: `|-%:OK`(memtype)

;; 3-typing.watsup:61.1-61.65
relation Valtype_sub: `|-%<:%`(valtype, valtype)
  ;; 3-typing.watsup:64.1-65.12
  rule refl {t : valtype}:
    `|-%<:%`(t, t)

  ;; 3-typing.watsup:67.1-68.14
  rule bot {t : valtype}:
    `|-%<:%`(BOT_valtype, t)

;; 3-typing.watsup:62.1-62.72
relation Resulttype_sub: `|-%*<:%*`(valtype*, valtype*)
  ;; 3-typing.watsup:70.1-72.35
  rule _ {t_1* : valtype*, t_2* : valtype*}:
    `|-%*<:%*`(t_1*{t_1}, t_2*{t_2})
    -- (Valtype_sub: `|-%<:%`(t_1, t_2))*{t_1 t_2}

;; 3-typing.watsup:75.1-75.75
relation Limits_sub: `|-%<:%`(limits, limits)
  ;; 3-typing.watsup:83.1-86.21
  rule _ {n_11 : n, n_12 : n, n_21 : n, n_22 : n}:
    `|-%<:%`(`[%..%]`(n_11, n_12), `[%..%]`(n_21, n_22))
    -- if (n_11 >= n_21)
    -- if (n_12 <= n_22)

;; 3-typing.watsup:76.1-76.73
relation Functype_sub: `|-%<:%`(functype, functype)
  ;; 3-typing.watsup:88.1-89.14
  rule _ {ft : functype}:
    `|-%<:%`(ft, ft)

;; 3-typing.watsup:77.1-77.75
relation Globaltype_sub: `|-%<:%`(globaltype, globaltype)
  ;; 3-typing.watsup:91.1-92.14
  rule _ {gt : globaltype}:
    `|-%<:%`(gt, gt)

;; 3-typing.watsup:78.1-78.74
relation Tabletype_sub: `|-%<:%`(tabletype, tabletype)
  ;; 3-typing.watsup:94.1-96.35
  rule _ {lim_1 : limits, lim_2 : limits, rt : reftype}:
    `|-%<:%`(`%%`(lim_1, rt), `%%`(lim_2, rt))
    -- Limits_sub: `|-%<:%`(lim_1, lim_2)

;; 3-typing.watsup:79.1-79.72
relation Memtype_sub: `|-%<:%`(memtype, memtype)
  ;; 3-typing.watsup:98.1-100.35
  rule _ {lim_1 : limits, lim_2 : limits}:
    `|-%<:%`(`%I8`(lim_1), `%I8`(lim_2))
    -- Limits_sub: `|-%<:%`(lim_1, lim_2)

;; 3-typing.watsup:80.1-80.75
relation Externtype_sub: `|-%<:%`(externtype, externtype)
  ;; 3-typing.watsup:103.1-105.35
  rule func {ft_1 : functype, ft_2 : functype}:
    `|-%<:%`(FUNC_externtype(ft_1), FUNC_externtype(ft_2))
    -- Functype_sub: `|-%<:%`(ft_1, ft_2)

  ;; 3-typing.watsup:107.1-109.37
  rule global {gt_1 : globaltype, gt_2 : globaltype}:
    `|-%<:%`(GLOBAL_externtype(gt_1), GLOBAL_externtype(gt_2))
    -- Globaltype_sub: `|-%<:%`(gt_1, gt_2)

  ;; 3-typing.watsup:111.1-113.36
  rule table {tt_1 : tabletype, tt_2 : tabletype}:
    `|-%<:%`(TABLE_externtype(tt_1), TABLE_externtype(tt_2))
    -- Tabletype_sub: `|-%<:%`(tt_1, tt_2)

  ;; 3-typing.watsup:115.1-117.34
  rule mem {mt_1 : memtype, mt_2 : memtype}:
    `|-%<:%`(MEMORY_externtype(mt_1), MEMORY_externtype(mt_2))
    -- Memtype_sub: `|-%<:%`(mt_1, mt_2)

;; 3-typing.watsup:172.1-172.76
relation Blocktype_ok: `%|-%:%`(context, blocktype, functype)
  ;; 3-typing.watsup:174.1-176.29
  rule _ {C : context, ft : functype}:
    `%|-%:%`(C, ft, ft)
    -- Functype_ok: `|-%:OK`(ft)

;; 3-typing.watsup:123.1-124.67
rec {

;; 3-typing.watsup:123.1-123.66
relation Instr_ok: `%|-%:%`(context, instr, functype)
  ;; 3-typing.watsup:153.1-154.34
  rule unreachable {C : context, t_1* : valtype*, t_2* : valtype*}:
    `%|-%:%`(C, UNREACHABLE_instr, `%->%`(t_1*{t_1}, t_2*{t_2}))

  ;; 3-typing.watsup:156.1-157.32
  rule nop {C : context}:
    `%|-%:%`(C, NOP_instr, `%->%`([], []))

  ;; 3-typing.watsup:159.1-160.27
  rule drop {C : context, t : valtype}:
    `%|-%:%`(C, DROP_instr, `%->%`([t], []))

  ;; 3-typing.watsup:163.1-164.31
  rule select-expl {C : context, t : valtype}:
    `%|-%:%`(C, SELECT_instr(?(t)), `%->%`([t t I32_valtype], [t]))

  ;; 3-typing.watsup:166.1-169.37
  rule select-impl {C : context, numtype : numtype, t : valtype, t' : valtype, vectype : vectype}:
    `%|-%:%`(C, SELECT_instr(?()), `%->%`([t t I32_valtype], [t]))
    -- Valtype_sub: `|-%<:%`(t, t')
    -- if ((t' = (numtype <: valtype)) \/ (t' = (vectype <: valtype)))

  ;; 3-typing.watsup:178.1-181.57
  rule block {C : context, bt : blocktype, instr* : instr*, t_1* : valtype*, t_2* : valtype*}:
    `%|-%:%`(C, BLOCK_instr(bt, instr*{instr}), `%->%`(t_1*{t_1}, t_2*{t_2}))
    -- Blocktype_ok: `%|-%:%`(C, bt, `%->%`(t_1*{t_1}, t_2*{t_2}))
    -- InstrSeq_ok: `%|-%*:%`(C ++ {FUNC [], GLOBAL [], TABLE [], MEM [], ELEM [], DATA [], LOCAL [], LABEL [t_2]*{t_2}, RETURN ?()}, instr*{instr}, `%->%`(t_1*{t_1}, t_2*{t_2}))

  ;; 3-typing.watsup:183.1-186.57
  rule loop {C : context, bt : blocktype, instr* : instr*, t_1* : valtype*, t_2* : valtype*}:
    `%|-%:%`(C, LOOP_instr(bt, instr*{instr}), `%->%`(t_1*{t_1}, t_2*{t_2}))
    -- Blocktype_ok: `%|-%:%`(C, bt, `%->%`(t_1*{t_1}, t_2*{t_2}))
    -- InstrSeq_ok: `%|-%*:%`(C ++ {FUNC [], GLOBAL [], TABLE [], MEM [], ELEM [], DATA [], LOCAL [], LABEL [t_1]*{t_1}, RETURN ?()}, instr*{instr}, `%->%`(t_1*{t_1}, t_2*{t_2}))

  ;; 3-typing.watsup:188.1-192.59
  rule if {C : context, bt : blocktype, instr_1* : instr*, instr_2* : instr*, t_1* : valtype*, t_2* : valtype*}:
    `%|-%:%`(C, IF_instr(bt, instr_1*{instr_1}, instr_2*{instr_2}), `%->%`(t_1*{t_1}, t_2*{t_2}))
    -- Blocktype_ok: `%|-%:%`(C, bt, `%->%`(t_1*{t_1}, t_2*{t_2}))
    -- InstrSeq_ok: `%|-%*:%`(C ++ {FUNC [], GLOBAL [], TABLE [], MEM [], ELEM [], DATA [], LOCAL [], LABEL [t_2]*{t_2}, RETURN ?()}, instr_1*{instr_1}, `%->%`(t_1*{t_1}, t_2*{t_2}))
    -- InstrSeq_ok: `%|-%*:%`(C ++ {FUNC [], GLOBAL [], TABLE [], MEM [], ELEM [], DATA [], LOCAL [], LABEL [t_2]*{t_2}, RETURN ?()}, instr_2*{instr_2}, `%->%`(t_1*{t_1}, t_2*{t_2}))

  ;; 3-typing.watsup:195.1-197.24
  rule br {C : context, l : labelidx, t* : valtype*, t_1* : valtype*, t_2* : valtype*}:
    `%|-%:%`(C, BR_instr(l), `%->%`(t_1*{t_1} :: t*{t}, t_2*{t_2}))
    -- if (C.LABEL_context[l] = t*{t})

  ;; 3-typing.watsup:199.1-201.24
  rule br_if {C : context, l : labelidx, t* : valtype*}:
    `%|-%:%`(C, BR_IF_instr(l), `%->%`(t*{t} :: [I32_valtype], t*{t}))
    -- if (C.LABEL_context[l] = t*{t})

  ;; 3-typing.watsup:203.1-206.42
  rule br_table {C : context, l* : labelidx*, l' : labelidx, t* : valtype*, t_1* : valtype*, t_2* : valtype*}:
    `%|-%:%`(C, BR_TABLE_instr(l*{l}, l'), `%->%`(t_1*{t_1} :: t*{t}, t_2*{t_2}))
    -- (Resulttype_sub: `|-%*<:%*`(t*{t}, C.LABEL_context[l]))*{l}
    -- Resulttype_sub: `|-%*<:%*`(t*{t}, C.LABEL_context[l'])

  ;; 3-typing.watsup:208.1-210.24
  rule return {C : context, t* : valtype*, t_1* : valtype*, t_2* : valtype*}:
    `%|-%:%`(C, RETURN_instr, `%->%`(t_1*{t_1} :: t*{t}, t_2*{t_2}))
    -- if (C.RETURN_context = ?(t*{t}))

  ;; 3-typing.watsup:212.1-214.33
  rule call {C : context, t_1* : valtype*, t_2* : valtype*, x : idx}:
    `%|-%:%`(C, CALL_instr(x), `%->%`(t_1*{t_1}, t_2*{t_2}))
    -- if (C.FUNC_context[x] = `%->%`(t_1*{t_1}, t_2*{t_2}))

  ;; 3-typing.watsup:216.1-219.26
  rule call_indirect {C : context, ft : functype, lim : limits, t_1* : valtype*, t_2* : valtype*, x : idx}:
    `%|-%:%`(C, CALL_INDIRECT_instr(x, ft), `%->%`(t_1*{t_1} :: [I32_valtype], t_2*{t_2}))
    -- if (C.TABLE_context[x] = `%%`(lim, FUNCREF_reftype))
    -- if (ft = `%->%`(t_1*{t_1}, t_2*{t_2}))

  ;; 3-typing.watsup:222.1-223.37
  rule const {C : context, c_nt : c_numtype, nt : numtype}:
    `%|-%:%`(C, CONST_instr(nt, c_nt), `%->%`([], [(nt <: valtype)]))

  ;; 3-typing.watsup:225.1-226.31
  rule unop {C : context, nt : numtype, unop : unop_numtype}:
    `%|-%:%`(C, UNOP_instr(nt, unop), `%->%`([(nt <: valtype)], [(nt <: valtype)]))

  ;; 3-typing.watsup:228.1-229.36
  rule binop {C : context, binop : binop_numtype, nt : numtype}:
    `%|-%:%`(C, BINOP_instr(nt, binop), `%->%`([(nt <: valtype) (nt <: valtype)], [(nt <: valtype)]))

  ;; 3-typing.watsup:231.1-232.36
  rule testop {C : context, nt : numtype, testop : testop_numtype}:
    `%|-%:%`(C, TESTOP_instr(nt, testop), `%->%`([(nt <: valtype)], [I32_valtype]))

  ;; 3-typing.watsup:234.1-235.37
  rule relop {C : context, nt : numtype, relop : relop_numtype}:
    `%|-%:%`(C, RELOP_instr(nt, relop), `%->%`([(nt <: valtype) (nt <: valtype)], [I32_valtype]))

  ;; 3-typing.watsup:238.1-240.23
  rule extend {C : context, n : n, nt : numtype}:
    `%|-%:%`(C, EXTEND_instr(nt, n), `%->%`([(nt <: valtype)], [(nt <: valtype)]))
    -- if (n <= $size(nt <: valtype))

  ;; 3-typing.watsup:242.1-245.34
  rule reinterpret {C : context, nt_1 : numtype, nt_2 : numtype}:
    `%|-%:%`(C, CVTOP_instr(nt_1, REINTERPRET_cvtop, nt_2, ?()), `%->%`([(nt_2 <: valtype)], [(nt_1 <: valtype)]))
    -- if (nt_1 =/= nt_2)
    -- if ($size(nt_1 <: valtype) = $size(nt_2 <: valtype))

  ;; 3-typing.watsup:247.1-250.52
  rule convert-i {C : context, in_1 : in, in_2 : in, sx? : sx?}:
    `%|-%:%`(C, CVTOP_instr((in_1 <: numtype), CONVERT_cvtop, (in_2 <: numtype), sx?{sx}), `%->%`([(in_2 <: valtype)], [(in_1 <: valtype)]))
    -- if (in_1 =/= in_2)
    -- if ((sx?{sx} = ?()) <=> ($size(in_1 <: valtype) > $size(in_2 <: valtype)))

  ;; 3-typing.watsup:252.1-254.22
  rule convert-f {C : context, fn_1 : fn, fn_2 : fn}:
    `%|-%:%`(C, CVTOP_instr((fn_1 <: numtype), CONVERT_cvtop, (fn_2 <: numtype), ?()), `%->%`([(fn_2 <: valtype)], [(fn_1 <: valtype)]))
    -- if (fn_1 =/= fn_2)

  ;; 3-typing.watsup:257.1-258.35
  rule ref.null {C : context, rt : reftype}:
    `%|-%:%`(C, REF.NULL_instr(rt), `%->%`([], [(rt <: valtype)]))

  ;; 3-typing.watsup:260.1-262.23
  rule ref.func {C : context, ft : functype, x : idx}:
    `%|-%:%`(C, REF.FUNC_instr(x), `%->%`([], [FUNCREF_valtype]))
    -- if (C.FUNC_context[x] = ft)

  ;; 3-typing.watsup:264.1-265.31
  rule ref.is_null {C : context, rt : reftype}:
    `%|-%:%`(C, REF.IS_NULL_instr, `%->%`([(rt <: valtype)], [I32_valtype]))

  ;; 3-typing.watsup:268.1-270.23
  rule local.get {C : context, t : valtype, x : idx}:
    `%|-%:%`(C, LOCAL.GET_instr(x), `%->%`([], [t]))
    -- if (C.LOCAL_context[x] = t)

  ;; 3-typing.watsup:272.1-274.23
  rule local.set {C : context, t : valtype, x : idx}:
    `%|-%:%`(C, LOCAL.SET_instr(x), `%->%`([t], []))
    -- if (C.LOCAL_context[x] = t)

  ;; 3-typing.watsup:276.1-278.23
  rule local.tee {C : context, t : valtype, x : idx}:
    `%|-%:%`(C, LOCAL.TEE_instr(x), `%->%`([t], [t]))
    -- if (C.LOCAL_context[x] = t)

  ;; 3-typing.watsup:281.1-283.29
  rule global.get {C : context, t : valtype, x : idx}:
    `%|-%:%`(C, GLOBAL.GET_instr(x), `%->%`([], [t]))
    -- if (C.GLOBAL_context[x] = `MUT%?%`(()?{}, t))

  ;; 3-typing.watsup:285.1-287.28
  rule global.set {C : context, t : valtype, x : idx}:
    `%|-%:%`(C, GLOBAL.SET_instr(x), `%->%`([t], []))
    -- if (C.GLOBAL_context[x] = `MUT%?%`(?(()), t))

  ;; 3-typing.watsup:290.1-292.28
  rule table.get {C : context, lim : limits, rt : reftype, x : idx}:
    `%|-%:%`(C, TABLE.GET_instr(x), `%->%`([I32_valtype], [(rt <: valtype)]))
    -- if (C.TABLE_context[x] = `%%`(lim, rt))

  ;; 3-typing.watsup:294.1-296.28
  rule table.set {C : context, lim : limits, rt : reftype, x : idx}:
    `%|-%:%`(C, TABLE.SET_instr(x), `%->%`([I32_valtype (rt <: valtype)], []))
    -- if (C.TABLE_context[x] = `%%`(lim, rt))

  ;; 3-typing.watsup:298.1-300.24
  rule table.size {C : context, tt : tabletype, x : idx}:
    `%|-%:%`(C, TABLE.SIZE_instr(x), `%->%`([], [I32_valtype]))
    -- if (C.TABLE_context[x] = tt)

  ;; 3-typing.watsup:302.1-304.28
  rule table.grow {C : context, lim : limits, rt : reftype, x : idx}:
    `%|-%:%`(C, TABLE.GROW_instr(x), `%->%`([(rt <: valtype) I32_valtype], [I32_valtype]))
    -- if (C.TABLE_context[x] = `%%`(lim, rt))

  ;; 3-typing.watsup:306.1-308.28
  rule table.fill {C : context, lim : limits, rt : reftype, x : idx}:
    `%|-%:%`(C, TABLE.FILL_instr(x), `%->%`([I32_valtype (rt <: valtype) I32_valtype], []))
    -- if (C.TABLE_context[x] = `%%`(lim, rt))

  ;; 3-typing.watsup:310.1-313.32
  rule table.copy {C : context, lim_1 : limits, lim_2 : limits, rt : reftype, x_1 : idx, x_2 : idx}:
    `%|-%:%`(C, TABLE.COPY_instr(x_1, x_2), `%->%`([I32_valtype I32_valtype I32_valtype], []))
    -- if (C.TABLE_context[x_1] = `%%`(lim_1, rt))
    -- if (C.TABLE_context[x_2] = `%%`(lim_2, rt))

  ;; 3-typing.watsup:315.1-318.25
  rule table.init {C : context, lim : limits, rt : reftype, x_1 : idx, x_2 : idx}:
    `%|-%:%`(C, TABLE.INIT_instr(x_1, x_2), `%->%`([I32_valtype I32_valtype I32_valtype], []))
    -- if (C.TABLE_context[x_1] = `%%`(lim, rt))
    -- if (C.ELEM_context[x_2] = rt)

  ;; 3-typing.watsup:320.1-322.23
  rule elem.drop {C : context, rt : reftype, x : idx}:
    `%|-%:%`(C, ELEM.DROP_instr(x), `%->%`([], []))
    -- if (C.ELEM_context[x] = rt)

  ;; 3-typing.watsup:325.1-327.22
  rule memory.size {C : context, mt : memtype}:
    `%|-%:%`(C, MEMORY.SIZE_instr, `%->%`([], [I32_valtype]))
    -- if (C.MEM_context[0] = mt)

  ;; 3-typing.watsup:329.1-331.22
  rule memory.grow {C : context, mt : memtype}:
    `%|-%:%`(C, MEMORY.GROW_instr, `%->%`([I32_valtype], [I32_valtype]))
    -- if (C.MEM_context[0] = mt)

  ;; 3-typing.watsup:333.1-335.22
  rule memory.fill {C : context, mt : memtype}:
    `%|-%:%`(C, MEMORY.FILL_instr, `%->%`([I32_valtype I32_valtype I32_valtype], [I32_valtype]))
    -- if (C.MEM_context[0] = mt)

  ;; 3-typing.watsup:337.1-339.22
  rule memory.copy {C : context, mt : memtype}:
    `%|-%:%`(C, MEMORY.COPY_instr, `%->%`([I32_valtype I32_valtype I32_valtype], [I32_valtype]))
    -- if (C.MEM_context[0] = mt)

  ;; 3-typing.watsup:341.1-344.23
  rule memory.init {C : context, mt : memtype, x : idx}:
    `%|-%:%`(C, MEMORY.INIT_instr(x), `%->%`([I32_valtype I32_valtype I32_valtype], [I32_valtype]))
    -- if (C.MEM_context[0] = mt)
    -- if (C.DATA_context[x] = OK)

  ;; 3-typing.watsup:346.1-348.23
  rule data.drop {C : context, x : idx}:
    `%|-%:%`(C, DATA.DROP_instr(x), `%->%`([], []))
    -- if (C.DATA_context[x] = OK)

  ;; 3-typing.watsup:350.1-355.32
  rule load {C : context, in : in, mt : memtype, n? : n?, n_A : n, n_O : n, nt : numtype, sx? : sx?}:
    `%|-%:%`(C, LOAD_instr(nt, (n, sx)?{n sx}, n_A, n_O), `%->%`([I32_valtype], [(nt <: valtype)]))
    -- if (C.MEM_context[0] = mt)
    -- if ((2 ^ n_A) <= ($size(nt <: valtype) / 8))
    -- (if (((2 ^ n_A) <= (n / 8)) /\ ((n / 8) < ($size(nt <: valtype) / 8))))?{n}
    -- if ((n?{n} = ?()) \/ (nt = (in <: numtype)))

  ;; 3-typing.watsup:357.1-362.32
  rule store {C : context, in : in, mt : memtype, n? : n?, n_A : n, n_O : n, nt : numtype}:
    `%|-%:%`(C, STORE_instr(nt, n?{n}, n_A, n_O), `%->%`([I32_valtype (nt <: valtype)], []))
    -- if (C.MEM_context[0] = mt)
    -- if ((2 ^ n_A) <= ($size(nt <: valtype) / 8))
    -- (if (((2 ^ n_A) <= (n / 8)) /\ ((n / 8) < ($size(nt <: valtype) / 8))))?{n}
    -- if ((n?{n} = ?()) \/ (nt = (in <: numtype)))

;; 3-typing.watsup:124.1-124.67
relation InstrSeq_ok: `%|-%*:%`(context, instr*, functype)
  ;; 3-typing.watsup:133.1-134.36
  rule empty {C : context}:
    `%|-%*:%`(C, [], `%->%`([], []))

  ;; 3-typing.watsup:136.1-139.46
  rule seq {C : context, instr_1 : instr, instr_2 : instr, t_1* : valtype*, t_2* : valtype*, t_3* : valtype*}:
    `%|-%*:%`(C, [instr_1] :: instr_2*{}, `%->%`(t_1*{t_1}, t_3*{t_3}))
    -- Instr_ok: `%|-%:%`(C, instr_1, `%->%`(t_1*{t_1}, t_2*{t_2}))
    -- InstrSeq_ok: `%|-%*:%`(C, [instr_2], `%->%`(t_2*{t_2}, t_3*{t_3}))

  ;; 3-typing.watsup:141.1-146.38
  rule weak {C : context, instr* : instr*, t'_1 : valtype, t'_2* : valtype*, t_1* : valtype*, t_2* : valtype*}:
    `%|-%*:%`(C, instr*{instr}, `%->%`([t'_1], t'_2*{t'_2}))
    -- InstrSeq_ok: `%|-%*:%`(C, instr*{instr}, `%->%`(t_1*{t_1}, t_2*{t_2}))
    -- Resulttype_sub: `|-%*<:%*`(t'_1*{}, t_1*{t_1})
    -- Resulttype_sub: `|-%*<:%*`(t_2*{t_2}, t'_2*{t'_2})

  ;; 3-typing.watsup:148.1-150.45
  rule frame {C : context, instr* : instr*, t* : valtype*, t_1* : valtype*, t_2* : valtype*}:
    `%|-%*:%`(C, instr*{instr}, `%->%`(t*{t} :: t_1*{t_1}, t*{t} :: t_2*{t_2}))
    -- InstrSeq_ok: `%|-%*:%`(C, instr*{instr}, `%->%`(t_1*{t_1}, t_2*{t_2}))
}

;; 3-typing.watsup:125.1-125.71
relation Expr_ok: `%|-%:%`(context, expr, resulttype)
  ;; 3-typing.watsup:128.1-130.46
  rule _ {C : context, instr* : instr*, t* : valtype*}:
    `%|-%:%`(C, instr*{instr}, t*{t})
    -- InstrSeq_ok: `%|-%*:%`(C, instr*{instr}, `%->%`([], t*{t}))

;; 3-typing.watsup:367.1-367.78
relation Instr_const: `%|-%CONST`(context, instr)
  ;; 3-typing.watsup:371.1-372.26
  rule const {C : context, c : c_numtype, nt : numtype}:
    `%|-%CONST`(C, CONST_instr(nt, c))

  ;; 3-typing.watsup:374.1-375.27
  rule ref.null {C : context, rt : reftype}:
    `%|-%CONST`(C, REF.NULL_instr(rt))

  ;; 3-typing.watsup:377.1-378.26
  rule ref.func {C : context, x : idx}:
    `%|-%CONST`(C, REF.FUNC_instr(x))

  ;; 3-typing.watsup:380.1-382.32
  rule global.get {C : context, t : valtype, x : idx}:
    `%|-%CONST`(C, GLOBAL.GET_instr(x))
    -- if (C.GLOBAL_context[x] = `MUT%?%`(?(), t))

;; 3-typing.watsup:368.1-368.77
relation Expr_const: `%|-%CONST`(context, expr)
  ;; 3-typing.watsup:385.1-386.38
  rule _ {C : context, instr* : instr*}:
    `%|-%CONST`(C, instr*{instr})
    -- (Instr_const: `%|-%CONST`(C, instr))*{instr}

;; 3-typing.watsup:369.1-369.78
relation Expr_ok_const: `%|-%:%CONST`(context, expr, valtype)
  ;; 3-typing.watsup:389.1-392.33
  rule _ {C : context, expr : expr, t : valtype}:
    `%|-%:%CONST`(C, expr, t)
    -- Expr_ok: `%|-%:%`(C, expr, [t])
    -- Expr_const: `%|-%CONST`(C, expr)

;; 3-typing.watsup:397.1-397.73
relation Func_ok: `%|-%:%`(context, func, functype)
  ;; 3-typing.watsup:408.1-412.75
  rule _ {C : context, expr : expr, ft : functype, t* : valtype*, t_1* : valtype*, t_2* : valtype*}:
    `%|-%:%`(C, `FUNC%%*%`(ft, t*{t}, expr), ft)
    -- if (ft = `%->%`(t_1*{t_1}, t_2*{t_2}))
    -- Functype_ok: `|-%:OK`(ft)
    -- Expr_ok: `%|-%:%`(C ++ {FUNC [], GLOBAL [], TABLE [], MEM [], ELEM [], DATA [], LOCAL t_1*{t_1} :: t*{t}, LABEL [], RETURN ?()} ++ {FUNC [], GLOBAL [], TABLE [], MEM [], ELEM [], DATA [], LOCAL [], LABEL [t_2*{t_2}], RETURN ?()} ++ {FUNC [], GLOBAL [], TABLE [], MEM [], ELEM [], DATA [], LOCAL [], LABEL [], RETURN ?(t_2*{t_2})}, expr, t_2*{t_2})

;; 3-typing.watsup:398.1-398.75
relation Global_ok: `%|-%:%`(context, global, globaltype)
  ;; 3-typing.watsup:414.1-418.40
  rule _ {C : context, expr : expr, gt : globaltype, t : valtype}:
    `%|-%:%`(C, GLOBAL(gt, expr), gt)
    -- Globaltype_ok: `|-%:OK`(gt)
    -- if (gt = `MUT%?%`(()?{}, t))
    -- Expr_ok_const: `%|-%:%CONST`(C, expr, t)

;; 3-typing.watsup:399.1-399.74
relation Table_ok: `%|-%:%`(context, table, tabletype)
  ;; 3-typing.watsup:420.1-422.30
  rule _ {C : context, tt : tabletype}:
    `%|-%:%`(C, TABLE(tt), tt)
    -- Tabletype_ok: `|-%:OK`(tt)

;; 3-typing.watsup:400.1-400.72
relation Mem_ok: `%|-%:%`(context, mem, memtype)
  ;; 3-typing.watsup:424.1-426.28
  rule _ {C : context, mt : memtype}:
    `%|-%:%`(C, MEMORY(mt), mt)
    -- Memtype_ok: `|-%:OK`(mt)

;; 3-typing.watsup:403.1-403.77
relation Elemmode_ok: `%|-%:%`(context, elemmode, reftype)
  ;; 3-typing.watsup:437.1-440.45
  rule active {C : context, expr : expr, lim : limits, rt : reftype, x : idx}:
    `%|-%:%`(C, TABLE_elemmode(x, expr), rt)
    -- if (C.TABLE_context[x] = `%%`(lim, rt))
    -- (Expr_ok_const: `%|-%:%CONST`(C, expr, I32_valtype))*{}

  ;; 3-typing.watsup:442.1-443.20
  rule declare {C : context, rt : reftype}:
    `%|-%:%`(C, DECLARE_elemmode, rt)

;; 3-typing.watsup:401.1-401.73
relation Elem_ok: `%|-%:%`(context, elem, reftype)
  ;; 3-typing.watsup:428.1-431.40
  rule _ {C : context, elemmode? : elemmode?, expr* : expr*, rt : reftype}:
    `%|-%:%`(C, `ELEM%%*%?`(rt, expr*{expr}, elemmode?{elemmode}), rt)
    -- (Expr_ok: `%|-%:%`(C, expr, [(rt <: valtype)]))*{expr}
    -- (Elemmode_ok: `%|-%:%`(C, elemmode, rt))?{elemmode}

;; 3-typing.watsup:404.1-404.77
relation Datamode_ok: `%|-%:OK`(context, datamode)
  ;; 3-typing.watsup:445.1-448.45
  rule _ {C : context, expr : expr, mt : memtype}:
    `%|-%:OK`(C, MEMORY_datamode(0, expr))
    -- if (C.MEM_context[0] = mt)
    -- (Expr_ok_const: `%|-%:%CONST`(C, expr, I32_valtype))*{}

;; 3-typing.watsup:402.1-402.73
relation Data_ok: `%|-%:OK`(context, data)
  ;; 3-typing.watsup:433.1-435.40
  rule _ {C : context, b** : byte**, datamode? : datamode?}:
    `%|-%:OK`(C, `DATA(*)%*%?`(b*{b}*{b}, datamode?{datamode}))
    -- (Datamode_ok: `%|-%:OK`(C, datamode))?{datamode}

;; 3-typing.watsup:405.1-405.74
relation Start_ok: `%|-%:OK`(context, start)
  ;; 3-typing.watsup:450.1-452.39
  rule _ {C : context, x : idx}:
    `%|-%:OK`(C, START(x))
    -- if (C.FUNC_context[x] = `%->%`([], []))

;; 3-typing.watsup:455.1-455.80
relation Import_ok: `%|-%:%`(context, import, externtype)
  ;; 3-typing.watsup:459.1-461.31
  rule _ {C : context, name_1 : name, name_2 : name, xt : externtype}:
    `%|-%:%`(C, IMPORT(name_1, name_2, xt), xt)
    -- Externtype_ok: `|-%:OK`(xt)

;; 3-typing.watsup:457.1-457.83
relation Externuse_ok: `%|-%:%`(context, externuse, externtype)
  ;; 3-typing.watsup:467.1-469.23
  rule func {C : context, ft : functype, x : idx}:
    `%|-%:%`(C, FUNC_externuse(x), FUNC_externtype(ft))
    -- if (C.FUNC_context[x] = ft)

  ;; 3-typing.watsup:471.1-473.25
  rule global {C : context, gt : globaltype, x : idx}:
    `%|-%:%`(C, GLOBAL_externuse(x), GLOBAL_externtype(gt))
    -- if (C.GLOBAL_context[x] = gt)

  ;; 3-typing.watsup:475.1-477.24
  rule table {C : context, tt : tabletype, x : idx}:
    `%|-%:%`(C, TABLE_externuse(x), TABLE_externtype(tt))
    -- if (C.TABLE_context[x] = tt)

  ;; 3-typing.watsup:479.1-481.22
  rule mem {C : context, mt : memtype, x : idx}:
    `%|-%:%`(C, MEMORY_externuse(x), MEMORY_externtype(mt))
    -- if (C.MEM_context[x] = mt)

;; 3-typing.watsup:456.1-456.80
relation Export_ok: `%|-%:%`(context, export, externtype)
  ;; 3-typing.watsup:463.1-465.39
  rule _ {C : context, externuse : externuse, name : name, xt : externtype}:
    `%|-%:%`(C, EXPORT(name, externuse), xt)
    -- Externuse_ok: `%|-%:%`(C, externuse, xt)

;; 3-typing.watsup:484.1-484.62
relation Module_ok: `|-%:OK`(module)
  ;; 3-typing.watsup:486.1-501.22
  rule _ {C : context, data^n : data^n, elem* : elem*, export* : export*, ft* : functype*, func* : func*, global* : global*, gt* : globaltype*, import* : import*, mem* : mem*, mt* : memtype*, n : n, rt* : reftype*, start* : start*, table* : table*, tt* : tabletype*}:
    `|-%:OK`(`MODULE%*%*%*%*%*%*%*%*%*`(import*{import}, func*{func}, global*{global}, table*{table}, mem*{mem}, elem*{elem}, data^n{data}, start*{start}, export*{export}))
    -- if (C = {FUNC ft*{ft}, GLOBAL gt*{gt}, TABLE tt*{tt}, MEM mt*{mt}, ELEM rt*{rt}, DATA OK^n{}, LOCAL [], LABEL [], RETURN ?()})
    -- (Func_ok: `%|-%:%`(C, func, ft))*{ft func}
    -- (Global_ok: `%|-%:%`(C, global, gt))*{global gt}
    -- (Table_ok: `%|-%:%`(C, table, tt))*{table tt}
    -- (Mem_ok: `%|-%:%`(C, mem, mt))*{mem mt}
    -- (Elem_ok: `%|-%:%`(C, elem, rt))*{elem rt}
    -- (Data_ok: `%|-%:OK`(C, data))^n{data}
    -- (Start_ok: `%|-%:OK`(C, start))*{start}
    -- if (|mem*{mem}| <= 1)
    -- if (|start*{start}| <= 1)

;; 4-runtime.watsup:3.1-3.39
syntax addr = nat

;; 4-runtime.watsup:4.1-4.53
syntax funcaddr = addr

;; 4-runtime.watsup:5.1-5.53
syntax globaladdr = addr

;; 4-runtime.watsup:6.1-6.51
syntax tableaddr = addr

;; 4-runtime.watsup:7.1-7.50
syntax memaddr = addr

;; 4-runtime.watsup:8.1-8.49
syntax elemaddr = addr

;; 4-runtime.watsup:9.1-9.49
syntax dataaddr = addr

;; 4-runtime.watsup:10.1-10.51
syntax labeladdr = addr

;; 4-runtime.watsup:11.1-11.49
syntax hostaddr = addr

;; 4-runtime.watsup:24.1-25.24
syntax num =
  | CONST(numtype, c_numtype)

;; 4-runtime.watsup:26.1-27.67
syntax ref =
  | REF.NULL(reftype)
  | REF.FUNC_ADDR(funcaddr)
  | REF.HOST_ADDR(hostaddr)

;; 4-runtime.watsup:28.1-29.10
syntax val =
  | CONST(numtype, c_numtype)
  | REF.NULL(reftype)
  | REF.FUNC_ADDR(funcaddr)
  | REF.HOST_ADDR(hostaddr)

;; 4-runtime.watsup:31.1-32.18
syntax result =
  | _VALS(val*)
  | TRAP

;; 4-runtime.watsup:38.1-39.66
syntax externval =
  | FUNC(funcaddr)
  | GLOBAL(globaladdr)
  | TABLE(tableaddr)
  | MEM(memaddr)

;; 4-runtime.watsup:44.1-44.44
def default_ : valtype -> val
  ;; 4-runtime.watsup:45.1-45.35
  def default_(I32_valtype) = CONST_val(I32_numtype, 0)
  ;; 4-runtime.watsup:46.1-46.35
  def default_(I64_valtype) = CONST_val(I64_numtype, 0)
  ;; 4-runtime.watsup:47.1-47.35
  def default_(F32_valtype) = CONST_val(F32_numtype, 0)
  ;; 4-runtime.watsup:48.1-48.35
  def default_(F64_valtype) = CONST_val(F64_numtype, 0)
  ;; 4-runtime.watsup:49.1-49.34
  def {rt : reftype} default_(rt <: valtype) = REF.NULL_val(rt)

;; 4-runtime.watsup:60.1-60.71
syntax exportinst = EXPORT(name, externval)

;; 4-runtime.watsup:70.1-77.25
syntax moduleinst = {FUNC funcaddr*, GLOBAL globaladdr*, TABLE tableaddr*, MEM memaddr*, ELEM elemaddr*, DATA dataaddr*, EXPORT exportinst*}

;; 4-runtime.watsup:54.1-54.66
syntax funcinst = `%;%`(moduleinst, func)

;; 4-runtime.watsup:55.1-55.53
syntax globalinst = val

;; 4-runtime.watsup:56.1-56.52
syntax tableinst = ref*

;; 4-runtime.watsup:57.1-57.52
syntax meminst = byte*

;; 4-runtime.watsup:58.1-58.53
syntax eleminst = ref*

;; 4-runtime.watsup:59.1-59.51
syntax datainst = byte*

;; 4-runtime.watsup:62.1-68.21
syntax store = {FUNC funcinst*, GLOBAL globalinst*, TABLE tableinst*, MEM meminst*, ELEM eleminst*, DATA datainst*}

;; 4-runtime.watsup:79.1-81.24
syntax frame = {LOCAL val*, MODULE moduleinst}

;; 4-runtime.watsup:82.1-82.47
syntax state = `%;%`(store, frame)

;; 4-runtime.watsup:145.1-152.5
rec {

;; 4-runtime.watsup:145.1-152.5
syntax admininstr =
  | UNREACHABLE
  | NOP
  | DROP
  | SELECT(valtype?)
  | BLOCK(blocktype, instr*)
  | LOOP(blocktype, instr*)
  | IF(blocktype, instr*, instr*)
  | BR(labelidx)
  | BR_IF(labelidx)
  | BR_TABLE(labelidx*, labelidx)
  | CALL(funcidx)
  | CALL_INDIRECT(tableidx, functype)
  | RETURN
  | CONST(numtype, c_numtype)
  | UNOP(numtype, unop_numtype)
  | BINOP(numtype, binop_numtype)
  | TESTOP(numtype, testop_numtype)
  | RELOP(numtype, relop_numtype)
  | EXTEND(numtype, n)
  | CVTOP(numtype, cvtop, numtype, sx?)
  | REF.NULL(reftype)
  | REF.FUNC(funcidx)
  | REF.IS_NULL
  | LOCAL.GET(localidx)
  | LOCAL.SET(localidx)
  | LOCAL.TEE(localidx)
  | GLOBAL.GET(globalidx)
  | GLOBAL.SET(globalidx)
  | TABLE.GET(tableidx)
  | TABLE.SET(tableidx)
  | TABLE.SIZE(tableidx)
  | TABLE.GROW(tableidx)
  | TABLE.FILL(tableidx)
  | TABLE.COPY(tableidx, tableidx)
  | TABLE.INIT(tableidx, elemidx)
  | ELEM.DROP(elemidx)
  | MEMORY.SIZE
  | MEMORY.GROW
  | MEMORY.FILL
  | MEMORY.COPY
  | MEMORY.INIT(dataidx)
  | DATA.DROP(dataidx)
  | LOAD(numtype, (n, sx)?, u32, u32)
  | STORE(numtype, n?, u32, u32)
  | REF.FUNC_ADDR(funcaddr)
  | REF.HOST_ADDR(hostaddr)
  | CALL_ADDR(funcaddr)
  | LABEL_(n, instr*, admininstr*)
  | FRAME_(n, frame, admininstr*)
  | TRAP
}

;; 4-runtime.watsup:83.1-83.62
syntax config = `%;%*`(state, admininstr*)

;; 4-runtime.watsup:101.1-101.59
def funcaddr : state -> funcaddr*
  ;; 4-runtime.watsup:102.1-102.38
  def {f : frame, s : store} funcaddr(`%;%`(s, f)) = f.MODULE_frame.FUNC_moduleinst

;; 4-runtime.watsup:104.1-104.52
def funcinst : state -> funcinst*
  ;; 4-runtime.watsup:105.1-105.31
  def {f : frame, s : store} funcinst(`%;%`(s, f)) = s.FUNC_store

;; 4-runtime.watsup:107.1-107.67
def func : (state, funcidx) -> funcinst
  ;; 4-runtime.watsup:115.1-115.48
  def {f : frame, s : store, x : idx} func(`%;%`(s, f), x) = s.FUNC_store[f.MODULE_frame.FUNC_moduleinst[x]]

;; 4-runtime.watsup:108.1-108.69
def global : (state, globalidx) -> globalinst
  ;; 4-runtime.watsup:116.1-116.54
  def {f : frame, s : store, x : idx} global(`%;%`(s, f), x) = s.GLOBAL_store[f.MODULE_frame.GLOBAL_moduleinst[x]]

;; 4-runtime.watsup:109.1-109.68
def table : (state, tableidx) -> tableinst
  ;; 4-runtime.watsup:117.1-117.51
  def {f : frame, s : store, x : idx} table(`%;%`(s, f), x) = s.TABLE_store[f.MODULE_frame.TABLE_moduleinst[x]]

;; 4-runtime.watsup:110.1-110.66
def mem : (state, memidx) -> meminst
  ;; 4-runtime.watsup:118.1-118.45
  def {f : frame, s : store, x : idx} mem(`%;%`(s, f), x) = s.MEM_store[f.MODULE_frame.MEM_moduleinst[x]]

;; 4-runtime.watsup:111.1-111.67
def elem : (state, tableidx) -> eleminst
  ;; 4-runtime.watsup:119.1-119.48
  def {f : frame, s : store, x : idx} elem(`%;%`(s, f), x) = s.ELEM_store[f.MODULE_frame.ELEM_moduleinst[x]]

;; 4-runtime.watsup:112.1-112.67
def data : (state, dataidx) -> datainst
  ;; 4-runtime.watsup:120.1-120.48
  def {f : frame, s : store, x : idx} data(`%;%`(s, f), x) = s.DATA_store[f.MODULE_frame.DATA_moduleinst[x]]

;; 4-runtime.watsup:113.1-113.68
def local : (state, localidx) -> val
  ;; 4-runtime.watsup:121.1-121.35
  def {f : frame, s : store, x : idx} local(`%;%`(s, f), x) = f.LOCAL_frame[x]

;; 4-runtime.watsup:124.1-124.78
def with_local : (state, localidx, val) -> state
  ;; 4-runtime.watsup:133.1-133.52
  def {f : frame, s : store, v : val, x : idx} with_local(`%;%`(s, f), x, v) = `%;%`(s, f[LOCAL[x] = v])

;; 4-runtime.watsup:125.1-125.79
def with_global : (state, globalidx, val) -> state
  ;; 4-runtime.watsup:134.1-134.71
  def {f : frame, s : store, v : val, x : idx} with_global(`%;%`(s, f), x, v) = `%;%`(s[GLOBAL[f.MODULE_frame.GLOBAL_moduleinst[x]] = v], f)

;; 4-runtime.watsup:126.1-126.83
def with_table : (state, tableidx, nat, ref) -> state
  ;; 4-runtime.watsup:135.1-135.74
  def {f : frame, i : nat, r : ref, s : store, x : idx} with_table(`%;%`(s, f), x, i, r) = `%;%`(s[TABLE[f.MODULE_frame.TABLE_moduleinst[x]][i] = r], f)

;; 4-runtime.watsup:127.1-127.80
def with_tableext : (state, tableidx, ref*) -> state
  ;; 4-runtime.watsup:136.1-136.75
  def {f : frame, r* : ref*, s : store, x : idx} with_tableext(`%;%`(s, f), x, r*{r}) = `%;%`(s[TABLE[f.MODULE_frame.TABLE_moduleinst[x]] =.. r*{r}], f)

;; 4-runtime.watsup:128.1-128.90
def with_mem : (state, tableidx, nat, nat, byte*) -> state
  ;; 4-runtime.watsup:137.1-137.77
  def {b* : byte*, f : frame, i : nat, j : nat, s : store, x : idx} with_mem(`%;%`(s, f), x, i, j, b*{b}) = `%;%`(s[MEM[f.MODULE_frame.MEM_moduleinst[x]][i : j] = b*{b}], f)

;; 4-runtime.watsup:129.1-129.78
def with_memext : (state, tableidx, byte*) -> state
  ;; 4-runtime.watsup:138.1-138.69
  def {b* : byte*, f : frame, s : store, x : idx} with_memext(`%;%`(s, f), x, b*{b}) = `%;%`(s[MEM[f.MODULE_frame.MEM_moduleinst[x]] =.. b*{b}], f)

;; 4-runtime.watsup:130.1-130.77
def with_elem : (state, elemidx, ref*) -> state
  ;; 4-runtime.watsup:139.1-139.69
  def {f : frame, r* : ref*, s : store, x : idx} with_elem(`%;%`(s, f), x, r*{r}) = `%;%`(s[TABLE[f.MODULE_frame.TABLE_moduleinst[x]] = r*{r}], f)

;; 4-runtime.watsup:131.1-131.77
def with_data : (state, dataidx, byte*) -> state
  ;; 4-runtime.watsup:140.1-140.65
  def {b* : byte*, f : frame, s : store, x : idx} with_data(`%;%`(s, f), x, b*{b}) = `%;%`(s[MEM[f.MODULE_frame.MEM_moduleinst[x]] = b*{b}], f)

;; 4-runtime.watsup:154.1-157.21
rec {

;; 4-runtime.watsup:154.1-157.21
syntax E =
  | _HOLE
  | _SEQ(val*, E, instr*)
  | LABEL_(n, instr*, E)
}

;; 5-numerics.watsup:3.1-3.79
def unop : (unop_numtype, numtype, c_numtype) -> c_numtype*

;; 5-numerics.watsup:4.1-4.80
def binop : (binop_numtype, numtype, c_numtype, c_numtype) -> c_numtype*

;; 5-numerics.watsup:5.1-5.79
def testop : (testop_numtype, numtype, c_numtype) -> c_numtype

;; 5-numerics.watsup:6.1-6.80
def relop : (relop_numtype, numtype, c_numtype, c_numtype) -> c_numtype

;; 5-numerics.watsup:8.1-8.84
def ext : (nat, nat, sx, c_numtype) -> c_numtype

;; 5-numerics.watsup:9.1-9.84
def cvtop : (numtype, cvtop, numtype, sx?, c_numtype) -> c_numtype*

;; 5-numerics.watsup:11.1-11.32
def wrap_ : ((nat, nat), c_numtype) -> nat

;; 5-numerics.watsup:13.1-13.28
def bytes_ : (nat, c_numtype) -> byte*

;; 6-reduction.watsup:4.1-4.63
relation Step_pure: `%*~>%*`(admininstr*, admininstr*)
  ;; 6-reduction.watsup:16.1-17.24
  rule unreachable:
    `%*~>%*`([UNREACHABLE_admininstr], [TRAP_admininstr])

  ;; 6-reduction.watsup:19.1-20.19
  rule nop:
    `%*~>%*`([NOP_admininstr], [])

  ;; 6-reduction.watsup:22.1-23.24
  rule drop {val : val}:
    `%*~>%*`([(val <: admininstr) DROP_admininstr], [])

  ;; 6-reduction.watsup:26.1-28.16
  rule select-true {c : c_numtype, t? : valtype?, val_1 : val, val_2 : val}:
    `%*~>%*`([(val_1 <: admininstr) (val_2 <: admininstr) CONST_admininstr(I32_numtype, c) SELECT_admininstr(t?{t})], [(val_1 <: admininstr)])
    -- if (c =/= 0)

  ;; 6-reduction.watsup:30.1-32.14
  rule select-false {c : c_numtype, t? : valtype?, val_1 : val, val_2 : val}:
    `%*~>%*`([(val_1 <: admininstr) (val_2 <: admininstr) CONST_admininstr(I32_numtype, c) SELECT_admininstr(t?{t})], [(val_2 <: admininstr)])
    -- if (c = 0)

  ;; 6-reduction.watsup:35.1-37.28
  rule block {bt : blocktype, instr* : instr*, k : nat, n : n, t_1^k : valtype^k, t_2^n : valtype^n, val^k : val^k}:
    `%*~>%*`((val <: admininstr)^k{val} :: [BLOCK_admininstr(bt, instr*{instr})], [LABEL__admininstr(n, [], (val <: admininstr)^k{val} :: (instr <: admininstr)*{instr})])
    -- if (bt = `%->%`(t_1^k{t_1}, t_2^n{t_2}))

  ;; 6-reduction.watsup:39.1-41.28
  rule loop {bt : blocktype, instr* : instr*, k : nat, n : n, t_1^k : valtype^k, t_2^n : valtype^n, val^k : val^k}:
    `%*~>%*`((val <: admininstr)^k{val} :: [LOOP_admininstr(bt, instr*{instr})], [LABEL__admininstr(n, [LOOP_instr(bt, instr*{instr})], (val <: admininstr)^k{val} :: (instr <: admininstr)*{instr})])
    -- if (bt = `%->%`(t_1^k{t_1}, t_2^n{t_2}))

  ;; 6-reduction.watsup:43.1-45.16
  rule if-true {bt : blocktype, c : c_numtype, instr_1* : instr*, instr_2* : instr*}:
    `%*~>%*`([CONST_admininstr(I32_numtype, c) IF_admininstr(bt, instr_1*{instr_1}, instr_2*{instr_2})], [BLOCK_admininstr(bt, instr_1*{instr_1})])
    -- if (c =/= 0)

  ;; 6-reduction.watsup:47.1-49.14
  rule if-false {bt : blocktype, c : c_numtype, instr_1* : instr*, instr_2* : instr*}:
    `%*~>%*`([CONST_admininstr(I32_numtype, c) IF_admininstr(bt, instr_1*{instr_1}, instr_2*{instr_2})], [BLOCK_admininstr(bt, instr_2*{instr_2})])
    -- if (c = 0)

  ;; 6-reduction.watsup:52.1-53.38
  rule label-vals {instr* : instr*, n : n, val* : val*}:
    `%*~>%*`([LABEL__admininstr(n, instr*{instr}, (val <: admininstr)*{val})], (val <: admininstr)*{val})

  ;; 6-reduction.watsup:57.1-58.69
  rule br-zero {instr* : instr*, instr'* : instr*, n : n, val^n : val^n, val'* : val*}:
    `%*~>%*`([LABEL__admininstr(n, instr'*{instr'}, (val' <: admininstr)*{val'} :: (val <: admininstr)^n{val} :: [BR_admininstr(0)] :: (instr <: admininstr)*{instr})], (val <: admininstr)^n{val} :: (instr' <: admininstr)*{instr'})

  ;; 6-reduction.watsup:60.1-61.65
  rule br-succ {instr* : instr*, instr'* : instr*, l : labelidx, n : n, val* : val*}:
    `%*~>%*`([LABEL__admininstr(n, instr'*{instr'}, (val <: admininstr)*{val} :: [BR_admininstr(l + 1)] :: (instr <: admininstr)*{instr})], (val <: admininstr)*{val} :: [BR_admininstr(l)])

  ;; 6-reduction.watsup:64.1-66.16
  rule br_if-true {c : c_numtype, l : labelidx}:
    `%*~>%*`([CONST_admininstr(I32_numtype, c) BR_IF_admininstr(l)], [BR_admininstr(l)])
    -- if (c =/= 0)

  ;; 6-reduction.watsup:68.1-70.14
  rule br_if-false {c : c_numtype, l : labelidx}:
    `%*~>%*`([CONST_admininstr(I32_numtype, c) BR_IF_admininstr(l)], [])
    -- if (c = 0)

  ;; 6-reduction.watsup:73.1-75.17
  rule br_table-lt {i : nat, l* : labelidx*, l' : labelidx}:
    `%*~>%*`([CONST_admininstr(I32_numtype, i) BR_TABLE_admininstr(l*{l}, l')], [BR_admininstr(l*{l}[i])])
    -- if (i < |l*{l}|)

  ;; 6-reduction.watsup:77.1-79.18
  rule br_table-ge {i : nat, l* : labelidx*, l' : labelidx}:
    `%*~>%*`([CONST_admininstr(I32_numtype, i) BR_TABLE_admininstr(l*{l}, l')], [BR_admininstr(l')])
    -- if (i >= |l*{l}|)

  ;; 6-reduction.watsup:100.1-101.35
  rule frame-vals {f : frame, n : n, val^n : val^n}:
    `%*~>%*`([FRAME__admininstr(n, f, (val <: admininstr)^n{val})], (val <: admininstr)^n{val})

  ;; 6-reduction.watsup:103.1-104.55
  rule return-frame {f : frame, instr* : instr*, n : n, val^n : val^n, val'* : val*}:
    `%*~>%*`([FRAME__admininstr(n, f, (val' <: admininstr)*{val'} :: (val <: admininstr)^n{val} :: [RETURN_admininstr] :: (instr <: admininstr)*{instr})], (val <: admininstr)^n{val})

  ;; 6-reduction.watsup:106.1-107.60
  rule return-label {instr* : instr*, instr'* : instr*, k : nat, val* : val*}:
    `%*~>%*`([LABEL__admininstr(k, instr'*{instr'}, (val <: admininstr)*{val} :: [RETURN_admininstr] :: (instr <: admininstr)*{instr})], (val <: admininstr)*{val} :: [RETURN_admininstr])

  ;; 6-reduction.watsup:110.1-112.33
  rule unop-val {c : c_numtype, c_1 : c_numtype, nt : numtype, unop : unop_numtype}:
    `%*~>%*`([CONST_admininstr(nt, c_1) UNOP_admininstr(nt, unop)], [CONST_admininstr(nt, c)])
    -- if ($unop(unop, nt, c_1) = [c])

  ;; 6-reduction.watsup:114.1-116.39
  rule unop-trap {c_1 : c_numtype, nt : numtype, unop : unop_numtype}:
    `%*~>%*`([CONST_admininstr(nt, c_1) UNOP_admininstr(nt, unop)], [TRAP_admininstr])
    -- if ($unop(unop, nt, c_1) = [])

  ;; 6-reduction.watsup:119.1-121.40
  rule binop-val {binop : binop_numtype, c : c_numtype, c_1 : c_numtype, c_2 : c_numtype, nt : numtype}:
    `%*~>%*`([CONST_admininstr(nt, c_1) CONST_admininstr(nt, c_2) BINOP_admininstr(nt, binop)], [CONST_admininstr(nt, c)])
    -- if ($binop(binop, nt, c_1, c_2) = [c])

  ;; 6-reduction.watsup:123.1-125.46
  rule binop-trap {binop : binop_numtype, c_1 : c_numtype, c_2 : c_numtype, nt : numtype}:
    `%*~>%*`([CONST_admininstr(nt, c_1) CONST_admininstr(nt, c_2) BINOP_admininstr(nt, binop)], [TRAP_admininstr])
    -- if ($binop(binop, nt, c_1, c_2) = [])

  ;; 6-reduction.watsup:128.1-130.37
  rule testop {c : c_numtype, c_1 : c_numtype, nt : numtype, testop : testop_numtype}:
    `%*~>%*`([CONST_admininstr(nt, c_1) TESTOP_admininstr(nt, testop)], [CONST_admininstr(I32_numtype, c)])
    -- if (c = $testop(testop, nt, c_1))

  ;; 6-reduction.watsup:132.1-134.40
  rule relop {c : c_numtype, c_1 : c_numtype, c_2 : c_numtype, nt : numtype, relop : relop_numtype}:
    `%*~>%*`([CONST_admininstr(nt, c_1) CONST_admininstr(nt, c_2) RELOP_admininstr(nt, relop)], [CONST_admininstr(I32_numtype, c)])
    -- if (c = $relop(relop, nt, c_1, c_2))

  ;; 6-reduction.watsup:137.1-138.70
  rule extend {c : c_numtype, n : n, nt : numtype}:
    `%*~>%*`([CONST_admininstr(nt, c) EXTEND_admininstr(nt, n)], [CONST_admininstr(nt, $ext(n, $size(nt <: valtype), S_sx, c))])

  ;; 6-reduction.watsup:141.1-143.48
  rule cvtop-val {c : c_numtype, c_1 : c_numtype, cvtop : cvtop, nt : numtype, nt_1 : numtype, nt_2 : numtype, sx? : sx?}:
    `%*~>%*`([CONST_admininstr(nt, c_1) CVTOP_admininstr(nt_1, cvtop, nt_2, sx?{sx})], [CONST_admininstr(nt, c)])
    -- if ($cvtop(nt_1, cvtop, nt_2, sx?{sx}, c_1) = [c])

  ;; 6-reduction.watsup:145.1-147.54
  rule cvtop-trap {c_1 : c_numtype, cvtop : cvtop, nt : numtype, nt_1 : numtype, nt_2 : numtype, sx? : sx?}:
    `%*~>%*`([CONST_admininstr(nt, c_1) CVTOP_admininstr(nt_1, cvtop, nt_2, sx?{sx})], [TRAP_admininstr])
    -- if ($cvtop(nt_1, cvtop, nt_2, sx?{sx}, c_1) = [])

  ;; 6-reduction.watsup:154.1-156.28
  rule ref.is_null-true {rt : reftype, val : val}:
    `%*~>%*`([(val <: admininstr) REF.IS_NULL_admininstr], [CONST_admininstr(I32_numtype, 1)])
    -- if (val = REF.NULL_val(rt))

  ;; 6-reduction.watsup:158.1-160.15
  rule ref.is_null-false {val : val}:
    `%*~>%*`([(val <: admininstr) REF.IS_NULL_admininstr], [CONST_admininstr(I32_numtype, 0)])
    -- otherwise

  ;; 6-reduction.watsup:169.1-170.47
  rule local.tee {val : val, x : idx}:
    `%*~>%*`([(val <: admininstr) LOCAL.TEE_admininstr(x)], [(val <: admininstr) (val <: admininstr) LOCAL.SET_admininstr(x)])

;; 6-reduction.watsup:5.1-5.63
relation Step_read: `%~>%*`(config, admininstr*)
  ;; 6-reduction.watsup:82.1-83.47
  rule call {x : idx, z : state}:
    `%~>%*`(`%;%*`(z, [CALL_admininstr(x)]), [CALL_ADDR_admininstr($funcaddr(z)[x])])

  ;; 6-reduction.watsup:85.1-88.34
  rule call_indirect-call {a : addr, ft : functype, func : func, i : nat, m : moduleinst, x : idx, z : state}:
    `%~>%*`(`%;%*`(z, [CONST_admininstr(I32_numtype, i) CALL_INDIRECT_admininstr(x, ft)]), [CALL_ADDR_admininstr(a)])
    -- if ($table(z, x)[i] = REF.FUNC_ADDR_ref(a))
    -- if ($funcinst(z)[a] = `%;%`(m, func))

  ;; 6-reduction.watsup:90.1-92.15
  rule call_indirect-trap {ft : functype, i : nat, x : idx, z : state}:
    `%~>%*`(`%;%*`(z, [CONST_admininstr(I32_numtype, i) CALL_INDIRECT_admininstr(x, ft)]), [TRAP_admininstr])
    -- otherwise

  ;; 6-reduction.watsup:94.1-97.52
  rule call_addr {a : addr, f : frame, instr* : instr*, k : nat, m : moduleinst, n : n, t* : valtype*, t_1^k : valtype^k, t_2^n : valtype^n, val^k : val^k, z : state}:
    `%~>%*`(`%;%*`(z, (val <: admininstr)^k{val} :: [CALL_ADDR_admininstr(a)]), [FRAME__admininstr(n, f, [LABEL__admininstr(n, [], (instr <: admininstr)*{instr})])])
    -- if ($funcinst(z)[a] = `%;%`(m, `FUNC%%*%`(`%->%`(t_1^k{t_1}, t_2^n{t_2}), t*{t}, instr*{instr})))
    -- if (f = {LOCAL val^k{val} :: $default_(t)*{t}, MODULE m})

  ;; 6-reduction.watsup:150.1-151.53
  rule ref.func {x : idx, z : state}:
    `%~>%*`(`%;%*`(z, [REF.FUNC_admininstr(x)]), [REF.FUNC_ADDR_admininstr($funcaddr(z)[x])])

  ;; 6-reduction.watsup:163.1-164.37
  rule local.get {x : idx, z : state}:
    `%~>%*`(`%;%*`(z, [LOCAL.GET_admininstr(x)]), [($local(z, x) <: admininstr)])

  ;; 6-reduction.watsup:173.1-174.39
  rule global.get {x : idx, z : state}:
    `%~>%*`(`%;%*`(z, [GLOBAL.GET_admininstr(x)]), [($global(z, x) <: admininstr)])

  ;; 6-reduction.watsup:180.1-182.28
  rule table.get-trap {i : nat, x : idx, z : state}:
    `%~>%*`(`%;%*`(z, [CONST_admininstr(I32_numtype, i) TABLE.GET_admininstr(x)]), [TRAP_admininstr])
    -- if (i >= |$table(z, x)|)

  ;; 6-reduction.watsup:184.1-186.27
  rule table.get-val {i : nat, x : idx, z : state}:
    `%~>%*`(`%;%*`(z, [CONST_admininstr(I32_numtype, i) TABLE.GET_admininstr(x)]), [($table(z, x)[i] <: admininstr)])
    -- if (i < |$table(z, x)|)

  ;; 6-reduction.watsup:197.1-199.27
  rule table.size {n : n, x : idx, z : state}:
    `%~>%*`(`%;%*`(z, [TABLE.SIZE_admininstr(x)]), [CONST_admininstr(I32_numtype, n)])
    -- if (|$table(z, x)| = n)

  ;; 6-reduction.watsup:209.1-211.34
  rule table.fill-trap {i : nat, n : n, val : val, x : idx, z : state}:
    `%~>%*`(`%;%*`(z, [CONST_admininstr(I32_numtype, i) (val <: admininstr) CONST_admininstr(I32_numtype, n) TABLE.FILL_admininstr(x)]), [TRAP_admininstr])
    -- if ((i + n) > |$table(z, x)|)

  ;; 6-reduction.watsup:213.1-216.14
  rule table.fill-zero {i : nat, n : n, val : val, x : idx, z : state}:
    `%~>%*`(`%;%*`(z, [CONST_admininstr(I32_numtype, i) (val <: admininstr) CONST_admininstr(I32_numtype, n) TABLE.FILL_admininstr(x)]), [])
    -- otherwise
    -- if (n = 0)

  ;; 6-reduction.watsup:218.1-222.15
  rule table.fill-succ {i : nat, n : n, val : val, x : idx, z : state}:
    `%~>%*`(`%;%*`(z, [CONST_admininstr(I32_numtype, i) (val <: admininstr) CONST_admininstr(I32_numtype, n) TABLE.FILL_admininstr(x)]), [CONST_admininstr(I32_numtype, i) (val <: admininstr) TABLE.SET_admininstr(x) CONST_admininstr(I32_numtype, (i + 1)) (val <: admininstr) CONST_admininstr(I32_numtype, (n - 1)) TABLE.FILL_admininstr(x)])
    -- otherwise

  ;; 6-reduction.watsup:225.1-227.63
  rule table.copy-trap {i : nat, j : nat, n : n, x : idx, y : idx, z : state}:
    `%~>%*`(`%;%*`(z, [CONST_admininstr(I32_numtype, j) CONST_admininstr(I32_numtype, i) CONST_admininstr(I32_numtype, n) TABLE.COPY_admininstr(x, y)]), [TRAP_admininstr])
    -- if (((i + n) > |$table(z, y)|) \/ ((j + n) > |$table(z, x)|))

  ;; 6-reduction.watsup:229.1-232.14
  rule table.copy-zero {i : nat, j : nat, n : n, x : idx, y : idx, z : state}:
    `%~>%*`(`%;%*`(z, [CONST_admininstr(I32_numtype, j) CONST_admininstr(I32_numtype, i) CONST_admininstr(I32_numtype, n) TABLE.COPY_admininstr(x, y)]), [])
    -- otherwise
    -- if (n = 0)

  ;; 6-reduction.watsup:234.1-239.15
  rule table.copy-le {i : nat, j : nat, n : n, x : idx, y : idx, z : state}:
    `%~>%*`(`%;%*`(z, [CONST_admininstr(I32_numtype, j) CONST_admininstr(I32_numtype, i) CONST_admininstr(I32_numtype, n) TABLE.COPY_admininstr(x, y)]), [CONST_admininstr(I32_numtype, j) CONST_admininstr(I32_numtype, i) TABLE.GET_admininstr(y) TABLE.SET_admininstr(x) CONST_admininstr(I32_numtype, (j + 1)) CONST_admininstr(I32_numtype, (i + 1)) CONST_admininstr(I32_numtype, (n - 1)) TABLE.COPY_admininstr(x, y)])
    -- otherwise
    -- if (j <= i)

  ;; 6-reduction.watsup:241.1-245.15
  rule table.copy-gt {i : nat, j : nat, n : n, x : idx, y : idx, z : state}:
    `%~>%*`(`%;%*`(z, [CONST_admininstr(I32_numtype, j) CONST_admininstr(I32_numtype, i) CONST_admininstr(I32_numtype, n) TABLE.COPY_admininstr(x, y)]), [CONST_admininstr(I32_numtype, ((j + n) - 1)) CONST_admininstr(I32_numtype, ((i + n) - 1)) TABLE.GET_admininstr(y) TABLE.SET_admininstr(x) CONST_admininstr(I32_numtype, (j + 1)) CONST_admininstr(I32_numtype, (i + 1)) CONST_admininstr(I32_numtype, (n - 1)) TABLE.COPY_admininstr(x, y)])
    -- otherwise

  ;; 6-reduction.watsup:248.1-250.62
  rule table.init-trap {i : nat, j : nat, n : n, x : idx, y : idx, z : state}:
    `%~>%*`(`%;%*`(z, [CONST_admininstr(I32_numtype, j) CONST_admininstr(I32_numtype, i) CONST_admininstr(I32_numtype, n) TABLE.INIT_admininstr(x, y)]), [TRAP_admininstr])
    -- if (((i + n) > |$elem(z, y)|) \/ ((j + n) > |$table(z, x)|))

  ;; 6-reduction.watsup:252.1-255.14
  rule table.init-zero {i : nat, j : nat, n : n, x : idx, y : idx, z : state}:
    `%~>%*`(`%;%*`(z, [CONST_admininstr(I32_numtype, j) CONST_admininstr(I32_numtype, i) CONST_admininstr(I32_numtype, n) TABLE.INIT_admininstr(x, y)]), [])
    -- otherwise
    -- if (n = 0)

  ;; 6-reduction.watsup:257.1-261.15
  rule table.init-succ {i : nat, j : nat, n : n, x : idx, y : idx, z : state}:
    `%~>%*`(`%;%*`(z, [CONST_admininstr(I32_numtype, j) CONST_admininstr(I32_numtype, i) CONST_admininstr(I32_numtype, n) TABLE.INIT_admininstr(x, y)]), [CONST_admininstr(I32_numtype, j) ($elem(z, y)[i] <: admininstr) TABLE.SET_admininstr(x) CONST_admininstr(I32_numtype, (j + 1)) CONST_admininstr(I32_numtype, (i + 1)) CONST_admininstr(I32_numtype, (n - 1)) TABLE.INIT_admininstr(x, y)])
    -- otherwise

  ;; 6-reduction.watsup:268.1-270.49
  rule load-num-trap {i : nat, n_A : n, n_O : n, nt : numtype, z : state}:
    `%~>%*`(`%;%*`(z, [CONST_admininstr(I32_numtype, i) LOAD_admininstr(nt, ?(), n_A, n_O)]), [TRAP_admininstr])
    -- if (((i + n_O) + ($size(nt <: valtype) / 8)) >= |$mem(z, 0)|)

  ;; 6-reduction.watsup:272.1-274.66
  rule load-num-val {c : c_numtype, i : nat, n_A : n, n_O : n, nt : numtype, z : state}:
    `%~>%*`(`%;%*`(z, [CONST_admininstr(I32_numtype, i) LOAD_admininstr(nt, ?(), n_A, n_O)]), [CONST_admininstr(nt, c)])
    -- if ($bytes_($size(nt <: valtype), c) = $mem(z, 0)[(i + n_O) : ($size(nt <: valtype) / 8)])

  ;; 6-reduction.watsup:276.1-278.41
  rule load-pack-trap {i : nat, n : n, n_A : n, n_O : n, nt : numtype, sx : sx, z : state}:
    `%~>%*`(`%;%*`(z, [CONST_admininstr(I32_numtype, i) LOAD_admininstr(nt, ?((n, sx)), n_A, n_O)]), [TRAP_admininstr])
    -- if (((i + n_O) + (n / 8)) >= |$mem(z, 0)|)

  ;; 6-reduction.watsup:280.1-282.50
  rule load-pack-val {c : c_numtype, i : nat, n : n, n_A : n, n_O : n, nt : numtype, sx : sx, z : state}:
    `%~>%*`(`%;%*`(z, [CONST_admininstr(I32_numtype, i) LOAD_admininstr(nt, ?((n, sx)), n_A, n_O)]), [CONST_admininstr(nt, c)])
    -- if ($bytes_(n, c) = $mem(z, 0)[(i + n_O) : (n / 8)])

  ;; 6-reduction.watsup:309.1-311.32
  rule memory.fill-trap {i : nat, n : n, val : val, z : state}:
    `%~>%*`(`%;%*`(z, [CONST_admininstr(I32_numtype, i) (val <: admininstr) CONST_admininstr(I32_numtype, n) MEMORY.FILL_admininstr]), [TRAP_admininstr])
    -- if ((i + n) > |$mem(z, 0)|)

  ;; 6-reduction.watsup:313.1-316.14
  rule memory.fill-zero {i : nat, n : n, val : val, z : state}:
    `%~>%*`(`%;%*`(z, [CONST_admininstr(I32_numtype, i) (val <: admininstr) CONST_admininstr(I32_numtype, n) MEMORY.FILL_admininstr]), [])
    -- otherwise
    -- if (n = 0)

  ;; 6-reduction.watsup:318.1-322.15
  rule memory.fill-succ {i : nat, n : n, val : val, z : state}:
    `%~>%*`(`%;%*`(z, [CONST_admininstr(I32_numtype, i) (val <: admininstr) CONST_admininstr(I32_numtype, n) MEMORY.FILL_admininstr]), [CONST_admininstr(I32_numtype, i) (val <: admininstr) STORE_admininstr(I32_numtype, ?(8), 0, 0) CONST_admininstr(I32_numtype, (i + 1)) (val <: admininstr) CONST_admininstr(I32_numtype, (n - 1)) MEMORY.FILL_admininstr])
    -- otherwise

  ;; 6-reduction.watsup:325.1-327.63
  rule memory.copy-trap {i : nat, j : nat, n : n, z : state}:
    `%~>%*`(`%;%*`(z, [CONST_admininstr(I32_numtype, j) CONST_admininstr(I32_numtype, i) CONST_admininstr(I32_numtype, n) MEMORY.COPY_admininstr]), [TRAP_admininstr])
    -- if (((i + n) > |$table(z, 0)|) \/ ((j + n) > |$table(z, 0)|))

  ;; 6-reduction.watsup:329.1-332.14
  rule memory.copy-zero {i : nat, j : nat, n : n, z : state}:
    `%~>%*`(`%;%*`(z, [CONST_admininstr(I32_numtype, j) CONST_admininstr(I32_numtype, i) CONST_admininstr(I32_numtype, n) MEMORY.COPY_admininstr]), [])
    -- otherwise
    -- if (n = 0)

  ;; 6-reduction.watsup:334.1-339.15
  rule memory.copy-le {i : nat, j : nat, n : n, z : state}:
    `%~>%*`(`%;%*`(z, [CONST_admininstr(I32_numtype, j) CONST_admininstr(I32_numtype, i) CONST_admininstr(I32_numtype, n) MEMORY.COPY_admininstr]), [CONST_admininstr(I32_numtype, j) CONST_admininstr(I32_numtype, i) LOAD_admininstr(I32_numtype, ?((8, U_sx)), 0, 0) STORE_admininstr(I32_numtype, ?(8), 0, 0) CONST_admininstr(I32_numtype, (j + 1)) CONST_admininstr(I32_numtype, (i + 1)) CONST_admininstr(I32_numtype, (n - 1)) MEMORY.COPY_admininstr])
    -- otherwise
    -- if (j <= i)

  ;; 6-reduction.watsup:341.1-345.15
  rule memory.copy-gt {i : nat, j : nat, n : n, z : state}:
    `%~>%*`(`%;%*`(z, [CONST_admininstr(I32_numtype, j) CONST_admininstr(I32_numtype, i) CONST_admininstr(I32_numtype, n) MEMORY.COPY_admininstr]), [CONST_admininstr(I32_numtype, ((j + n) - 1)) CONST_admininstr(I32_numtype, ((i + n) - 1)) LOAD_admininstr(I32_numtype, ?((8, U_sx)), 0, 0) STORE_admininstr(I32_numtype, ?(8), 0, 0) CONST_admininstr(I32_numtype, (j + 1)) CONST_admininstr(I32_numtype, (i + 1)) CONST_admininstr(I32_numtype, (n - 1)) MEMORY.COPY_admininstr])
    -- otherwise

  ;; 6-reduction.watsup:348.1-350.60
  rule memory.init-trap {i : nat, j : nat, n : n, x : idx, y : idx, z : state}:
    `%~>%*`(`%;%*`(z, [CONST_admininstr(I32_numtype, j) CONST_admininstr(I32_numtype, i) CONST_admininstr(I32_numtype, n) MEMORY.INIT_admininstr(x)]), [TRAP_admininstr])
    -- if (((i + n) > |$data(z, y)|) \/ ((j + n) > |$mem(z, 0)|))

  ;; 6-reduction.watsup:352.1-355.14
  rule memory.init-zero {i : nat, j : nat, n : n, x : idx, z : state}:
    `%~>%*`(`%;%*`(z, [CONST_admininstr(I32_numtype, j) CONST_admininstr(I32_numtype, i) CONST_admininstr(I32_numtype, n) MEMORY.INIT_admininstr(x)]), [])
    -- otherwise
    -- if (n = 0)

  ;; 6-reduction.watsup:357.1-361.15
  rule memory.init-succ {i : nat, j : nat, n : n, x : idx, z : state}:
    `%~>%*`(`%;%*`(z, [CONST_admininstr(I32_numtype, j) CONST_admininstr(I32_numtype, i) CONST_admininstr(I32_numtype, n) MEMORY.INIT_admininstr(x)]), [CONST_admininstr(I32_numtype, j) CONST_admininstr(I32_numtype, $data(z, x)[i]) STORE_admininstr(I32_numtype, ?(8), 0, 0) CONST_admininstr(I32_numtype, (j + 1)) CONST_admininstr(I32_numtype, (i + 1)) CONST_admininstr(I32_numtype, (n - 1)) MEMORY.INIT_admininstr(x)])
    -- otherwise

;; 6-reduction.watsup:3.1-3.63
relation Step: `%~>%`(config, config)
  ;; 6-reduction.watsup:7.1-9.34
  rule pure {instr* : instr*, instr'* : instr*, z : state}:
    `%~>%`(`%;%*`(z, (instr <: admininstr)*{instr}), `%;%*`(z, (instr' <: admininstr)*{instr'}))
    -- Step_pure: `%*~>%*`((instr <: admininstr)*{instr}, (instr' <: admininstr)*{instr'})

  ;; 6-reduction.watsup:11.1-13.37
  rule read {instr* : instr*, instr'* : instr*, z : state}:
    `%~>%`(`%;%*`(z, (instr <: admininstr)*{instr}), `%;%*`(z, (instr' <: admininstr)*{instr'}))
    -- Step_read: `%~>%*`(`%;%*`(z, (instr <: admininstr)*{instr}), (instr' <: admininstr)*{instr'})

  ;; 6-reduction.watsup:166.1-167.60
  rule local.set {val : val, x : idx, z : state}:
    `%~>%`(`%;%*`(z, [(val <: admininstr) LOCAL.SET_admininstr(x)]), `%;%*`($with_local(z, x, val), []))

  ;; 6-reduction.watsup:176.1-177.62
  rule global.set {val : val, x : idx, z : state}:
    `%~>%`(`%;%*`(z, [(val <: admininstr) GLOBAL.SET_admininstr(x)]), `%;%*`($with_global(z, x, val), []))

  ;; 6-reduction.watsup:188.1-190.28
  rule table.set-trap {i : nat, ref : ref, x : idx, z : state}:
    `%~>%`(`%;%*`(z, [CONST_admininstr(I32_numtype, i) (ref <: admininstr) TABLE.GET_admininstr(x)]), `%;%*`(z, [TRAP_admininstr]))
    -- if (i >= |$table(z, x)|)

  ;; 6-reduction.watsup:192.1-194.27
  rule table.set-val {i : nat, ref : ref, x : idx, z : state}:
    `%~>%`(`%;%*`(z, [CONST_admininstr(I32_numtype, i) (ref <: admininstr) TABLE.GET_admininstr(x)]), `%;%*`($with_table(z, x, i, ref), []))
    -- if (i < |$table(z, x)|)

  ;; 6-reduction.watsup:202.1-203.102
  rule table.grow-succeed {n : n, ref : ref, x : idx, z : state}:
    `%~>%`(`%;%*`(z, [(ref <: admininstr) CONST_admininstr(I32_numtype, n) TABLE.GROW_admininstr(x)]), `%;%*`($with_tableext(z, x, ref^n{}), [CONST_admininstr(I32_numtype, |$table(z, x)|)]))

  ;; 6-reduction.watsup:205.1-206.64
  rule table.grow-fail {n : n, ref : ref, x : idx, z : state}:
    `%~>%`(`%;%*`(z, [(ref <: admininstr) CONST_admininstr(I32_numtype, n) TABLE.GROW_admininstr(x)]), `%;%*`(z, [CONST_admininstr(I32_numtype, - 1)]))

  ;; 6-reduction.watsup:264.1-265.59
  rule elem.drop {x : idx, z : state}:
    `%~>%`(`%;%*`(z, [ELEM.DROP_admininstr(x)]), `%;%*`($with_elem(z, x, []), []))

  ;; 6-reduction.watsup:285.1-287.49
  rule store-num-trap {c : c_numtype, i : nat, n_A : n, n_O : n, nt : numtype, z : state}:
    `%~>%`(`%;%*`(z, [CONST_admininstr(I32_numtype, i) CONST_admininstr(I32_numtype, c) STORE_admininstr(nt, ?(), n_A, n_O)]), `%;%*`(z, [TRAP_admininstr]))
    -- if (((i + n_O) + ($size(nt <: valtype) / 8)) >= |$mem(z, 0)|)

  ;; 6-reduction.watsup:289.1-291.35
  rule store-num-val {b* : byte*, c : c_numtype, i : nat, n_A : n, n_O : n, nt : numtype, z : state}:
    `%~>%`(`%;%*`(z, [CONST_admininstr(I32_numtype, i) CONST_admininstr(I32_numtype, c) STORE_admininstr(nt, ?(), n_A, n_O)]), `%;%*`($with_mem(z, 0, (i + n_O), ($size(nt <: valtype) / 8), b*{b}), []))
    -- if (b*{b} = $bytes_($size(nt <: valtype), c))

  ;; 6-reduction.watsup:293.1-295.41
  rule store-pack-trap {c : c_numtype, i : nat, n : n, n_A : n, n_O : n, nt : numtype, z : state}:
    `%~>%`(`%;%*`(z, [CONST_admininstr(I32_numtype, i) CONST_admininstr(I32_numtype, c) STORE_admininstr(nt, ?(n), n_A, n_O)]), `%;%*`(z, [TRAP_admininstr]))
    -- if (((i + n_O) + (n / 8)) >= |$mem(z, 0)|)

  ;; 6-reduction.watsup:297.1-299.50
  rule store-pack-val {b* : byte*, c : c_numtype, i : nat, n : n, n_A : n, n_O : n, nt : numtype, z : state}:
    `%~>%`(`%;%*`(z, [CONST_admininstr(I32_numtype, i) CONST_admininstr(I32_numtype, c) STORE_admininstr(nt, ?(n), n_A, n_O)]), `%;%*`($with_mem(z, 0, (i + n_O), (n / 8), b*{b}), []))
    -- if (b*{b} = $bytes_(n, $wrap_(($size(nt <: valtype), n), c)))

  ;; 6-reduction.watsup:302.1-303.104
  rule memory.grow-succeed {n : n, z : state}:
    `%~>%`(`%;%*`(z, [CONST_admininstr(I32_numtype, n) MEMORY.GROW_admininstr]), `%;%*`($with_memext(z, 0, 0^((n * 64) * $Ki){}), [CONST_admininstr(I32_numtype, |$mem(z, 0)|)]))

  ;; 6-reduction.watsup:305.1-306.59
  rule memory.grow-fail {n : n, z : state}:
    `%~>%`(`%;%*`(z, [CONST_admininstr(I32_numtype, n) MEMORY.GROW_admininstr]), `%;%*`(z, [CONST_admininstr(I32_numtype, - 1)]))

  ;; 6-reduction.watsup:364.1-365.59
  rule data.drop {x : idx, z : state}:
    `%~>%`(`%;%*`(z, [DATA.DROP_admininstr(x)]), `%;%*`($with_data(z, x, []), []))

== IL Validation...
== Function totalization...

;; 1-syntax.watsup:3.1-3.15
syntax n = nat

;; 1-syntax.watsup:9.1-9.37
syntax name = text

;; 1-syntax.watsup:14.1-14.36
syntax byte = nat

;; 1-syntax.watsup:15.1-15.45
syntax u32 = nat

;; 1-syntax.watsup:22.1-22.36
syntax idx = nat

;; 1-syntax.watsup:23.1-23.49
syntax funcidx = idx

;; 1-syntax.watsup:24.1-24.49
syntax globalidx = idx

;; 1-syntax.watsup:25.1-25.47
syntax tableidx = idx

;; 1-syntax.watsup:26.1-26.46
syntax memidx = idx

;; 1-syntax.watsup:27.1-27.45
syntax elemidx = idx

;; 1-syntax.watsup:28.1-28.45
syntax dataidx = idx

;; 1-syntax.watsup:29.1-29.47
syntax labelidx = idx

;; 1-syntax.watsup:30.1-30.47
syntax localidx = idx

;; 1-syntax.watsup:39.1-40.22
syntax numtype =
  | I32
  | I64
  | F32
  | F64

;; 1-syntax.watsup:41.1-42.5
syntax vectype =
  | V128

;; 1-syntax.watsup:43.1-44.20
syntax reftype =
  | FUNCREF
  | EXTERNREF

;; 1-syntax.watsup:45.1-46.34
syntax valtype =
  | I32
  | I64
  | F32
  | F64
  | V128
  | FUNCREF
  | EXTERNREF
  | BOT

;; 1-syntax.watsup:48.1-48.39
syntax in =
  | I32
  | I64

;; 1-syntax.watsup:49.1-49.39
syntax fn =
  | F32
  | F64

;; 1-syntax.watsup:56.1-57.11
syntax resulttype = valtype*

;; 1-syntax.watsup:59.1-60.16
syntax limits = `[%..%]`(u32, u32)

;; 1-syntax.watsup:61.1-62.15
syntax globaltype = `MUT%?%`(()?, valtype)

;; 1-syntax.watsup:63.1-64.27
syntax functype = `%->%`(resulttype, resulttype)

;; 1-syntax.watsup:65.1-66.17
syntax tabletype = `%%`(limits, reftype)

;; 1-syntax.watsup:67.1-68.12
syntax memtype = `%I8`(limits)

;; 1-syntax.watsup:69.1-70.10
syntax elemtype = reftype

;; 1-syntax.watsup:71.1-72.5
syntax datatype = OK

;; 1-syntax.watsup:73.1-74.69
syntax externtype =
  | GLOBAL(globaltype)
  | FUNC(functype)
  | TABLE(tabletype)
  | MEMORY(memtype)

;; 1-syntax.watsup:86.1-86.44
syntax sx =
  | U
  | S

;; 1-syntax.watsup:88.1-88.39
syntax unop_IXX =
  | CLZ
  | CTZ
  | POPCNT

;; 1-syntax.watsup:89.1-89.70
syntax unop_FXX =
  | ABS
  | NEG
  | SQRT
  | CEIL
  | FLOOR
  | TRUNC
  | NEAREST

;; 1-syntax.watsup:91.1-93.62
syntax binop_IXX =
  | ADD
  | SUB
  | MUL
  | DIV(sx)
  | REM(sx)
  | AND
  | OR
  | XOR
  | SHL
  | SHR(sx)
  | ROTL
  | ROTR

;; 1-syntax.watsup:94.1-94.66
syntax binop_FXX =
  | ADD
  | SUB
  | MUL
  | DIV
  | MIN
  | MAX
  | COPYSIGN

;; 1-syntax.watsup:96.1-96.26
syntax testop_IXX =
  | EQZ

;; 1-syntax.watsup:97.1-97.22
syntax testop_FXX =
  |

;; 1-syntax.watsup:99.1-100.108
syntax relop_IXX =
  | EQ
  | NE
  | LT(sx)
  | GT(sx)
  | LE(sx)
  | GE(sx)

;; 1-syntax.watsup:101.1-101.49
syntax relop_FXX =
  | EQ
  | NE
  | LT
  | GT
  | LE
  | GE

;; 1-syntax.watsup:103.1-103.50
syntax unop_numtype =
  | _I(unop_IXX)
  | _F(unop_FXX)

;; 1-syntax.watsup:104.1-104.53
syntax binop_numtype =
  | _I(binop_IXX)
  | _F(binop_FXX)

;; 1-syntax.watsup:105.1-105.56
syntax testop_numtype =
  | _I(testop_IXX)
  | _F(testop_FXX)

;; 1-syntax.watsup:106.1-106.53
syntax relop_numtype =
  | _I(relop_IXX)
  | _F(relop_FXX)

;; 1-syntax.watsup:107.1-107.39
syntax cvtop =
  | CONVERT
  | REINTERPRET

;; 1-syntax.watsup:117.1-117.23
syntax c_numtype = nat

;; 1-syntax.watsup:118.1-118.23
syntax c_vectype = nat

;; 1-syntax.watsup:121.1-121.52
syntax blocktype = functype

;; 1-syntax.watsup:156.1-177.80
rec {

;; 1-syntax.watsup:156.1-177.80
syntax instr =
  | UNREACHABLE
  | NOP
  | DROP
  | SELECT(valtype?)
  | BLOCK(blocktype, instr*)
  | LOOP(blocktype, instr*)
  | IF(blocktype, instr*, instr*)
  | BR(labelidx)
  | BR_IF(labelidx)
  | BR_TABLE(labelidx*, labelidx)
  | CALL(funcidx)
  | CALL_INDIRECT(tableidx, functype)
  | RETURN
  | CONST(numtype, c_numtype)
  | UNOP(numtype, unop_numtype)
  | BINOP(numtype, binop_numtype)
  | TESTOP(numtype, testop_numtype)
  | RELOP(numtype, relop_numtype)
  | EXTEND(numtype, n)
  | CVTOP(numtype, cvtop, numtype, sx?)
  | REF.NULL(reftype)
  | REF.FUNC(funcidx)
  | REF.IS_NULL
  | LOCAL.GET(localidx)
  | LOCAL.SET(localidx)
  | LOCAL.TEE(localidx)
  | GLOBAL.GET(globalidx)
  | GLOBAL.SET(globalidx)
  | TABLE.GET(tableidx)
  | TABLE.SET(tableidx)
  | TABLE.SIZE(tableidx)
  | TABLE.GROW(tableidx)
  | TABLE.FILL(tableidx)
  | TABLE.COPY(tableidx, tableidx)
  | TABLE.INIT(tableidx, elemidx)
  | ELEM.DROP(elemidx)
  | MEMORY.SIZE
  | MEMORY.GROW
  | MEMORY.FILL
  | MEMORY.COPY
  | MEMORY.INIT(dataidx)
  | DATA.DROP(dataidx)
  | LOAD(numtype, (n, sx)?, u32, u32)
  | STORE(numtype, n?, u32, u32)
}

;; 1-syntax.watsup:179.1-180.9
syntax expr = instr*

;; 1-syntax.watsup:187.1-187.50
syntax elemmode =
  | TABLE(tableidx, expr)
  | DECLARE

;; 1-syntax.watsup:188.1-188.39
syntax datamode =
  | MEMORY(memidx, expr)

;; 1-syntax.watsup:190.1-191.30
syntax func = `FUNC%%*%`(functype, valtype*, expr)

;; 1-syntax.watsup:192.1-193.25
syntax global = GLOBAL(globaltype, expr)

;; 1-syntax.watsup:194.1-195.18
syntax table = TABLE(tabletype)

;; 1-syntax.watsup:196.1-197.17
syntax mem = MEMORY(memtype)

;; 1-syntax.watsup:198.1-199.31
syntax elem = `ELEM%%*%?`(reftype, expr*, elemmode?)

;; 1-syntax.watsup:200.1-201.26
syntax data = `DATA(*)%*%?`(byte**, datamode?)

;; 1-syntax.watsup:202.1-203.16
syntax start = START(funcidx)

;; 1-syntax.watsup:205.1-206.65
syntax externuse =
  | FUNC(funcidx)
  | GLOBAL(globalidx)
  | TABLE(tableidx)
  | MEMORY(memidx)

;; 1-syntax.watsup:207.1-208.24
syntax export = EXPORT(name, externuse)

;; 1-syntax.watsup:209.1-210.30
syntax import = IMPORT(name, name, externtype)

;; 1-syntax.watsup:212.1-213.70
syntax module = `MODULE%*%*%*%*%*%*%*%*%*`(import*, func*, global*, table*, mem*, elem*, data*, start*, export*)

;; 2-aux.watsup:3.1-3.14
def Ki : nat
  ;; 2-aux.watsup:4.1-4.15
  def Ki = 1024

;; 2-aux.watsup:9.1-9.25
rec {

;; 2-aux.watsup:9.1-9.25
def min : (nat, nat) -> nat
  ;; 2-aux.watsup:10.1-10.19
  def {j : nat} min(0, j) = 0
  ;; 2-aux.watsup:11.1-11.19
  def {i : nat} min(i, 0) = 0
  ;; 2-aux.watsup:12.1-12.38
  def {i : nat, j : nat} min((i + 1), (j + 1)) = $min(i, j)
}

;; 2-aux.watsup:19.1-19.55
def size : valtype -> nat?
  ;; 2-aux.watsup:20.1-20.20
  def size(I32_valtype) = ?(32)
  ;; 2-aux.watsup:21.1-21.20
  def size(I64_valtype) = ?(64)
  ;; 2-aux.watsup:22.1-22.20
  def size(F32_valtype) = ?(32)
  ;; 2-aux.watsup:23.1-23.20
  def size(F64_valtype) = ?(64)
  ;; 2-aux.watsup:24.1-24.22
  def size(V128_valtype) = ?(128)
  ;;
  def {x : valtype} size(x) = ?()

;; 2-aux.watsup:29.1-29.40
def test_sub_ATOM_22 : n -> nat
  ;; 2-aux.watsup:30.1-30.38
  def {n_3_ATOM_y : n} test_sub_ATOM_22(n_3_ATOM_y) = 0

;; 2-aux.watsup:32.1-32.26
def curried_ : (n, n) -> nat
  ;; 2-aux.watsup:33.1-33.39
  def {n_1 : n, n_2 : n} curried_(n_1, n_2) = (n_1 + n_2)

;; 2-aux.watsup:35.1-44.39
syntax testfuse =
  | AB_(nat, nat, nat)
  | CD(nat, nat, nat)
  | EF(nat, nat, nat)
  | GH(nat, nat, nat)
  | IJ(nat, nat, nat)
  | KL(nat, nat, nat)
  | MN(nat, nat, nat)
  | OP(nat, nat, nat)
  | QR(nat, nat, nat)

;; 3-typing.watsup:3.1-6.60
syntax context = {FUNC functype*, GLOBAL globaltype*, TABLE tabletype*, MEM memtype*, ELEM elemtype*, DATA datatype*, LOCAL valtype*, LABEL resulttype*, RETURN resulttype?}

;; 3-typing.watsup:14.1-14.66
relation Limits_ok: `|-%:%`(limits, nat)
  ;; 3-typing.watsup:22.1-24.24
  rule _ {k : nat, n_1 : n, n_2 : n}:
    `|-%:%`(`[%..%]`(n_1, n_2), k)
    -- if ((n_1 <= n_2) /\ (n_2 <= k))

;; 3-typing.watsup:15.1-15.64
relation Functype_ok: `|-%:OK`(functype)
  ;; 3-typing.watsup:26.1-27.13
  rule _ {ft : functype}:
    `|-%:OK`(ft)

;; 3-typing.watsup:16.1-16.66
relation Globaltype_ok: `|-%:OK`(globaltype)
  ;; 3-typing.watsup:29.1-30.13
  rule _ {gt : globaltype}:
    `|-%:OK`(gt)

;; 3-typing.watsup:17.1-17.65
relation Tabletype_ok: `|-%:OK`(tabletype)
  ;; 3-typing.watsup:32.1-34.35
  rule _ {lim : limits, rt : reftype}:
    `|-%:OK`(`%%`(lim, rt))
    -- Limits_ok: `|-%:%`(lim, ((2 ^ 32) - 1))

;; 3-typing.watsup:18.1-18.63
relation Memtype_ok: `|-%:OK`(memtype)
  ;; 3-typing.watsup:36.1-38.33
  rule _ {lim : limits}:
    `|-%:OK`(`%I8`(lim))
    -- Limits_ok: `|-%:%`(lim, (2 ^ 16))

;; 3-typing.watsup:19.1-19.66
relation Externtype_ok: `|-%:OK`(externtype)
  ;; 3-typing.watsup:41.1-43.35
  rule func {functype : functype}:
    `|-%:OK`(FUNC_externtype(functype))
    -- Functype_ok: `|-%:OK`(functype)

  ;; 3-typing.watsup:45.1-47.39
  rule global {globaltype : globaltype}:
    `|-%:OK`(GLOBAL_externtype(globaltype))
    -- Globaltype_ok: `|-%:OK`(globaltype)

  ;; 3-typing.watsup:49.1-51.37
  rule table {tabletype : tabletype}:
    `|-%:OK`(TABLE_externtype(tabletype))
    -- Tabletype_ok: `|-%:OK`(tabletype)

  ;; 3-typing.watsup:53.1-55.33
  rule mem {memtype : memtype}:
    `|-%:OK`(MEMORY_externtype(memtype))
    -- Memtype_ok: `|-%:OK`(memtype)

;; 3-typing.watsup:61.1-61.65
relation Valtype_sub: `|-%<:%`(valtype, valtype)
  ;; 3-typing.watsup:64.1-65.12
  rule refl {t : valtype}:
    `|-%<:%`(t, t)

  ;; 3-typing.watsup:67.1-68.14
  rule bot {t : valtype}:
    `|-%<:%`(BOT_valtype, t)

;; 3-typing.watsup:62.1-62.72
relation Resulttype_sub: `|-%*<:%*`(valtype*, valtype*)
  ;; 3-typing.watsup:70.1-72.35
  rule _ {t_1* : valtype*, t_2* : valtype*}:
    `|-%*<:%*`(t_1*{t_1}, t_2*{t_2})
    -- (Valtype_sub: `|-%<:%`(t_1, t_2))*{t_1 t_2}

;; 3-typing.watsup:75.1-75.75
relation Limits_sub: `|-%<:%`(limits, limits)
  ;; 3-typing.watsup:83.1-86.21
  rule _ {n_11 : n, n_12 : n, n_21 : n, n_22 : n}:
    `|-%<:%`(`[%..%]`(n_11, n_12), `[%..%]`(n_21, n_22))
    -- if (n_11 >= n_21)
    -- if (n_12 <= n_22)

;; 3-typing.watsup:76.1-76.73
relation Functype_sub: `|-%<:%`(functype, functype)
  ;; 3-typing.watsup:88.1-89.14
  rule _ {ft : functype}:
    `|-%<:%`(ft, ft)

;; 3-typing.watsup:77.1-77.75
relation Globaltype_sub: `|-%<:%`(globaltype, globaltype)
  ;; 3-typing.watsup:91.1-92.14
  rule _ {gt : globaltype}:
    `|-%<:%`(gt, gt)

;; 3-typing.watsup:78.1-78.74
relation Tabletype_sub: `|-%<:%`(tabletype, tabletype)
  ;; 3-typing.watsup:94.1-96.35
  rule _ {lim_1 : limits, lim_2 : limits, rt : reftype}:
    `|-%<:%`(`%%`(lim_1, rt), `%%`(lim_2, rt))
    -- Limits_sub: `|-%<:%`(lim_1, lim_2)

;; 3-typing.watsup:79.1-79.72
relation Memtype_sub: `|-%<:%`(memtype, memtype)
  ;; 3-typing.watsup:98.1-100.35
  rule _ {lim_1 : limits, lim_2 : limits}:
    `|-%<:%`(`%I8`(lim_1), `%I8`(lim_2))
    -- Limits_sub: `|-%<:%`(lim_1, lim_2)

;; 3-typing.watsup:80.1-80.75
relation Externtype_sub: `|-%<:%`(externtype, externtype)
  ;; 3-typing.watsup:103.1-105.35
  rule func {ft_1 : functype, ft_2 : functype}:
    `|-%<:%`(FUNC_externtype(ft_1), FUNC_externtype(ft_2))
    -- Functype_sub: `|-%<:%`(ft_1, ft_2)

  ;; 3-typing.watsup:107.1-109.37
  rule global {gt_1 : globaltype, gt_2 : globaltype}:
    `|-%<:%`(GLOBAL_externtype(gt_1), GLOBAL_externtype(gt_2))
    -- Globaltype_sub: `|-%<:%`(gt_1, gt_2)

  ;; 3-typing.watsup:111.1-113.36
  rule table {tt_1 : tabletype, tt_2 : tabletype}:
    `|-%<:%`(TABLE_externtype(tt_1), TABLE_externtype(tt_2))
    -- Tabletype_sub: `|-%<:%`(tt_1, tt_2)

  ;; 3-typing.watsup:115.1-117.34
  rule mem {mt_1 : memtype, mt_2 : memtype}:
    `|-%<:%`(MEMORY_externtype(mt_1), MEMORY_externtype(mt_2))
    -- Memtype_sub: `|-%<:%`(mt_1, mt_2)

;; 3-typing.watsup:172.1-172.76
relation Blocktype_ok: `%|-%:%`(context, blocktype, functype)
  ;; 3-typing.watsup:174.1-176.29
  rule _ {C : context, ft : functype}:
    `%|-%:%`(C, ft, ft)
    -- Functype_ok: `|-%:OK`(ft)

;; 3-typing.watsup:123.1-124.67
rec {

;; 3-typing.watsup:123.1-123.66
relation Instr_ok: `%|-%:%`(context, instr, functype)
  ;; 3-typing.watsup:153.1-154.34
  rule unreachable {C : context, t_1* : valtype*, t_2* : valtype*}:
    `%|-%:%`(C, UNREACHABLE_instr, `%->%`(t_1*{t_1}, t_2*{t_2}))

  ;; 3-typing.watsup:156.1-157.32
  rule nop {C : context}:
    `%|-%:%`(C, NOP_instr, `%->%`([], []))

  ;; 3-typing.watsup:159.1-160.27
  rule drop {C : context, t : valtype}:
    `%|-%:%`(C, DROP_instr, `%->%`([t], []))

  ;; 3-typing.watsup:163.1-164.31
  rule select-expl {C : context, t : valtype}:
    `%|-%:%`(C, SELECT_instr(?(t)), `%->%`([t t I32_valtype], [t]))

  ;; 3-typing.watsup:166.1-169.37
  rule select-impl {C : context, numtype : numtype, t : valtype, t' : valtype, vectype : vectype}:
    `%|-%:%`(C, SELECT_instr(?()), `%->%`([t t I32_valtype], [t]))
    -- Valtype_sub: `|-%<:%`(t, t')
    -- if ((t' = (numtype <: valtype)) \/ (t' = (vectype <: valtype)))

  ;; 3-typing.watsup:178.1-181.57
  rule block {C : context, bt : blocktype, instr* : instr*, t_1* : valtype*, t_2* : valtype*}:
    `%|-%:%`(C, BLOCK_instr(bt, instr*{instr}), `%->%`(t_1*{t_1}, t_2*{t_2}))
    -- Blocktype_ok: `%|-%:%`(C, bt, `%->%`(t_1*{t_1}, t_2*{t_2}))
    -- InstrSeq_ok: `%|-%*:%`(C ++ {FUNC [], GLOBAL [], TABLE [], MEM [], ELEM [], DATA [], LOCAL [], LABEL [t_2]*{t_2}, RETURN ?()}, instr*{instr}, `%->%`(t_1*{t_1}, t_2*{t_2}))

  ;; 3-typing.watsup:183.1-186.57
  rule loop {C : context, bt : blocktype, instr* : instr*, t_1* : valtype*, t_2* : valtype*}:
    `%|-%:%`(C, LOOP_instr(bt, instr*{instr}), `%->%`(t_1*{t_1}, t_2*{t_2}))
    -- Blocktype_ok: `%|-%:%`(C, bt, `%->%`(t_1*{t_1}, t_2*{t_2}))
    -- InstrSeq_ok: `%|-%*:%`(C ++ {FUNC [], GLOBAL [], TABLE [], MEM [], ELEM [], DATA [], LOCAL [], LABEL [t_1]*{t_1}, RETURN ?()}, instr*{instr}, `%->%`(t_1*{t_1}, t_2*{t_2}))

  ;; 3-typing.watsup:188.1-192.59
  rule if {C : context, bt : blocktype, instr_1* : instr*, instr_2* : instr*, t_1* : valtype*, t_2* : valtype*}:
    `%|-%:%`(C, IF_instr(bt, instr_1*{instr_1}, instr_2*{instr_2}), `%->%`(t_1*{t_1}, t_2*{t_2}))
    -- Blocktype_ok: `%|-%:%`(C, bt, `%->%`(t_1*{t_1}, t_2*{t_2}))
    -- InstrSeq_ok: `%|-%*:%`(C ++ {FUNC [], GLOBAL [], TABLE [], MEM [], ELEM [], DATA [], LOCAL [], LABEL [t_2]*{t_2}, RETURN ?()}, instr_1*{instr_1}, `%->%`(t_1*{t_1}, t_2*{t_2}))
    -- InstrSeq_ok: `%|-%*:%`(C ++ {FUNC [], GLOBAL [], TABLE [], MEM [], ELEM [], DATA [], LOCAL [], LABEL [t_2]*{t_2}, RETURN ?()}, instr_2*{instr_2}, `%->%`(t_1*{t_1}, t_2*{t_2}))

  ;; 3-typing.watsup:195.1-197.24
  rule br {C : context, l : labelidx, t* : valtype*, t_1* : valtype*, t_2* : valtype*}:
    `%|-%:%`(C, BR_instr(l), `%->%`(t_1*{t_1} :: t*{t}, t_2*{t_2}))
    -- if (C.LABEL_context[l] = t*{t})

  ;; 3-typing.watsup:199.1-201.24
  rule br_if {C : context, l : labelidx, t* : valtype*}:
    `%|-%:%`(C, BR_IF_instr(l), `%->%`(t*{t} :: [I32_valtype], t*{t}))
    -- if (C.LABEL_context[l] = t*{t})

  ;; 3-typing.watsup:203.1-206.42
  rule br_table {C : context, l* : labelidx*, l' : labelidx, t* : valtype*, t_1* : valtype*, t_2* : valtype*}:
    `%|-%:%`(C, BR_TABLE_instr(l*{l}, l'), `%->%`(t_1*{t_1} :: t*{t}, t_2*{t_2}))
    -- (Resulttype_sub: `|-%*<:%*`(t*{t}, C.LABEL_context[l]))*{l}
    -- Resulttype_sub: `|-%*<:%*`(t*{t}, C.LABEL_context[l'])

  ;; 3-typing.watsup:208.1-210.24
  rule return {C : context, t* : valtype*, t_1* : valtype*, t_2* : valtype*}:
    `%|-%:%`(C, RETURN_instr, `%->%`(t_1*{t_1} :: t*{t}, t_2*{t_2}))
    -- if (C.RETURN_context = ?(t*{t}))

  ;; 3-typing.watsup:212.1-214.33
  rule call {C : context, t_1* : valtype*, t_2* : valtype*, x : idx}:
    `%|-%:%`(C, CALL_instr(x), `%->%`(t_1*{t_1}, t_2*{t_2}))
    -- if (C.FUNC_context[x] = `%->%`(t_1*{t_1}, t_2*{t_2}))

  ;; 3-typing.watsup:216.1-219.26
  rule call_indirect {C : context, ft : functype, lim : limits, t_1* : valtype*, t_2* : valtype*, x : idx}:
    `%|-%:%`(C, CALL_INDIRECT_instr(x, ft), `%->%`(t_1*{t_1} :: [I32_valtype], t_2*{t_2}))
    -- if (C.TABLE_context[x] = `%%`(lim, FUNCREF_reftype))
    -- if (ft = `%->%`(t_1*{t_1}, t_2*{t_2}))

  ;; 3-typing.watsup:222.1-223.37
  rule const {C : context, c_nt : c_numtype, nt : numtype}:
    `%|-%:%`(C, CONST_instr(nt, c_nt), `%->%`([], [(nt <: valtype)]))

  ;; 3-typing.watsup:225.1-226.31
  rule unop {C : context, nt : numtype, unop : unop_numtype}:
    `%|-%:%`(C, UNOP_instr(nt, unop), `%->%`([(nt <: valtype)], [(nt <: valtype)]))

  ;; 3-typing.watsup:228.1-229.36
  rule binop {C : context, binop : binop_numtype, nt : numtype}:
    `%|-%:%`(C, BINOP_instr(nt, binop), `%->%`([(nt <: valtype) (nt <: valtype)], [(nt <: valtype)]))

  ;; 3-typing.watsup:231.1-232.36
  rule testop {C : context, nt : numtype, testop : testop_numtype}:
    `%|-%:%`(C, TESTOP_instr(nt, testop), `%->%`([(nt <: valtype)], [I32_valtype]))

  ;; 3-typing.watsup:234.1-235.37
  rule relop {C : context, nt : numtype, relop : relop_numtype}:
    `%|-%:%`(C, RELOP_instr(nt, relop), `%->%`([(nt <: valtype) (nt <: valtype)], [I32_valtype]))

  ;; 3-typing.watsup:238.1-240.23
  rule extend {C : context, n : n, nt : numtype}:
    `%|-%:%`(C, EXTEND_instr(nt, n), `%->%`([(nt <: valtype)], [(nt <: valtype)]))
    -- if (n <= !($size(nt <: valtype)))

  ;; 3-typing.watsup:242.1-245.34
  rule reinterpret {C : context, nt_1 : numtype, nt_2 : numtype}:
    `%|-%:%`(C, CVTOP_instr(nt_1, REINTERPRET_cvtop, nt_2, ?()), `%->%`([(nt_2 <: valtype)], [(nt_1 <: valtype)]))
    -- if (nt_1 =/= nt_2)
    -- if (!($size(nt_1 <: valtype)) = !($size(nt_2 <: valtype)))

  ;; 3-typing.watsup:247.1-250.52
  rule convert-i {C : context, in_1 : in, in_2 : in, sx? : sx?}:
    `%|-%:%`(C, CVTOP_instr((in_1 <: numtype), CONVERT_cvtop, (in_2 <: numtype), sx?{sx}), `%->%`([(in_2 <: valtype)], [(in_1 <: valtype)]))
    -- if (in_1 =/= in_2)
    -- if ((sx?{sx} = ?()) <=> (!($size(in_1 <: valtype)) > !($size(in_2 <: valtype))))

  ;; 3-typing.watsup:252.1-254.22
  rule convert-f {C : context, fn_1 : fn, fn_2 : fn}:
    `%|-%:%`(C, CVTOP_instr((fn_1 <: numtype), CONVERT_cvtop, (fn_2 <: numtype), ?()), `%->%`([(fn_2 <: valtype)], [(fn_1 <: valtype)]))
    -- if (fn_1 =/= fn_2)

  ;; 3-typing.watsup:257.1-258.35
  rule ref.null {C : context, rt : reftype}:
    `%|-%:%`(C, REF.NULL_instr(rt), `%->%`([], [(rt <: valtype)]))

  ;; 3-typing.watsup:260.1-262.23
  rule ref.func {C : context, ft : functype, x : idx}:
    `%|-%:%`(C, REF.FUNC_instr(x), `%->%`([], [FUNCREF_valtype]))
    -- if (C.FUNC_context[x] = ft)

  ;; 3-typing.watsup:264.1-265.31
  rule ref.is_null {C : context, rt : reftype}:
    `%|-%:%`(C, REF.IS_NULL_instr, `%->%`([(rt <: valtype)], [I32_valtype]))

  ;; 3-typing.watsup:268.1-270.23
  rule local.get {C : context, t : valtype, x : idx}:
    `%|-%:%`(C, LOCAL.GET_instr(x), `%->%`([], [t]))
    -- if (C.LOCAL_context[x] = t)

  ;; 3-typing.watsup:272.1-274.23
  rule local.set {C : context, t : valtype, x : idx}:
    `%|-%:%`(C, LOCAL.SET_instr(x), `%->%`([t], []))
    -- if (C.LOCAL_context[x] = t)

  ;; 3-typing.watsup:276.1-278.23
  rule local.tee {C : context, t : valtype, x : idx}:
    `%|-%:%`(C, LOCAL.TEE_instr(x), `%->%`([t], [t]))
    -- if (C.LOCAL_context[x] = t)

  ;; 3-typing.watsup:281.1-283.29
  rule global.get {C : context, t : valtype, x : idx}:
    `%|-%:%`(C, GLOBAL.GET_instr(x), `%->%`([], [t]))
    -- if (C.GLOBAL_context[x] = `MUT%?%`(()?{}, t))

  ;; 3-typing.watsup:285.1-287.28
  rule global.set {C : context, t : valtype, x : idx}:
    `%|-%:%`(C, GLOBAL.SET_instr(x), `%->%`([t], []))
    -- if (C.GLOBAL_context[x] = `MUT%?%`(?(()), t))

  ;; 3-typing.watsup:290.1-292.28
  rule table.get {C : context, lim : limits, rt : reftype, x : idx}:
    `%|-%:%`(C, TABLE.GET_instr(x), `%->%`([I32_valtype], [(rt <: valtype)]))
    -- if (C.TABLE_context[x] = `%%`(lim, rt))

  ;; 3-typing.watsup:294.1-296.28
  rule table.set {C : context, lim : limits, rt : reftype, x : idx}:
    `%|-%:%`(C, TABLE.SET_instr(x), `%->%`([I32_valtype (rt <: valtype)], []))
    -- if (C.TABLE_context[x] = `%%`(lim, rt))

  ;; 3-typing.watsup:298.1-300.24
  rule table.size {C : context, tt : tabletype, x : idx}:
    `%|-%:%`(C, TABLE.SIZE_instr(x), `%->%`([], [I32_valtype]))
    -- if (C.TABLE_context[x] = tt)

  ;; 3-typing.watsup:302.1-304.28
  rule table.grow {C : context, lim : limits, rt : reftype, x : idx}:
    `%|-%:%`(C, TABLE.GROW_instr(x), `%->%`([(rt <: valtype) I32_valtype], [I32_valtype]))
    -- if (C.TABLE_context[x] = `%%`(lim, rt))

  ;; 3-typing.watsup:306.1-308.28
  rule table.fill {C : context, lim : limits, rt : reftype, x : idx}:
    `%|-%:%`(C, TABLE.FILL_instr(x), `%->%`([I32_valtype (rt <: valtype) I32_valtype], []))
    -- if (C.TABLE_context[x] = `%%`(lim, rt))

  ;; 3-typing.watsup:310.1-313.32
  rule table.copy {C : context, lim_1 : limits, lim_2 : limits, rt : reftype, x_1 : idx, x_2 : idx}:
    `%|-%:%`(C, TABLE.COPY_instr(x_1, x_2), `%->%`([I32_valtype I32_valtype I32_valtype], []))
    -- if (C.TABLE_context[x_1] = `%%`(lim_1, rt))
    -- if (C.TABLE_context[x_2] = `%%`(lim_2, rt))

  ;; 3-typing.watsup:315.1-318.25
  rule table.init {C : context, lim : limits, rt : reftype, x_1 : idx, x_2 : idx}:
    `%|-%:%`(C, TABLE.INIT_instr(x_1, x_2), `%->%`([I32_valtype I32_valtype I32_valtype], []))
    -- if (C.TABLE_context[x_1] = `%%`(lim, rt))
    -- if (C.ELEM_context[x_2] = rt)

  ;; 3-typing.watsup:320.1-322.23
  rule elem.drop {C : context, rt : reftype, x : idx}:
    `%|-%:%`(C, ELEM.DROP_instr(x), `%->%`([], []))
    -- if (C.ELEM_context[x] = rt)

  ;; 3-typing.watsup:325.1-327.22
  rule memory.size {C : context, mt : memtype}:
    `%|-%:%`(C, MEMORY.SIZE_instr, `%->%`([], [I32_valtype]))
    -- if (C.MEM_context[0] = mt)

  ;; 3-typing.watsup:329.1-331.22
  rule memory.grow {C : context, mt : memtype}:
    `%|-%:%`(C, MEMORY.GROW_instr, `%->%`([I32_valtype], [I32_valtype]))
    -- if (C.MEM_context[0] = mt)

  ;; 3-typing.watsup:333.1-335.22
  rule memory.fill {C : context, mt : memtype}:
    `%|-%:%`(C, MEMORY.FILL_instr, `%->%`([I32_valtype I32_valtype I32_valtype], [I32_valtype]))
    -- if (C.MEM_context[0] = mt)

  ;; 3-typing.watsup:337.1-339.22
  rule memory.copy {C : context, mt : memtype}:
    `%|-%:%`(C, MEMORY.COPY_instr, `%->%`([I32_valtype I32_valtype I32_valtype], [I32_valtype]))
    -- if (C.MEM_context[0] = mt)

  ;; 3-typing.watsup:341.1-344.23
  rule memory.init {C : context, mt : memtype, x : idx}:
    `%|-%:%`(C, MEMORY.INIT_instr(x), `%->%`([I32_valtype I32_valtype I32_valtype], [I32_valtype]))
    -- if (C.MEM_context[0] = mt)
    -- if (C.DATA_context[x] = OK)

  ;; 3-typing.watsup:346.1-348.23
  rule data.drop {C : context, x : idx}:
    `%|-%:%`(C, DATA.DROP_instr(x), `%->%`([], []))
    -- if (C.DATA_context[x] = OK)

  ;; 3-typing.watsup:350.1-355.32
  rule load {C : context, in : in, mt : memtype, n? : n?, n_A : n, n_O : n, nt : numtype, sx? : sx?}:
    `%|-%:%`(C, LOAD_instr(nt, (n, sx)?{n sx}, n_A, n_O), `%->%`([I32_valtype], [(nt <: valtype)]))
    -- if (C.MEM_context[0] = mt)
    -- if ((2 ^ n_A) <= (!($size(nt <: valtype)) / 8))
    -- (if (((2 ^ n_A) <= (n / 8)) /\ ((n / 8) < (!($size(nt <: valtype)) / 8))))?{n}
    -- if ((n?{n} = ?()) \/ (nt = (in <: numtype)))

  ;; 3-typing.watsup:357.1-362.32
  rule store {C : context, in : in, mt : memtype, n? : n?, n_A : n, n_O : n, nt : numtype}:
    `%|-%:%`(C, STORE_instr(nt, n?{n}, n_A, n_O), `%->%`([I32_valtype (nt <: valtype)], []))
    -- if (C.MEM_context[0] = mt)
    -- if ((2 ^ n_A) <= (!($size(nt <: valtype)) / 8))
    -- (if (((2 ^ n_A) <= (n / 8)) /\ ((n / 8) < (!($size(nt <: valtype)) / 8))))?{n}
    -- if ((n?{n} = ?()) \/ (nt = (in <: numtype)))

;; 3-typing.watsup:124.1-124.67
relation InstrSeq_ok: `%|-%*:%`(context, instr*, functype)
  ;; 3-typing.watsup:133.1-134.36
  rule empty {C : context}:
    `%|-%*:%`(C, [], `%->%`([], []))

  ;; 3-typing.watsup:136.1-139.46
  rule seq {C : context, instr_1 : instr, instr_2 : instr, t_1* : valtype*, t_2* : valtype*, t_3* : valtype*}:
    `%|-%*:%`(C, [instr_1] :: instr_2*{}, `%->%`(t_1*{t_1}, t_3*{t_3}))
    -- Instr_ok: `%|-%:%`(C, instr_1, `%->%`(t_1*{t_1}, t_2*{t_2}))
    -- InstrSeq_ok: `%|-%*:%`(C, [instr_2], `%->%`(t_2*{t_2}, t_3*{t_3}))

  ;; 3-typing.watsup:141.1-146.38
  rule weak {C : context, instr* : instr*, t'_1 : valtype, t'_2* : valtype*, t_1* : valtype*, t_2* : valtype*}:
    `%|-%*:%`(C, instr*{instr}, `%->%`([t'_1], t'_2*{t'_2}))
    -- InstrSeq_ok: `%|-%*:%`(C, instr*{instr}, `%->%`(t_1*{t_1}, t_2*{t_2}))
    -- Resulttype_sub: `|-%*<:%*`(t'_1*{}, t_1*{t_1})
    -- Resulttype_sub: `|-%*<:%*`(t_2*{t_2}, t'_2*{t'_2})

  ;; 3-typing.watsup:148.1-150.45
  rule frame {C : context, instr* : instr*, t* : valtype*, t_1* : valtype*, t_2* : valtype*}:
    `%|-%*:%`(C, instr*{instr}, `%->%`(t*{t} :: t_1*{t_1}, t*{t} :: t_2*{t_2}))
    -- InstrSeq_ok: `%|-%*:%`(C, instr*{instr}, `%->%`(t_1*{t_1}, t_2*{t_2}))
}

;; 3-typing.watsup:125.1-125.71
relation Expr_ok: `%|-%:%`(context, expr, resulttype)
  ;; 3-typing.watsup:128.1-130.46
  rule _ {C : context, instr* : instr*, t* : valtype*}:
    `%|-%:%`(C, instr*{instr}, t*{t})
    -- InstrSeq_ok: `%|-%*:%`(C, instr*{instr}, `%->%`([], t*{t}))

;; 3-typing.watsup:367.1-367.78
relation Instr_const: `%|-%CONST`(context, instr)
  ;; 3-typing.watsup:371.1-372.26
  rule const {C : context, c : c_numtype, nt : numtype}:
    `%|-%CONST`(C, CONST_instr(nt, c))

  ;; 3-typing.watsup:374.1-375.27
  rule ref.null {C : context, rt : reftype}:
    `%|-%CONST`(C, REF.NULL_instr(rt))

  ;; 3-typing.watsup:377.1-378.26
  rule ref.func {C : context, x : idx}:
    `%|-%CONST`(C, REF.FUNC_instr(x))

  ;; 3-typing.watsup:380.1-382.32
  rule global.get {C : context, t : valtype, x : idx}:
    `%|-%CONST`(C, GLOBAL.GET_instr(x))
    -- if (C.GLOBAL_context[x] = `MUT%?%`(?(), t))

;; 3-typing.watsup:368.1-368.77
relation Expr_const: `%|-%CONST`(context, expr)
  ;; 3-typing.watsup:385.1-386.38
  rule _ {C : context, instr* : instr*}:
    `%|-%CONST`(C, instr*{instr})
    -- (Instr_const: `%|-%CONST`(C, instr))*{instr}

;; 3-typing.watsup:369.1-369.78
relation Expr_ok_const: `%|-%:%CONST`(context, expr, valtype)
  ;; 3-typing.watsup:389.1-392.33
  rule _ {C : context, expr : expr, t : valtype}:
    `%|-%:%CONST`(C, expr, t)
    -- Expr_ok: `%|-%:%`(C, expr, [t])
    -- Expr_const: `%|-%CONST`(C, expr)

;; 3-typing.watsup:397.1-397.73
relation Func_ok: `%|-%:%`(context, func, functype)
  ;; 3-typing.watsup:408.1-412.75
  rule _ {C : context, expr : expr, ft : functype, t* : valtype*, t_1* : valtype*, t_2* : valtype*}:
    `%|-%:%`(C, `FUNC%%*%`(ft, t*{t}, expr), ft)
    -- if (ft = `%->%`(t_1*{t_1}, t_2*{t_2}))
    -- Functype_ok: `|-%:OK`(ft)
    -- Expr_ok: `%|-%:%`(C ++ {FUNC [], GLOBAL [], TABLE [], MEM [], ELEM [], DATA [], LOCAL t_1*{t_1} :: t*{t}, LABEL [], RETURN ?()} ++ {FUNC [], GLOBAL [], TABLE [], MEM [], ELEM [], DATA [], LOCAL [], LABEL [t_2*{t_2}], RETURN ?()} ++ {FUNC [], GLOBAL [], TABLE [], MEM [], ELEM [], DATA [], LOCAL [], LABEL [], RETURN ?(t_2*{t_2})}, expr, t_2*{t_2})

;; 3-typing.watsup:398.1-398.75
relation Global_ok: `%|-%:%`(context, global, globaltype)
  ;; 3-typing.watsup:414.1-418.40
  rule _ {C : context, expr : expr, gt : globaltype, t : valtype}:
    `%|-%:%`(C, GLOBAL(gt, expr), gt)
    -- Globaltype_ok: `|-%:OK`(gt)
    -- if (gt = `MUT%?%`(()?{}, t))
    -- Expr_ok_const: `%|-%:%CONST`(C, expr, t)

;; 3-typing.watsup:399.1-399.74
relation Table_ok: `%|-%:%`(context, table, tabletype)
  ;; 3-typing.watsup:420.1-422.30
  rule _ {C : context, tt : tabletype}:
    `%|-%:%`(C, TABLE(tt), tt)
    -- Tabletype_ok: `|-%:OK`(tt)

;; 3-typing.watsup:400.1-400.72
relation Mem_ok: `%|-%:%`(context, mem, memtype)
  ;; 3-typing.watsup:424.1-426.28
  rule _ {C : context, mt : memtype}:
    `%|-%:%`(C, MEMORY(mt), mt)
    -- Memtype_ok: `|-%:OK`(mt)

;; 3-typing.watsup:403.1-403.77
relation Elemmode_ok: `%|-%:%`(context, elemmode, reftype)
  ;; 3-typing.watsup:437.1-440.45
  rule active {C : context, expr : expr, lim : limits, rt : reftype, x : idx}:
    `%|-%:%`(C, TABLE_elemmode(x, expr), rt)
    -- if (C.TABLE_context[x] = `%%`(lim, rt))
    -- (Expr_ok_const: `%|-%:%CONST`(C, expr, I32_valtype))*{}

  ;; 3-typing.watsup:442.1-443.20
  rule declare {C : context, rt : reftype}:
    `%|-%:%`(C, DECLARE_elemmode, rt)

;; 3-typing.watsup:401.1-401.73
relation Elem_ok: `%|-%:%`(context, elem, reftype)
  ;; 3-typing.watsup:428.1-431.40
  rule _ {C : context, elemmode? : elemmode?, expr* : expr*, rt : reftype}:
    `%|-%:%`(C, `ELEM%%*%?`(rt, expr*{expr}, elemmode?{elemmode}), rt)
    -- (Expr_ok: `%|-%:%`(C, expr, [(rt <: valtype)]))*{expr}
    -- (Elemmode_ok: `%|-%:%`(C, elemmode, rt))?{elemmode}

;; 3-typing.watsup:404.1-404.77
relation Datamode_ok: `%|-%:OK`(context, datamode)
  ;; 3-typing.watsup:445.1-448.45
  rule _ {C : context, expr : expr, mt : memtype}:
    `%|-%:OK`(C, MEMORY_datamode(0, expr))
    -- if (C.MEM_context[0] = mt)
    -- (Expr_ok_const: `%|-%:%CONST`(C, expr, I32_valtype))*{}

;; 3-typing.watsup:402.1-402.73
relation Data_ok: `%|-%:OK`(context, data)
  ;; 3-typing.watsup:433.1-435.40
  rule _ {C : context, b** : byte**, datamode? : datamode?}:
    `%|-%:OK`(C, `DATA(*)%*%?`(b*{b}*{b}, datamode?{datamode}))
    -- (Datamode_ok: `%|-%:OK`(C, datamode))?{datamode}

;; 3-typing.watsup:405.1-405.74
relation Start_ok: `%|-%:OK`(context, start)
  ;; 3-typing.watsup:450.1-452.39
  rule _ {C : context, x : idx}:
    `%|-%:OK`(C, START(x))
    -- if (C.FUNC_context[x] = `%->%`([], []))

;; 3-typing.watsup:455.1-455.80
relation Import_ok: `%|-%:%`(context, import, externtype)
  ;; 3-typing.watsup:459.1-461.31
  rule _ {C : context, name_1 : name, name_2 : name, xt : externtype}:
    `%|-%:%`(C, IMPORT(name_1, name_2, xt), xt)
    -- Externtype_ok: `|-%:OK`(xt)

;; 3-typing.watsup:457.1-457.83
relation Externuse_ok: `%|-%:%`(context, externuse, externtype)
  ;; 3-typing.watsup:467.1-469.23
  rule func {C : context, ft : functype, x : idx}:
    `%|-%:%`(C, FUNC_externuse(x), FUNC_externtype(ft))
    -- if (C.FUNC_context[x] = ft)

  ;; 3-typing.watsup:471.1-473.25
  rule global {C : context, gt : globaltype, x : idx}:
    `%|-%:%`(C, GLOBAL_externuse(x), GLOBAL_externtype(gt))
    -- if (C.GLOBAL_context[x] = gt)

  ;; 3-typing.watsup:475.1-477.24
  rule table {C : context, tt : tabletype, x : idx}:
    `%|-%:%`(C, TABLE_externuse(x), TABLE_externtype(tt))
    -- if (C.TABLE_context[x] = tt)

  ;; 3-typing.watsup:479.1-481.22
  rule mem {C : context, mt : memtype, x : idx}:
    `%|-%:%`(C, MEMORY_externuse(x), MEMORY_externtype(mt))
    -- if (C.MEM_context[x] = mt)

;; 3-typing.watsup:456.1-456.80
relation Export_ok: `%|-%:%`(context, export, externtype)
  ;; 3-typing.watsup:463.1-465.39
  rule _ {C : context, externuse : externuse, name : name, xt : externtype}:
    `%|-%:%`(C, EXPORT(name, externuse), xt)
    -- Externuse_ok: `%|-%:%`(C, externuse, xt)

;; 3-typing.watsup:484.1-484.62
relation Module_ok: `|-%:OK`(module)
  ;; 3-typing.watsup:486.1-501.22
  rule _ {C : context, data^n : data^n, elem* : elem*, export* : export*, ft* : functype*, func* : func*, global* : global*, gt* : globaltype*, import* : import*, mem* : mem*, mt* : memtype*, n : n, rt* : reftype*, start* : start*, table* : table*, tt* : tabletype*}:
    `|-%:OK`(`MODULE%*%*%*%*%*%*%*%*%*`(import*{import}, func*{func}, global*{global}, table*{table}, mem*{mem}, elem*{elem}, data^n{data}, start*{start}, export*{export}))
    -- if (C = {FUNC ft*{ft}, GLOBAL gt*{gt}, TABLE tt*{tt}, MEM mt*{mt}, ELEM rt*{rt}, DATA OK^n{}, LOCAL [], LABEL [], RETURN ?()})
    -- (Func_ok: `%|-%:%`(C, func, ft))*{ft func}
    -- (Global_ok: `%|-%:%`(C, global, gt))*{global gt}
    -- (Table_ok: `%|-%:%`(C, table, tt))*{table tt}
    -- (Mem_ok: `%|-%:%`(C, mem, mt))*{mem mt}
    -- (Elem_ok: `%|-%:%`(C, elem, rt))*{elem rt}
    -- (Data_ok: `%|-%:OK`(C, data))^n{data}
    -- (Start_ok: `%|-%:OK`(C, start))*{start}
    -- if (|mem*{mem}| <= 1)
    -- if (|start*{start}| <= 1)

;; 4-runtime.watsup:3.1-3.39
syntax addr = nat

;; 4-runtime.watsup:4.1-4.53
syntax funcaddr = addr

;; 4-runtime.watsup:5.1-5.53
syntax globaladdr = addr

;; 4-runtime.watsup:6.1-6.51
syntax tableaddr = addr

;; 4-runtime.watsup:7.1-7.50
syntax memaddr = addr

;; 4-runtime.watsup:8.1-8.49
syntax elemaddr = addr

;; 4-runtime.watsup:9.1-9.49
syntax dataaddr = addr

;; 4-runtime.watsup:10.1-10.51
syntax labeladdr = addr

;; 4-runtime.watsup:11.1-11.49
syntax hostaddr = addr

;; 4-runtime.watsup:24.1-25.24
syntax num =
  | CONST(numtype, c_numtype)

;; 4-runtime.watsup:26.1-27.67
syntax ref =
  | REF.NULL(reftype)
  | REF.FUNC_ADDR(funcaddr)
  | REF.HOST_ADDR(hostaddr)

;; 4-runtime.watsup:28.1-29.10
syntax val =
  | CONST(numtype, c_numtype)
  | REF.NULL(reftype)
  | REF.FUNC_ADDR(funcaddr)
  | REF.HOST_ADDR(hostaddr)

;; 4-runtime.watsup:31.1-32.18
syntax result =
  | _VALS(val*)
  | TRAP

;; 4-runtime.watsup:38.1-39.66
syntax externval =
  | FUNC(funcaddr)
  | GLOBAL(globaladdr)
  | TABLE(tableaddr)
  | MEM(memaddr)

;; 4-runtime.watsup:44.1-44.44
def default_ : valtype -> val?
  ;; 4-runtime.watsup:45.1-45.35
  def default_(I32_valtype) = ?(CONST_val(I32_numtype, 0))
  ;; 4-runtime.watsup:46.1-46.35
  def default_(I64_valtype) = ?(CONST_val(I64_numtype, 0))
  ;; 4-runtime.watsup:47.1-47.35
  def default_(F32_valtype) = ?(CONST_val(F32_numtype, 0))
  ;; 4-runtime.watsup:48.1-48.35
  def default_(F64_valtype) = ?(CONST_val(F64_numtype, 0))
  ;; 4-runtime.watsup:49.1-49.34
  def {rt : reftype} default_(rt <: valtype) = ?(REF.NULL_val(rt))
  ;;
  def {x : valtype} default_(x) = ?()

;; 4-runtime.watsup:60.1-60.71
syntax exportinst = EXPORT(name, externval)

;; 4-runtime.watsup:70.1-77.25
syntax moduleinst = {FUNC funcaddr*, GLOBAL globaladdr*, TABLE tableaddr*, MEM memaddr*, ELEM elemaddr*, DATA dataaddr*, EXPORT exportinst*}

;; 4-runtime.watsup:54.1-54.66
syntax funcinst = `%;%`(moduleinst, func)

;; 4-runtime.watsup:55.1-55.53
syntax globalinst = val

;; 4-runtime.watsup:56.1-56.52
syntax tableinst = ref*

;; 4-runtime.watsup:57.1-57.52
syntax meminst = byte*

;; 4-runtime.watsup:58.1-58.53
syntax eleminst = ref*

;; 4-runtime.watsup:59.1-59.51
syntax datainst = byte*

;; 4-runtime.watsup:62.1-68.21
syntax store = {FUNC funcinst*, GLOBAL globalinst*, TABLE tableinst*, MEM meminst*, ELEM eleminst*, DATA datainst*}

;; 4-runtime.watsup:79.1-81.24
syntax frame = {LOCAL val*, MODULE moduleinst}

;; 4-runtime.watsup:82.1-82.47
syntax state = `%;%`(store, frame)

;; 4-runtime.watsup:145.1-152.5
rec {

;; 4-runtime.watsup:145.1-152.5
syntax admininstr =
  | UNREACHABLE
  | NOP
  | DROP
  | SELECT(valtype?)
  | BLOCK(blocktype, instr*)
  | LOOP(blocktype, instr*)
  | IF(blocktype, instr*, instr*)
  | BR(labelidx)
  | BR_IF(labelidx)
  | BR_TABLE(labelidx*, labelidx)
  | CALL(funcidx)
  | CALL_INDIRECT(tableidx, functype)
  | RETURN
  | CONST(numtype, c_numtype)
  | UNOP(numtype, unop_numtype)
  | BINOP(numtype, binop_numtype)
  | TESTOP(numtype, testop_numtype)
  | RELOP(numtype, relop_numtype)
  | EXTEND(numtype, n)
  | CVTOP(numtype, cvtop, numtype, sx?)
  | REF.NULL(reftype)
  | REF.FUNC(funcidx)
  | REF.IS_NULL
  | LOCAL.GET(localidx)
  | LOCAL.SET(localidx)
  | LOCAL.TEE(localidx)
  | GLOBAL.GET(globalidx)
  | GLOBAL.SET(globalidx)
  | TABLE.GET(tableidx)
  | TABLE.SET(tableidx)
  | TABLE.SIZE(tableidx)
  | TABLE.GROW(tableidx)
  | TABLE.FILL(tableidx)
  | TABLE.COPY(tableidx, tableidx)
  | TABLE.INIT(tableidx, elemidx)
  | ELEM.DROP(elemidx)
  | MEMORY.SIZE
  | MEMORY.GROW
  | MEMORY.FILL
  | MEMORY.COPY
  | MEMORY.INIT(dataidx)
  | DATA.DROP(dataidx)
  | LOAD(numtype, (n, sx)?, u32, u32)
  | STORE(numtype, n?, u32, u32)
  | REF.FUNC_ADDR(funcaddr)
  | REF.HOST_ADDR(hostaddr)
  | CALL_ADDR(funcaddr)
  | LABEL_(n, instr*, admininstr*)
  | FRAME_(n, frame, admininstr*)
  | TRAP
}

;; 4-runtime.watsup:83.1-83.62
syntax config = `%;%*`(state, admininstr*)

;; 4-runtime.watsup:101.1-101.59
def funcaddr : state -> funcaddr*
  ;; 4-runtime.watsup:102.1-102.38
  def {f : frame, s : store} funcaddr(`%;%`(s, f)) = f.MODULE_frame.FUNC_moduleinst

;; 4-runtime.watsup:104.1-104.52
def funcinst : state -> funcinst*
  ;; 4-runtime.watsup:105.1-105.31
  def {f : frame, s : store} funcinst(`%;%`(s, f)) = s.FUNC_store

;; 4-runtime.watsup:107.1-107.67
def func : (state, funcidx) -> funcinst
  ;; 4-runtime.watsup:115.1-115.48
  def {f : frame, s : store, x : idx} func(`%;%`(s, f), x) = s.FUNC_store[f.MODULE_frame.FUNC_moduleinst[x]]

;; 4-runtime.watsup:108.1-108.69
def global : (state, globalidx) -> globalinst
  ;; 4-runtime.watsup:116.1-116.54
  def {f : frame, s : store, x : idx} global(`%;%`(s, f), x) = s.GLOBAL_store[f.MODULE_frame.GLOBAL_moduleinst[x]]

;; 4-runtime.watsup:109.1-109.68
def table : (state, tableidx) -> tableinst
  ;; 4-runtime.watsup:117.1-117.51
  def {f : frame, s : store, x : idx} table(`%;%`(s, f), x) = s.TABLE_store[f.MODULE_frame.TABLE_moduleinst[x]]

;; 4-runtime.watsup:110.1-110.66
def mem : (state, memidx) -> meminst
  ;; 4-runtime.watsup:118.1-118.45
  def {f : frame, s : store, x : idx} mem(`%;%`(s, f), x) = s.MEM_store[f.MODULE_frame.MEM_moduleinst[x]]

;; 4-runtime.watsup:111.1-111.67
def elem : (state, tableidx) -> eleminst
  ;; 4-runtime.watsup:119.1-119.48
  def {f : frame, s : store, x : idx} elem(`%;%`(s, f), x) = s.ELEM_store[f.MODULE_frame.ELEM_moduleinst[x]]

;; 4-runtime.watsup:112.1-112.67
def data : (state, dataidx) -> datainst
  ;; 4-runtime.watsup:120.1-120.48
  def {f : frame, s : store, x : idx} data(`%;%`(s, f), x) = s.DATA_store[f.MODULE_frame.DATA_moduleinst[x]]

;; 4-runtime.watsup:113.1-113.68
def local : (state, localidx) -> val
  ;; 4-runtime.watsup:121.1-121.35
  def {f : frame, s : store, x : idx} local(`%;%`(s, f), x) = f.LOCAL_frame[x]

;; 4-runtime.watsup:124.1-124.78
def with_local : (state, localidx, val) -> state
  ;; 4-runtime.watsup:133.1-133.52
  def {f : frame, s : store, v : val, x : idx} with_local(`%;%`(s, f), x, v) = `%;%`(s, f[LOCAL[x] = v])

;; 4-runtime.watsup:125.1-125.79
def with_global : (state, globalidx, val) -> state
  ;; 4-runtime.watsup:134.1-134.71
  def {f : frame, s : store, v : val, x : idx} with_global(`%;%`(s, f), x, v) = `%;%`(s[GLOBAL[f.MODULE_frame.GLOBAL_moduleinst[x]] = v], f)

;; 4-runtime.watsup:126.1-126.83
def with_table : (state, tableidx, nat, ref) -> state
  ;; 4-runtime.watsup:135.1-135.74
  def {f : frame, i : nat, r : ref, s : store, x : idx} with_table(`%;%`(s, f), x, i, r) = `%;%`(s[TABLE[f.MODULE_frame.TABLE_moduleinst[x]][i] = r], f)

;; 4-runtime.watsup:127.1-127.80
def with_tableext : (state, tableidx, ref*) -> state
  ;; 4-runtime.watsup:136.1-136.75
  def {f : frame, r* : ref*, s : store, x : idx} with_tableext(`%;%`(s, f), x, r*{r}) = `%;%`(s[TABLE[f.MODULE_frame.TABLE_moduleinst[x]] =.. r*{r}], f)

;; 4-runtime.watsup:128.1-128.90
def with_mem : (state, tableidx, nat, nat, byte*) -> state
  ;; 4-runtime.watsup:137.1-137.77
  def {b* : byte*, f : frame, i : nat, j : nat, s : store, x : idx} with_mem(`%;%`(s, f), x, i, j, b*{b}) = `%;%`(s[MEM[f.MODULE_frame.MEM_moduleinst[x]][i : j] = b*{b}], f)

;; 4-runtime.watsup:129.1-129.78
def with_memext : (state, tableidx, byte*) -> state
  ;; 4-runtime.watsup:138.1-138.69
  def {b* : byte*, f : frame, s : store, x : idx} with_memext(`%;%`(s, f), x, b*{b}) = `%;%`(s[MEM[f.MODULE_frame.MEM_moduleinst[x]] =.. b*{b}], f)

;; 4-runtime.watsup:130.1-130.77
def with_elem : (state, elemidx, ref*) -> state
  ;; 4-runtime.watsup:139.1-139.69
  def {f : frame, r* : ref*, s : store, x : idx} with_elem(`%;%`(s, f), x, r*{r}) = `%;%`(s[TABLE[f.MODULE_frame.TABLE_moduleinst[x]] = r*{r}], f)

;; 4-runtime.watsup:131.1-131.77
def with_data : (state, dataidx, byte*) -> state
  ;; 4-runtime.watsup:140.1-140.65
  def {b* : byte*, f : frame, s : store, x : idx} with_data(`%;%`(s, f), x, b*{b}) = `%;%`(s[MEM[f.MODULE_frame.MEM_moduleinst[x]] = b*{b}], f)

;; 4-runtime.watsup:154.1-157.21
rec {

;; 4-runtime.watsup:154.1-157.21
syntax E =
  | _HOLE
  | _SEQ(val*, E, instr*)
  | LABEL_(n, instr*, E)
}

;; 5-numerics.watsup:3.1-3.79
def unop : (unop_numtype, numtype, c_numtype) -> c_numtype*

;; 5-numerics.watsup:4.1-4.80
def binop : (binop_numtype, numtype, c_numtype, c_numtype) -> c_numtype*

;; 5-numerics.watsup:5.1-5.79
def testop : (testop_numtype, numtype, c_numtype) -> c_numtype

;; 5-numerics.watsup:6.1-6.80
def relop : (relop_numtype, numtype, c_numtype, c_numtype) -> c_numtype

;; 5-numerics.watsup:8.1-8.84
def ext : (nat, nat, sx, c_numtype) -> c_numtype

;; 5-numerics.watsup:9.1-9.84
def cvtop : (numtype, cvtop, numtype, sx?, c_numtype) -> c_numtype*

;; 5-numerics.watsup:11.1-11.32
def wrap_ : ((nat, nat), c_numtype) -> nat

;; 5-numerics.watsup:13.1-13.28
def bytes_ : (nat, c_numtype) -> byte*

;; 6-reduction.watsup:4.1-4.63
relation Step_pure: `%*~>%*`(admininstr*, admininstr*)
  ;; 6-reduction.watsup:16.1-17.24
  rule unreachable:
    `%*~>%*`([UNREACHABLE_admininstr], [TRAP_admininstr])

  ;; 6-reduction.watsup:19.1-20.19
  rule nop:
    `%*~>%*`([NOP_admininstr], [])

  ;; 6-reduction.watsup:22.1-23.24
  rule drop {val : val}:
    `%*~>%*`([(val <: admininstr) DROP_admininstr], [])

  ;; 6-reduction.watsup:26.1-28.16
  rule select-true {c : c_numtype, t? : valtype?, val_1 : val, val_2 : val}:
    `%*~>%*`([(val_1 <: admininstr) (val_2 <: admininstr) CONST_admininstr(I32_numtype, c) SELECT_admininstr(t?{t})], [(val_1 <: admininstr)])
    -- if (c =/= 0)

  ;; 6-reduction.watsup:30.1-32.14
  rule select-false {c : c_numtype, t? : valtype?, val_1 : val, val_2 : val}:
    `%*~>%*`([(val_1 <: admininstr) (val_2 <: admininstr) CONST_admininstr(I32_numtype, c) SELECT_admininstr(t?{t})], [(val_2 <: admininstr)])
    -- if (c = 0)

  ;; 6-reduction.watsup:35.1-37.28
  rule block {bt : blocktype, instr* : instr*, k : nat, n : n, t_1^k : valtype^k, t_2^n : valtype^n, val^k : val^k}:
    `%*~>%*`((val <: admininstr)^k{val} :: [BLOCK_admininstr(bt, instr*{instr})], [LABEL__admininstr(n, [], (val <: admininstr)^k{val} :: (instr <: admininstr)*{instr})])
    -- if (bt = `%->%`(t_1^k{t_1}, t_2^n{t_2}))

  ;; 6-reduction.watsup:39.1-41.28
  rule loop {bt : blocktype, instr* : instr*, k : nat, n : n, t_1^k : valtype^k, t_2^n : valtype^n, val^k : val^k}:
    `%*~>%*`((val <: admininstr)^k{val} :: [LOOP_admininstr(bt, instr*{instr})], [LABEL__admininstr(n, [LOOP_instr(bt, instr*{instr})], (val <: admininstr)^k{val} :: (instr <: admininstr)*{instr})])
    -- if (bt = `%->%`(t_1^k{t_1}, t_2^n{t_2}))

  ;; 6-reduction.watsup:43.1-45.16
  rule if-true {bt : blocktype, c : c_numtype, instr_1* : instr*, instr_2* : instr*}:
    `%*~>%*`([CONST_admininstr(I32_numtype, c) IF_admininstr(bt, instr_1*{instr_1}, instr_2*{instr_2})], [BLOCK_admininstr(bt, instr_1*{instr_1})])
    -- if (c =/= 0)

  ;; 6-reduction.watsup:47.1-49.14
  rule if-false {bt : blocktype, c : c_numtype, instr_1* : instr*, instr_2* : instr*}:
    `%*~>%*`([CONST_admininstr(I32_numtype, c) IF_admininstr(bt, instr_1*{instr_1}, instr_2*{instr_2})], [BLOCK_admininstr(bt, instr_2*{instr_2})])
    -- if (c = 0)

  ;; 6-reduction.watsup:52.1-53.38
  rule label-vals {instr* : instr*, n : n, val* : val*}:
    `%*~>%*`([LABEL__admininstr(n, instr*{instr}, (val <: admininstr)*{val})], (val <: admininstr)*{val})

  ;; 6-reduction.watsup:57.1-58.69
  rule br-zero {instr* : instr*, instr'* : instr*, n : n, val^n : val^n, val'* : val*}:
    `%*~>%*`([LABEL__admininstr(n, instr'*{instr'}, (val' <: admininstr)*{val'} :: (val <: admininstr)^n{val} :: [BR_admininstr(0)] :: (instr <: admininstr)*{instr})], (val <: admininstr)^n{val} :: (instr' <: admininstr)*{instr'})

  ;; 6-reduction.watsup:60.1-61.65
  rule br-succ {instr* : instr*, instr'* : instr*, l : labelidx, n : n, val* : val*}:
    `%*~>%*`([LABEL__admininstr(n, instr'*{instr'}, (val <: admininstr)*{val} :: [BR_admininstr(l + 1)] :: (instr <: admininstr)*{instr})], (val <: admininstr)*{val} :: [BR_admininstr(l)])

  ;; 6-reduction.watsup:64.1-66.16
  rule br_if-true {c : c_numtype, l : labelidx}:
    `%*~>%*`([CONST_admininstr(I32_numtype, c) BR_IF_admininstr(l)], [BR_admininstr(l)])
    -- if (c =/= 0)

  ;; 6-reduction.watsup:68.1-70.14
  rule br_if-false {c : c_numtype, l : labelidx}:
    `%*~>%*`([CONST_admininstr(I32_numtype, c) BR_IF_admininstr(l)], [])
    -- if (c = 0)

  ;; 6-reduction.watsup:73.1-75.17
  rule br_table-lt {i : nat, l* : labelidx*, l' : labelidx}:
    `%*~>%*`([CONST_admininstr(I32_numtype, i) BR_TABLE_admininstr(l*{l}, l')], [BR_admininstr(l*{l}[i])])
    -- if (i < |l*{l}|)

  ;; 6-reduction.watsup:77.1-79.18
  rule br_table-ge {i : nat, l* : labelidx*, l' : labelidx}:
    `%*~>%*`([CONST_admininstr(I32_numtype, i) BR_TABLE_admininstr(l*{l}, l')], [BR_admininstr(l')])
    -- if (i >= |l*{l}|)

  ;; 6-reduction.watsup:100.1-101.35
  rule frame-vals {f : frame, n : n, val^n : val^n}:
    `%*~>%*`([FRAME__admininstr(n, f, (val <: admininstr)^n{val})], (val <: admininstr)^n{val})

  ;; 6-reduction.watsup:103.1-104.55
  rule return-frame {f : frame, instr* : instr*, n : n, val^n : val^n, val'* : val*}:
    `%*~>%*`([FRAME__admininstr(n, f, (val' <: admininstr)*{val'} :: (val <: admininstr)^n{val} :: [RETURN_admininstr] :: (instr <: admininstr)*{instr})], (val <: admininstr)^n{val})

  ;; 6-reduction.watsup:106.1-107.60
  rule return-label {instr* : instr*, instr'* : instr*, k : nat, val* : val*}:
    `%*~>%*`([LABEL__admininstr(k, instr'*{instr'}, (val <: admininstr)*{val} :: [RETURN_admininstr] :: (instr <: admininstr)*{instr})], (val <: admininstr)*{val} :: [RETURN_admininstr])

  ;; 6-reduction.watsup:110.1-112.33
  rule unop-val {c : c_numtype, c_1 : c_numtype, nt : numtype, unop : unop_numtype}:
    `%*~>%*`([CONST_admininstr(nt, c_1) UNOP_admininstr(nt, unop)], [CONST_admininstr(nt, c)])
    -- if ($unop(unop, nt, c_1) = [c])

  ;; 6-reduction.watsup:114.1-116.39
  rule unop-trap {c_1 : c_numtype, nt : numtype, unop : unop_numtype}:
    `%*~>%*`([CONST_admininstr(nt, c_1) UNOP_admininstr(nt, unop)], [TRAP_admininstr])
    -- if ($unop(unop, nt, c_1) = [])

  ;; 6-reduction.watsup:119.1-121.40
  rule binop-val {binop : binop_numtype, c : c_numtype, c_1 : c_numtype, c_2 : c_numtype, nt : numtype}:
    `%*~>%*`([CONST_admininstr(nt, c_1) CONST_admininstr(nt, c_2) BINOP_admininstr(nt, binop)], [CONST_admininstr(nt, c)])
    -- if ($binop(binop, nt, c_1, c_2) = [c])

  ;; 6-reduction.watsup:123.1-125.46
  rule binop-trap {binop : binop_numtype, c_1 : c_numtype, c_2 : c_numtype, nt : numtype}:
    `%*~>%*`([CONST_admininstr(nt, c_1) CONST_admininstr(nt, c_2) BINOP_admininstr(nt, binop)], [TRAP_admininstr])
    -- if ($binop(binop, nt, c_1, c_2) = [])

  ;; 6-reduction.watsup:128.1-130.37
  rule testop {c : c_numtype, c_1 : c_numtype, nt : numtype, testop : testop_numtype}:
    `%*~>%*`([CONST_admininstr(nt, c_1) TESTOP_admininstr(nt, testop)], [CONST_admininstr(I32_numtype, c)])
    -- if (c = $testop(testop, nt, c_1))

  ;; 6-reduction.watsup:132.1-134.40
  rule relop {c : c_numtype, c_1 : c_numtype, c_2 : c_numtype, nt : numtype, relop : relop_numtype}:
    `%*~>%*`([CONST_admininstr(nt, c_1) CONST_admininstr(nt, c_2) RELOP_admininstr(nt, relop)], [CONST_admininstr(I32_numtype, c)])
    -- if (c = $relop(relop, nt, c_1, c_2))

  ;; 6-reduction.watsup:137.1-138.70
  rule extend {c : c_numtype, n : n, nt : numtype}:
    `%*~>%*`([CONST_admininstr(nt, c) EXTEND_admininstr(nt, n)], [CONST_admininstr(nt, $ext(n, !($size(nt <: valtype)), S_sx, c))])

  ;; 6-reduction.watsup:141.1-143.48
  rule cvtop-val {c : c_numtype, c_1 : c_numtype, cvtop : cvtop, nt : numtype, nt_1 : numtype, nt_2 : numtype, sx? : sx?}:
    `%*~>%*`([CONST_admininstr(nt, c_1) CVTOP_admininstr(nt_1, cvtop, nt_2, sx?{sx})], [CONST_admininstr(nt, c)])
    -- if ($cvtop(nt_1, cvtop, nt_2, sx?{sx}, c_1) = [c])

  ;; 6-reduction.watsup:145.1-147.54
  rule cvtop-trap {c_1 : c_numtype, cvtop : cvtop, nt : numtype, nt_1 : numtype, nt_2 : numtype, sx? : sx?}:
    `%*~>%*`([CONST_admininstr(nt, c_1) CVTOP_admininstr(nt_1, cvtop, nt_2, sx?{sx})], [TRAP_admininstr])
    -- if ($cvtop(nt_1, cvtop, nt_2, sx?{sx}, c_1) = [])

  ;; 6-reduction.watsup:154.1-156.28
  rule ref.is_null-true {rt : reftype, val : val}:
    `%*~>%*`([(val <: admininstr) REF.IS_NULL_admininstr], [CONST_admininstr(I32_numtype, 1)])
    -- if (val = REF.NULL_val(rt))

  ;; 6-reduction.watsup:158.1-160.15
  rule ref.is_null-false {val : val}:
    `%*~>%*`([(val <: admininstr) REF.IS_NULL_admininstr], [CONST_admininstr(I32_numtype, 0)])
    -- otherwise

  ;; 6-reduction.watsup:169.1-170.47
  rule local.tee {val : val, x : idx}:
    `%*~>%*`([(val <: admininstr) LOCAL.TEE_admininstr(x)], [(val <: admininstr) (val <: admininstr) LOCAL.SET_admininstr(x)])

;; 6-reduction.watsup:5.1-5.63
relation Step_read: `%~>%*`(config, admininstr*)
  ;; 6-reduction.watsup:82.1-83.47
  rule call {x : idx, z : state}:
    `%~>%*`(`%;%*`(z, [CALL_admininstr(x)]), [CALL_ADDR_admininstr($funcaddr(z)[x])])

  ;; 6-reduction.watsup:85.1-88.34
  rule call_indirect-call {a : addr, ft : functype, func : func, i : nat, m : moduleinst, x : idx, z : state}:
    `%~>%*`(`%;%*`(z, [CONST_admininstr(I32_numtype, i) CALL_INDIRECT_admininstr(x, ft)]), [CALL_ADDR_admininstr(a)])
    -- if ($table(z, x)[i] = REF.FUNC_ADDR_ref(a))
    -- if ($funcinst(z)[a] = `%;%`(m, func))

  ;; 6-reduction.watsup:90.1-92.15
  rule call_indirect-trap {ft : functype, i : nat, x : idx, z : state}:
    `%~>%*`(`%;%*`(z, [CONST_admininstr(I32_numtype, i) CALL_INDIRECT_admininstr(x, ft)]), [TRAP_admininstr])
    -- otherwise

  ;; 6-reduction.watsup:94.1-97.52
  rule call_addr {a : addr, f : frame, instr* : instr*, k : nat, m : moduleinst, n : n, t* : valtype*, t_1^k : valtype^k, t_2^n : valtype^n, val^k : val^k, z : state}:
    `%~>%*`(`%;%*`(z, (val <: admininstr)^k{val} :: [CALL_ADDR_admininstr(a)]), [FRAME__admininstr(n, f, [LABEL__admininstr(n, [], (instr <: admininstr)*{instr})])])
    -- if ($funcinst(z)[a] = `%;%`(m, `FUNC%%*%`(`%->%`(t_1^k{t_1}, t_2^n{t_2}), t*{t}, instr*{instr})))
    -- if (f = {LOCAL val^k{val} :: !($default_(t))*{t}, MODULE m})

  ;; 6-reduction.watsup:150.1-151.53
  rule ref.func {x : idx, z : state}:
    `%~>%*`(`%;%*`(z, [REF.FUNC_admininstr(x)]), [REF.FUNC_ADDR_admininstr($funcaddr(z)[x])])

  ;; 6-reduction.watsup:163.1-164.37
  rule local.get {x : idx, z : state}:
    `%~>%*`(`%;%*`(z, [LOCAL.GET_admininstr(x)]), [($local(z, x) <: admininstr)])

  ;; 6-reduction.watsup:173.1-174.39
  rule global.get {x : idx, z : state}:
    `%~>%*`(`%;%*`(z, [GLOBAL.GET_admininstr(x)]), [($global(z, x) <: admininstr)])

  ;; 6-reduction.watsup:180.1-182.28
  rule table.get-trap {i : nat, x : idx, z : state}:
    `%~>%*`(`%;%*`(z, [CONST_admininstr(I32_numtype, i) TABLE.GET_admininstr(x)]), [TRAP_admininstr])
    -- if (i >= |$table(z, x)|)

  ;; 6-reduction.watsup:184.1-186.27
  rule table.get-val {i : nat, x : idx, z : state}:
    `%~>%*`(`%;%*`(z, [CONST_admininstr(I32_numtype, i) TABLE.GET_admininstr(x)]), [($table(z, x)[i] <: admininstr)])
    -- if (i < |$table(z, x)|)

  ;; 6-reduction.watsup:197.1-199.27
  rule table.size {n : n, x : idx, z : state}:
    `%~>%*`(`%;%*`(z, [TABLE.SIZE_admininstr(x)]), [CONST_admininstr(I32_numtype, n)])
    -- if (|$table(z, x)| = n)

  ;; 6-reduction.watsup:209.1-211.34
  rule table.fill-trap {i : nat, n : n, val : val, x : idx, z : state}:
    `%~>%*`(`%;%*`(z, [CONST_admininstr(I32_numtype, i) (val <: admininstr) CONST_admininstr(I32_numtype, n) TABLE.FILL_admininstr(x)]), [TRAP_admininstr])
    -- if ((i + n) > |$table(z, x)|)

  ;; 6-reduction.watsup:213.1-216.14
  rule table.fill-zero {i : nat, n : n, val : val, x : idx, z : state}:
    `%~>%*`(`%;%*`(z, [CONST_admininstr(I32_numtype, i) (val <: admininstr) CONST_admininstr(I32_numtype, n) TABLE.FILL_admininstr(x)]), [])
    -- otherwise
    -- if (n = 0)

  ;; 6-reduction.watsup:218.1-222.15
  rule table.fill-succ {i : nat, n : n, val : val, x : idx, z : state}:
    `%~>%*`(`%;%*`(z, [CONST_admininstr(I32_numtype, i) (val <: admininstr) CONST_admininstr(I32_numtype, n) TABLE.FILL_admininstr(x)]), [CONST_admininstr(I32_numtype, i) (val <: admininstr) TABLE.SET_admininstr(x) CONST_admininstr(I32_numtype, (i + 1)) (val <: admininstr) CONST_admininstr(I32_numtype, (n - 1)) TABLE.FILL_admininstr(x)])
    -- otherwise

  ;; 6-reduction.watsup:225.1-227.63
  rule table.copy-trap {i : nat, j : nat, n : n, x : idx, y : idx, z : state}:
    `%~>%*`(`%;%*`(z, [CONST_admininstr(I32_numtype, j) CONST_admininstr(I32_numtype, i) CONST_admininstr(I32_numtype, n) TABLE.COPY_admininstr(x, y)]), [TRAP_admininstr])
    -- if (((i + n) > |$table(z, y)|) \/ ((j + n) > |$table(z, x)|))

  ;; 6-reduction.watsup:229.1-232.14
  rule table.copy-zero {i : nat, j : nat, n : n, x : idx, y : idx, z : state}:
    `%~>%*`(`%;%*`(z, [CONST_admininstr(I32_numtype, j) CONST_admininstr(I32_numtype, i) CONST_admininstr(I32_numtype, n) TABLE.COPY_admininstr(x, y)]), [])
    -- otherwise
    -- if (n = 0)

  ;; 6-reduction.watsup:234.1-239.15
  rule table.copy-le {i : nat, j : nat, n : n, x : idx, y : idx, z : state}:
    `%~>%*`(`%;%*`(z, [CONST_admininstr(I32_numtype, j) CONST_admininstr(I32_numtype, i) CONST_admininstr(I32_numtype, n) TABLE.COPY_admininstr(x, y)]), [CONST_admininstr(I32_numtype, j) CONST_admininstr(I32_numtype, i) TABLE.GET_admininstr(y) TABLE.SET_admininstr(x) CONST_admininstr(I32_numtype, (j + 1)) CONST_admininstr(I32_numtype, (i + 1)) CONST_admininstr(I32_numtype, (n - 1)) TABLE.COPY_admininstr(x, y)])
    -- otherwise
    -- if (j <= i)

  ;; 6-reduction.watsup:241.1-245.15
  rule table.copy-gt {i : nat, j : nat, n : n, x : idx, y : idx, z : state}:
    `%~>%*`(`%;%*`(z, [CONST_admininstr(I32_numtype, j) CONST_admininstr(I32_numtype, i) CONST_admininstr(I32_numtype, n) TABLE.COPY_admininstr(x, y)]), [CONST_admininstr(I32_numtype, ((j + n) - 1)) CONST_admininstr(I32_numtype, ((i + n) - 1)) TABLE.GET_admininstr(y) TABLE.SET_admininstr(x) CONST_admininstr(I32_numtype, (j + 1)) CONST_admininstr(I32_numtype, (i + 1)) CONST_admininstr(I32_numtype, (n - 1)) TABLE.COPY_admininstr(x, y)])
    -- otherwise

  ;; 6-reduction.watsup:248.1-250.62
  rule table.init-trap {i : nat, j : nat, n : n, x : idx, y : idx, z : state}:
    `%~>%*`(`%;%*`(z, [CONST_admininstr(I32_numtype, j) CONST_admininstr(I32_numtype, i) CONST_admininstr(I32_numtype, n) TABLE.INIT_admininstr(x, y)]), [TRAP_admininstr])
    -- if (((i + n) > |$elem(z, y)|) \/ ((j + n) > |$table(z, x)|))

  ;; 6-reduction.watsup:252.1-255.14
  rule table.init-zero {i : nat, j : nat, n : n, x : idx, y : idx, z : state}:
    `%~>%*`(`%;%*`(z, [CONST_admininstr(I32_numtype, j) CONST_admininstr(I32_numtype, i) CONST_admininstr(I32_numtype, n) TABLE.INIT_admininstr(x, y)]), [])
    -- otherwise
    -- if (n = 0)

  ;; 6-reduction.watsup:257.1-261.15
  rule table.init-succ {i : nat, j : nat, n : n, x : idx, y : idx, z : state}:
    `%~>%*`(`%;%*`(z, [CONST_admininstr(I32_numtype, j) CONST_admininstr(I32_numtype, i) CONST_admininstr(I32_numtype, n) TABLE.INIT_admininstr(x, y)]), [CONST_admininstr(I32_numtype, j) ($elem(z, y)[i] <: admininstr) TABLE.SET_admininstr(x) CONST_admininstr(I32_numtype, (j + 1)) CONST_admininstr(I32_numtype, (i + 1)) CONST_admininstr(I32_numtype, (n - 1)) TABLE.INIT_admininstr(x, y)])
    -- otherwise

  ;; 6-reduction.watsup:268.1-270.49
  rule load-num-trap {i : nat, n_A : n, n_O : n, nt : numtype, z : state}:
    `%~>%*`(`%;%*`(z, [CONST_admininstr(I32_numtype, i) LOAD_admininstr(nt, ?(), n_A, n_O)]), [TRAP_admininstr])
    -- if (((i + n_O) + (!($size(nt <: valtype)) / 8)) >= |$mem(z, 0)|)

  ;; 6-reduction.watsup:272.1-274.66
  rule load-num-val {c : c_numtype, i : nat, n_A : n, n_O : n, nt : numtype, z : state}:
    `%~>%*`(`%;%*`(z, [CONST_admininstr(I32_numtype, i) LOAD_admininstr(nt, ?(), n_A, n_O)]), [CONST_admininstr(nt, c)])
    -- if ($bytes_(!($size(nt <: valtype)), c) = $mem(z, 0)[(i + n_O) : (!($size(nt <: valtype)) / 8)])

  ;; 6-reduction.watsup:276.1-278.41
  rule load-pack-trap {i : nat, n : n, n_A : n, n_O : n, nt : numtype, sx : sx, z : state}:
    `%~>%*`(`%;%*`(z, [CONST_admininstr(I32_numtype, i) LOAD_admininstr(nt, ?((n, sx)), n_A, n_O)]), [TRAP_admininstr])
    -- if (((i + n_O) + (n / 8)) >= |$mem(z, 0)|)

  ;; 6-reduction.watsup:280.1-282.50
  rule load-pack-val {c : c_numtype, i : nat, n : n, n_A : n, n_O : n, nt : numtype, sx : sx, z : state}:
    `%~>%*`(`%;%*`(z, [CONST_admininstr(I32_numtype, i) LOAD_admininstr(nt, ?((n, sx)), n_A, n_O)]), [CONST_admininstr(nt, c)])
    -- if ($bytes_(n, c) = $mem(z, 0)[(i + n_O) : (n / 8)])

  ;; 6-reduction.watsup:309.1-311.32
  rule memory.fill-trap {i : nat, n : n, val : val, z : state}:
    `%~>%*`(`%;%*`(z, [CONST_admininstr(I32_numtype, i) (val <: admininstr) CONST_admininstr(I32_numtype, n) MEMORY.FILL_admininstr]), [TRAP_admininstr])
    -- if ((i + n) > |$mem(z, 0)|)

  ;; 6-reduction.watsup:313.1-316.14
  rule memory.fill-zero {i : nat, n : n, val : val, z : state}:
    `%~>%*`(`%;%*`(z, [CONST_admininstr(I32_numtype, i) (val <: admininstr) CONST_admininstr(I32_numtype, n) MEMORY.FILL_admininstr]), [])
    -- otherwise
    -- if (n = 0)

  ;; 6-reduction.watsup:318.1-322.15
  rule memory.fill-succ {i : nat, n : n, val : val, z : state}:
    `%~>%*`(`%;%*`(z, [CONST_admininstr(I32_numtype, i) (val <: admininstr) CONST_admininstr(I32_numtype, n) MEMORY.FILL_admininstr]), [CONST_admininstr(I32_numtype, i) (val <: admininstr) STORE_admininstr(I32_numtype, ?(8), 0, 0) CONST_admininstr(I32_numtype, (i + 1)) (val <: admininstr) CONST_admininstr(I32_numtype, (n - 1)) MEMORY.FILL_admininstr])
    -- otherwise

  ;; 6-reduction.watsup:325.1-327.63
  rule memory.copy-trap {i : nat, j : nat, n : n, z : state}:
    `%~>%*`(`%;%*`(z, [CONST_admininstr(I32_numtype, j) CONST_admininstr(I32_numtype, i) CONST_admininstr(I32_numtype, n) MEMORY.COPY_admininstr]), [TRAP_admininstr])
    -- if (((i + n) > |$table(z, 0)|) \/ ((j + n) > |$table(z, 0)|))

  ;; 6-reduction.watsup:329.1-332.14
  rule memory.copy-zero {i : nat, j : nat, n : n, z : state}:
    `%~>%*`(`%;%*`(z, [CONST_admininstr(I32_numtype, j) CONST_admininstr(I32_numtype, i) CONST_admininstr(I32_numtype, n) MEMORY.COPY_admininstr]), [])
    -- otherwise
    -- if (n = 0)

  ;; 6-reduction.watsup:334.1-339.15
  rule memory.copy-le {i : nat, j : nat, n : n, z : state}:
    `%~>%*`(`%;%*`(z, [CONST_admininstr(I32_numtype, j) CONST_admininstr(I32_numtype, i) CONST_admininstr(I32_numtype, n) MEMORY.COPY_admininstr]), [CONST_admininstr(I32_numtype, j) CONST_admininstr(I32_numtype, i) LOAD_admininstr(I32_numtype, ?((8, U_sx)), 0, 0) STORE_admininstr(I32_numtype, ?(8), 0, 0) CONST_admininstr(I32_numtype, (j + 1)) CONST_admininstr(I32_numtype, (i + 1)) CONST_admininstr(I32_numtype, (n - 1)) MEMORY.COPY_admininstr])
    -- otherwise
    -- if (j <= i)

  ;; 6-reduction.watsup:341.1-345.15
  rule memory.copy-gt {i : nat, j : nat, n : n, z : state}:
    `%~>%*`(`%;%*`(z, [CONST_admininstr(I32_numtype, j) CONST_admininstr(I32_numtype, i) CONST_admininstr(I32_numtype, n) MEMORY.COPY_admininstr]), [CONST_admininstr(I32_numtype, ((j + n) - 1)) CONST_admininstr(I32_numtype, ((i + n) - 1)) LOAD_admininstr(I32_numtype, ?((8, U_sx)), 0, 0) STORE_admininstr(I32_numtype, ?(8), 0, 0) CONST_admininstr(I32_numtype, (j + 1)) CONST_admininstr(I32_numtype, (i + 1)) CONST_admininstr(I32_numtype, (n - 1)) MEMORY.COPY_admininstr])
    -- otherwise

  ;; 6-reduction.watsup:348.1-350.60
  rule memory.init-trap {i : nat, j : nat, n : n, x : idx, y : idx, z : state}:
    `%~>%*`(`%;%*`(z, [CONST_admininstr(I32_numtype, j) CONST_admininstr(I32_numtype, i) CONST_admininstr(I32_numtype, n) MEMORY.INIT_admininstr(x)]), [TRAP_admininstr])
    -- if (((i + n) > |$data(z, y)|) \/ ((j + n) > |$mem(z, 0)|))

  ;; 6-reduction.watsup:352.1-355.14
  rule memory.init-zero {i : nat, j : nat, n : n, x : idx, z : state}:
    `%~>%*`(`%;%*`(z, [CONST_admininstr(I32_numtype, j) CONST_admininstr(I32_numtype, i) CONST_admininstr(I32_numtype, n) MEMORY.INIT_admininstr(x)]), [])
    -- otherwise
    -- if (n = 0)

  ;; 6-reduction.watsup:357.1-361.15
  rule memory.init-succ {i : nat, j : nat, n : n, x : idx, z : state}:
    `%~>%*`(`%;%*`(z, [CONST_admininstr(I32_numtype, j) CONST_admininstr(I32_numtype, i) CONST_admininstr(I32_numtype, n) MEMORY.INIT_admininstr(x)]), [CONST_admininstr(I32_numtype, j) CONST_admininstr(I32_numtype, $data(z, x)[i]) STORE_admininstr(I32_numtype, ?(8), 0, 0) CONST_admininstr(I32_numtype, (j + 1)) CONST_admininstr(I32_numtype, (i + 1)) CONST_admininstr(I32_numtype, (n - 1)) MEMORY.INIT_admininstr(x)])
    -- otherwise

;; 6-reduction.watsup:3.1-3.63
relation Step: `%~>%`(config, config)
  ;; 6-reduction.watsup:7.1-9.34
  rule pure {instr* : instr*, instr'* : instr*, z : state}:
    `%~>%`(`%;%*`(z, (instr <: admininstr)*{instr}), `%;%*`(z, (instr' <: admininstr)*{instr'}))
    -- Step_pure: `%*~>%*`((instr <: admininstr)*{instr}, (instr' <: admininstr)*{instr'})

  ;; 6-reduction.watsup:11.1-13.37
  rule read {instr* : instr*, instr'* : instr*, z : state}:
    `%~>%`(`%;%*`(z, (instr <: admininstr)*{instr}), `%;%*`(z, (instr' <: admininstr)*{instr'}))
    -- Step_read: `%~>%*`(`%;%*`(z, (instr <: admininstr)*{instr}), (instr' <: admininstr)*{instr'})

  ;; 6-reduction.watsup:166.1-167.60
  rule local.set {val : val, x : idx, z : state}:
    `%~>%`(`%;%*`(z, [(val <: admininstr) LOCAL.SET_admininstr(x)]), `%;%*`($with_local(z, x, val), []))

  ;; 6-reduction.watsup:176.1-177.62
  rule global.set {val : val, x : idx, z : state}:
    `%~>%`(`%;%*`(z, [(val <: admininstr) GLOBAL.SET_admininstr(x)]), `%;%*`($with_global(z, x, val), []))

  ;; 6-reduction.watsup:188.1-190.28
  rule table.set-trap {i : nat, ref : ref, x : idx, z : state}:
    `%~>%`(`%;%*`(z, [CONST_admininstr(I32_numtype, i) (ref <: admininstr) TABLE.GET_admininstr(x)]), `%;%*`(z, [TRAP_admininstr]))
    -- if (i >= |$table(z, x)|)

  ;; 6-reduction.watsup:192.1-194.27
  rule table.set-val {i : nat, ref : ref, x : idx, z : state}:
    `%~>%`(`%;%*`(z, [CONST_admininstr(I32_numtype, i) (ref <: admininstr) TABLE.GET_admininstr(x)]), `%;%*`($with_table(z, x, i, ref), []))
    -- if (i < |$table(z, x)|)

  ;; 6-reduction.watsup:202.1-203.102
  rule table.grow-succeed {n : n, ref : ref, x : idx, z : state}:
    `%~>%`(`%;%*`(z, [(ref <: admininstr) CONST_admininstr(I32_numtype, n) TABLE.GROW_admininstr(x)]), `%;%*`($with_tableext(z, x, ref^n{}), [CONST_admininstr(I32_numtype, |$table(z, x)|)]))

  ;; 6-reduction.watsup:205.1-206.64
  rule table.grow-fail {n : n, ref : ref, x : idx, z : state}:
    `%~>%`(`%;%*`(z, [(ref <: admininstr) CONST_admininstr(I32_numtype, n) TABLE.GROW_admininstr(x)]), `%;%*`(z, [CONST_admininstr(I32_numtype, - 1)]))

  ;; 6-reduction.watsup:264.1-265.59
  rule elem.drop {x : idx, z : state}:
    `%~>%`(`%;%*`(z, [ELEM.DROP_admininstr(x)]), `%;%*`($with_elem(z, x, []), []))

  ;; 6-reduction.watsup:285.1-287.49
  rule store-num-trap {c : c_numtype, i : nat, n_A : n, n_O : n, nt : numtype, z : state}:
    `%~>%`(`%;%*`(z, [CONST_admininstr(I32_numtype, i) CONST_admininstr(I32_numtype, c) STORE_admininstr(nt, ?(), n_A, n_O)]), `%;%*`(z, [TRAP_admininstr]))
    -- if (((i + n_O) + (!($size(nt <: valtype)) / 8)) >= |$mem(z, 0)|)

  ;; 6-reduction.watsup:289.1-291.35
  rule store-num-val {b* : byte*, c : c_numtype, i : nat, n_A : n, n_O : n, nt : numtype, z : state}:
    `%~>%`(`%;%*`(z, [CONST_admininstr(I32_numtype, i) CONST_admininstr(I32_numtype, c) STORE_admininstr(nt, ?(), n_A, n_O)]), `%;%*`($with_mem(z, 0, (i + n_O), (!($size(nt <: valtype)) / 8), b*{b}), []))
    -- if (b*{b} = $bytes_(!($size(nt <: valtype)), c))

  ;; 6-reduction.watsup:293.1-295.41
  rule store-pack-trap {c : c_numtype, i : nat, n : n, n_A : n, n_O : n, nt : numtype, z : state}:
    `%~>%`(`%;%*`(z, [CONST_admininstr(I32_numtype, i) CONST_admininstr(I32_numtype, c) STORE_admininstr(nt, ?(n), n_A, n_O)]), `%;%*`(z, [TRAP_admininstr]))
    -- if (((i + n_O) + (n / 8)) >= |$mem(z, 0)|)

  ;; 6-reduction.watsup:297.1-299.50
  rule store-pack-val {b* : byte*, c : c_numtype, i : nat, n : n, n_A : n, n_O : n, nt : numtype, z : state}:
    `%~>%`(`%;%*`(z, [CONST_admininstr(I32_numtype, i) CONST_admininstr(I32_numtype, c) STORE_admininstr(nt, ?(n), n_A, n_O)]), `%;%*`($with_mem(z, 0, (i + n_O), (n / 8), b*{b}), []))
    -- if (b*{b} = $bytes_(n, $wrap_((!($size(nt <: valtype)), n), c)))

  ;; 6-reduction.watsup:302.1-303.104
  rule memory.grow-succeed {n : n, z : state}:
    `%~>%`(`%;%*`(z, [CONST_admininstr(I32_numtype, n) MEMORY.GROW_admininstr]), `%;%*`($with_memext(z, 0, 0^((n * 64) * $Ki){}), [CONST_admininstr(I32_numtype, |$mem(z, 0)|)]))

  ;; 6-reduction.watsup:305.1-306.59
  rule memory.grow-fail {n : n, z : state}:
    `%~>%`(`%;%*`(z, [CONST_admininstr(I32_numtype, n) MEMORY.GROW_admininstr]), `%;%*`(z, [CONST_admininstr(I32_numtype, - 1)]))

  ;; 6-reduction.watsup:364.1-365.59
  rule data.drop {x : idx, z : state}:
    `%~>%`(`%;%*`(z, [DATA.DROP_admininstr(x)]), `%;%*`($with_data(z, x, []), []))

== IL Validation...
== Side condition inference

;; 1-syntax.watsup:3.1-3.15
syntax n = nat

;; 1-syntax.watsup:9.1-9.37
syntax name = text

;; 1-syntax.watsup:14.1-14.36
syntax byte = nat

;; 1-syntax.watsup:15.1-15.45
syntax u32 = nat

;; 1-syntax.watsup:22.1-22.36
syntax idx = nat

;; 1-syntax.watsup:23.1-23.49
syntax funcidx = idx

;; 1-syntax.watsup:24.1-24.49
syntax globalidx = idx

;; 1-syntax.watsup:25.1-25.47
syntax tableidx = idx

;; 1-syntax.watsup:26.1-26.46
syntax memidx = idx

;; 1-syntax.watsup:27.1-27.45
syntax elemidx = idx

;; 1-syntax.watsup:28.1-28.45
syntax dataidx = idx

;; 1-syntax.watsup:29.1-29.47
syntax labelidx = idx

;; 1-syntax.watsup:30.1-30.47
syntax localidx = idx

;; 1-syntax.watsup:39.1-40.22
syntax numtype =
  | I32
  | I64
  | F32
  | F64

;; 1-syntax.watsup:41.1-42.5
syntax vectype =
  | V128

;; 1-syntax.watsup:43.1-44.20
syntax reftype =
  | FUNCREF
  | EXTERNREF

;; 1-syntax.watsup:45.1-46.34
syntax valtype =
  | I32
  | I64
  | F32
  | F64
  | V128
  | FUNCREF
  | EXTERNREF
  | BOT

;; 1-syntax.watsup:48.1-48.39
syntax in =
  | I32
  | I64

;; 1-syntax.watsup:49.1-49.39
syntax fn =
  | F32
  | F64

;; 1-syntax.watsup:56.1-57.11
syntax resulttype = valtype*

;; 1-syntax.watsup:59.1-60.16
syntax limits = `[%..%]`(u32, u32)

;; 1-syntax.watsup:61.1-62.15
syntax globaltype = `MUT%?%`(()?, valtype)

;; 1-syntax.watsup:63.1-64.27
syntax functype = `%->%`(resulttype, resulttype)

;; 1-syntax.watsup:65.1-66.17
syntax tabletype = `%%`(limits, reftype)

;; 1-syntax.watsup:67.1-68.12
syntax memtype = `%I8`(limits)

;; 1-syntax.watsup:69.1-70.10
syntax elemtype = reftype

;; 1-syntax.watsup:71.1-72.5
syntax datatype = OK

;; 1-syntax.watsup:73.1-74.69
syntax externtype =
  | GLOBAL(globaltype)
  | FUNC(functype)
  | TABLE(tabletype)
  | MEMORY(memtype)

;; 1-syntax.watsup:86.1-86.44
syntax sx =
  | U
  | S

;; 1-syntax.watsup:88.1-88.39
syntax unop_IXX =
  | CLZ
  | CTZ
  | POPCNT

;; 1-syntax.watsup:89.1-89.70
syntax unop_FXX =
  | ABS
  | NEG
  | SQRT
  | CEIL
  | FLOOR
  | TRUNC
  | NEAREST

;; 1-syntax.watsup:91.1-93.62
syntax binop_IXX =
  | ADD
  | SUB
  | MUL
  | DIV(sx)
  | REM(sx)
  | AND
  | OR
  | XOR
  | SHL
  | SHR(sx)
  | ROTL
  | ROTR

;; 1-syntax.watsup:94.1-94.66
syntax binop_FXX =
  | ADD
  | SUB
  | MUL
  | DIV
  | MIN
  | MAX
  | COPYSIGN

;; 1-syntax.watsup:96.1-96.26
syntax testop_IXX =
  | EQZ

;; 1-syntax.watsup:97.1-97.22
syntax testop_FXX =
  |

;; 1-syntax.watsup:99.1-100.108
syntax relop_IXX =
  | EQ
  | NE
  | LT(sx)
  | GT(sx)
  | LE(sx)
  | GE(sx)

;; 1-syntax.watsup:101.1-101.49
syntax relop_FXX =
  | EQ
  | NE
  | LT
  | GT
  | LE
  | GE

;; 1-syntax.watsup:103.1-103.50
syntax unop_numtype =
  | _I(unop_IXX)
  | _F(unop_FXX)

;; 1-syntax.watsup:104.1-104.53
syntax binop_numtype =
  | _I(binop_IXX)
  | _F(binop_FXX)

;; 1-syntax.watsup:105.1-105.56
syntax testop_numtype =
  | _I(testop_IXX)
  | _F(testop_FXX)

;; 1-syntax.watsup:106.1-106.53
syntax relop_numtype =
  | _I(relop_IXX)
  | _F(relop_FXX)

;; 1-syntax.watsup:107.1-107.39
syntax cvtop =
  | CONVERT
  | REINTERPRET

;; 1-syntax.watsup:117.1-117.23
syntax c_numtype = nat

;; 1-syntax.watsup:118.1-118.23
syntax c_vectype = nat

;; 1-syntax.watsup:121.1-121.52
syntax blocktype = functype

;; 1-syntax.watsup:156.1-177.55
rec {

;; 1-syntax.watsup:156.1-177.55
syntax instr =
  | UNREACHABLE
  | NOP
  | DROP
  | SELECT(valtype?)
  | BLOCK(blocktype, instr*)
  | LOOP(blocktype, instr*)
  | IF(blocktype, instr*, instr*)
  | BR(labelidx)
  | BR_IF(labelidx)
  | BR_TABLE(labelidx*, labelidx)
  | CALL(funcidx)
  | CALL_INDIRECT(tableidx, functype)
  | RETURN
  | CONST(numtype, c_numtype)
  | UNOP(numtype, unop_numtype)
  | BINOP(numtype, binop_numtype)
  | TESTOP(numtype, testop_numtype)
  | RELOP(numtype, relop_numtype)
  | EXTEND(numtype, n)
  | CVTOP(numtype, cvtop, numtype, sx?)
  | REF.NULL(reftype)
  | REF.FUNC(funcidx)
  | REF.IS_NULL
  | LOCAL.GET(localidx)
  | LOCAL.SET(localidx)
  | LOCAL.TEE(localidx)
  | GLOBAL.GET(globalidx)
  | GLOBAL.SET(globalidx)
  | TABLE.GET(tableidx)
  | TABLE.SET(tableidx)
  | TABLE.SIZE(tableidx)
  | TABLE.GROW(tableidx)
  | TABLE.FILL(tableidx)
  | TABLE.COPY(tableidx, tableidx)
  | TABLE.INIT(tableidx, elemidx)
  | ELEM.DROP(elemidx)
  | MEMORY.SIZE
  | MEMORY.GROW
  | MEMORY.FILL
  | MEMORY.COPY
  | MEMORY.INIT(dataidx)
  | DATA.DROP(dataidx)
  | LOAD(numtype, (n, sx)?, nat, nat)
  | STORE(numtype, n?, nat, nat)
}

;; 1-syntax.watsup:179.1-180.9
syntax expr = instr*

;; 1-syntax.watsup:182.1-182.38


;; 1-syntax.watsup:187.1-187.50
syntax elemmode =
  | TABLE(tableidx, expr)
  | DECLARE

;; 1-syntax.watsup:188.1-188.39
syntax datamode =
  | MEMORY(memidx, expr)

;; 1-syntax.watsup:190.1-191.30
syntax func = `FUNC%%*%`(functype, valtype*, expr)

;; 1-syntax.watsup:192.1-193.25
syntax global = GLOBAL(globaltype, expr)

;; 1-syntax.watsup:194.1-195.18
syntax table = TABLE(tabletype)

;; 1-syntax.watsup:196.1-197.17
syntax mem = MEMORY(memtype)

;; 1-syntax.watsup:198.1-199.31
syntax elem = `ELEM%%*%?`(reftype, expr*, elemmode?)

;; 1-syntax.watsup:200.1-201.26
syntax data = `DATA(*)%*%?`(byte**, datamode?)

;; 1-syntax.watsup:202.1-203.16
syntax start = START(funcidx)

;; 1-syntax.watsup:205.1-206.65
syntax externuse =
  | FUNC(funcidx)
  | GLOBAL(globalidx)
  | TABLE(tableidx)
  | MEMORY(memidx)

;; 1-syntax.watsup:207.1-208.24
syntax export = EXPORT(name, externuse)

;; 1-syntax.watsup:209.1-210.30
syntax import = IMPORT(name, name, externtype)

;; 1-syntax.watsup:212.1-213.70
syntax module = `MODULE%*%*%*%*%*%*%*%*%*`(import*, func*, global*, table*, mem*, elem*, data*, start*, export*)

;; 2-aux.watsup:5.1-5.55
def size : valtype -> nat?
  ;; 2-aux.watsup:6.1-6.20
  def size(I32_valtype) = ?(32)
  ;; 2-aux.watsup:7.1-7.20
  def size(I64_valtype) = ?(64)
  ;; 2-aux.watsup:8.1-8.20
  def size(F32_valtype) = ?(32)
  ;; 2-aux.watsup:9.1-9.20
  def size(F64_valtype) = ?(64)
  ;; 2-aux.watsup:10.1-10.22
  def size(V128_valtype) = ?(128)
  ;;
  def {x : valtype} size(x) = ?()

;; 2-aux.watsup:15.1-15.40
def test_sub_ATOM_22 : n -> nat
  ;; 2-aux.watsup:16.1-16.38
  def {n_3_ATOM_y : n} test_sub_ATOM_22(n_3_ATOM_y) = 0

;; 2-aux.watsup:18.1-18.26
def curried_ : (n, n) -> nat
  ;; 2-aux.watsup:19.1-19.39
  def {n_1 : n, n_2 : n} curried_(n_1, n_2) = (n_1 + n_2)

;; 2-aux.watsup:21.1-30.39
syntax testfuse =
  | AB_(nat, nat, nat)
  | CD(nat, nat, nat)
  | EF(nat, nat, nat)
  | GH(nat, nat, nat)
  | IJ(nat, nat, nat)
  | KL(nat, nat, nat)
  | MN(nat, nat, nat)
  | OP(nat, nat, nat)
  | QR(nat, nat, nat)

;; 3-typing.watsup:3.1-6.60
syntax context = {FUNC functype*, GLOBAL globaltype*, TABLE tabletype*, MEM memtype*, ELEM elemtype*, DATA datatype*, LOCAL valtype*, LABEL resulttype*, RETURN resulttype?}

;; 3-typing.watsup:14.1-14.66
relation Limits_ok: `|-%:%`(limits, nat)
  ;; 3-typing.watsup:22.1-24.24
  rule _ {k : nat, n_1 : n, n_2 : n}:
    `|-%:%`(`[%..%]`(n_1, n_2), k)
    -- if ((n_1 <= n_2) /\ (n_2 <= k))

;; 3-typing.watsup:15.1-15.64
relation Functype_ok: `|-%:OK`(functype)
  ;; 3-typing.watsup:26.1-27.13
  rule _ {ft : functype}:
    `|-%:OK`(ft)

;; 3-typing.watsup:16.1-16.66
relation Globaltype_ok: `|-%:OK`(globaltype)
  ;; 3-typing.watsup:29.1-30.13
  rule _ {gt : globaltype}:
    `|-%:OK`(gt)

;; 3-typing.watsup:17.1-17.65
relation Tabletype_ok: `|-%:OK`(tabletype)
  ;; 3-typing.watsup:32.1-34.35
  rule _ {lim : limits, rt : reftype}:
    `|-%:OK`(`%%`(lim, rt))
    -- Limits_ok: `|-%:%`(lim, ((2 ^ 32) - 1))

;; 3-typing.watsup:18.1-18.63
relation Memtype_ok: `|-%:OK`(memtype)
  ;; 3-typing.watsup:36.1-38.33
  rule _ {lim : limits}:
    `|-%:OK`(`%I8`(lim))
    -- Limits_ok: `|-%:%`(lim, (2 ^ 16))

;; 3-typing.watsup:19.1-19.66
relation Externtype_ok: `|-%:OK`(externtype)
  ;; 3-typing.watsup:41.1-43.35
  rule func {functype : functype}:
    `|-%:OK`(FUNC_externtype(functype))
    -- Functype_ok: `|-%:OK`(functype)

  ;; 3-typing.watsup:45.1-47.39
  rule global {globaltype : globaltype}:
    `|-%:OK`(GLOBAL_externtype(globaltype))
    -- Globaltype_ok: `|-%:OK`(globaltype)

  ;; 3-typing.watsup:49.1-51.37
  rule table {tabletype : tabletype}:
    `|-%:OK`(TABLE_externtype(tabletype))
    -- Tabletype_ok: `|-%:OK`(tabletype)

  ;; 3-typing.watsup:53.1-55.33
  rule mem {memtype : memtype}:
    `|-%:OK`(MEMORY_externtype(memtype))
    -- Memtype_ok: `|-%:OK`(memtype)

;; 3-typing.watsup:61.1-61.65
relation Valtype_sub: `|-%<:%`(valtype, valtype)
  ;; 3-typing.watsup:64.1-65.12
  rule refl {t : valtype}:
    `|-%<:%`(t, t)

  ;; 3-typing.watsup:67.1-68.14
  rule bot {t : valtype}:
    `|-%<:%`(BOT_valtype, t)

;; 3-typing.watsup:62.1-62.72
relation Resulttype_sub: `|-%*<:%*`(valtype*, valtype*)
  ;; 3-typing.watsup:70.1-72.35
  rule _ {t_1* : valtype*, t_2* : valtype*}:
    `|-%*<:%*`(t_1*{t_1}, t_2*{t_2})
    -- if (|t_1*{t_1}| = |t_2*{t_2}|)
    -- (Valtype_sub: `|-%<:%`(t_1, t_2))*{t_1 t_2}

;; 3-typing.watsup:75.1-75.75
relation Limits_sub: `|-%<:%`(limits, limits)
  ;; 3-typing.watsup:83.1-86.21
  rule _ {n_11 : n, n_12 : n, n_21 : n, n_22 : n}:
    `|-%<:%`(`[%..%]`(n_11, n_12), `[%..%]`(n_21, n_22))
    -- if (n_11 >= n_21)
    -- if (n_12 <= n_22)

;; 3-typing.watsup:76.1-76.73
relation Functype_sub: `|-%<:%`(functype, functype)
  ;; 3-typing.watsup:88.1-89.14
  rule _ {ft : functype}:
    `|-%<:%`(ft, ft)

;; 3-typing.watsup:77.1-77.75
relation Globaltype_sub: `|-%<:%`(globaltype, globaltype)
  ;; 3-typing.watsup:91.1-92.14
  rule _ {gt : globaltype}:
    `|-%<:%`(gt, gt)

;; 3-typing.watsup:78.1-78.74
relation Tabletype_sub: `|-%<:%`(tabletype, tabletype)
  ;; 3-typing.watsup:94.1-96.35
  rule _ {lim_1 : limits, lim_2 : limits, rt : reftype}:
    `|-%<:%`(`%%`(lim_1, rt), `%%`(lim_2, rt))
    -- Limits_sub: `|-%<:%`(lim_1, lim_2)

;; 3-typing.watsup:79.1-79.72
relation Memtype_sub: `|-%<:%`(memtype, memtype)
  ;; 3-typing.watsup:98.1-100.35
  rule _ {lim_1 : limits, lim_2 : limits}:
    `|-%<:%`(`%I8`(lim_1), `%I8`(lim_2))
    -- Limits_sub: `|-%<:%`(lim_1, lim_2)

;; 3-typing.watsup:80.1-80.75
relation Externtype_sub: `|-%<:%`(externtype, externtype)
  ;; 3-typing.watsup:103.1-105.35
  rule func {ft_1 : functype, ft_2 : functype}:
    `|-%<:%`(FUNC_externtype(ft_1), FUNC_externtype(ft_2))
    -- Functype_sub: `|-%<:%`(ft_1, ft_2)

  ;; 3-typing.watsup:107.1-109.37
  rule global {gt_1 : globaltype, gt_2 : globaltype}:
    `|-%<:%`(GLOBAL_externtype(gt_1), GLOBAL_externtype(gt_2))
    -- Globaltype_sub: `|-%<:%`(gt_1, gt_2)

  ;; 3-typing.watsup:111.1-113.36
  rule table {tt_1 : tabletype, tt_2 : tabletype}:
    `|-%<:%`(TABLE_externtype(tt_1), TABLE_externtype(tt_2))
    -- Tabletype_sub: `|-%<:%`(tt_1, tt_2)

  ;; 3-typing.watsup:115.1-117.34
  rule mem {mt_1 : memtype, mt_2 : memtype}:
    `|-%<:%`(MEMORY_externtype(mt_1), MEMORY_externtype(mt_2))
    -- Memtype_sub: `|-%<:%`(mt_1, mt_2)

;; 3-typing.watsup:172.1-172.76
relation Blocktype_ok: `%|-%:%`(context, blocktype, functype)
  ;; 3-typing.watsup:174.1-176.29
  rule _ {C : context, ft : functype}:
    `%|-%:%`(C, ft, ft)
    -- Functype_ok: `|-%:OK`(ft)

;; 3-typing.watsup:123.1-124.67
rec {

;; 3-typing.watsup:123.1-123.66
relation Instr_ok: `%|-%:%`(context, instr, functype)
  ;; 3-typing.watsup:153.1-154.34
  rule unreachable {C : context, t_1* : valtype*, t_2* : valtype*}:
    `%|-%:%`(C, UNREACHABLE_instr, `%->%`(t_1*{t_1}, t_2*{t_2}))

  ;; 3-typing.watsup:156.1-157.32
  rule nop {C : context}:
    `%|-%:%`(C, NOP_instr, `%->%`([], []))

  ;; 3-typing.watsup:159.1-160.27
  rule drop {C : context, t : valtype}:
    `%|-%:%`(C, DROP_instr, `%->%`([t], []))

  ;; 3-typing.watsup:163.1-164.31
  rule select-expl {C : context, t : valtype}:
    `%|-%:%`(C, SELECT_instr(?(t)), `%->%`([t t I32_valtype], [t]))

  ;; 3-typing.watsup:166.1-169.37
  rule select-impl {C : context, numtype : numtype, t : valtype, t' : valtype, vectype : vectype}:
    `%|-%:%`(C, SELECT_instr(?()), `%->%`([t t I32_valtype], [t]))
    -- Valtype_sub: `|-%<:%`(t, t')
    -- if ((t' = (numtype <: valtype)) \/ (t' = (vectype <: valtype)))

  ;; 3-typing.watsup:178.1-181.57
  rule block {C : context, bt : blocktype, instr* : instr*, t_1* : valtype*, t_2* : valtype*}:
    `%|-%:%`(C, BLOCK_instr(bt, instr*{instr}), `%->%`(t_1*{t_1}, t_2*{t_2}))
    -- Blocktype_ok: `%|-%:%`(C, bt, `%->%`(t_1*{t_1}, t_2*{t_2}))
    -- InstrSeq_ok: `%|-%*:%`(C ++ {FUNC [], GLOBAL [], TABLE [], MEM [], ELEM [], DATA [], LOCAL [], LABEL [t_2]*{t_2}, RETURN ?()}, instr*{instr}, `%->%`(t_1*{t_1}, t_2*{t_2}))

  ;; 3-typing.watsup:183.1-186.57
  rule loop {C : context, bt : blocktype, instr* : instr*, t_1* : valtype*, t_2* : valtype*}:
    `%|-%:%`(C, LOOP_instr(bt, instr*{instr}), `%->%`(t_1*{t_1}, t_2*{t_2}))
    -- Blocktype_ok: `%|-%:%`(C, bt, `%->%`(t_1*{t_1}, t_2*{t_2}))
    -- InstrSeq_ok: `%|-%*:%`(C ++ {FUNC [], GLOBAL [], TABLE [], MEM [], ELEM [], DATA [], LOCAL [], LABEL [t_1]*{t_1}, RETURN ?()}, instr*{instr}, `%->%`(t_1*{t_1}, t_2*{t_2}))

  ;; 3-typing.watsup:188.1-192.59
  rule if {C : context, bt : blocktype, instr_1* : instr*, instr_2* : instr*, t_1* : valtype*, t_2* : valtype*}:
    `%|-%:%`(C, IF_instr(bt, instr_1*{instr_1}, instr_2*{instr_2}), `%->%`(t_1*{t_1}, t_2*{t_2}))
    -- Blocktype_ok: `%|-%:%`(C, bt, `%->%`(t_1*{t_1}, t_2*{t_2}))
    -- InstrSeq_ok: `%|-%*:%`(C ++ {FUNC [], GLOBAL [], TABLE [], MEM [], ELEM [], DATA [], LOCAL [], LABEL [t_2]*{t_2}, RETURN ?()}, instr_1*{instr_1}, `%->%`(t_1*{t_1}, t_2*{t_2}))
    -- InstrSeq_ok: `%|-%*:%`(C ++ {FUNC [], GLOBAL [], TABLE [], MEM [], ELEM [], DATA [], LOCAL [], LABEL [t_2]*{t_2}, RETURN ?()}, instr_2*{instr_2}, `%->%`(t_1*{t_1}, t_2*{t_2}))

  ;; 3-typing.watsup:195.1-197.24
  rule br {C : context, l : labelidx, t* : valtype*, t_1* : valtype*, t_2* : valtype*}:
    `%|-%:%`(C, BR_instr(l), `%->%`(t_1*{t_1} :: t*{t}, t_2*{t_2}))
    -- if (l < |C.LABEL_context|)
    -- if (C.LABEL_context[l] = t*{t})

  ;; 3-typing.watsup:199.1-201.24
  rule br_if {C : context, l : labelidx, t* : valtype*}:
    `%|-%:%`(C, BR_IF_instr(l), `%->%`(t*{t} :: [I32_valtype], t*{t}))
    -- if (l < |C.LABEL_context|)
    -- if (C.LABEL_context[l] = t*{t})

  ;; 3-typing.watsup:203.1-206.42
  rule br_table {C : context, l* : labelidx*, l' : labelidx, t* : valtype*, t_1* : valtype*, t_2* : valtype*}:
    `%|-%:%`(C, BR_TABLE_instr(l*{l}, l'), `%->%`(t_1*{t_1} :: t*{t}, t_2*{t_2}))
    -- (if (l < |C.LABEL_context|))*{l}
    -- if (l' < |C.LABEL_context|)
    -- (Resulttype_sub: `|-%*<:%*`(t*{t}, C.LABEL_context[l]))*{l}
    -- Resulttype_sub: `|-%*<:%*`(t*{t}, C.LABEL_context[l'])

  ;; 3-typing.watsup:208.1-210.24
  rule return {C : context, t* : valtype*, t_1* : valtype*, t_2* : valtype*}:
    `%|-%:%`(C, RETURN_instr, `%->%`(t_1*{t_1} :: t*{t}, t_2*{t_2}))
    -- if (C.RETURN_context = ?(t*{t}))

  ;; 3-typing.watsup:212.1-214.33
  rule call {C : context, t_1* : valtype*, t_2* : valtype*, x : idx}:
    `%|-%:%`(C, CALL_instr(x), `%->%`(t_1*{t_1}, t_2*{t_2}))
    -- if (x < |C.FUNC_context|)
    -- if (C.FUNC_context[x] = `%->%`(t_1*{t_1}, t_2*{t_2}))

  ;; 3-typing.watsup:216.1-219.26
  rule call_indirect {C : context, ft : functype, lim : limits, t_1* : valtype*, t_2* : valtype*, x : idx}:
    `%|-%:%`(C, CALL_INDIRECT_instr(x, ft), `%->%`(t_1*{t_1} :: [I32_valtype], t_2*{t_2}))
    -- if (x < |C.TABLE_context|)
    -- if (C.TABLE_context[x] = `%%`(lim, FUNCREF_reftype))
    -- if (ft = `%->%`(t_1*{t_1}, t_2*{t_2}))

  ;; 3-typing.watsup:222.1-223.37
  rule const {C : context, c_nt : c_numtype, nt : numtype}:
    `%|-%:%`(C, CONST_instr(nt, c_nt), `%->%`([], [(nt <: valtype)]))

  ;; 3-typing.watsup:225.1-226.31
  rule unop {C : context, nt : numtype, unop : unop_numtype}:
    `%|-%:%`(C, UNOP_instr(nt, unop), `%->%`([(nt <: valtype)], [(nt <: valtype)]))

  ;; 3-typing.watsup:228.1-229.36
  rule binop {C : context, binop : binop_numtype, nt : numtype}:
    `%|-%:%`(C, BINOP_instr(nt, binop), `%->%`([(nt <: valtype) (nt <: valtype)], [(nt <: valtype)]))

  ;; 3-typing.watsup:231.1-232.36
  rule testop {C : context, nt : numtype, testop : testop_numtype}:
    `%|-%:%`(C, TESTOP_instr(nt, testop), `%->%`([(nt <: valtype)], [I32_valtype]))

  ;; 3-typing.watsup:234.1-235.37
  rule relop {C : context, nt : numtype, relop : relop_numtype}:
    `%|-%:%`(C, RELOP_instr(nt, relop), `%->%`([(nt <: valtype) (nt <: valtype)], [I32_valtype]))

  ;; 3-typing.watsup:238.1-240.23
  rule extend {C : context, n : n, nt : numtype}:
    `%|-%:%`(C, EXTEND_instr(nt, n), `%->%`([(nt <: valtype)], [(nt <: valtype)]))
    -- if ($size(nt <: valtype) =/= ?())
    -- if (n <= !($size(nt <: valtype)))

  ;; 3-typing.watsup:242.1-245.34
  rule reinterpret {C : context, nt_1 : numtype, nt_2 : numtype}:
    `%|-%:%`(C, CVTOP_instr(nt_1, REINTERPRET_cvtop, nt_2, ?()), `%->%`([(nt_2 <: valtype)], [(nt_1 <: valtype)]))
    -- if ($size(nt_1 <: valtype) =/= ?())
    -- if ($size(nt_2 <: valtype) =/= ?())
    -- if (nt_1 =/= nt_2)
    -- if (!($size(nt_1 <: valtype)) = !($size(nt_2 <: valtype)))

  ;; 3-typing.watsup:247.1-250.52
  rule convert-i {C : context, in_1 : in, in_2 : in, sx? : sx?}:
    `%|-%:%`(C, CVTOP_instr((in_1 <: numtype), CONVERT_cvtop, (in_2 <: numtype), sx?{sx}), `%->%`([(in_2 <: valtype)], [(in_1 <: valtype)]))
    -- if ($size(in_1 <: valtype) =/= ?())
    -- if ($size(in_2 <: valtype) =/= ?())
    -- if (in_1 =/= in_2)
    -- if ((sx?{sx} = ?()) <=> (!($size(in_1 <: valtype)) > !($size(in_2 <: valtype))))

  ;; 3-typing.watsup:252.1-254.22
  rule convert-f {C : context, fn_1 : fn, fn_2 : fn}:
    `%|-%:%`(C, CVTOP_instr((fn_1 <: numtype), CONVERT_cvtop, (fn_2 <: numtype), ?()), `%->%`([(fn_2 <: valtype)], [(fn_1 <: valtype)]))
    -- if (fn_1 =/= fn_2)

  ;; 3-typing.watsup:257.1-258.35
  rule ref.null {C : context, rt : reftype}:
    `%|-%:%`(C, REF.NULL_instr(rt), `%->%`([], [(rt <: valtype)]))

  ;; 3-typing.watsup:260.1-262.23
  rule ref.func {C : context, ft : functype, x : idx}:
    `%|-%:%`(C, REF.FUNC_instr(x), `%->%`([], [FUNCREF_valtype]))
    -- if (x < |C.FUNC_context|)
    -- if (C.FUNC_context[x] = ft)

  ;; 3-typing.watsup:264.1-265.31
  rule ref.is_null {C : context, rt : reftype}:
    `%|-%:%`(C, REF.IS_NULL_instr, `%->%`([(rt <: valtype)], [I32_valtype]))

  ;; 3-typing.watsup:268.1-270.23
  rule local.get {C : context, t : valtype, x : idx}:
    `%|-%:%`(C, LOCAL.GET_instr(x), `%->%`([], [t]))
    -- if (x < |C.LOCAL_context|)
    -- if (C.LOCAL_context[x] = t)

  ;; 3-typing.watsup:272.1-274.23
  rule local.set {C : context, t : valtype, x : idx}:
    `%|-%:%`(C, LOCAL.SET_instr(x), `%->%`([t], []))
    -- if (x < |C.LOCAL_context|)
    -- if (C.LOCAL_context[x] = t)

  ;; 3-typing.watsup:276.1-278.23
  rule local.tee {C : context, t : valtype, x : idx}:
    `%|-%:%`(C, LOCAL.TEE_instr(x), `%->%`([t], [t]))
    -- if (x < |C.LOCAL_context|)
    -- if (C.LOCAL_context[x] = t)

  ;; 3-typing.watsup:281.1-283.29
  rule global.get {C : context, t : valtype, x : idx}:
    `%|-%:%`(C, GLOBAL.GET_instr(x), `%->%`([], [t]))
    -- if (x < |C.GLOBAL_context|)
    -- if (C.GLOBAL_context[x] = `MUT%?%`(()?{}, t))

  ;; 3-typing.watsup:285.1-287.28
  rule global.set {C : context, t : valtype, x : idx}:
    `%|-%:%`(C, GLOBAL.SET_instr(x), `%->%`([t], []))
    -- if (x < |C.GLOBAL_context|)
    -- if (C.GLOBAL_context[x] = `MUT%?%`(?(()), t))

  ;; 3-typing.watsup:290.1-292.28
  rule table.get {C : context, lim : limits, rt : reftype, x : idx}:
    `%|-%:%`(C, TABLE.GET_instr(x), `%->%`([I32_valtype], [(rt <: valtype)]))
    -- if (x < |C.TABLE_context|)
    -- if (C.TABLE_context[x] = `%%`(lim, rt))

  ;; 3-typing.watsup:294.1-296.28
  rule table.set {C : context, lim : limits, rt : reftype, x : idx}:
    `%|-%:%`(C, TABLE.SET_instr(x), `%->%`([I32_valtype (rt <: valtype)], []))
    -- if (x < |C.TABLE_context|)
    -- if (C.TABLE_context[x] = `%%`(lim, rt))

  ;; 3-typing.watsup:298.1-300.24
  rule table.size {C : context, tt : tabletype, x : idx}:
    `%|-%:%`(C, TABLE.SIZE_instr(x), `%->%`([], [I32_valtype]))
    -- if (x < |C.TABLE_context|)
    -- if (C.TABLE_context[x] = tt)

  ;; 3-typing.watsup:302.1-304.28
  rule table.grow {C : context, lim : limits, rt : reftype, x : idx}:
    `%|-%:%`(C, TABLE.GROW_instr(x), `%->%`([(rt <: valtype) I32_valtype], [I32_valtype]))
    -- if (x < |C.TABLE_context|)
    -- if (C.TABLE_context[x] = `%%`(lim, rt))

  ;; 3-typing.watsup:306.1-308.28
  rule table.fill {C : context, lim : limits, rt : reftype, x : idx}:
    `%|-%:%`(C, TABLE.FILL_instr(x), `%->%`([I32_valtype (rt <: valtype) I32_valtype], []))
    -- if (x < |C.TABLE_context|)
    -- if (C.TABLE_context[x] = `%%`(lim, rt))

  ;; 3-typing.watsup:310.1-313.32
  rule table.copy {C : context, lim_1 : limits, lim_2 : limits, rt : reftype, x_1 : idx, x_2 : idx}:
    `%|-%:%`(C, TABLE.COPY_instr(x_1, x_2), `%->%`([I32_valtype I32_valtype I32_valtype], []))
    -- if (x_1 < |C.TABLE_context|)
    -- if (x_2 < |C.TABLE_context|)
    -- if (C.TABLE_context[x_1] = `%%`(lim_1, rt))
    -- if (C.TABLE_context[x_2] = `%%`(lim_2, rt))

  ;; 3-typing.watsup:315.1-318.25
  rule table.init {C : context, lim : limits, rt : reftype, x_1 : idx, x_2 : idx}:
    `%|-%:%`(C, TABLE.INIT_instr(x_1, x_2), `%->%`([I32_valtype I32_valtype I32_valtype], []))
    -- if (x_1 < |C.TABLE_context|)
    -- if (x_2 < |C.ELEM_context|)
    -- if (C.TABLE_context[x_1] = `%%`(lim, rt))
    -- if (C.ELEM_context[x_2] = rt)

  ;; 3-typing.watsup:320.1-322.23
  rule elem.drop {C : context, rt : reftype, x : idx}:
    `%|-%:%`(C, ELEM.DROP_instr(x), `%->%`([], []))
    -- if (x < |C.ELEM_context|)
    -- if (C.ELEM_context[x] = rt)

  ;; 3-typing.watsup:325.1-327.22
  rule memory.size {C : context, mt : memtype}:
    `%|-%:%`(C, MEMORY.SIZE_instr, `%->%`([], [I32_valtype]))
    -- if (0 < |C.MEM_context|)
    -- if (C.MEM_context[0] = mt)

  ;; 3-typing.watsup:329.1-331.22
  rule memory.grow {C : context, mt : memtype}:
    `%|-%:%`(C, MEMORY.GROW_instr, `%->%`([I32_valtype], [I32_valtype]))
    -- if (0 < |C.MEM_context|)
    -- if (C.MEM_context[0] = mt)

  ;; 3-typing.watsup:333.1-335.22
  rule memory.fill {C : context, mt : memtype}:
    `%|-%:%`(C, MEMORY.FILL_instr, `%->%`([I32_valtype I32_valtype I32_valtype], [I32_valtype]))
    -- if (0 < |C.MEM_context|)
    -- if (C.MEM_context[0] = mt)

  ;; 3-typing.watsup:337.1-339.22
  rule memory.copy {C : context, mt : memtype}:
    `%|-%:%`(C, MEMORY.COPY_instr, `%->%`([I32_valtype I32_valtype I32_valtype], [I32_valtype]))
    -- if (0 < |C.MEM_context|)
    -- if (C.MEM_context[0] = mt)

  ;; 3-typing.watsup:341.1-344.23
  rule memory.init {C : context, mt : memtype, x : idx}:
    `%|-%:%`(C, MEMORY.INIT_instr(x), `%->%`([I32_valtype I32_valtype I32_valtype], [I32_valtype]))
    -- if (0 < |C.MEM_context|)
    -- if (x < |C.DATA_context|)
    -- if (C.MEM_context[0] = mt)
    -- if (C.DATA_context[x] = OK)

  ;; 3-typing.watsup:346.1-348.23
  rule data.drop {C : context, x : idx}:
    `%|-%:%`(C, DATA.DROP_instr(x), `%->%`([], []))
    -- if (x < |C.DATA_context|)
    -- if (C.DATA_context[x] = OK)

  ;; 3-typing.watsup:350.1-355.32
  rule load {C : context, in : in, mt : memtype, n? : n?, n_A : n, n_O : n, nt : numtype, sx? : sx?}:
    `%|-%:%`(C, LOAD_instr(nt, (n, sx)?{n sx}, n_A, n_O), `%->%`([I32_valtype], [(nt <: valtype)]))
    -- if (0 < |C.MEM_context|)
    -- if ($size(nt <: valtype) =/= ?())
    -- if ((n?{n} = ?()) <=> (sx?{sx} = ?()))
    -- if (C.MEM_context[0] = mt)
    -- if ((2 ^ n_A) <= (!($size(nt <: valtype)) / 8))
    -- (if (((2 ^ n_A) <= (n / 8)) /\ ((n / 8) < (!($size(nt <: valtype)) / 8))))?{n}
    -- if ((n?{n} = ?()) \/ (nt = (in <: numtype)))

  ;; 3-typing.watsup:357.1-362.32
  rule store {C : context, in : in, mt : memtype, n? : n?, n_A : n, n_O : n, nt : numtype}:
    `%|-%:%`(C, STORE_instr(nt, n?{n}, n_A, n_O), `%->%`([I32_valtype (nt <: valtype)], []))
    -- if (0 < |C.MEM_context|)
    -- if ($size(nt <: valtype) =/= ?())
    -- if (C.MEM_context[0] = mt)
    -- if ((2 ^ n_A) <= (!($size(nt <: valtype)) / 8))
    -- (if (((2 ^ n_A) <= (n / 8)) /\ ((n / 8) < (!($size(nt <: valtype)) / 8))))?{n}
    -- if ((n?{n} = ?()) \/ (nt = (in <: numtype)))

;; 3-typing.watsup:124.1-124.67
relation InstrSeq_ok: `%|-%*:%`(context, instr*, functype)
  ;; 3-typing.watsup:133.1-134.36
  rule empty {C : context}:
    `%|-%*:%`(C, [], `%->%`([], []))

  ;; 3-typing.watsup:136.1-139.46
  rule seq {C : context, instr_1 : instr, instr_2 : instr, t_1* : valtype*, t_2* : valtype*, t_3* : valtype*}:
    `%|-%*:%`(C, [instr_1] :: instr_2*{}, `%->%`(t_1*{t_1}, t_3*{t_3}))
    -- Instr_ok: `%|-%:%`(C, instr_1, `%->%`(t_1*{t_1}, t_2*{t_2}))
    -- InstrSeq_ok: `%|-%*:%`(C, [instr_2], `%->%`(t_2*{t_2}, t_3*{t_3}))

  ;; 3-typing.watsup:141.1-146.38
  rule weak {C : context, instr* : instr*, t'_1 : valtype, t'_2* : valtype*, t_1* : valtype*, t_2* : valtype*}:
    `%|-%*:%`(C, instr*{instr}, `%->%`([t'_1], t'_2*{t'_2}))
    -- InstrSeq_ok: `%|-%*:%`(C, instr*{instr}, `%->%`(t_1*{t_1}, t_2*{t_2}))
    -- Resulttype_sub: `|-%*<:%*`(t'_1*{}, t_1*{t_1})
    -- Resulttype_sub: `|-%*<:%*`(t_2*{t_2}, t'_2*{t'_2})

  ;; 3-typing.watsup:148.1-150.45
  rule frame {C : context, instr* : instr*, t* : valtype*, t_1* : valtype*, t_2* : valtype*}:
    `%|-%*:%`(C, instr*{instr}, `%->%`(t*{t} :: t_1*{t_1}, t*{t} :: t_2*{t_2}))
    -- InstrSeq_ok: `%|-%*:%`(C, instr*{instr}, `%->%`(t_1*{t_1}, t_2*{t_2}))
}

;; 3-typing.watsup:125.1-125.71
relation Expr_ok: `%|-%:%`(context, expr, resulttype)
  ;; 3-typing.watsup:128.1-130.46
  rule _ {C : context, instr* : instr*, t* : valtype*}:
    `%|-%:%`(C, instr*{instr}, t*{t})
    -- InstrSeq_ok: `%|-%*:%`(C, instr*{instr}, `%->%`([], t*{t}))

;; 3-typing.watsup:367.1-367.78
relation Instr_const: `%|-%CONST`(context, instr)
  ;; 3-typing.watsup:371.1-372.26
  rule const {C : context, c : c_numtype, nt : numtype}:
    `%|-%CONST`(C, CONST_instr(nt, c))

  ;; 3-typing.watsup:374.1-375.27
  rule ref.null {C : context, rt : reftype}:
    `%|-%CONST`(C, REF.NULL_instr(rt))

  ;; 3-typing.watsup:377.1-378.26
  rule ref.func {C : context, x : idx}:
    `%|-%CONST`(C, REF.FUNC_instr(x))

  ;; 3-typing.watsup:380.1-382.32
  rule global.get {C : context, t : valtype, x : idx}:
    `%|-%CONST`(C, GLOBAL.GET_instr(x))
    -- if (x < |C.GLOBAL_context|)
    -- if (C.GLOBAL_context[x] = `MUT%?%`(?(), t))

;; 3-typing.watsup:368.1-368.77
relation Expr_const: `%|-%CONST`(context, expr)
  ;; 3-typing.watsup:385.1-386.38
  rule _ {C : context, instr* : instr*}:
    `%|-%CONST`(C, instr*{instr})
    -- (Instr_const: `%|-%CONST`(C, instr))*{instr}

;; 3-typing.watsup:369.1-369.78
relation Expr_ok_const: `%|-%:%CONST`(context, expr, valtype)
  ;; 3-typing.watsup:389.1-392.33
  rule _ {C : context, expr : expr, t : valtype}:
    `%|-%:%CONST`(C, expr, t)
    -- Expr_ok: `%|-%:%`(C, expr, [t])
    -- Expr_const: `%|-%CONST`(C, expr)

;; 3-typing.watsup:397.1-397.73
relation Func_ok: `%|-%:%`(context, func, functype)
  ;; 3-typing.watsup:408.1-412.75
  rule _ {C : context, expr : expr, ft : functype, t* : valtype*, t_1* : valtype*, t_2* : valtype*}:
    `%|-%:%`(C, `FUNC%%*%`(ft, t*{t}, expr), ft)
    -- if (ft = `%->%`(t_1*{t_1}, t_2*{t_2}))
    -- Functype_ok: `|-%:OK`(ft)
    -- Expr_ok: `%|-%:%`(C ++ {FUNC [], GLOBAL [], TABLE [], MEM [], ELEM [], DATA [], LOCAL t_1*{t_1} :: t*{t}, LABEL [], RETURN ?()} ++ {FUNC [], GLOBAL [], TABLE [], MEM [], ELEM [], DATA [], LOCAL [], LABEL [t_2*{t_2}], RETURN ?()} ++ {FUNC [], GLOBAL [], TABLE [], MEM [], ELEM [], DATA [], LOCAL [], LABEL [], RETURN ?(t_2*{t_2})}, expr, t_2*{t_2})

;; 3-typing.watsup:398.1-398.75
relation Global_ok: `%|-%:%`(context, global, globaltype)
  ;; 3-typing.watsup:414.1-418.40
  rule _ {C : context, expr : expr, gt : globaltype, t : valtype}:
    `%|-%:%`(C, GLOBAL(gt, expr), gt)
    -- Globaltype_ok: `|-%:OK`(gt)
    -- if (gt = `MUT%?%`(()?{}, t))
    -- Expr_ok_const: `%|-%:%CONST`(C, expr, t)

;; 3-typing.watsup:399.1-399.74
relation Table_ok: `%|-%:%`(context, table, tabletype)
  ;; 3-typing.watsup:420.1-422.30
  rule _ {C : context, tt : tabletype}:
    `%|-%:%`(C, TABLE(tt), tt)
    -- Tabletype_ok: `|-%:OK`(tt)

;; 3-typing.watsup:400.1-400.72
relation Mem_ok: `%|-%:%`(context, mem, memtype)
  ;; 3-typing.watsup:424.1-426.28
  rule _ {C : context, mt : memtype}:
    `%|-%:%`(C, MEMORY(mt), mt)
    -- Memtype_ok: `|-%:OK`(mt)

;; 3-typing.watsup:403.1-403.77
relation Elemmode_ok: `%|-%:%`(context, elemmode, reftype)
  ;; 3-typing.watsup:437.1-440.45
  rule active {C : context, expr : expr, lim : limits, rt : reftype, x : idx}:
    `%|-%:%`(C, TABLE_elemmode(x, expr), rt)
    -- if (x < |C.TABLE_context|)
    -- if (C.TABLE_context[x] = `%%`(lim, rt))
    -- (Expr_ok_const: `%|-%:%CONST`(C, expr, I32_valtype))*{}

  ;; 3-typing.watsup:442.1-443.20
  rule declare {C : context, rt : reftype}:
    `%|-%:%`(C, DECLARE_elemmode, rt)

;; 3-typing.watsup:401.1-401.73
relation Elem_ok: `%|-%:%`(context, elem, reftype)
  ;; 3-typing.watsup:428.1-431.40
  rule _ {C : context, elemmode? : elemmode?, expr* : expr*, rt : reftype}:
    `%|-%:%`(C, `ELEM%%*%?`(rt, expr*{expr}, elemmode?{elemmode}), rt)
    -- (Expr_ok: `%|-%:%`(C, expr, [(rt <: valtype)]))*{expr}
    -- (Elemmode_ok: `%|-%:%`(C, elemmode, rt))?{elemmode}

;; 3-typing.watsup:404.1-404.77
relation Datamode_ok: `%|-%:OK`(context, datamode)
  ;; 3-typing.watsup:445.1-448.45
  rule _ {C : context, expr : expr, mt : memtype}:
    `%|-%:OK`(C, MEMORY_datamode(0, expr))
    -- if (0 < |C.MEM_context|)
    -- if (C.MEM_context[0] = mt)
    -- (Expr_ok_const: `%|-%:%CONST`(C, expr, I32_valtype))*{}

;; 3-typing.watsup:402.1-402.73
relation Data_ok: `%|-%:OK`(context, data)
  ;; 3-typing.watsup:433.1-435.40
  rule _ {C : context, b** : byte**, datamode? : datamode?}:
    `%|-%:OK`(C, `DATA(*)%*%?`(b*{b}*{b}, datamode?{datamode}))
    -- (Datamode_ok: `%|-%:OK`(C, datamode))?{datamode}

;; 3-typing.watsup:405.1-405.74
relation Start_ok: `%|-%:OK`(context, start)
  ;; 3-typing.watsup:450.1-452.39
  rule _ {C : context, x : idx}:
    `%|-%:OK`(C, START(x))
    -- if (x < |C.FUNC_context|)
    -- if (C.FUNC_context[x] = `%->%`([], []))

;; 3-typing.watsup:455.1-455.80
relation Import_ok: `%|-%:%`(context, import, externtype)
  ;; 3-typing.watsup:459.1-461.31
  rule _ {C : context, name_1 : name, name_2 : name, xt : externtype}:
    `%|-%:%`(C, IMPORT(name_1, name_2, xt), xt)
    -- Externtype_ok: `|-%:OK`(xt)

;; 3-typing.watsup:457.1-457.83
relation Externuse_ok: `%|-%:%`(context, externuse, externtype)
  ;; 3-typing.watsup:467.1-469.23
  rule func {C : context, ft : functype, x : idx}:
    `%|-%:%`(C, FUNC_externuse(x), FUNC_externtype(ft))
    -- if (x < |C.FUNC_context|)
    -- if (C.FUNC_context[x] = ft)

  ;; 3-typing.watsup:471.1-473.25
  rule global {C : context, gt : globaltype, x : idx}:
    `%|-%:%`(C, GLOBAL_externuse(x), GLOBAL_externtype(gt))
    -- if (x < |C.GLOBAL_context|)
    -- if (C.GLOBAL_context[x] = gt)

  ;; 3-typing.watsup:475.1-477.24
  rule table {C : context, tt : tabletype, x : idx}:
    `%|-%:%`(C, TABLE_externuse(x), TABLE_externtype(tt))
    -- if (x < |C.TABLE_context|)
    -- if (C.TABLE_context[x] = tt)

  ;; 3-typing.watsup:479.1-481.22
  rule mem {C : context, mt : memtype, x : idx}:
    `%|-%:%`(C, MEMORY_externuse(x), MEMORY_externtype(mt))
    -- if (x < |C.MEM_context|)
    -- if (C.MEM_context[x] = mt)

;; 3-typing.watsup:456.1-456.80
relation Export_ok: `%|-%:%`(context, export, externtype)
  ;; 3-typing.watsup:463.1-465.39
  rule _ {C : context, externuse : externuse, name : name, xt : externtype}:
    `%|-%:%`(C, EXPORT(name, externuse), xt)
    -- Externuse_ok: `%|-%:%`(C, externuse, xt)

;; 3-typing.watsup:484.1-484.62
relation Module_ok: `|-%:OK`(module)
  ;; 3-typing.watsup:486.1-501.22
  rule _ {C : context, data^n : data^n, elem* : elem*, export* : export*, ft* : functype*, func* : func*, global* : global*, gt* : globaltype*, import* : import*, mem* : mem*, mt* : memtype*, n : n, rt* : reftype*, start* : start*, table* : table*, tt* : tabletype*}:
    `|-%:OK`(`MODULE%*%*%*%*%*%*%*%*%*`(import*{import}, func*{func}, global*{global}, table*{table}, mem*{mem}, elem*{elem}, data^n{data}, start*{start}, export*{export}))
    -- if (|ft*{ft}| = |func*{func}|)
    -- if (|global*{global}| = |gt*{gt}|)
    -- if (|table*{table}| = |tt*{tt}|)
    -- if (|mem*{mem}| = |mt*{mt}|)
    -- if (|elem*{elem}| = |rt*{rt}|)
    -- if (|data^n{data}| = n)
    -- if (C = {FUNC ft*{ft}, GLOBAL gt*{gt}, TABLE tt*{tt}, MEM mt*{mt}, ELEM rt*{rt}, DATA OK^n{}, LOCAL [], LABEL [], RETURN ?()})
    -- (Func_ok: `%|-%:%`(C, func, ft))*{ft func}
    -- (Global_ok: `%|-%:%`(C, global, gt))*{global gt}
    -- (Table_ok: `%|-%:%`(C, table, tt))*{table tt}
    -- (Mem_ok: `%|-%:%`(C, mem, mt))*{mem mt}
    -- (Elem_ok: `%|-%:%`(C, elem, rt))*{elem rt}
    -- (Data_ok: `%|-%:OK`(C, data))^n{data}
    -- (Start_ok: `%|-%:OK`(C, start))*{start}
    -- if (|mem*{mem}| <= 1)
    -- if (|start*{start}| <= 1)

;; 4-runtime.watsup:3.1-3.39
syntax addr = nat

;; 4-runtime.watsup:4.1-4.53
syntax funcaddr = addr

;; 4-runtime.watsup:5.1-5.53
syntax globaladdr = addr

;; 4-runtime.watsup:6.1-6.51
syntax tableaddr = addr

;; 4-runtime.watsup:7.1-7.50
syntax memaddr = addr

;; 4-runtime.watsup:8.1-8.49
syntax elemaddr = addr

;; 4-runtime.watsup:9.1-9.49
syntax dataaddr = addr

;; 4-runtime.watsup:10.1-10.51
syntax labeladdr = addr

;; 4-runtime.watsup:11.1-11.49
syntax hostaddr = addr

;; 4-runtime.watsup:24.1-25.24
syntax num =
  | CONST(numtype, c_numtype)

;; 4-runtime.watsup:26.1-27.67
syntax ref =
  | REF.NULL(reftype)
  | REF.FUNC_ADDR(funcaddr)
  | REF.HOST_ADDR(hostaddr)

;; 4-runtime.watsup:28.1-29.10
syntax val =
  | CONST(numtype, c_numtype)
  | REF.NULL(reftype)
  | REF.FUNC_ADDR(funcaddr)
  | REF.HOST_ADDR(hostaddr)

;; 4-runtime.watsup:31.1-32.18
syntax result =
  | _VALS(val*)
  | TRAP

;; 4-runtime.watsup:38.1-39.66
syntax externval =
  | FUNC(funcaddr)
  | GLOBAL(globaladdr)
  | TABLE(tableaddr)
  | MEM(memaddr)

;; 4-runtime.watsup:44.1-44.44
def default_ : valtype -> val?
  ;; 4-runtime.watsup:45.1-45.35
  def default_(I32_valtype) = ?(CONST_val(I32_numtype, 0))
  ;; 4-runtime.watsup:46.1-46.35
  def default_(I64_valtype) = ?(CONST_val(I64_numtype, 0))
  ;; 4-runtime.watsup:47.1-47.35
  def default_(F32_valtype) = ?(CONST_val(F32_numtype, 0))
  ;; 4-runtime.watsup:48.1-48.35
  def default_(F64_valtype) = ?(CONST_val(F64_numtype, 0))
  ;; 4-runtime.watsup:49.1-49.34
  def {rt : reftype} default_(rt <: valtype) = ?(REF.NULL_val(rt))
  ;;
  def {x : valtype} default_(x) = ?()

;; 4-runtime.watsup:60.1-60.71
syntax exportinst = EXPORT(name, externval)

;; 4-runtime.watsup:70.1-77.25
syntax moduleinst = {FUNC funcaddr*, GLOBAL globaladdr*, TABLE tableaddr*, MEM memaddr*, ELEM elemaddr*, DATA dataaddr*, EXPORT exportinst*}

;; 4-runtime.watsup:54.1-54.66
syntax funcinst = `%;%`(moduleinst, func)

;; 4-runtime.watsup:55.1-55.53
syntax globalinst = val

;; 4-runtime.watsup:56.1-56.52
syntax tableinst = ref*

;; 4-runtime.watsup:57.1-57.52
syntax meminst = byte*

;; 4-runtime.watsup:58.1-58.53
syntax eleminst = ref*

;; 4-runtime.watsup:59.1-59.51
syntax datainst = byte*

;; 4-runtime.watsup:62.1-68.21
syntax store = {FUNC funcinst*, GLOBAL globalinst*, TABLE tableinst*, MEM meminst*, ELEM eleminst*, DATA datainst*}

;; 4-runtime.watsup:79.1-81.24
syntax frame = {LOCAL val*, MODULE moduleinst}

;; 4-runtime.watsup:82.1-82.47
syntax state = `%;%`(store, frame)

;; 4-runtime.watsup:139.1-146.5
rec {

;; 4-runtime.watsup:139.1-146.5
syntax admininstr =
  | UNREACHABLE
  | NOP
  | DROP
  | SELECT(valtype?)
  | BLOCK(blocktype, instr*)
  | LOOP(blocktype, instr*)
  | IF(blocktype, instr*, instr*)
  | BR(labelidx)
  | BR_IF(labelidx)
  | BR_TABLE(labelidx*, labelidx)
  | CALL(funcidx)
  | CALL_INDIRECT(tableidx, functype)
  | RETURN
  | CONST(numtype, c_numtype)
  | UNOP(numtype, unop_numtype)
  | BINOP(numtype, binop_numtype)
  | TESTOP(numtype, testop_numtype)
  | RELOP(numtype, relop_numtype)
  | EXTEND(numtype, n)
  | CVTOP(numtype, cvtop, numtype, sx?)
  | REF.NULL(reftype)
  | REF.FUNC(funcidx)
  | REF.IS_NULL
  | LOCAL.GET(localidx)
  | LOCAL.SET(localidx)
  | LOCAL.TEE(localidx)
  | GLOBAL.GET(globalidx)
  | GLOBAL.SET(globalidx)
  | TABLE.GET(tableidx)
  | TABLE.SET(tableidx)
  | TABLE.SIZE(tableidx)
  | TABLE.GROW(tableidx)
  | TABLE.FILL(tableidx)
  | TABLE.COPY(tableidx, tableidx)
  | TABLE.INIT(tableidx, elemidx)
  | ELEM.DROP(elemidx)
  | MEMORY.SIZE
  | MEMORY.GROW
  | MEMORY.FILL
  | MEMORY.COPY
  | MEMORY.INIT(dataidx)
  | DATA.DROP(dataidx)
  | LOAD(numtype, (n, sx)?, nat, nat)
  | STORE(numtype, n?, nat, nat)
  | REF.FUNC_ADDR(funcaddr)
  | REF.HOST_ADDR(hostaddr)
  | CALL_ADDR(funcaddr)
  | LABEL_(n, instr*, admininstr*)
  | FRAME_(n, frame, admininstr*)
  | TRAP
}

;; 4-runtime.watsup:83.1-83.62
syntax config = `%;%*`(state, admininstr*)

;; 4-runtime.watsup:101.1-101.59
def funcaddr : state -> funcaddr*
  ;; 4-runtime.watsup:102.1-102.38
  def {f : frame, s : store} funcaddr(`%;%`(s, f)) = f.MODULE_frame.FUNC_moduleinst

;; 4-runtime.watsup:104.1-104.52
def funcinst : state -> funcinst*
  ;; 4-runtime.watsup:105.1-105.31
  def {f : frame, s : store} funcinst(`%;%`(s, f)) = s.FUNC_store

;; 4-runtime.watsup:107.1-107.67
def func : (state, funcidx) -> funcinst
  ;; 4-runtime.watsup:115.1-115.48
  def {f : frame, s : store, x : idx} func(`%;%`(s, f), x) = s.FUNC_store[f.MODULE_frame.FUNC_moduleinst[x]]

;; 4-runtime.watsup:108.1-108.69
def global : (state, globalidx) -> globalinst
  ;; 4-runtime.watsup:116.1-116.54
  def {f : frame, s : store, x : idx} global(`%;%`(s, f), x) = s.GLOBAL_store[f.MODULE_frame.GLOBAL_moduleinst[x]]

;; 4-runtime.watsup:109.1-109.68
def table : (state, tableidx) -> tableinst
  ;; 4-runtime.watsup:117.1-117.51
  def {f : frame, s : store, x : idx} table(`%;%`(s, f), x) = s.TABLE_store[f.MODULE_frame.TABLE_moduleinst[x]]

;; 4-runtime.watsup:110.1-110.66
def mem : (state, memidx) -> meminst
  ;; 4-runtime.watsup:118.1-118.45
  def {f : frame, s : store, x : idx} mem(`%;%`(s, f), x) = s.MEM_store[f.MODULE_frame.MEM_moduleinst[x]]

;; 4-runtime.watsup:111.1-111.67
def elem : (state, tableidx) -> eleminst
  ;; 4-runtime.watsup:119.1-119.48
  def {f : frame, s : store, x : idx} elem(`%;%`(s, f), x) = s.ELEM_store[f.MODULE_frame.ELEM_moduleinst[x]]

;; 4-runtime.watsup:112.1-112.67
def data : (state, dataidx) -> datainst
  ;; 4-runtime.watsup:120.1-120.48
  def {f : frame, s : store, x : idx} data(`%;%`(s, f), x) = s.DATA_store[f.MODULE_frame.DATA_moduleinst[x]]

;; 4-runtime.watsup:113.1-113.68
def local : (state, localidx) -> val
  ;; 4-runtime.watsup:121.1-121.35
  def {f : frame, s : store, x : idx} local(`%;%`(s, f), x) = f.LOCAL_frame[x]

;; 4-runtime.watsup:124.1-124.78
def with_local : (state, localidx, val) -> state
  ;; 4-runtime.watsup:130.1-130.52
  def {f : frame, s : store, v : val, x : idx} with_local(`%;%`(s, f), x, v) = `%;%`(s, f[LOCAL[x] = v])

;; 4-runtime.watsup:125.1-125.79
def with_global : (state, globalidx, val) -> state
  ;; 4-runtime.watsup:131.1-131.71
  def {f : frame, s : store, v : val, x : idx} with_global(`%;%`(s, f), x, v) = `%;%`(s[GLOBAL[f.MODULE_frame.GLOBAL_moduleinst[x]] = v], f)

;; 4-runtime.watsup:126.1-126.81
def with_table : (state, tableidx, n, ref) -> state
  ;; 4-runtime.watsup:132.1-132.74
  def {f : frame, i : nat, r : ref, s : store, x : idx} with_table(`%;%`(s, f), x, i, r) = `%;%`(s[TABLE[f.MODULE_frame.TABLE_moduleinst[x]][i] = r], f)

;; 4-runtime.watsup:127.1-127.80
def with_tableext : (state, tableidx, ref*) -> state
  ;; 4-runtime.watsup:133.1-133.75
  def {f : frame, r* : ref*, s : store, x : idx} with_tableext(`%;%`(s, f), x, r*{r}) = `%;%`(s[TABLE[f.MODULE_frame.TABLE_moduleinst[x]] =.. r*{r}], f)

;; 4-runtime.watsup:128.1-128.77
def with_elem : (state, elemidx, ref*) -> state
  ;; 4-runtime.watsup:134.1-134.69
  def {f : frame, r* : ref*, s : store, x : idx} with_elem(`%;%`(s, f), x, r*{r}) = `%;%`(s[TABLE[f.MODULE_frame.TABLE_moduleinst[x]] = r*{r}], f)

;; 4-runtime.watsup:148.1-151.21
rec {

;; 4-runtime.watsup:148.1-151.21
syntax E =
  | _HOLE
  | _SEQ(val*, E, instr*)
  | LABEL_(n, instr*, E)
}

;; 5-numerics.watsup:3.1-3.76
def unop : (unop_numtype, numtype, c_numtype) -> c_numtype*

;; 5-numerics.watsup:4.1-4.79
def binop : (binop_numtype, numtype, c_numtype, c_numtype) -> c_numtype*

;; 5-numerics.watsup:5.1-5.76
def testop : (testop_numtype, numtype, c_numtype) -> c_numtype

;; 5-numerics.watsup:6.1-6.79
def relop : (relop_numtype, numtype, c_numtype, c_numtype) -> c_numtype

;; 5-numerics.watsup:8.1-8.84
def ext : (nat, nat, sx, c_numtype) -> c_numtype

;; 5-numerics.watsup:9.1-9.84
def cvtop : (numtype, cvtop, numtype, sx?, c_numtype) -> c_numtype*

;; 6-reduction.watsup:4.1-4.63
relation Step_pure: `%*~>%*`(admininstr*, admininstr*)
  ;; 6-reduction.watsup:16.1-17.24
  rule unreachable:
    `%*~>%*`([UNREACHABLE_admininstr], [TRAP_admininstr])

  ;; 6-reduction.watsup:19.1-20.19
  rule nop:
    `%*~>%*`([NOP_admininstr], [])

  ;; 6-reduction.watsup:22.1-23.24
  rule drop {val : val}:
    `%*~>%*`([(val <: admininstr) DROP_admininstr], [])

  ;; 6-reduction.watsup:26.1-28.16
  rule select-true {c : c_numtype, t? : valtype?, val_1 : val, val_2 : val}:
    `%*~>%*`([(val_1 <: admininstr) (val_2 <: admininstr) CONST_admininstr(I32_numtype, c) SELECT_admininstr(t?{t})], [(val_1 <: admininstr)])
    -- if (c =/= 0)

  ;; 6-reduction.watsup:30.1-32.14
  rule select-false {c : c_numtype, t? : valtype?, val_1 : val, val_2 : val}:
    `%*~>%*`([(val_1 <: admininstr) (val_2 <: admininstr) CONST_admininstr(I32_numtype, c) SELECT_admininstr(t?{t})], [(val_2 <: admininstr)])
    -- if (c = 0)

  ;; 6-reduction.watsup:35.1-37.28
  rule block {bt : blocktype, instr* : instr*, k : nat, n : n, t_1^k : valtype^k, t_2^n : valtype^n, val^k : val^k}:
    `%*~>%*`((val <: admininstr)^k{val} :: [BLOCK_admininstr(bt, instr*{instr})], [LABEL__admininstr(n, [], (val <: admininstr)^k{val} :: (instr <: admininstr)*{instr})])
    -- if (|t_1^k{t_1}| = k)
    -- if (|t_2^n{t_2}| = n)
    -- if (|val^k{val}| = k)
    -- if (bt = `%->%`(t_1^k{t_1}, t_2^n{t_2}))

  ;; 6-reduction.watsup:39.1-41.28
  rule loop {bt : blocktype, instr* : instr*, k : nat, n : n, t_1^k : valtype^k, t_2^n : valtype^n, val^k : val^k}:
    `%*~>%*`((val <: admininstr)^k{val} :: [LOOP_admininstr(bt, instr*{instr})], [LABEL__admininstr(n, [LOOP_instr(bt, instr*{instr})], (val <: admininstr)^k{val} :: (instr <: admininstr)*{instr})])
    -- if (|t_1^k{t_1}| = k)
    -- if (|t_2^n{t_2}| = n)
    -- if (|val^k{val}| = k)
    -- if (bt = `%->%`(t_1^k{t_1}, t_2^n{t_2}))

  ;; 6-reduction.watsup:43.1-45.16
  rule if-true {bt : blocktype, c : c_numtype, instr_1* : instr*, instr_2* : instr*}:
    `%*~>%*`([CONST_admininstr(I32_numtype, c) IF_admininstr(bt, instr_1*{instr_1}, instr_2*{instr_2})], [BLOCK_admininstr(bt, instr_1*{instr_1})])
    -- if (c =/= 0)

  ;; 6-reduction.watsup:47.1-49.14
  rule if-false {bt : blocktype, c : c_numtype, instr_1* : instr*, instr_2* : instr*}:
    `%*~>%*`([CONST_admininstr(I32_numtype, c) IF_admininstr(bt, instr_1*{instr_1}, instr_2*{instr_2})], [BLOCK_admininstr(bt, instr_2*{instr_2})])
    -- if (c = 0)

  ;; 6-reduction.watsup:52.1-53.38
  rule label-vals {instr* : instr*, n : n, val* : val*}:
    `%*~>%*`([LABEL__admininstr(n, instr*{instr}, (val <: admininstr)*{val})], (val <: admininstr)*{val})

  ;; 6-reduction.watsup:57.1-58.69
  rule br-zero {instr* : instr*, instr'* : instr*, n : n, val^n : val^n, val'* : val*}:
    `%*~>%*`([LABEL__admininstr(n, instr'*{instr'}, (val' <: admininstr)*{val'} :: (val <: admininstr)^n{val} :: [BR_admininstr(0)] :: (instr <: admininstr)*{instr})], (val <: admininstr)^n{val} :: (instr' <: admininstr)*{instr'})
    -- if (|val^n{val}| = n)

  ;; 6-reduction.watsup:60.1-61.65
  rule br-succ {instr* : instr*, instr'* : instr*, l : labelidx, n : n, val* : val*}:
    `%*~>%*`([LABEL__admininstr(n, instr'*{instr'}, (val <: admininstr)*{val} :: [BR_admininstr(l + 1)] :: (instr <: admininstr)*{instr})], (val <: admininstr)*{val} :: [BR_admininstr(l)])

  ;; 6-reduction.watsup:64.1-66.16
  rule br_if-true {c : c_numtype, l : labelidx}:
    `%*~>%*`([CONST_admininstr(I32_numtype, c) BR_IF_admininstr(l)], [BR_admininstr(l)])
    -- if (c =/= 0)

  ;; 6-reduction.watsup:68.1-70.14
  rule br_if-false {c : c_numtype, l : labelidx}:
    `%*~>%*`([CONST_admininstr(I32_numtype, c) BR_IF_admininstr(l)], [])
    -- if (c = 0)

  ;; 6-reduction.watsup:73.1-75.17
  rule br_table-lt {i : nat, l* : labelidx*, l' : labelidx}:
    `%*~>%*`([CONST_admininstr(I32_numtype, i) BR_TABLE_admininstr(l*{l}, l')], [BR_admininstr(l*{l}[i])])
    -- if (i < |l*{l}|)

  ;; 6-reduction.watsup:77.1-79.18
  rule br_table-ge {i : nat, l* : labelidx*, l' : labelidx}:
    `%*~>%*`([CONST_admininstr(I32_numtype, i) BR_TABLE_admininstr(l*{l}, l')], [BR_admininstr(l')])
    -- if (i >= |l*{l}|)

  ;; 6-reduction.watsup:100.1-101.35
  rule frame-vals {f : frame, n : n, val^n : val^n}:
    `%*~>%*`([FRAME__admininstr(n, f, (val <: admininstr)^n{val})], (val <: admininstr)^n{val})
    -- if (|val^n{val}| = n)

  ;; 6-reduction.watsup:103.1-104.55
  rule return-frame {f : frame, instr* : instr*, n : n, val^n : val^n, val'* : val*}:
    `%*~>%*`([FRAME__admininstr(n, f, (val' <: admininstr)*{val'} :: (val <: admininstr)^n{val} :: [RETURN_admininstr] :: (instr <: admininstr)*{instr})], (val <: admininstr)^n{val})
    -- if (|val^n{val}| = n)

  ;; 6-reduction.watsup:106.1-107.60
  rule return-label {instr* : instr*, instr'* : instr*, k : nat, val* : val*}:
    `%*~>%*`([LABEL__admininstr(k, instr'*{instr'}, (val <: admininstr)*{val} :: [RETURN_admininstr] :: (instr <: admininstr)*{instr})], (val <: admininstr)*{val} :: [RETURN_admininstr])

  ;; 6-reduction.watsup:110.1-112.33
  rule unop-val {c : c_numtype, c_1 : c_numtype, nt : numtype, unop : unop_numtype}:
    `%*~>%*`([CONST_admininstr(nt, c_1) UNOP_admininstr(nt, unop)], [CONST_admininstr(nt, c)])
    -- if ($unop(unop, nt, c_1) = [c])

  ;; 6-reduction.watsup:114.1-116.39
  rule unop-trap {c_1 : c_numtype, nt : numtype, unop : unop_numtype}:
    `%*~>%*`([CONST_admininstr(nt, c_1) UNOP_admininstr(nt, unop)], [TRAP_admininstr])
    -- if ($unop(unop, nt, c_1) = [])

  ;; 6-reduction.watsup:119.1-121.40
  rule binop-val {binop : binop_numtype, c : c_numtype, c_1 : c_numtype, c_2 : c_numtype, nt : numtype}:
    `%*~>%*`([CONST_admininstr(nt, c_1) CONST_admininstr(nt, c_2) BINOP_admininstr(nt, binop)], [CONST_admininstr(nt, c)])
    -- if ($binop(binop, nt, c_1, c_2) = [c])

  ;; 6-reduction.watsup:123.1-125.46
  rule binop-trap {binop : binop_numtype, c_1 : c_numtype, c_2 : c_numtype, nt : numtype}:
    `%*~>%*`([CONST_admininstr(nt, c_1) CONST_admininstr(nt, c_2) BINOP_admininstr(nt, binop)], [TRAP_admininstr])
    -- if ($binop(binop, nt, c_1, c_2) = [])

  ;; 6-reduction.watsup:128.1-130.37
  rule testop {c : c_numtype, c_1 : c_numtype, nt : numtype, testop : testop_numtype}:
    `%*~>%*`([CONST_admininstr(nt, c_1) TESTOP_admininstr(nt, testop)], [CONST_admininstr(I32_numtype, c)])
    -- if (c = $testop(testop, nt, c_1))

  ;; 6-reduction.watsup:132.1-134.40
  rule relop {c : c_numtype, c_1 : c_numtype, c_2 : c_numtype, nt : numtype, relop : relop_numtype}:
    `%*~>%*`([CONST_admininstr(nt, c_1) CONST_admininstr(nt, c_2) RELOP_admininstr(nt, relop)], [CONST_admininstr(I32_numtype, c)])
    -- if (c = $relop(relop, nt, c_1, c_2))

  ;; 6-reduction.watsup:137.1-138.70
  rule extend {c : c_numtype, n : n, nt : numtype}:
    `%*~>%*`([CONST_admininstr(nt, c) EXTEND_admininstr(nt, n)], [CONST_admininstr(nt, $ext(n, !($size(nt <: valtype)), S_sx, c))])
    -- if ($size(nt <: valtype) =/= ?())

  ;; 6-reduction.watsup:141.1-143.48
  rule cvtop-val {c : c_numtype, c_1 : c_numtype, cvtop : cvtop, nt : numtype, nt_1 : numtype, nt_2 : numtype, sx? : sx?}:
    `%*~>%*`([CONST_admininstr(nt, c_1) CVTOP_admininstr(nt_1, cvtop, nt_2, sx?{sx})], [CONST_admininstr(nt, c)])
    -- if ($cvtop(nt_1, cvtop, nt_2, sx?{sx}, c_1) = [c])

  ;; 6-reduction.watsup:145.1-147.54
  rule cvtop-trap {c_1 : c_numtype, cvtop : cvtop, nt : numtype, nt_1 : numtype, nt_2 : numtype, sx? : sx?}:
    `%*~>%*`([CONST_admininstr(nt, c_1) CVTOP_admininstr(nt_1, cvtop, nt_2, sx?{sx})], [TRAP_admininstr])
    -- if ($cvtop(nt_1, cvtop, nt_2, sx?{sx}, c_1) = [])

  ;; 6-reduction.watsup:154.1-156.28
  rule ref.is_null-true {rt : reftype, val : val}:
    `%*~>%*`([(val <: admininstr) REF.IS_NULL_admininstr], [CONST_admininstr(I32_numtype, 1)])
    -- if (val = REF.NULL_val(rt))

  ;; 6-reduction.watsup:158.1-160.15
  rule ref.is_null-false {val : val}:
    `%*~>%*`([(val <: admininstr) REF.IS_NULL_admininstr], [CONST_admininstr(I32_numtype, 0)])
    -- otherwise

  ;; 6-reduction.watsup:169.1-170.47
  rule local.tee {val : val, x : idx}:
    `%*~>%*`([(val <: admininstr) LOCAL.TEE_admininstr(x)], [(val <: admininstr) (val <: admininstr) LOCAL.SET_admininstr(x)])

;; 6-reduction.watsup:5.1-5.63
relation Step_read: `%~>%*`(config, admininstr*)
  ;; 6-reduction.watsup:82.1-83.47
  rule call {x : idx, z : state}:
    `%~>%*`(`%;%*`(z, [CALL_admininstr(x)]), [CALL_ADDR_admininstr($funcaddr(z)[x])])
    -- if (x < |$funcaddr(z)|)

  ;; 6-reduction.watsup:85.1-88.34
  rule call_indirect-call {a : addr, ft : functype, func : func, i : nat, m : moduleinst, x : idx, z : state}:
    `%~>%*`(`%;%*`(z, [CONST_admininstr(I32_numtype, i) CALL_INDIRECT_admininstr(x, ft)]), [CALL_ADDR_admininstr(a)])
    -- if (i < |$table(z, x)|)
    -- if (a < |$funcinst(z)|)
    -- if ($table(z, x)[i] = REF.FUNC_ADDR_ref(a))
    -- if ($funcinst(z)[a] = `%;%`(m, func))

  ;; 6-reduction.watsup:90.1-92.15
  rule call_indirect-trap {ft : functype, i : nat, x : idx, z : state}:
    `%~>%*`(`%;%*`(z, [CONST_admininstr(I32_numtype, i) CALL_INDIRECT_admininstr(x, ft)]), [TRAP_admininstr])
    -- otherwise

  ;; 6-reduction.watsup:94.1-97.52
  rule call_addr {a : addr, f : frame, instr* : instr*, k : nat, m : moduleinst, n : n, t* : valtype*, t_1^k : valtype^k, t_2^n : valtype^n, val^k : val^k, z : state}:
    `%~>%*`(`%;%*`(z, (val <: admininstr)^k{val} :: [CALL_ADDR_admininstr(a)]), [FRAME__admininstr(n, f, [LABEL__admininstr(n, [], (instr <: admininstr)*{instr})])])
    -- if (a < |$funcinst(z)|)
    -- if (|t_1^k{t_1}| = k)
    -- if (|t_2^n{t_2}| = n)
    -- if (|val^k{val}| = k)
    -- (if ($default_(t) =/= ?()))*{t}
    -- if ($funcinst(z)[a] = `%;%`(m, `FUNC%%*%`(`%->%`(t_1^k{t_1}, t_2^n{t_2}), t*{t}, instr*{instr})))
    -- if (f = {LOCAL val^k{val} :: !($default_(t))*{t}, MODULE m})

  ;; 6-reduction.watsup:150.1-151.53
  rule ref.func {x : idx, z : state}:
    `%~>%*`(`%;%*`(z, [REF.FUNC_admininstr(x)]), [REF.FUNC_ADDR_admininstr($funcaddr(z)[x])])
    -- if (x < |$funcaddr(z)|)

  ;; 6-reduction.watsup:163.1-164.37
  rule local.get {x : idx, z : state}:
    `%~>%*`(`%;%*`(z, [LOCAL.GET_admininstr(x)]), [($local(z, x) <: admininstr)])

  ;; 6-reduction.watsup:173.1-174.39
  rule global.get {x : idx, z : state}:
    `%~>%*`(`%;%*`(z, [GLOBAL.GET_admininstr(x)]), [($global(z, x) <: admininstr)])

  ;; 6-reduction.watsup:180.1-182.28
  rule table.get-trap {i : nat, x : idx, z : state}:
    `%~>%*`(`%;%*`(z, [CONST_admininstr(I32_numtype, i) TABLE.GET_admininstr(x)]), [TRAP_admininstr])
    -- if (i >= |$table(z, x)|)

  ;; 6-reduction.watsup:184.1-186.27
  rule table.get-val {i : nat, x : idx, z : state}:
    `%~>%*`(`%;%*`(z, [CONST_admininstr(I32_numtype, i) TABLE.GET_admininstr(x)]), [($table(z, x)[i] <: admininstr)])
    -- if (i < |$table(z, x)|)

  ;; 6-reduction.watsup:188.1-190.28
  rule table.set-trap {i : nat, ref : ref, x : idx, z : state}:
    `%~>%*`(`%;%*`(z, [CONST_admininstr(I32_numtype, i) (ref <: admininstr) TABLE.GET_admininstr(x)]), [TRAP_admininstr])
    -- if (i >= |$table(z, x)|)

  ;; 6-reduction.watsup:197.1-199.27
  rule table.size {n : n, x : idx, z : state}:
    `%~>%*`(`%;%*`(z, [TABLE.SIZE_admininstr(x)]), [CONST_admininstr(I32_numtype, n)])
    -- if (|$table(z, x)| = n)

  ;; 6-reduction.watsup:205.1-206.57
  rule table.grow-fail {n : n, x : idx, z : state}:
    `%~>%*`(`%;%*`(z, [CONST_admininstr(I32_numtype, n) TABLE.GROW_admininstr(x)]), [CONST_admininstr(I32_numtype, - 1)])

  ;; 6-reduction.watsup:209.1-211.34
  rule table.fill-trap {i : nat, n : n, val : val, x : idx, z : state}:
    `%~>%*`(`%;%*`(z, [CONST_admininstr(I32_numtype, i) (val <: admininstr) CONST_admininstr(I32_numtype, n) TABLE.FILL_admininstr(x)]), [TRAP_admininstr])
    -- if ((i + n) > |$table(z, x)|)

  ;; 6-reduction.watsup:213.1-216.14
  rule table.fill-zero {i : nat, n : n, val : val, x : idx, z : state}:
    `%~>%*`(`%;%*`(z, [CONST_admininstr(I32_numtype, i) (val <: admininstr) CONST_admininstr(I32_numtype, n) TABLE.FILL_admininstr(x)]), [])
    -- otherwise
    -- if (n = 0)

  ;; 6-reduction.watsup:218.1-222.15
  rule table.fill-succ {i : nat, n : n, val : val, x : idx, z : state}:
    `%~>%*`(`%;%*`(z, [CONST_admininstr(I32_numtype, i) (val <: admininstr) CONST_admininstr(I32_numtype, n) TABLE.FILL_admininstr(x)]), [CONST_admininstr(I32_numtype, i) (val <: admininstr) TABLE.SET_admininstr(x) CONST_admininstr(I32_numtype, (i + 1)) (val <: admininstr) CONST_admininstr(I32_numtype, (n - 1)) TABLE.FILL_admininstr(x)])
    -- otherwise

  ;; 6-reduction.watsup:225.1-227.63
  rule table.copy-trap {i : nat, j : nat, n : n, x : idx, y : idx, z : state}:
    `%~>%*`(`%;%*`(z, [CONST_admininstr(I32_numtype, j) CONST_admininstr(I32_numtype, i) CONST_admininstr(I32_numtype, n) TABLE.COPY_admininstr(x, y)]), [TRAP_admininstr])
    -- if (((i + n) > |$table(z, y)|) \/ ((j + n) > |$table(z, x)|))

  ;; 6-reduction.watsup:229.1-232.14
  rule table.copy-zero {i : nat, j : nat, n : n, x : idx, y : idx, z : state}:
    `%~>%*`(`%;%*`(z, [CONST_admininstr(I32_numtype, j) CONST_admininstr(I32_numtype, i) CONST_admininstr(I32_numtype, n) TABLE.COPY_admininstr(x, y)]), [])
    -- otherwise
    -- if (n = 0)

  ;; 6-reduction.watsup:234.1-239.15
  rule table.copy-le {i : nat, j : nat, n : n, x : idx, y : idx, z : state}:
    `%~>%*`(`%;%*`(z, [CONST_admininstr(I32_numtype, j) CONST_admininstr(I32_numtype, i) CONST_admininstr(I32_numtype, n) TABLE.COPY_admininstr(x, y)]), [CONST_admininstr(I32_numtype, j) CONST_admininstr(I32_numtype, i) TABLE.GET_admininstr(y) TABLE.SET_admininstr(x) CONST_admininstr(I32_numtype, (j + 1)) CONST_admininstr(I32_numtype, (i + 1)) CONST_admininstr(I32_numtype, (n - 1)) TABLE.COPY_admininstr(x, y)])
    -- otherwise
    -- if (j <= i)

  ;; 6-reduction.watsup:241.1-245.15
  rule table.copy-gt {i : nat, j : nat, n : n, x : idx, y : idx, z : state}:
    `%~>%*`(`%;%*`(z, [CONST_admininstr(I32_numtype, j) CONST_admininstr(I32_numtype, i) CONST_admininstr(I32_numtype, n) TABLE.COPY_admininstr(x, y)]), [CONST_admininstr(I32_numtype, ((j + n) - 1)) CONST_admininstr(I32_numtype, ((i + n) - 1)) TABLE.GET_admininstr(y) TABLE.SET_admininstr(x) CONST_admininstr(I32_numtype, (j + 1)) CONST_admininstr(I32_numtype, (i + 1)) CONST_admininstr(I32_numtype, (n - 1)) TABLE.COPY_admininstr(x, y)])
    -- otherwise

  ;; 6-reduction.watsup:248.1-250.62
  rule table.init-trap {i : nat, j : nat, n : n, x : idx, y : idx, z : state}:
    `%~>%*`(`%;%*`(z, [CONST_admininstr(I32_numtype, j) CONST_admininstr(I32_numtype, i) CONST_admininstr(I32_numtype, n) TABLE.INIT_admininstr(x, y)]), [TRAP_admininstr])
    -- if (((i + n) > |$elem(z, y)|) \/ ((j + n) > |$table(z, x)|))

  ;; 6-reduction.watsup:252.1-255.14
  rule table.init-zero {i : nat, j : nat, n : n, x : idx, y : idx, z : state}:
    `%~>%*`(`%;%*`(z, [CONST_admininstr(I32_numtype, j) CONST_admininstr(I32_numtype, i) CONST_admininstr(I32_numtype, n) TABLE.INIT_admininstr(x, y)]), [])
    -- otherwise
    -- if (n = 0)

  ;; 6-reduction.watsup:257.1-261.15
  rule table.init-succ {i : nat, j : nat, n : n, x : idx, y : idx, z : state}:
    `%~>%*`(`%;%*`(z, [CONST_admininstr(I32_numtype, j) CONST_admininstr(I32_numtype, i) CONST_admininstr(I32_numtype, n) TABLE.INIT_admininstr(x, y)]), [CONST_admininstr(I32_numtype, j) ($elem(z, y)[i] <: admininstr) TABLE.SET_admininstr(x) CONST_admininstr(I32_numtype, (j + 1)) CONST_admininstr(I32_numtype, (i + 1)) CONST_admininstr(I32_numtype, (n - 1)) TABLE.INIT_admininstr(x, y)])
    -- if (i < |$elem(z, y)|)
    -- otherwise

;; 6-reduction.watsup:3.1-3.63
relation Step: `%~>%`(config, config)
  ;; 6-reduction.watsup:7.1-9.34
  rule pure {instr* : instr*, instr'* : instr*, z : state}:
    `%~>%`(`%;%*`(z, (instr <: admininstr)*{instr}), `%;%*`(z, (instr' <: admininstr)*{instr'}))
    -- Step_pure: `%*~>%*`((instr <: admininstr)*{instr}, (instr' <: admininstr)*{instr'})

  ;; 6-reduction.watsup:11.1-13.37
  rule read {instr* : instr*, instr'* : instr*, z : state}:
    `%~>%`(`%;%*`(z, (instr <: admininstr)*{instr}), `%;%*`(z, (instr' <: admininstr)*{instr'}))
    -- Step_read: `%~>%*`(`%;%*`(z, (instr <: admininstr)*{instr}), (instr' <: admininstr)*{instr'})

  ;; 6-reduction.watsup:166.1-167.60
  rule local.set {val : val, x : idx, z : state}:
    `%~>%`(`%;%*`(z, [(val <: admininstr) LOCAL.SET_admininstr(x)]), `%;%*`($with_local(z, x, val), []))

  ;; 6-reduction.watsup:176.1-177.62
  rule global.set {val : val, x : idx, z : state}:
    `%~>%`(`%;%*`(z, [(val <: admininstr) GLOBAL.SET_admininstr(x)]), `%;%*`($with_global(z, x, val), []))

  ;; 6-reduction.watsup:192.1-194.27
  rule table.set-val {i : nat, ref : ref, x : idx, z : state}:
    `%~>%`(`%;%*`(z, [CONST_admininstr(I32_numtype, i) (ref <: admininstr) TABLE.GET_admininstr(x)]), `%;%*`($with_table(z, x, i, ref), []))
    -- if (i < |$table(z, x)|)

  ;; 6-reduction.watsup:202.1-203.102
  rule table.grow-succeed {n : n, ref : ref, x : idx, z : state}:
    `%~>%`(`%;%*`(z, [(ref <: admininstr) CONST_admininstr(I32_numtype, n) TABLE.GROW_admininstr(x)]), `%;%*`($with_tableext(z, x, ref^n{}), [CONST_admininstr(I32_numtype, |$table(z, x)|)]))

  ;; 6-reduction.watsup:264.1-265.59
  rule elem.drop {x : idx, z : state}:
    `%~>%`(`%;%*`(z, [ELEM.DROP_admininstr(x)]), `%;%*`($with_elem(z, x, []), []))

== IL Validation...
== Complete.
```<|MERGE_RESOLUTION|>--- conflicted
+++ resolved
@@ -1,11 +1,7 @@
 # Preview
 
 ```sh
-<<<<<<< HEAD
-$ (cd ../spec && ../src/exe-watsup/main.exe *.watsup -l --print-all-il --totalize --sideconditions --check-only)
-=======
-$ (cd ../spec && ../src/exe-watsup/main.exe *.watsup -l --print-all-il --totalize --check)
->>>>>>> 4130e759
+$ (cd ../spec && ../src/exe-watsup/main.exe *.watsup -l --print-all-il --totalize --sideconditions --check)
 == Parsing...
 == Elaboration...
 
@@ -3476,10 +3472,10 @@
 ;; 1-syntax.watsup:121.1-121.52
 syntax blocktype = functype
 
-;; 1-syntax.watsup:156.1-177.55
+;; 1-syntax.watsup:156.1-177.80
 rec {
 
-;; 1-syntax.watsup:156.1-177.55
+;; 1-syntax.watsup:156.1-177.80
 syntax instr =
   | UNREACHABLE
   | NOP
@@ -3523,15 +3519,12 @@
   | MEMORY.COPY
   | MEMORY.INIT(dataidx)
   | DATA.DROP(dataidx)
-  | LOAD(numtype, (n, sx)?, nat, nat)
-  | STORE(numtype, n?, nat, nat)
+  | LOAD(numtype, (n, sx)?, u32, u32)
+  | STORE(numtype, n?, u32, u32)
 }
 
 ;; 1-syntax.watsup:179.1-180.9
 syntax expr = instr*
-
-;; 1-syntax.watsup:182.1-182.38
-
 
 ;; 1-syntax.watsup:187.1-187.50
 syntax elemmode =
@@ -3579,32 +3572,50 @@
 ;; 1-syntax.watsup:212.1-213.70
 syntax module = `MODULE%*%*%*%*%*%*%*%*%*`(import*, func*, global*, table*, mem*, elem*, data*, start*, export*)
 
-;; 2-aux.watsup:5.1-5.55
+;; 2-aux.watsup:3.1-3.14
+def Ki : nat
+  ;; 2-aux.watsup:4.1-4.15
+  def Ki = 1024
+
+;; 2-aux.watsup:9.1-9.25
+rec {
+
+;; 2-aux.watsup:9.1-9.25
+def min : (nat, nat) -> nat
+  ;; 2-aux.watsup:10.1-10.19
+  def {j : nat} min(0, j) = 0
+  ;; 2-aux.watsup:11.1-11.19
+  def {i : nat} min(i, 0) = 0
+  ;; 2-aux.watsup:12.1-12.38
+  def {i : nat, j : nat} min((i + 1), (j + 1)) = $min(i, j)
+}
+
+;; 2-aux.watsup:19.1-19.55
 def size : valtype -> nat?
-  ;; 2-aux.watsup:6.1-6.20
+  ;; 2-aux.watsup:20.1-20.20
   def size(I32_valtype) = ?(32)
-  ;; 2-aux.watsup:7.1-7.20
+  ;; 2-aux.watsup:21.1-21.20
   def size(I64_valtype) = ?(64)
-  ;; 2-aux.watsup:8.1-8.20
+  ;; 2-aux.watsup:22.1-22.20
   def size(F32_valtype) = ?(32)
-  ;; 2-aux.watsup:9.1-9.20
+  ;; 2-aux.watsup:23.1-23.20
   def size(F64_valtype) = ?(64)
-  ;; 2-aux.watsup:10.1-10.22
+  ;; 2-aux.watsup:24.1-24.22
   def size(V128_valtype) = ?(128)
   ;;
   def {x : valtype} size(x) = ?()
 
-;; 2-aux.watsup:15.1-15.40
+;; 2-aux.watsup:29.1-29.40
 def test_sub_ATOM_22 : n -> nat
-  ;; 2-aux.watsup:16.1-16.38
+  ;; 2-aux.watsup:30.1-30.38
   def {n_3_ATOM_y : n} test_sub_ATOM_22(n_3_ATOM_y) = 0
 
-;; 2-aux.watsup:18.1-18.26
+;; 2-aux.watsup:32.1-32.26
 def curried_ : (n, n) -> nat
-  ;; 2-aux.watsup:19.1-19.39
+  ;; 2-aux.watsup:33.1-33.39
   def {n_1 : n, n_2 : n} curried_(n_1, n_2) = (n_1 + n_2)
 
-;; 2-aux.watsup:21.1-30.39
+;; 2-aux.watsup:35.1-44.39
 syntax testfuse =
   | AB_(nat, nat, nat)
   | CD(nat, nat, nat)
@@ -4351,10 +4362,10 @@
 ;; 4-runtime.watsup:82.1-82.47
 syntax state = `%;%`(store, frame)
 
-;; 4-runtime.watsup:139.1-146.5
+;; 4-runtime.watsup:145.1-152.5
 rec {
 
-;; 4-runtime.watsup:139.1-146.5
+;; 4-runtime.watsup:145.1-152.5
 syntax admininstr =
   | UNREACHABLE
   | NOP
@@ -4398,8 +4409,8 @@
   | MEMORY.COPY
   | MEMORY.INIT(dataidx)
   | DATA.DROP(dataidx)
-  | LOAD(numtype, (n, sx)?, nat, nat)
-  | STORE(numtype, n?, nat, nat)
+  | LOAD(numtype, (n, sx)?, u32, u32)
+  | STORE(numtype, n?, u32, u32)
   | REF.FUNC_ADDR(funcaddr)
   | REF.HOST_ADDR(hostaddr)
   | CALL_ADDR(funcaddr)
@@ -4458,49 +4469,64 @@
 
 ;; 4-runtime.watsup:124.1-124.78
 def with_local : (state, localidx, val) -> state
-  ;; 4-runtime.watsup:130.1-130.52
+  ;; 4-runtime.watsup:133.1-133.52
   def {f : frame, s : store, v : val, x : idx} with_local(`%;%`(s, f), x, v) = `%;%`(s, f[LOCAL[x] = v])
 
 ;; 4-runtime.watsup:125.1-125.79
 def with_global : (state, globalidx, val) -> state
-  ;; 4-runtime.watsup:131.1-131.71
+  ;; 4-runtime.watsup:134.1-134.71
   def {f : frame, s : store, v : val, x : idx} with_global(`%;%`(s, f), x, v) = `%;%`(s[GLOBAL[f.MODULE_frame.GLOBAL_moduleinst[x]] = v], f)
 
-;; 4-runtime.watsup:126.1-126.81
-def with_table : (state, tableidx, n, ref) -> state
-  ;; 4-runtime.watsup:132.1-132.74
+;; 4-runtime.watsup:126.1-126.83
+def with_table : (state, tableidx, nat, ref) -> state
+  ;; 4-runtime.watsup:135.1-135.74
   def {f : frame, i : nat, r : ref, s : store, x : idx} with_table(`%;%`(s, f), x, i, r) = `%;%`(s[TABLE[f.MODULE_frame.TABLE_moduleinst[x]][i] = r], f)
 
 ;; 4-runtime.watsup:127.1-127.80
 def with_tableext : (state, tableidx, ref*) -> state
-  ;; 4-runtime.watsup:133.1-133.75
+  ;; 4-runtime.watsup:136.1-136.75
   def {f : frame, r* : ref*, s : store, x : idx} with_tableext(`%;%`(s, f), x, r*{r}) = `%;%`(s[TABLE[f.MODULE_frame.TABLE_moduleinst[x]] =.. r*{r}], f)
 
-;; 4-runtime.watsup:128.1-128.77
+;; 4-runtime.watsup:128.1-128.90
+def with_mem : (state, tableidx, nat, nat, byte*) -> state
+  ;; 4-runtime.watsup:137.1-137.77
+  def {b* : byte*, f : frame, i : nat, j : nat, s : store, x : idx} with_mem(`%;%`(s, f), x, i, j, b*{b}) = `%;%`(s[MEM[f.MODULE_frame.MEM_moduleinst[x]][i : j] = b*{b}], f)
+
+;; 4-runtime.watsup:129.1-129.78
+def with_memext : (state, tableidx, byte*) -> state
+  ;; 4-runtime.watsup:138.1-138.69
+  def {b* : byte*, f : frame, s : store, x : idx} with_memext(`%;%`(s, f), x, b*{b}) = `%;%`(s[MEM[f.MODULE_frame.MEM_moduleinst[x]] =.. b*{b}], f)
+
+;; 4-runtime.watsup:130.1-130.77
 def with_elem : (state, elemidx, ref*) -> state
-  ;; 4-runtime.watsup:134.1-134.69
+  ;; 4-runtime.watsup:139.1-139.69
   def {f : frame, r* : ref*, s : store, x : idx} with_elem(`%;%`(s, f), x, r*{r}) = `%;%`(s[TABLE[f.MODULE_frame.TABLE_moduleinst[x]] = r*{r}], f)
 
-;; 4-runtime.watsup:148.1-151.21
+;; 4-runtime.watsup:131.1-131.77
+def with_data : (state, dataidx, byte*) -> state
+  ;; 4-runtime.watsup:140.1-140.65
+  def {b* : byte*, f : frame, s : store, x : idx} with_data(`%;%`(s, f), x, b*{b}) = `%;%`(s[MEM[f.MODULE_frame.MEM_moduleinst[x]] = b*{b}], f)
+
+;; 4-runtime.watsup:154.1-157.21
 rec {
 
-;; 4-runtime.watsup:148.1-151.21
+;; 4-runtime.watsup:154.1-157.21
 syntax E =
   | _HOLE
   | _SEQ(val*, E, instr*)
   | LABEL_(n, instr*, E)
 }
 
-;; 5-numerics.watsup:3.1-3.76
+;; 5-numerics.watsup:3.1-3.79
 def unop : (unop_numtype, numtype, c_numtype) -> c_numtype*
 
-;; 5-numerics.watsup:4.1-4.79
+;; 5-numerics.watsup:4.1-4.80
 def binop : (binop_numtype, numtype, c_numtype, c_numtype) -> c_numtype*
 
-;; 5-numerics.watsup:5.1-5.76
+;; 5-numerics.watsup:5.1-5.79
 def testop : (testop_numtype, numtype, c_numtype) -> c_numtype
 
-;; 5-numerics.watsup:6.1-6.79
+;; 5-numerics.watsup:6.1-6.80
 def relop : (relop_numtype, numtype, c_numtype, c_numtype) -> c_numtype
 
 ;; 5-numerics.watsup:8.1-8.84
@@ -4508,6 +4534,12 @@
 
 ;; 5-numerics.watsup:9.1-9.84
 def cvtop : (numtype, cvtop, numtype, sx?, c_numtype) -> c_numtype*
+
+;; 5-numerics.watsup:11.1-11.32
+def wrap_ : ((nat, nat), c_numtype) -> nat
+
+;; 5-numerics.watsup:13.1-13.28
+def bytes_ : (nat, c_numtype) -> byte*
 
 ;; 6-reduction.watsup:4.1-4.63
 relation Step_pure: `%*~>%*`(admininstr*, admininstr*)
@@ -4719,19 +4751,10 @@
     `%~>%*`(`%;%*`(z, [CONST_admininstr(I32_numtype, i) TABLE.GET_admininstr(x)]), [($table(z, x)[i] <: admininstr)])
     -- if (i < |$table(z, x)|)
 
-  ;; 6-reduction.watsup:188.1-190.28
-  rule table.set-trap {i : nat, ref : ref, x : idx, z : state}:
-    `%~>%*`(`%;%*`(z, [CONST_admininstr(I32_numtype, i) (ref <: admininstr) TABLE.GET_admininstr(x)]), [TRAP_admininstr])
-    -- if (i >= |$table(z, x)|)
-
   ;; 6-reduction.watsup:197.1-199.27
   rule table.size {n : n, x : idx, z : state}:
     `%~>%*`(`%;%*`(z, [TABLE.SIZE_admininstr(x)]), [CONST_admininstr(I32_numtype, n)])
     -- if (|$table(z, x)| = n)
-
-  ;; 6-reduction.watsup:205.1-206.57
-  rule table.grow-fail {n : n, x : idx, z : state}:
-    `%~>%*`(`%;%*`(z, [CONST_admininstr(I32_numtype, n) TABLE.GROW_admininstr(x)]), [CONST_admininstr(I32_numtype, - 1)])
 
   ;; 6-reduction.watsup:209.1-211.34
   rule table.fill-trap {i : nat, n : n, val : val, x : idx, z : state}:
@@ -4786,6 +4809,83 @@
   rule table.init-succ {i : nat, j : nat, n : n, x : idx, y : idx, z : state}:
     `%~>%*`(`%;%*`(z, [CONST_admininstr(I32_numtype, j) CONST_admininstr(I32_numtype, i) CONST_admininstr(I32_numtype, n) TABLE.INIT_admininstr(x, y)]), [CONST_admininstr(I32_numtype, j) ($elem(z, y)[i] <: admininstr) TABLE.SET_admininstr(x) CONST_admininstr(I32_numtype, (j + 1)) CONST_admininstr(I32_numtype, (i + 1)) CONST_admininstr(I32_numtype, (n - 1)) TABLE.INIT_admininstr(x, y)])
     -- if (i < |$elem(z, y)|)
+    -- otherwise
+
+  ;; 6-reduction.watsup:268.1-270.49
+  rule load-num-trap {i : nat, n_A : n, n_O : n, nt : numtype, z : state}:
+    `%~>%*`(`%;%*`(z, [CONST_admininstr(I32_numtype, i) LOAD_admininstr(nt, ?(), n_A, n_O)]), [TRAP_admininstr])
+    -- if ($size(nt <: valtype) =/= ?())
+    -- if (((i + n_O) + (!($size(nt <: valtype)) / 8)) >= |$mem(z, 0)|)
+
+  ;; 6-reduction.watsup:272.1-274.66
+  rule load-num-val {c : c_numtype, i : nat, n_A : n, n_O : n, nt : numtype, z : state}:
+    `%~>%*`(`%;%*`(z, [CONST_admininstr(I32_numtype, i) LOAD_admininstr(nt, ?(), n_A, n_O)]), [CONST_admininstr(nt, c)])
+    -- if ($size(nt <: valtype) =/= ?())
+    -- if ($bytes_(!($size(nt <: valtype)), c) = $mem(z, 0)[(i + n_O) : (!($size(nt <: valtype)) / 8)])
+
+  ;; 6-reduction.watsup:276.1-278.41
+  rule load-pack-trap {i : nat, n : n, n_A : n, n_O : n, nt : numtype, sx : sx, z : state}:
+    `%~>%*`(`%;%*`(z, [CONST_admininstr(I32_numtype, i) LOAD_admininstr(nt, ?((n, sx)), n_A, n_O)]), [TRAP_admininstr])
+    -- if (((i + n_O) + (n / 8)) >= |$mem(z, 0)|)
+
+  ;; 6-reduction.watsup:280.1-282.50
+  rule load-pack-val {c : c_numtype, i : nat, n : n, n_A : n, n_O : n, nt : numtype, sx : sx, z : state}:
+    `%~>%*`(`%;%*`(z, [CONST_admininstr(I32_numtype, i) LOAD_admininstr(nt, ?((n, sx)), n_A, n_O)]), [CONST_admininstr(nt, c)])
+    -- if ($bytes_(n, c) = $mem(z, 0)[(i + n_O) : (n / 8)])
+
+  ;; 6-reduction.watsup:309.1-311.32
+  rule memory.fill-trap {i : nat, n : n, val : val, z : state}:
+    `%~>%*`(`%;%*`(z, [CONST_admininstr(I32_numtype, i) (val <: admininstr) CONST_admininstr(I32_numtype, n) MEMORY.FILL_admininstr]), [TRAP_admininstr])
+    -- if ((i + n) > |$mem(z, 0)|)
+
+  ;; 6-reduction.watsup:313.1-316.14
+  rule memory.fill-zero {i : nat, n : n, val : val, z : state}:
+    `%~>%*`(`%;%*`(z, [CONST_admininstr(I32_numtype, i) (val <: admininstr) CONST_admininstr(I32_numtype, n) MEMORY.FILL_admininstr]), [])
+    -- otherwise
+    -- if (n = 0)
+
+  ;; 6-reduction.watsup:318.1-322.15
+  rule memory.fill-succ {i : nat, n : n, val : val, z : state}:
+    `%~>%*`(`%;%*`(z, [CONST_admininstr(I32_numtype, i) (val <: admininstr) CONST_admininstr(I32_numtype, n) MEMORY.FILL_admininstr]), [CONST_admininstr(I32_numtype, i) (val <: admininstr) STORE_admininstr(I32_numtype, ?(8), 0, 0) CONST_admininstr(I32_numtype, (i + 1)) (val <: admininstr) CONST_admininstr(I32_numtype, (n - 1)) MEMORY.FILL_admininstr])
+    -- otherwise
+
+  ;; 6-reduction.watsup:325.1-327.63
+  rule memory.copy-trap {i : nat, j : nat, n : n, z : state}:
+    `%~>%*`(`%;%*`(z, [CONST_admininstr(I32_numtype, j) CONST_admininstr(I32_numtype, i) CONST_admininstr(I32_numtype, n) MEMORY.COPY_admininstr]), [TRAP_admininstr])
+    -- if (((i + n) > |$table(z, 0)|) \/ ((j + n) > |$table(z, 0)|))
+
+  ;; 6-reduction.watsup:329.1-332.14
+  rule memory.copy-zero {i : nat, j : nat, n : n, z : state}:
+    `%~>%*`(`%;%*`(z, [CONST_admininstr(I32_numtype, j) CONST_admininstr(I32_numtype, i) CONST_admininstr(I32_numtype, n) MEMORY.COPY_admininstr]), [])
+    -- otherwise
+    -- if (n = 0)
+
+  ;; 6-reduction.watsup:334.1-339.15
+  rule memory.copy-le {i : nat, j : nat, n : n, z : state}:
+    `%~>%*`(`%;%*`(z, [CONST_admininstr(I32_numtype, j) CONST_admininstr(I32_numtype, i) CONST_admininstr(I32_numtype, n) MEMORY.COPY_admininstr]), [CONST_admininstr(I32_numtype, j) CONST_admininstr(I32_numtype, i) LOAD_admininstr(I32_numtype, ?((8, U_sx)), 0, 0) STORE_admininstr(I32_numtype, ?(8), 0, 0) CONST_admininstr(I32_numtype, (j + 1)) CONST_admininstr(I32_numtype, (i + 1)) CONST_admininstr(I32_numtype, (n - 1)) MEMORY.COPY_admininstr])
+    -- otherwise
+    -- if (j <= i)
+
+  ;; 6-reduction.watsup:341.1-345.15
+  rule memory.copy-gt {i : nat, j : nat, n : n, z : state}:
+    `%~>%*`(`%;%*`(z, [CONST_admininstr(I32_numtype, j) CONST_admininstr(I32_numtype, i) CONST_admininstr(I32_numtype, n) MEMORY.COPY_admininstr]), [CONST_admininstr(I32_numtype, ((j + n) - 1)) CONST_admininstr(I32_numtype, ((i + n) - 1)) LOAD_admininstr(I32_numtype, ?((8, U_sx)), 0, 0) STORE_admininstr(I32_numtype, ?(8), 0, 0) CONST_admininstr(I32_numtype, (j + 1)) CONST_admininstr(I32_numtype, (i + 1)) CONST_admininstr(I32_numtype, (n - 1)) MEMORY.COPY_admininstr])
+    -- otherwise
+
+  ;; 6-reduction.watsup:348.1-350.60
+  rule memory.init-trap {i : nat, j : nat, n : n, x : idx, y : idx, z : state}:
+    `%~>%*`(`%;%*`(z, [CONST_admininstr(I32_numtype, j) CONST_admininstr(I32_numtype, i) CONST_admininstr(I32_numtype, n) MEMORY.INIT_admininstr(x)]), [TRAP_admininstr])
+    -- if (((i + n) > |$data(z, y)|) \/ ((j + n) > |$mem(z, 0)|))
+
+  ;; 6-reduction.watsup:352.1-355.14
+  rule memory.init-zero {i : nat, j : nat, n : n, x : idx, z : state}:
+    `%~>%*`(`%;%*`(z, [CONST_admininstr(I32_numtype, j) CONST_admininstr(I32_numtype, i) CONST_admininstr(I32_numtype, n) MEMORY.INIT_admininstr(x)]), [])
+    -- otherwise
+    -- if (n = 0)
+
+  ;; 6-reduction.watsup:357.1-361.15
+  rule memory.init-succ {i : nat, j : nat, n : n, x : idx, z : state}:
+    `%~>%*`(`%;%*`(z, [CONST_admininstr(I32_numtype, j) CONST_admininstr(I32_numtype, i) CONST_admininstr(I32_numtype, n) MEMORY.INIT_admininstr(x)]), [CONST_admininstr(I32_numtype, j) CONST_admininstr(I32_numtype, $data(z, x)[i]) STORE_admininstr(I32_numtype, ?(8), 0, 0) CONST_admininstr(I32_numtype, (j + 1)) CONST_admininstr(I32_numtype, (i + 1)) CONST_admininstr(I32_numtype, (n - 1)) MEMORY.INIT_admininstr(x)])
+    -- if (i < |$data(z, x)|)
     -- otherwise
 
 ;; 6-reduction.watsup:3.1-3.63
@@ -4808,6 +4908,11 @@
   rule global.set {val : val, x : idx, z : state}:
     `%~>%`(`%;%*`(z, [(val <: admininstr) GLOBAL.SET_admininstr(x)]), `%;%*`($with_global(z, x, val), []))
 
+  ;; 6-reduction.watsup:188.1-190.28
+  rule table.set-trap {i : nat, ref : ref, x : idx, z : state}:
+    `%~>%`(`%;%*`(z, [CONST_admininstr(I32_numtype, i) (ref <: admininstr) TABLE.GET_admininstr(x)]), `%;%*`(z, [TRAP_admininstr]))
+    -- if (i >= |$table(z, x)|)
+
   ;; 6-reduction.watsup:192.1-194.27
   rule table.set-val {i : nat, ref : ref, x : idx, z : state}:
     `%~>%`(`%;%*`(z, [CONST_admininstr(I32_numtype, i) (ref <: admininstr) TABLE.GET_admininstr(x)]), `%;%*`($with_table(z, x, i, ref), []))
@@ -4817,10 +4922,49 @@
   rule table.grow-succeed {n : n, ref : ref, x : idx, z : state}:
     `%~>%`(`%;%*`(z, [(ref <: admininstr) CONST_admininstr(I32_numtype, n) TABLE.GROW_admininstr(x)]), `%;%*`($with_tableext(z, x, ref^n{}), [CONST_admininstr(I32_numtype, |$table(z, x)|)]))
 
+  ;; 6-reduction.watsup:205.1-206.64
+  rule table.grow-fail {n : n, ref : ref, x : idx, z : state}:
+    `%~>%`(`%;%*`(z, [(ref <: admininstr) CONST_admininstr(I32_numtype, n) TABLE.GROW_admininstr(x)]), `%;%*`(z, [CONST_admininstr(I32_numtype, - 1)]))
+
   ;; 6-reduction.watsup:264.1-265.59
   rule elem.drop {x : idx, z : state}:
     `%~>%`(`%;%*`(z, [ELEM.DROP_admininstr(x)]), `%;%*`($with_elem(z, x, []), []))
 
+  ;; 6-reduction.watsup:285.1-287.49
+  rule store-num-trap {c : c_numtype, i : nat, n_A : n, n_O : n, nt : numtype, z : state}:
+    `%~>%`(`%;%*`(z, [CONST_admininstr(I32_numtype, i) CONST_admininstr(I32_numtype, c) STORE_admininstr(nt, ?(), n_A, n_O)]), `%;%*`(z, [TRAP_admininstr]))
+    -- if ($size(nt <: valtype) =/= ?())
+    -- if (((i + n_O) + (!($size(nt <: valtype)) / 8)) >= |$mem(z, 0)|)
+
+  ;; 6-reduction.watsup:289.1-291.35
+  rule store-num-val {b* : byte*, c : c_numtype, i : nat, n_A : n, n_O : n, nt : numtype, z : state}:
+    `%~>%`(`%;%*`(z, [CONST_admininstr(I32_numtype, i) CONST_admininstr(I32_numtype, c) STORE_admininstr(nt, ?(), n_A, n_O)]), `%;%*`($with_mem(z, 0, (i + n_O), (!($size(nt <: valtype)) / 8), b*{b}), []))
+    -- if ($size(nt <: valtype) =/= ?())
+    -- if (b*{b} = $bytes_(!($size(nt <: valtype)), c))
+
+  ;; 6-reduction.watsup:293.1-295.41
+  rule store-pack-trap {c : c_numtype, i : nat, n : n, n_A : n, n_O : n, nt : numtype, z : state}:
+    `%~>%`(`%;%*`(z, [CONST_admininstr(I32_numtype, i) CONST_admininstr(I32_numtype, c) STORE_admininstr(nt, ?(n), n_A, n_O)]), `%;%*`(z, [TRAP_admininstr]))
+    -- if (((i + n_O) + (n / 8)) >= |$mem(z, 0)|)
+
+  ;; 6-reduction.watsup:297.1-299.50
+  rule store-pack-val {b* : byte*, c : c_numtype, i : nat, n : n, n_A : n, n_O : n, nt : numtype, z : state}:
+    `%~>%`(`%;%*`(z, [CONST_admininstr(I32_numtype, i) CONST_admininstr(I32_numtype, c) STORE_admininstr(nt, ?(n), n_A, n_O)]), `%;%*`($with_mem(z, 0, (i + n_O), (n / 8), b*{b}), []))
+    -- if ($size(nt <: valtype) =/= ?())
+    -- if (b*{b} = $bytes_(n, $wrap_((!($size(nt <: valtype)), n), c)))
+
+  ;; 6-reduction.watsup:302.1-303.104
+  rule memory.grow-succeed {n : n, z : state}:
+    `%~>%`(`%;%*`(z, [CONST_admininstr(I32_numtype, n) MEMORY.GROW_admininstr]), `%;%*`($with_memext(z, 0, 0^((n * 64) * $Ki){}), [CONST_admininstr(I32_numtype, |$mem(z, 0)|)]))
+
+  ;; 6-reduction.watsup:305.1-306.59
+  rule memory.grow-fail {n : n, z : state}:
+    `%~>%`(`%;%*`(z, [CONST_admininstr(I32_numtype, n) MEMORY.GROW_admininstr]), `%;%*`(z, [CONST_admininstr(I32_numtype, - 1)]))
+
+  ;; 6-reduction.watsup:364.1-365.59
+  rule data.drop {x : idx, z : state}:
+    `%~>%`(`%;%*`(z, [DATA.DROP_admininstr(x)]), `%;%*`($with_data(z, x, []), []))
+
 == IL Validation...
 == Complete.
 ```