--- conflicted
+++ resolved
@@ -226,15 +226,9 @@
   | HexG n -> Printf.sprintf "0x%X" n
   | CharG n -> Printf.sprintf "U+%X" n
   | TextG t -> "\"" ^ String.escaped t ^ "\""
-<<<<<<< HEAD
-  | EpsG -> "epsilon"
+  | EpsG -> "eps"
   | SeqG gs -> "{" ^ concat " " (map_filter_nl_list string_of_sym gs) ^ "}"
   | AltG gs -> concat " | " (map_filter_nl_list string_of_sym gs)
-=======
-  | EpsG -> "eps"
-  | SeqG gs -> "{" ^ concat " " (map_nl_list string_of_sym gs) ^ "}"
-  | AltG gs -> concat " | " (map_nl_list string_of_sym gs)
->>>>>>> fcd99b93
   | RangeG (g1, g2) -> string_of_sym g1 ^ " | ... | " ^ string_of_sym g2
   | ParenG g -> "(" ^ string_of_sym g ^ ")"
   | TupG gs -> "(" ^ concat ", " (List.map string_of_sym gs) ^ ")"
