open Util.Source
open Ast


(* Data Structure *)

module Set = Set.Make(String)

type sets =
  { synid : Set.t;
    gramid : Set.t;
    relid : Set.t;
    varid : Set.t;
    defid : Set.t;
  }

let empty =
  { synid = Set.empty;
    gramid = Set.empty;
    relid = Set.empty;
    varid = Set.empty;
    defid = Set.empty;
  }

let union sets1 sets2 =
  { synid = Set.union sets1.synid sets2.synid;
    gramid = Set.union sets1.gramid sets2.gramid;
    relid = Set.union sets1.relid sets2.relid;
    varid = Set.union sets1.varid sets2.varid;
    defid = Set.union sets1.defid sets2.defid;
  }

let diff sets1 sets2 =
  { synid = Set.diff sets1.synid sets2.synid;
    gramid = Set.diff sets1.gramid sets2.gramid;
    relid = Set.diff sets1.relid sets2.relid;
    varid = Set.diff sets1.varid sets2.varid;
    defid = Set.diff sets1.defid sets2.defid;
  }

let free_opt free_x xo = Option.(value (map free_x xo) ~default:empty)
let free_list free_x xs = List.(fold_left union empty (map free_x xs))

let free_nl_elem free_x = function Nl -> empty | Elem x -> free_x x
let free_nl_list free_x xs = List.(fold_left union empty (map (free_nl_elem free_x) xs))

let bound_opt = free_opt
let bound_list = free_list
let bound_nl_list = free_nl_list


(* Identifiers *)

let free_synid id = {empty with synid = Set.singleton id.it}
let free_gramid id = {empty with gramid = Set.singleton id.it}
let free_relid id = {empty with relid = Set.singleton id.it}
let free_varid id = {empty with varid = Set.singleton id.it}
let free_defid id = {empty with defid = Set.singleton id.it}

let bound_varid = free_varid


(* Iterations *)

let rec free_iter iter =
  match iter with
  | Opt | List | List1 -> empty
  | ListN (e, id_opt) -> union (free_exp e) (free_opt free_varid id_opt)


(* Types *)

and free_typ t =
  match t.it with
  | VarT id -> free_synid id
  | BoolT | NumT _ | TextT -> empty
  | ParenT t1 -> free_typ t1
  | TupT ts -> free_list free_typ ts
  | IterT (t1, iter) -> union (free_typ t1) (free_iter iter)
  | StrT tfs -> free_nl_list free_typfield tfs
  | CaseT (_, ids, tcases, _) ->
    union (free_nl_list free_synid ids) (free_nl_list free_typcase tcases)
  | RangeT tes -> free_nl_list free_typenum tes
  | AtomT _ -> empty
  | SeqT ts -> free_list free_typ ts
  | InfixT (t1, _, t2) -> free_list free_typ [t1; t2]
  | BrackT (_, t1) -> free_typ t1

and free_typfield (_, (t, prems), _) =
  union (free_typ t) (free_nl_list free_prem prems)
and free_typcase (_, (ts, prems), _) =
  union (free_list free_typ ts) (free_nl_list free_prem prems)
and free_typenum (e, eo) =
  union (free_exp e) (free_opt free_exp eo)


(* Expressions *)

and free_exp e =
  match e.it with
  | VarE id -> free_varid id
  | AtomE _ | BoolE _ | NatE _ | HexE _ | CharE _ | TextE _ | EpsE | HoleE _ ->
    empty
  | UnE (_, e1) | DotE (e1, _) | LenE e1
  | ParenE (e1, _) | BrackE (_, e1) -> free_exp e1
<<<<<<< HEAD
  | BinE (e1, _, e2) | CmpE (e1, _, e2) | IdxE (e1, e2)
  | CommaE (e1, e2) | CompE (e1, e2) | InfixE (e1, _, e2)
  | FuseE (e1, e2) | ElementsOfE (e1, e2) | ListBuilderE (e1, e2) ->
    free_list free_exp [e1; e2]
=======
  | SizeE id -> free_gramid id
  | BinE (e1, _, e2) | CmpE (e1, _, e2)
  | IdxE (e1, e2) | CommaE (e1, e2) | CompE (e1, e2)
  | InfixE (e1, _, e2) | FuseE (e1, e2) -> free_list free_exp [e1; e2]
>>>>>>> 5b0ee429
  | SliceE (e1, e2, e3) -> free_list free_exp [e1; e2; e3]
  | SeqE es | TupE es -> free_list free_exp es
  | UpdE (e1, p, e2) | ExtE (e1, p, e2) ->
    union (free_list free_exp [e1; e2]) (free_path p)
  | StrE efs -> free_nl_list free_expfield efs
  | CallE (id, e1) -> union (free_defid id) (free_exp e1)
  | IterE (e1, iter) -> union (free_exp e1) (free_iter iter)

and free_expfield (_, e) = free_exp e

and free_path p =
  match p.it with
  | RootP -> empty
  | IdxP (p1, e) -> union (free_path p1) (free_exp e)
  | SliceP (p1, e1, e2) ->
    union (free_path p1) (union (free_exp e1) (free_exp e2))
  | DotP (p1, _) -> free_path p1

(* We consider all variables "bound" that occur as iteration variable
 * or in an equation in "pattern" position. *)
and bound_exp e =
  match e.it with
  | CmpE (e1, EqOp, e2) -> union (pat_exp e1) (pat_exp e2)
  | VarE _ | AtomE _ | BoolE _ | NatE _ | HexE _ | CharE _ | TextE _
  | SizeE _ | EpsE | HoleE _ -> empty
  | UnE (_, e1) | DotE (e1, _) | LenE e1
  | ParenE (e1, _) | BrackE (_, e1) -> bound_exp e1
  | BinE (e1, _, e2) | CmpE (e1, _, e2) -> union (bound_exp e1) (bound_exp e2)
  | IdxE (e1, e2) | CommaE (e1, e2) | CompE (e1, e2)
  | InfixE (e1, _, e2) | FuseE (e1, e2) -> bound_list bound_exp [e1; e2]
  | SliceE (e1, e2, e3) -> bound_list bound_exp [e1; e2; e3]
  | SeqE es | TupE es -> bound_list bound_exp es
  | UpdE (e1, p, e2) | ExtE (e1, p, e2) ->
    union (bound_list bound_exp [e1; e2]) (bound_path p)
  | StrE efs -> bound_nl_list bound_expfield efs
  | CallE (_, e1) -> bound_exp e1
  | IterE (e1, iter) -> union (bound_exp e1) (bound_iter iter)

and bound_expfield (_, e) = bound_exp e

and bound_path p =
  match p.it with
  | RootP -> empty
  | IdxP (p1, e) -> union (bound_path p1) (bound_exp e)
  | SliceP (p1, e1, e2) ->
    union (bound_path p1) (union (bound_exp e1) (bound_exp e2))
  | DotP (p1, _) -> bound_path p1

and bound_iter iter =
  match iter with
  | Opt | List | List1 -> empty
  | ListN (e, id_opt) -> union (bound_exp e) (bound_opt bound_varid id_opt)

and pat_exp e =
  match e.it with
  | VarE id -> bound_varid id
  | UnE ((PlusOp | MinusOp), e1)
  | ParenE (e1, _) | BrackE (_, e1) -> pat_exp e1
  (* We consider all arithmetic expressions patterns,
   * since we sometimes need to use invertible formulas. *)
  | BinE (e1, (AddOp | SubOp | MulOp | DivOp | ExpOp), e2)
  | InfixE (e1, _, e2) | FuseE (e1, e2) -> bound_list pat_exp [e1; e2]
  | SeqE es | TupE es -> bound_list pat_exp es
  | StrE efs -> bound_nl_list pat_expfield efs
  | IterE (e1, iter) -> union (pat_exp e1) (pat_iter iter)
  (* As a special hack to work with bijective functions,
   * we treat last position of a call as a pattern, too. *)
  | CallE (_, {it = TupE (_::_ as es); _}) ->
    let es', eN = Util.Lib.List.split_last es in
    union (bound_list bound_exp es') (pat_exp eN)
  | CallE (_, e1) -> pat_exp e1
  | _ -> bound_exp e

and pat_expfield (_, e) = pat_exp e

and pat_iter iter =
  match iter with
  | Opt | List | List1 -> empty
  | ListN (e, id_opt) -> union (pat_exp e) (bound_opt bound_varid id_opt)


(* Premises *)

and free_prem prem =
  match prem.it with
  | RulePr (id, e) -> union (free_relid id) (free_exp e)
  | IfPr e -> free_exp e
  | ElsePr -> empty
  | IterPr (prem', iter) -> union (free_prem prem') (free_iter iter)

(* We consider all variables "bound" that occur in a judgement
 * or are bound in a condition. *)
and bound_prem prem =
  match prem.it with
  | RulePr (_id, e) -> free_exp e
  | IfPr e -> bound_exp e
  | ElsePr -> empty
  | IterPr (prem', _iter) -> bound_prem prem'


(* Grammars *)

let rec free_sym g =
  match g.it with
  | VarG (id, gs) -> union (free_gramid id) (free_list free_sym gs)
  | NatG _ | HexG _ | CharG _ | TextG _ | EpsG -> empty
  | SeqG gs | AltG gs -> free_nl_list free_sym gs
  | RangeG (g1, g2) -> union (free_sym g1) (free_sym g2)
  | ParenG g1 -> free_sym g1
  | TupG gs -> free_list free_sym gs
  | IterG (g1, iter) -> union (free_sym g1) (free_iter iter)
  | ArithG e -> free_exp e
  | AttrG (g1, e) -> union (free_sym g1) (free_exp e)

let free_prod prod =
  let (g, e, prems) = prod.it in
  union (union (free_sym g) (free_exp e)) (free_nl_list free_prem prems)

let free_gram gram =
  let (_dots1, prods, _dots2) = gram.it in
  free_nl_list free_prod prods


(* Definitions *)

let bound_param p =
  match p.it with
  | VarP id -> free_varid id
  | GramP (id1, id2, iters) ->
    union (union (free_gramid id1) (free_varid id2)) (free_list free_iter iters)

let bound_params ps = free_list bound_param ps

let free_def d =
  match d.it with
  | SynD (_id1, _id2, t, _hints) -> free_typ t
  | GramD (_id1, _id2, ps, t, gram, _hints) ->
    diff (union (free_typ t) (free_gram gram)) (bound_params ps)
  | VarD _ | SepD -> empty
  | RelD (_id, t, _hints) -> free_typ t
  | RuleD (id1, _id2, e, prems) ->
    union (free_relid id1) (union (free_exp e) (free_nl_list free_prem prems))
  | DecD (_id, e, t, _hints) -> union (free_exp e) (free_typ t)
  | DefD (id, e1, e2, prems) ->
    union
      (union (free_defid id) (free_exp e1))
      (union (free_exp e2) (free_nl_list free_prem prems))
  | HintD _ -> empty<|MERGE_RESOLUTION|>--- conflicted
+++ resolved
@@ -103,17 +103,10 @@
     empty
   | UnE (_, e1) | DotE (e1, _) | LenE e1
   | ParenE (e1, _) | BrackE (_, e1) -> free_exp e1
-<<<<<<< HEAD
-  | BinE (e1, _, e2) | CmpE (e1, _, e2) | IdxE (e1, e2)
-  | CommaE (e1, e2) | CompE (e1, e2) | InfixE (e1, _, e2)
-  | FuseE (e1, e2) | ElementsOfE (e1, e2) | ListBuilderE (e1, e2) ->
-    free_list free_exp [e1; e2]
-=======
   | SizeE id -> free_gramid id
   | BinE (e1, _, e2) | CmpE (e1, _, e2)
   | IdxE (e1, e2) | CommaE (e1, e2) | CompE (e1, e2)
   | InfixE (e1, _, e2) | FuseE (e1, e2) -> free_list free_exp [e1; e2]
->>>>>>> 5b0ee429
   | SliceE (e1, e2, e3) -> free_list free_exp [e1; e2; e3]
   | SeqE es | TupE es -> free_list free_exp es
   | UpdE (e1, p, e2) | ExtE (e1, p, e2) ->
