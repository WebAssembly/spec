open Al
open Al.Ast
open Util.Record

(** helper *)
let composite_instr g f x = f x |> List.map g |> List.flatten
let composite g f x = f x |> g

let take n str =
  let len = min n (String.length str) in
  String.sub str 0 len ^ if len <= n then "" else "..."

let rec neg cond =
  match cond with
  | UnC (NotOp, c) -> c
  | BinC (AndOp, c1, c2) -> BinC (OrOp, neg c1, neg c2)
  | BinC (OrOp, c1, c2) -> BinC (AndOp, neg c1, neg c2)
  | CmpC (EqOp, e1, e2) -> CmpC (NeOp, e1, e2)
  | CmpC (NeOp, e1, e2) -> CmpC (EqOp, e1, e2)
  | CmpC (LtOp, e1, e2) -> CmpC (GeOp, e1, e2)
  | CmpC (GtOp, e1, e2) -> CmpC (LeOp, e1, e2)
  | CmpC (LeOp, e1, e2) -> CmpC (GtOp, e1, e2)
  | CmpC (GeOp, e1, e2) -> CmpC (LtOp, e1, e2)
  | _ -> UnC (NotOp, cond)

let both_empty cond1 cond2 =
  let get_list = function
  | CmpC (EqOp, e, ListE [])
  | CmpC (EqOp, ListE [], e)
  | CmpC (EqOp, LenE e, NumE 0L)
  | CmpC (EqOp, NumE 0L, LenE e)
  | CmpC (LtOp, LenE e, NumE 1L)
  | CmpC (LeOp, LenE e, NumE 0L)
  | CmpC (GeOp, NumE 0L, LenE e)
  | CmpC (GeOp, NumE 1L, LenE e) -> Some e
  | _ -> None in
  match get_list cond1, get_list cond2 with
  | Some e1, Some e2 -> e1 = e2
  | _ -> false

let both_non_empty cond1 cond2 =
  let get_list = function
  | CmpC (NeOp, e, ListE [])
  | CmpC (NeOp, ListE [], e)
  | CmpC (NeOp, LenE e, NumE 0L)
  | CmpC (NeOp, NumE 0L, LenE e)
  | CmpC (LtOp, NumE 0L, LenE e)
  | CmpC (GtOp, LenE e, NumE 0L)
  | CmpC (LeOp, NumE 1L, LenE e)
  | CmpC (GeOp, LenE e, NumE 1L) -> Some e
  | _ -> None in
  match get_list cond1, get_list cond2 with
  | Some e1, Some e2 -> e1 = e2
  | _ -> false

let eq_cond cond1 cond2 =
  cond1 = cond2
  || both_empty cond1 cond2
  || both_non_empty cond1 cond2

let list_sum = List.fold_left ( + ) 0

let rec count_instrs instrs =
  instrs
  |> List.map (function
       | IfI (_, il1, il2) | EitherI (il1, il2) ->
           10 + count_instrs il1 + count_instrs il2
       | OtherwiseI il -> 1 + count_instrs il
       | TrapI | ReturnI _ -> 0
       | _ -> 1)
  |> list_sum

let rec unify_head acc l1 l2 =
  match (l1, l2) with
  | h1 :: t1, h2 :: t2 when h1 = h2 -> unify_head (h1 :: acc) t1 t2
  | _ -> (List.rev acc, l1, l2)

let intersect_list xs ys = List.filter (fun x -> List.mem x ys) xs
let diff_list xs ys = List.filter (fun x -> not (List.mem x ys)) xs

let dedup l =
  let rec aux acc = function
    | [] -> List.rev acc
    | x :: xs ->
      if List.mem x acc then
        aux acc xs
      else
        aux (x :: acc) xs
  in
  aux [] l

(** AL -> AL transpilers *)

(* Recursively append else block to every empty if *)
let rec insert_otherwise else_body instrs =
  let walk = insert_otherwise else_body in
  List.fold_left_map
    (fun visit_if inst ->
      match inst with
      | IfI (c, il, []) ->
          let _, il' = walk il in
          (true, IfI (c, il', else_body))
      | IfI (c, il1, il2) ->
          let visit_if1, il1' = walk il1 in
          let visit_if2, il2' = walk il2 in
          let visit_if = visit_if || visit_if1 || visit_if2 in
          (visit_if, IfI (c, il1', il2'))
      | OtherwiseI il ->
          let visit_if', il' = walk il in
          let visit_if = visit_if || visit_if' in
          (visit_if, OtherwiseI il')
      | EitherI (il1, il2) ->
          let visit_if1, il1' = walk il1 in
          let visit_if2, il2' = walk il2 in
          let visit_if = visit_if || visit_if1 || visit_if2 in
          (visit_if, EitherI (il1', il2'))
      | _ -> (visit_if, inst))
    false instrs

(* Merge two consecutive blocks: *)
(* - If they share same prefix *)
(* - If the latter block of instrs is a single Otherwise *)
let merge instrs1 instrs2 =
  let head, tail1, tail2 = unify_head [] instrs1 instrs2 in
  head @ match tail2 with
  | [ OtherwiseI else_body ] ->
      let visit_if, merged = insert_otherwise else_body tail1 in
      if not visit_if then
        print_endline
          ("Warning: No corresponding if for"
          ^ take 100 (Print.string_of_instrs 0 instrs2));
      merged
  | _ -> tail1 @ tail2

(** Enhance readability of AL **)

let rec unify_if instrs =
  List.fold_right
    (fun i il ->
      let new_i =
        match i with
        | IfI (c, il1, il2) -> IfI (c, unify_if il1, unify_if il2)
        | OtherwiseI il -> OtherwiseI (unify_if il)
        | EitherI (il1, il2) -> EitherI (unify_if il1, unify_if il2)
        | _ -> i
      in
      match (new_i, il) with
      | IfI (c1, body1, []), IfI (c2, body2, []) :: rest
        when c1 = c2 ->
          (* Assumption: common should have no side effect (replace) *)
          let common, own_body1, own_body2 = unify_head [] body1 body2 in
          let body = unify_if (common @ own_body1 @ own_body2) in
          IfI (c1, body, []) :: rest
      | _ -> new_i :: il)
    instrs []

let rec infer_else instrs =
  List.fold_right
    (fun i il ->
      let new_i =
        match i with
        | IfI (c, il1, il2) -> IfI (c, infer_else il1, infer_else il2)
        | OtherwiseI il -> OtherwiseI (infer_else il)
        | EitherI (il1, il2) -> EitherI (infer_else il1, infer_else il2)
        | _ -> i
      in
      match (new_i, il) with
      | IfI (c1, then_body1, else_body1), IfI (c2, else_body2, then_body2) :: rest
        when eq_cond c1 (neg c2) ->
          IfI (c1, then_body1 @ then_body2, else_body1 @ else_body2) :: rest
      | _ -> new_i :: il)
    instrs []

let if_not_defined =
  let transpile_cond = function
  | CmpC (EqOp, e, OptE None) -> UnC (NotOp, IsDefinedC e)
  | c -> c in
  Walk.walk_instr { Walk.default_config with post_cond = transpile_cond }

let lift f x = [f x]

let swap_if =
  let transpile_instr = function
  | IfI (c, il, []) -> IfI (c, il, [])
  | IfI (c, [], il) -> IfI (neg c, il, [])
  | IfI (c, il1, il2) ->
      if count_instrs il1 <= count_instrs il2 then
        IfI (c, il1, il2)
      else
        IfI (neg c, il2, il1)
  | i -> i in
  Walk.walk_instr { Walk.default_config with post_instr = lift transpile_instr }

let rec return_at_last = function
| [] -> false
| [ TrapI ] | [ ReturnI _ ] -> true
| _ :: tl -> return_at_last tl

let early_return = Walk.walk_instr { Walk.default_config with post_instr =
  function
  | IfI (c, il1, il2) as i ->
    if return_at_last il1 then IfI (c, il1, []) :: il2 else [ i ]
  | i -> [i]
}

let unify_tail instrs1 instrs2 =
  let rev = List.rev in
  let rh, rt1, rt2 = unify_head [] (rev instrs1) (rev instrs2) in
  (rev rt1, rev rt2, rev rh)

let rec unify_if_tail instr =
  let new_ = List.concat_map unify_if_tail in
  match instr with
  | IfI (_, [], []) -> []
  | IfI (c, il1, il2) ->
      let then_il, else_il, finally_il = unify_tail (new_ il1) (new_ il2) in
      IfI (c, then_il, else_il) :: finally_il
  | OtherwiseI il -> [ OtherwiseI (new_ il) ]
  | EitherI (il1, il2) -> [ EitherI (new_ il1, new_ il2) ]
  | _ -> [ instr ]

let rec remove_unnecessary_branch path_cond instr =
  let new_ = List.concat_map (remove_unnecessary_branch path_cond) in
  match instr with
  | IfI (c, il1, il2) ->
    if List.exists (eq_cond c) path_cond then
      il1
    else if List.exists (eq_cond (neg c)) path_cond then
      il2
    else
      let new_il1 = List.concat_map (remove_unnecessary_branch (c :: path_cond)) il1 in
      let new_il2 = List.concat_map (remove_unnecessary_branch ((neg c) :: path_cond)) il2 in
      [ IfI (c, new_il1, new_il2) ]
  | OtherwiseI il -> [ OtherwiseI (new_ il) ]
  | EitherI (il1, il2) -> [ EitherI (new_ il1, new_ il2) ]
  | _ -> [ instr ]

let push_either =
  let push_either' = fun i -> match i with
    | EitherI (il1, il2) -> ( match ( Util.Lib.List.split_last il1) with
      | hds, IfI (c, then_body, []) -> EitherI (hds @ [ IfI (c, then_body, il2) ], il2)
      | _ -> i )
    | _ -> i in

  Walk.walk_instr { Walk.default_config with pre_instr = lift push_either' }

let rec merge_three_branches i =
  let new_ = List.map merge_three_branches in
  match i with
  | IfI (c1, il1, [ IfI (c2, il2, il3) ]) when il1 = il3 ->
    IfI ( BinopC (And, neg c1, c2), new_ il2, new_ il1)
  | IfI (c, il1, il2) -> IfI (c, new_ il1, new_ il2)
  | EitherI (il1, il2) -> EitherI (new_ il1, new_ il2)
  | _ -> i

let rec remove_dead_assignment' il pair = List.fold_right (fun instr (acc, bounds) ->
  match instr with
  | IfI (c, il1, il2) ->
    let il1', bounds1 = remove_dead_assignment' il1 ([], bounds) in
    let il2', bounds2 = remove_dead_assignment' il2 ([], bounds) in
    IfI (c, il1', il2') :: acc, bounds1 @ bounds2 @ Free.free_cond c
  | EitherI (il1, il2) ->
    let il1', bounds1 = remove_dead_assignment' il1 ([], bounds) in
    let il2', bounds2 = remove_dead_assignment' il2 ([], bounds) in
    EitherI (il1', il2') :: acc, bounds1 @ bounds2
  | LetI (e1, e2) ->
    let bindings = (Free.free_expr e1) in
    if intersect_list bindings bounds = [] then
      acc, bounds
    else
      (instr :: acc), (diff_list bounds bindings) @ Free.free_expr e2
  | _ ->
    instr :: acc, bounds @ Free.free_instr instr
) il pair

let remove_dead_assignment il = remove_dead_assignment' il ([], []) |> fst

<<<<<<< HEAD
let remove_sub = Walk.walk_instr { Walk.default_config with pre_expr = function
  | SubE (n, _) -> NameE n
  | e -> e
}

let rec remove_nop acc il = match il with
| [] -> List.rev acc
| i :: il' ->
  let new_ = remove_nop [] in
  let i' = match i with
  | IfI (c, il1, il2) -> IfI (c, new_ il1, new_ il2)
  | EitherI (il1, il2) -> EitherI (new_ il1, new_ il2)
  | _ -> i in
  match acc with
  | NopI :: acc' -> remove_nop (i' :: acc') il'
  | _ -> remove_nop (i' :: acc) il'

let rec enhance_readability instrs =
  let new_instrs = instrs
=======
let enhance_readability instrs =
  instrs
>>>>>>> 67d0385f
  |> remove_dead_assignment
  |> unify_if
  |> List.concat_map if_not_defined
  |> infer_else
  |> List.concat_map unify_if_tail
  |> List.concat_map (remove_unnecessary_branch [])
  |> List.concat_map swap_if
  |> List.concat_map early_return
<<<<<<< HEAD
  |> List.map merge_three_branches
  |> List.concat_map remove_sub
  |> remove_nop []
  in
  if instrs = new_instrs then instrs else enhance_readability new_instrs
=======
>>>>>>> 67d0385f

(** Walker-based Translpiler **)
let rec mk_access ps base =
  match ps with
  | h :: t -> AccE (base, h) |> mk_access t
  | [] -> base

(* Hide state and make it implicit from the prose. Can be turned off. *)
let hide_state_args = List.filter (function
  | TupE (VarE "s", VarE "f")
  | VarE "z" -> false
  | TupE (VarE s, VarE "f")
    when String.starts_with ~prefix:"s_" s -> false
  | TupE (VarE s, VarE f)
    when String.starts_with ~prefix:"s_" s
    && String.starts_with ~prefix:"f_" f
      -> false
  | VarE "s" -> false
  | VarE s when String.starts_with ~prefix:"s_" s -> false
  | _ -> true)

let hide_state_instr = function
  (* Return *)
<<<<<<< HEAD
  | ReturnI (Some (PairE (ReplaceE (e1, pl, e2), NameE "f")))
  | ReturnI (Some (PairE (NameE "s", ReplaceE (e1, pl, e2)))) ->
=======
  | ReturnI (Some (TupE (UpdE (e1, pl, e2), VarE "f")))
  | ReturnI (Some (TupE (VarE "s", UpdE (e1, pl, e2)))) ->
>>>>>>> 67d0385f
      let rpl = List.rev pl in
      let target =
        List.tl rpl
        |> List.fold_right
          (fun p acc -> AccE (acc, p))
      in
      [ ReplaceI (target e1, List.hd rpl, e2) ]
  | ReturnI (Some (TupE (VarE "s", VarE "f"))) -> []
  | ReturnI (Some (TupE ((VarE s), VarE f)))
    when String.starts_with ~prefix:"s_" s
      && String.starts_with ~prefix:"f_" f -> []

  | ReturnI (Some (VarE "s")) -> []
  | ReturnI (Some (VarE s))
    when String.starts_with ~prefix:"s_" s -> []
  (* Append *)
<<<<<<< HEAD
  | LetI (NameE s, ExtendE (e1, ps, ListE [ e2 ], Back) )
    when String.starts_with ~prefix:"s_" s ->
      [ AppendI (mk_access ps e1, e2) ]
  (* Append + Return *)
  | ReturnI (Some (ListE [ExtendE (e1, ps, ListE [ e2 ], Back); e3]))
    when NameE "s" = e1 ->
      let addr = NameE "a" in
=======
  | LetI (VarE s, ExtE (e1, ps, ListE [ e2 ], Back) )
    when String.starts_with ~prefix:"s_" s ->
      [ AppendI (mk_access ps e1, e2) ]
  (* Append + Return *)
  | ReturnI (Some (ListE [ExtE (e1, ps, ListE [ e2 ], Back); e3]))
    when VarE "s" = e1 ->
      let addr = VarE "a" in
>>>>>>> 67d0385f
      [ LetI (addr, e3); AppendI (mk_access ps e1, e2); ReturnI (Some addr) ]
  (* Perform *)
  | LetI (TupE (VarE s, VarE f), CallE (fname, el))
    when String.starts_with ~prefix:"s_" s
      && String.starts_with ~prefix:"f_" f -> [ PerformI (fname, el) ]
  | LetI (VarE s, CallE (fname, el))
    when String.starts_with ~prefix:"s_" s -> [ PerformI (fname, el) ]
  (* Append *)
  | LetI (VarE s, ExtE (e1, ps, ListE [ e2 ], Back) )
    when String.starts_with ~prefix:"s_" s ->
      [ AppendI (mk_access ps e1, e2) ]
  (* Replace *)
  | LetI (VarE s, UpdE (e1, ps, e2))
    when String.starts_with ~prefix:"s_" s ->
      begin match List.rev ps with
      | h :: t -> [ ReplaceI (mk_access (List.rev t) e1, h, e2) ]
      | _ -> failwith "Invalid replace"
      end
  | PerformI (f, args) -> [ PerformI (f, hide_state_args args) ]
  | i -> [ i ]


let hide_state = function
  | CallE (f, args) -> CallE (f, hide_state_args args)
  | ListE [ VarE "s"; e ]
  | ListE [ VarE "s'"; e ] -> e
  | ListE [ VarE s; e ] when String.starts_with ~prefix:"s_" s -> e
  | e -> e

let simplify_record_concat = function
  | CatE (e1, e2) ->
    let nonempty = function ListE [] | OptE None -> false | _ -> true in
    let remove_empty_field = function
      | StrE r -> StrE (Record.filter (fun _ v -> nonempty v) r)
      | e -> e in
    CatE (remove_empty_field e1, remove_empty_field e2)
  | e -> e

let flatten_if = function
  | IfI (c1, [IfI (c2, il1, il2)], []) -> IfI (BinC (AndOp, c1, c2), il1, il2)
  | i -> i

let state_remover algo =
  let walker =
    Walk.walk
      { Walk.default_config with
        post_instr = composite_instr hide_state_instr (lift flatten_if);
        post_expr = composite hide_state simplify_record_concat
      }
  in

  match walker algo with
<<<<<<< HEAD
  | FuncA (name, params, body) -> (match params with
    | PairE (_, NameE "f") :: tail ->
        FuncA (name, tail, LetI (NameE "f", GetCurFrameE) :: body |> remove_dead_assignment)
    | NameE ("s" | "z") :: tail ->
=======
  | RuleA (name, params, body) -> (match params with
    | TupE (_, VarE "f") :: tail ->
        RuleA (name, tail, LetI (VarE "f", GetCurFrameE) :: body |> remove_dead_assignment)
    | VarE "s" :: tail ->
        RuleA (name, tail, body)
    | _ -> RuleA(name, params, body))
  | FuncA (name, params, body) -> (match params with
    | TupE (_, VarE "f") :: tail ->
        FuncA (name, tail, LetI (VarE "f", GetCurFrameE) :: body |> remove_dead_assignment)
    | VarE "s" :: tail ->
>>>>>>> 67d0385f
        FuncA (name, tail, body)
    | _ -> FuncA(name, params, body))
  | RuleA _ as a -> a

(* Applied for reduction rules: infer assert from if *)
let rec count_if instrs = match instrs with
  | [] -> 0
  | IfI _ :: tl -> 1 + count_if tl
  | _ :: tl -> count_if tl
let rec infer_assert instrs =
  if count_if instrs = 1 then
    let (hd, tl) = Util.Lib.List.split_last instrs in
    match tl with
    | IfI (c, il1, []) -> hd @ AssertI(c) :: (il1 |> infer_assert)
    | _ -> instrs
  else instrs

let rec enforce_return_r rinstrs =
  let rev = List.rev in
  match rinstrs with
  | [] -> []
  | tl :: hd -> match tl with
    | ReturnI _ | TrapI -> rinstrs
    | IfI (c, il1, il2) ->
      ( match enforce_return' il1, enforce_return' il2 with
      | [], [] -> enforce_return_r hd
      | new_il, [] -> rev new_il @ (AssertI c :: hd)
      | [], new_il -> rev new_il @ (AssertI (neg c) :: hd)
      | new_il1, new_il2 -> IfI (c, new_il1, new_il2) :: hd )
    | OtherwiseI il -> OtherwiseI (enforce_return' il) :: hd
    | EitherI (il1, il2) ->
      ( match enforce_return' il1, enforce_return' il2 with
      | [], [] -> enforce_return_r hd
      | new_il, []
      | [], new_il -> rev new_il @ hd
      | new_il1, new_il2 -> EitherI (new_il1, new_il2) :: hd )
    | _ -> enforce_return_r hd
and enforce_return' instrs = instrs |> List.rev |> enforce_return_r |> List.rev

let contains_return il =
  let ret = ref false in
  List.map (Walk.walk_instr { Walk.default_config with
    pre_instr = (fun i ->
      ( match i with | ReturnI _ | TrapI -> ret := true | _ -> () );
      [ i ]
    )
  }) il |> ignore;
  !ret

(** If intrs contain a return statement, make sure that every path has return statement in the end **)
let enforce_return instrs =
  if contains_return instrs then enforce_return' instrs else instrs<|MERGE_RESOLUTION|>--- conflicted
+++ resolved
@@ -248,7 +248,7 @@
   let new_ = List.map merge_three_branches in
   match i with
   | IfI (c1, il1, [ IfI (c2, il2, il3) ]) when il1 = il3 ->
-    IfI ( BinopC (And, neg c1, c2), new_ il2, new_ il1)
+    IfI (BinC (AndOp, neg c1, c2), new_ il2, new_ il1)
   | IfI (c, il1, il2) -> IfI (c, new_ il1, new_ il2)
   | EitherI (il1, il2) -> EitherI (new_ il1, new_ il2)
   | _ -> i
@@ -275,9 +275,8 @@
 
 let remove_dead_assignment il = remove_dead_assignment' il ([], []) |> fst
 
-<<<<<<< HEAD
 let remove_sub = Walk.walk_instr { Walk.default_config with pre_expr = function
-  | SubE (n, _) -> NameE n
+  | SubE (n, _) -> VarE n
   | e -> e
 }
 
@@ -295,10 +294,6 @@
 
 let rec enhance_readability instrs =
   let new_instrs = instrs
-=======
-let enhance_readability instrs =
-  instrs
->>>>>>> 67d0385f
   |> remove_dead_assignment
   |> unify_if
   |> List.concat_map if_not_defined
@@ -307,14 +302,11 @@
   |> List.concat_map (remove_unnecessary_branch [])
   |> List.concat_map swap_if
   |> List.concat_map early_return
-<<<<<<< HEAD
   |> List.map merge_three_branches
   |> List.concat_map remove_sub
   |> remove_nop []
   in
   if instrs = new_instrs then instrs else enhance_readability new_instrs
-=======
->>>>>>> 67d0385f
 
 (** Walker-based Translpiler **)
 let rec mk_access ps base =
@@ -338,13 +330,8 @@
 
 let hide_state_instr = function
   (* Return *)
-<<<<<<< HEAD
-  | ReturnI (Some (PairE (ReplaceE (e1, pl, e2), NameE "f")))
-  | ReturnI (Some (PairE (NameE "s", ReplaceE (e1, pl, e2)))) ->
-=======
   | ReturnI (Some (TupE (UpdE (e1, pl, e2), VarE "f")))
   | ReturnI (Some (TupE (VarE "s", UpdE (e1, pl, e2)))) ->
->>>>>>> 67d0385f
       let rpl = List.rev pl in
       let target =
         List.tl rpl
@@ -361,15 +348,6 @@
   | ReturnI (Some (VarE s))
     when String.starts_with ~prefix:"s_" s -> []
   (* Append *)
-<<<<<<< HEAD
-  | LetI (NameE s, ExtendE (e1, ps, ListE [ e2 ], Back) )
-    when String.starts_with ~prefix:"s_" s ->
-      [ AppendI (mk_access ps e1, e2) ]
-  (* Append + Return *)
-  | ReturnI (Some (ListE [ExtendE (e1, ps, ListE [ e2 ], Back); e3]))
-    when NameE "s" = e1 ->
-      let addr = NameE "a" in
-=======
   | LetI (VarE s, ExtE (e1, ps, ListE [ e2 ], Back) )
     when String.starts_with ~prefix:"s_" s ->
       [ AppendI (mk_access ps e1, e2) ]
@@ -377,7 +355,6 @@
   | ReturnI (Some (ListE [ExtE (e1, ps, ListE [ e2 ], Back); e3]))
     when VarE "s" = e1 ->
       let addr = VarE "a" in
->>>>>>> 67d0385f
       [ LetI (addr, e3); AppendI (mk_access ps e1, e2); ReturnI (Some addr) ]
   (* Perform *)
   | LetI (TupE (VarE s, VarE f), CallE (fname, el))
@@ -430,23 +407,10 @@
   in
 
   match walker algo with
-<<<<<<< HEAD
-  | FuncA (name, params, body) -> (match params with
-    | PairE (_, NameE "f") :: tail ->
-        FuncA (name, tail, LetI (NameE "f", GetCurFrameE) :: body |> remove_dead_assignment)
-    | NameE ("s" | "z") :: tail ->
-=======
-  | RuleA (name, params, body) -> (match params with
-    | TupE (_, VarE "f") :: tail ->
-        RuleA (name, tail, LetI (VarE "f", GetCurFrameE) :: body |> remove_dead_assignment)
-    | VarE "s" :: tail ->
-        RuleA (name, tail, body)
-    | _ -> RuleA(name, params, body))
   | FuncA (name, params, body) -> (match params with
     | TupE (_, VarE "f") :: tail ->
         FuncA (name, tail, LetI (VarE "f", GetCurFrameE) :: body |> remove_dead_assignment)
-    | VarE "s" :: tail ->
->>>>>>> 67d0385f
+    | VarE ("s" | "z") :: tail ->
         FuncA (name, tail, body)
     | _ -> FuncA(name, params, body))
   | RuleA _ as a -> a
