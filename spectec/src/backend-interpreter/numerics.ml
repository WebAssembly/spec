--- conflicted
+++ resolved
@@ -131,52 +131,6 @@
       );
   }
 
-<<<<<<< HEAD
-let idiv : numerics =
-  {
-    name = "idiv";
-    f =
-      (function
-      | [ NumV _; CaseV ("U", []); NumV (`Nat m); NumV (`Nat n) ] ->
-        if n = Z.zero then
-          noneV
-        else
-          Z.(div m n) |> al_of_z_nat |> someV
-      | [ NumV (`Nat z); CaseV ("S", []); NumV (`Nat m); NumV (`Nat n) ] ->
-        if n = Z.zero then
-          noneV
-        else if m = Z.shift_left Z.one (Z.to_int z - 1) && n = maskN z then
-          noneV
-        else
-          let z = NumV (`Nat z) in
-          let m = signed.f [ z; NumV (`Nat m) ] |> al_to_z_int in
-          let n = signed.f [ z; NumV (`Nat n) ] |> al_to_z_int in
-          inv_signed.f [ z; NumV (`Int Z.(div m n)) ] |> someV
-      | vs -> error_values "idiv" vs
-      );
-  }
-let irem : numerics =
-  {
-    name = "irem";
-    f =
-      (function
-      | [ NumV _; CaseV ("U", []); NumV (`Nat m); NumV (`Nat n) ] ->
-        if n = Z.zero then
-          noneV
-        else
-          Z.(rem m n) |> al_of_z_nat |> someV
-      | [ NumV _ as z; CaseV ("S", []); NumV (`Nat m); NumV (`Nat n) ] ->
-        if n = Z.zero then
-          noneV
-        else
-          let m = signed.f [ z; NumV (`Nat m) ] |> al_to_z_int in
-          let n = signed.f [ z; NumV (`Nat n) ] |> al_to_z_int in
-          inv_signed.f [ z; NumV (`Int Z.(rem m n)) ] |> someV
-      | vs -> error_values "irem" vs
-      );
-  }
-=======
->>>>>>> a45eaf84
 let inot : numerics =
   {
     name = "inot";
@@ -1140,18 +1094,10 @@
   inv_zbytes;
   inv_cbytes;
   bytes;
-<<<<<<< HEAD
   inv_bytes;
   inv_concat;
   inv_concatn;
-=======
-  inverse_of_bytes;
-  inverse_of_concat;
-  inverse_of_concatn;
-  signed;
-  inverse_of_signed;
   truncz;
->>>>>>> a45eaf84
   sat;
   inot;
   irev;
