open Reference_interpreter
open Construct
open Al
open Ast
open Al_util

type numerics = { name : string; f : value list -> value }

let mask64 = Z.of_int64_unsigned (-1L)

let maskN n = Z.(pred (shift_left one (to_int n)))

let z_to_int64 z = Z.(to_int64_unsigned (logand mask64 z))

let i8_to_i32 i8 =
  (* NOTE: This operation extends the sign of i8 to i32 *)
  I32.shr_s (I32.shl i8 24l) 24l
let i16_to_i32 i16 =
  (* NOTE: This operation extends the sign of i8 to i32 *)
  I32.shr_s (I32.shl i16 16l) 16l

let catch_ixx_exception f = try f() with
  | Ixx.DivideByZero
  | Ixx.Overflow
  | Ixx.InvalidConversion -> raise Exception.Trap

let signed : numerics =
  {
    name = "signed";
    f =
      (function
      | [ NumV z; NumV n ] ->
        let z = Z.to_int z in
        (if Z.lt n (Z.shift_left Z.one (z - 1)) then n else Z.(sub n (shift_left one z))) |> al_of_z
      | vs -> fail_list "signed" vs
      )
  }
let inverse_of_signed =
  {
    name = "inverse_of_signed";
    f =
      (function
      | [ NumV z; NumV n ] ->
        let z = Z.to_int z in
        (if Z.(geq n zero) then n else Z.(add n (shift_left one z))) |> al_of_z
      | vs -> fail_list "inverse_of_signed" vs
      )
  }

let sat : numerics =
  {
    name = "sat";
    f =
      (function
      | [ NumV z; CaseV ("U", []); NumV i ] ->
        if Z.(gt i (shift_left one (Z.to_int z) |> pred)) then
          NumV Z.(shift_left one (Z.to_int z) |> pred)
        else if Z.(lt i zero) then
          NumV Z.zero
        else
          NumV i
      | [ NumV z; CaseV ("S", []); NumV i ] ->
        let n = Z.to_int z - 1 in
        if Z.(lt i (shift_left one n |> neg)) then
          inverse_of_signed.f [ NumV z; NumV Z.(shift_left one n |> neg) ]
        else if Z.(gt i (shift_left one n |> pred)) then
          inverse_of_signed.f [ NumV z; NumV Z.(shift_left one n |> pred) ]
        else
          NumV i
      | vs -> fail_list "isat" vs
      );
  }

let iadd : numerics =
  {
    name = "iadd";
    f =
      (function
      | [ NumV z; NumV m; NumV n ] -> Z.(logand (add m n) (maskN z)) |> al_of_z
      | vs -> fail_list "iadd" vs
      );
  }
let isub : numerics =
  {
    name = "isub";
    f =
      (function
      | [ NumV z; NumV m; NumV n ] -> Z.(logand (sub m n) (maskN z)) |> al_of_z
      | vs -> fail_list "isub" vs
      );
  }
let imul : numerics =
  {
    name = "imul";
    f =
      (function
      | [ NumV z; NumV m; NumV n ] -> Z.(logand (mul m n) (maskN z)) |> al_of_z
      | vs -> fail_list "imul" vs
      );
  }
let idiv : numerics =
  {
    name = "idiv";
    f =
      (function
      | [ NumV _; CaseV ("U", []); NumV m; NumV n ] ->
        if n = Z.zero then
          raise Exception.Trap
        else
          Z.(div m n) |> al_of_z
      | [ NumV z; CaseV ("S", []); NumV m; NumV n ] ->
        if n = Z.zero then
          raise Exception.Trap
        else if m = Z.shift_left Z.one (Z.to_int z - 1) && n = maskN z then
          raise Exception.Trap
        else
          let z = NumV z in
          let m = signed.f [ z; NumV m ] |> al_to_z in
          let n = signed.f [ z; NumV n ] |> al_to_z in
          inverse_of_signed.f [ z; NumV Z.(div m n) ]
      | vs -> fail_list "idiv" vs
      );
  }
let irem : numerics =
  {
    name = "irem";
    f =
      (function
      | [ NumV _; CaseV ("U", []); NumV m; NumV n ] ->
        if n = Z.zero then
          raise Exception.Trap
        else
          Z.(rem m n) |> al_of_z
      | [ NumV _ as z; CaseV ("S", []); NumV m; NumV n ] ->
        if n = Z.zero then
          raise Exception.Trap
        else
          let m = signed.f [ z; NumV m ] |> al_to_z in
          let n = signed.f [ z; NumV n ] |> al_to_z in
          inverse_of_signed.f [ z; NumV Z.(rem m n) ]
      | vs -> fail_list "irem" vs
      );
  }
let inot : numerics =
  {
    name = "inot";
    f =
      (function
      | [ NumV z; NumV m ] -> Z.(logand (lognot m) (maskN z)) |> al_of_z
      | vs -> fail_list "inot" vs
      );
  }
let iand : numerics =
  {
    name = "iand";
    f =
      (function
      | [ NumV z; NumV m; NumV n ] -> Z.(logand (logand m n) (maskN z)) |> al_of_z
      | vs -> fail_list "iand" vs
      );
  }
let iandnot : numerics =
  {
    name = "iandnot";
    f =
      (function
      | [ NumV z; NumV m; NumV n ] -> Z.(logand (logand m (lognot n)) (maskN z)) |> al_of_z
      | vs -> fail_list "iandnot" vs
      );
  }
let ior : numerics =
  {
    name = "ior";
    f =
      (function
      | [ NumV z; NumV m; NumV n ] -> Z.(logand (logor m n) (maskN z)) |> al_of_z
      | vs -> fail_list "ior" vs
      );
  }
let ixor : numerics =
  {
    name = "ixor";
    f =
      (function
      | [ NumV z; NumV m; NumV n ] -> Z.(logand (logxor m n) (maskN z)) |> al_of_z
      | vs -> fail_list "ixor" vs
      );
  }
let ishl : numerics =
  {
    name = "ishl";
    f =
      (function
      | [ NumV z; NumV m; NumV n ] -> Z.(logand (shift_left m (Z.to_int (rem n z))) (maskN z)) |> al_of_z
      | vs -> fail_list "ishl" vs
      );
  }
let ishr : numerics =
  {
    name = "ishr";
    f =
      (function
      | [ NumV z; CaseV ("U", []); NumV m; NumV n ] -> Z.(shift_right m (Z.to_int (rem n z))) |> al_of_z
      | [ NumV z; CaseV ("S", []); NumV m; NumV n ] ->
          let n = Z.(to_int (rem n z)) in
          let s = Z.to_int z in
          let d = s - n in
          let msb = Z.shift_right m (s - 1) in
          let pad = Z.(mul (shift_left one s - shift_left one d) msb) in
          NumV Z.(logor pad (shift_right m n))
      | vs -> fail_list "ishr" vs
      );
  }
let irotl : numerics =
  {
    name = "irotl";
    f =
      (function
      | [ NumV z; NumV m; NumV n ] ->
        let n = Z.to_int (Z.rem n z) in
        (Z.logor (Z.logand (Z.shift_left m n) (maskN z)) (Z.shift_right m ((Z.to_int z - n)))) |> al_of_z
      | vs -> fail_list "irotl" vs
      );
  }
let irotr : numerics =
  {
    name = "irotr";
    f =
      (function
      | [ NumV z; NumV m; NumV n ] ->
        let n = Z.to_int (Z.rem n z) in
        (Z.logor (Z.shift_right m n) (Z.logand (Z.shift_left m ((Z.to_int z - n))) (maskN z))) |> al_of_z
      | vs -> fail_list "irotr" vs
      );
  }
let iclz : numerics =
  {
    name = "iclz";
    f =
      (function
      | [ NumV z; NumV m ] ->
        if m = Z.zero then
          z |> al_of_z
        else
          let z = Z.to_int z in
          let rec loop acc n =
            if Z.equal (Z.logand n (Z.shift_left Z.one (z - 1))) Z.zero then
              loop (1 + acc) (Z.shift_left n 1)
            else
              acc
          in al_of_int (loop 0 m)
      | vs -> fail_list "iclz" vs
      );
  }
let ictz : numerics =
  {
    name = "ictz";
    f =
      (function
      | [ NumV z; NumV m ] ->
        if m = Z.zero then
          z |> al_of_z
        else
          let rec loop acc n =
            if Z.(equal (logand n one) zero) then
              loop (1 + acc) (Z.shift_right n 1)
            else
              acc
          in al_of_int (loop 0 m)
      | vs -> fail_list "ictz" vs
      );
  }
let ipopcnt : numerics =
  {
    name = "ipopcnt";
    f =
      (function
      | [ NumV z; NumV m ] ->
        let rec loop acc i n =
          if i = 0 then
            acc
          else
            let acc' = if Z.(equal (logand n one) one) then acc + 1 else acc in
            loop acc' (i - 1) (Z.shift_right n 1)
        in al_of_int (loop 0 (Z.to_int z) m)
      | vs -> fail_list "ipopcnt" vs
      );
  }
let ieqz : numerics =
  {
    name = "ieqz";
    f =
      (function
      | [ NumV _; NumV m ] -> m = Z.zero |> al_of_bool
      | vs -> fail_list "ieqz" vs
      );
  }
let ieq : numerics =
  {
    name = "ieq";
    f =
      (function
      | [ NumV _; NumV m; NumV n ] -> Z.equal m n |> al_of_bool
      | vs -> fail_list "ieq" vs
      );
  }
let ine : numerics =
  {
    name = "ine";
    f =
      (function
      | [ NumV _; NumV m; NumV n ] -> Z.equal m n |> not |> al_of_bool
      | vs -> fail_list "ine" vs
      );
  }
let ilt : numerics =
  {
    name = "ilt";
    f =
      (function
      | [ NumV _; CaseV ("U", []); NumV m; NumV n ] -> m < n |> al_of_bool
      | [ NumV _ as z; CaseV ("S", []); NumV _ as m; NumV _ as n ] ->
        let m = signed.f [ z; m ] |> al_to_z in
        let n = signed.f [ z; n ] |> al_to_z in
        m < n |> al_of_bool
      | vs -> fail_list "ilt" vs
      );
  }
let igt : numerics =
  {
    name = "igt";
    f =
      (function
      | [ NumV _; CaseV ("U", []); NumV m; NumV n ] -> m > n |> al_of_bool
      | [ NumV _ as z; CaseV ("S", []); NumV _ as m; NumV _ as n ] ->
        let m = signed.f [ z; m ] |> al_to_z in
        let n = signed.f [ z; n ] |> al_to_z in
        m > n |> al_of_bool
      | vs -> fail_list "igt" vs
      );
  }
let ile : numerics =
  {
    name = "ile";
    f =
      (function
      | [ NumV _; CaseV ("U", []); NumV m; NumV n ] -> m <= n |> al_of_bool
      | [ NumV _ as z; CaseV ("S", []); NumV _ as m; NumV _ as n ] ->
        let m = signed.f [ z; m ] |> al_to_z in
        let n = signed.f [ z; n ] |> al_to_z in
        m <= n |> al_of_bool
      | vs -> fail_list "ile" vs
      );
  }
let ige : numerics =
  {
    name = "ige";
    f =
      (function
      | [ NumV _; CaseV ("U", []); NumV m; NumV n ] -> m >= n |> al_of_bool
      | [ NumV _ as z; CaseV ("S", []); NumV _ as m; NumV _ as n ] ->
        let m = signed.f [ z; m ] |> al_to_z in
        let n = signed.f [ z; n ] |> al_to_z in
        m >= n |> al_of_bool
      | vs -> fail_list "ige" vs
      );
  }
let ibitselect : numerics =
  {
    name = "ibitselect";
    f =
      (function
      | [ NumV _ as z; NumV _ as i1; NumV _ as i2; NumV _ as i3 ] ->
        ior.f [ z; iand.f [ z; i1; i3 ]; iand.f [ z; i2; inot.f [ z; i3 ]]]
      | vs -> fail_list "ibitselect" vs
      );
  }
let iabs : numerics =
  {
    name = "iabs";
    f =
      (function
      | [ NumV _ as z; NumV _ as m ] -> signed.f [ z; m ] |> al_to_z |> Z.abs |> al_of_z
      | vs -> fail_list "iabs" vs
      );
  }
let ineg : numerics =
  {
    name = "ineg";
    f =
      (function
      | [ NumV z; NumV m ] -> Z.(logand (shift_left one (to_int z) - m) (maskN z)) |> al_of_z
      | vs -> fail_list "ineg" vs
      );
  }
let imin : numerics =
  {
    name = "imin";
    f =
      (function
      | [ NumV _ as z; CaseV (_, []) as sx; NumV _ as m; NumV _ as n ] ->
        (if al_to_int (ilt.f [ z; sx; m; n ]) = 1 then m else n)
      | vs -> fail_list "imin" vs
      );
  }
let imax : numerics =
  {
    name = "imax";
    f =
      (function
      | [ NumV _ as z; CaseV (_, []) as sx; NumV _ as m; NumV _ as n ] ->
        (if al_to_int (igt.f [ z; sx; m; n ]) = 1 then m else n)
      | vs -> fail_list "imax" vs
      );
  }
let iaddsat : numerics =
  {
    name = "iaddsat";
    f =
      (function
      | [ NumV _ as z; CaseV ("U", []); NumV m; NumV n ] -> sat.f [ z; nullary "U"; NumV Z.(add m n)]
      | [ NumV _ as z; CaseV ("S", []); NumV m; NumV n ] ->
        let m = signed.f [ z; NumV m ] |> al_to_z in
        let n = signed.f [ z; NumV n ] |> al_to_z in
        sat.f [ z; nullary "S"; NumV Z.(add m n)]
      | vs -> fail_list "iaddsat" vs
      );
  }
let isubsat : numerics =
  {
    name = "isubsat";
    f =
      (function
      | [ NumV _ as z; CaseV ("U", []); NumV m; NumV n ] -> sat.f [ z; nullary "U"; NumV Z.(sub m n)]
      | [ NumV _ as z; CaseV ("S", []); NumV m; NumV n ] ->
        let m = signed.f [ z; NumV m ] |> al_to_z in
        let n = signed.f [ z; NumV n ] |> al_to_z in
        sat.f [ z; nullary "S"; NumV Z.(sub m n)]
      | vs -> fail_list "isubsat" vs
      );
  }
let iavgr_u : numerics =
  {
    name = "iavgr_u";
    f =
      (function
      | [ NumV _ ; NumV m; NumV n ] -> Z.((m + n + one) / two) |> al_of_z
      | vs -> fail_list "iavgr_u" vs
      );
  }
let iq15mulrsat_s : numerics =
  {
    name = "iq15mulrsat_s";
    f =
      (function
<<<<<<< HEAD
      | [ NumV _ as z; NumV m; NumV n ] ->
        sat.f [ z; nullary "S"; ishr.f [ z; nullary "S"; NumV Z.(mul m n + of_int 0x4000); al_of_int 15 ]]
      | vs -> fail_list "iq15mulrsat_s" vs
=======
      | [ NumV _ as z; NumV _ as m; NumV _ as n ] ->
        let m = signed.f [ z; m ] |> al_to_z in
        let n = signed.f [ z; n ] |> al_to_z in
        sat.f [ z; nullary "S"; NumV Z.(shift_right (mul m n + of_int 0x4000) 15) ]
      | v -> fail_list "Invalid iq15mulrsat_s" v
>>>>>>> c27aa4b4
      );
  }

let fadd : numerics =
  {
    name = "fadd";
    f =
      (function
      | [ NumV z; CaseV _ as f1; CaseV _ as f2; ] when z = Z.of_int 32 ->
        F32.add (al_to_float32 f1) (al_to_float32 f2) |> al_of_float32
      | [ NumV z; CaseV _ as f1; CaseV _ as f2; ] when z = Z.of_int 64 ->
        F64.add (al_to_float64 f1) (al_to_float64 f2) |> al_of_float64
      | vs -> fail_list "fadd" vs
      );
  }
let fsub : numerics =
  {
    name = "fsub";
    f =
      (function
      | [ NumV z; CaseV _ as f1; CaseV _ as f2; ] when z = Z.of_int 32 ->
        F32.sub (al_to_float32 f1) (al_to_float32 f2) |> al_of_float32
      | [ NumV z; CaseV _ as f1; CaseV _ as f2; ] when z = Z.of_int 64 ->
        F64.sub (al_to_float64 f1) (al_to_float64 f2) |> al_of_float64
      | vs -> fail_list "fsub" vs
      );
  }
let fmul : numerics =
  {
    name = "fmul";
    f =
      (function
      | [ NumV z; CaseV _ as f1; CaseV _ as f2; ] when z = Z.of_int 32 ->
        F32.mul (al_to_float32 f1) (al_to_float32 f2) |> al_of_float32
      | [ NumV z; CaseV _ as f1; CaseV _ as f2; ] when z = Z.of_int 64 ->
        F64.mul (al_to_float64 f1) (al_to_float64 f2) |> al_of_float64
      | vs -> fail_list "fmul" vs
      );
  }
let fdiv : numerics =
  {
    name = "fdiv";
    f =
      (function
      | [ NumV z; CaseV _ as f1; CaseV _ as f2; ] when z = Z.of_int 32 ->
        F32.div (al_to_float32 f1) (al_to_float32 f2) |> al_of_float32
      | [ NumV z; CaseV _ as f1; CaseV _ as f2; ] when z = Z.of_int 64 ->
        F64.div (al_to_float64 f1) (al_to_float64 f2) |> al_of_float64
      | vs -> fail_list "fdiv" vs
      );
  }
let fmin : numerics =
  {
    name = "fmin";
    f =
      (function
      | [ NumV z; CaseV _ as f1; CaseV _ as f2; ] when z = Z.of_int 32 ->
        F32.min (al_to_float32 f1) (al_to_float32 f2) |> al_of_float32
      | [ NumV z; CaseV _ as f1; CaseV _ as f2; ] when z = Z.of_int 64 ->
        F64.min (al_to_float64 f1) (al_to_float64 f2) |> al_of_float64
      | vs -> fail_list "fmin" vs
      );
  }
let fmax : numerics =
  {
    name = "fmax";
    f =
      (function
      | [ NumV z; CaseV _ as f1; CaseV _ as f2; ] when z = Z.of_int 32 ->
        F32.max (al_to_float32 f1) (al_to_float32 f2) |> al_of_float32
      | [ NumV z; CaseV _ as f1; CaseV _ as f2; ] when z = Z.of_int 64 ->
        F64.max (al_to_float64 f1) (al_to_float64 f2) |> al_of_float64
      | vs -> fail_list "fmax" vs
      );
  }
let fcopysign : numerics =
  {
    name = "fcopysign";
    f =
      (function
      | [ NumV z; CaseV _ as f1; CaseV _ as f2; ] when z = Z.of_int 32 ->
        F32.copysign (al_to_float32 f1) (al_to_float32 f2) |> al_of_float32
      | [ NumV z; CaseV _ as f1; CaseV _ as f2; ] when z = Z.of_int 64 ->
        F64.copysign (al_to_float64 f1) (al_to_float64 f2) |> al_of_float64
      | vs -> fail_list "fcopysign" vs
      );
  }
let fabs : numerics =
  {
    name = "fabs";
    f =
      (function
      | [ NumV z; CaseV _ as f ] when z = Z.of_int 32 ->
        F32.abs (al_to_float32 f) |> al_of_float32
      | [ NumV z; CaseV _ as f ] when z = Z.of_int 64 ->
        F64.abs (al_to_float64 f) |> al_of_float64
      | vs -> fail_list "fabs" vs
      );
  }
let fneg : numerics =
  {
    name = "fneg";
    f =
      (function
      | [ NumV z; CaseV _ as f ] when z = Z.of_int 32 ->
        F32.neg (al_to_float32 f) |> al_of_float32
      | [ NumV z; CaseV _ as f ] when z = Z.of_int 64 ->
        F64.neg (al_to_float64 f) |> al_of_float64
      | vs -> fail_list "fneg" vs
      );
  }
let fsqrt : numerics =
  {
    name = "fsqrt";
    f =
      (function
      | [ NumV z; CaseV _ as f ] when z = Z.of_int 32 ->
        F32.sqrt (al_to_float32 f) |> al_of_float32
      | [ NumV z; CaseV _ as f ] when z = Z.of_int 64 ->
        F64.sqrt (al_to_float64 f) |> al_of_float64
      | vs -> fail_list "fsqrt" vs
      );
  }
let fceil : numerics =
  {
    name = "fceil";
    f =
      (function
      | [ NumV z; CaseV _ as f ] when z = Z.of_int 32 ->
        F32.ceil (al_to_float32 f) |> al_of_float32
      | [ NumV z; CaseV _ as f ] when z = Z.of_int 64 ->
        F64.ceil (al_to_float64 f) |> al_of_float64
      | vs -> fail_list "fceil" vs
      );
  }
let ffloor : numerics =
  {
    name = "ffloor";
    f =
      (function
      | [ NumV z; CaseV _ as f ] when z = Z.of_int 32 ->
        F32.floor (al_to_float32 f) |> al_of_float32
      | [ NumV z; CaseV _ as f ] when z = Z.of_int 64 ->
        F64.floor (al_to_float64 f) |> al_of_float64
      | vs -> fail_list "ffloor" vs
      );
  }
let ftrunc : numerics =
  {
    name = "ftrunc";
    f =
      (function
      | [ NumV z; CaseV _ as f ] when z = Z.of_int 32 ->
        F32.trunc (al_to_float32 f) |> al_of_float32
      | [ NumV z; CaseV _ as f ] when z = Z.of_int 64 ->
        F64.trunc (al_to_float64 f) |> al_of_float64
      | vs -> fail_list "ftrunc" vs
      );
  }
let fnearest : numerics =
  {
    name = "fnearest";
    f =
      (function
      | [ NumV z; CaseV _ as f ] when z = Z.of_int 32 ->
        F32.nearest (al_to_float32 f) |> al_of_float32
      | [ NumV z; CaseV _ as f ] when z = Z.of_int 64 ->
        F64.nearest (al_to_float64 f) |> al_of_float64
      | vs -> fail_list "fnearest" vs
      );
  }
let feq : numerics =
  {
    name = "feq";
    f =
      (function
      | [ NumV z; CaseV _ as f1; CaseV _ as f2; ] when z = Z.of_int 32 ->
        F32.eq (al_to_float32 f1) (al_to_float32 f2) |> al_of_bool
      | [ NumV z; CaseV _ as f1; CaseV _ as f2; ] when z = Z.of_int 64 ->
        F64.eq (al_to_float64 f1) (al_to_float64 f2) |> al_of_bool
      | vs -> fail_list "feq" vs
      );
  }
let fne : numerics =
  {
    name = "fne";
    f =
      (function
      | [ NumV z; CaseV _ as f1; CaseV _ as f2; ] when z = Z.of_int 32 ->
        F32.ne (al_to_float32 f1) (al_to_float32 f2) |> al_of_bool
      | [ NumV z; CaseV _ as f1; CaseV _ as f2; ] when z = Z.of_int 64 ->
        F64.ne (al_to_float64 f1) (al_to_float64 f2) |> al_of_bool
      | vs -> fail_list "fne" vs
      );
  }
let flt : numerics =
  {
    name = "flt";
    f =
      (function
      | [ NumV z; CaseV _ as f1; CaseV _ as f2; ] when z = Z.of_int 32 ->
        F32.lt (al_to_float32 f1) (al_to_float32 f2) |> al_of_bool
      | [ NumV z; CaseV _ as f1; CaseV _ as f2; ] when z = Z.of_int 64 ->
        F64.lt (al_to_float64 f1) (al_to_float64 f2) |> al_of_bool
      | vs -> fail_list "flt" vs
      );
  }
let fgt : numerics =
  {
    name = "fgt";
    f =
      (function
      | [ NumV z; CaseV _ as f1; CaseV _ as f2; ] when z = Z.of_int 32 ->
        F32.gt (al_to_float32 f1) (al_to_float32 f2) |> al_of_bool
      | [ NumV z; CaseV _ as f1; CaseV _ as f2; ] when z = Z.of_int 64 ->
        F64.gt (al_to_float64 f1) (al_to_float64 f2) |> al_of_bool
      | vs -> fail_list "fgt" vs
      );
  }
let fle : numerics =
  {
    name = "fle";
    f =
      (function
      | [ NumV z; CaseV _ as f1; CaseV _ as f2; ] when z = Z.of_int 32 ->
        F32.le (al_to_float32 f1) (al_to_float32 f2) |> al_of_bool
      | [ NumV z; CaseV _ as f1; CaseV _ as f2; ] when z = Z.of_int 64 ->
        F64.le (al_to_float64 f1) (al_to_float64 f2) |> al_of_bool
      | vs -> fail_list "fle" vs
      );
  }
let fge : numerics =
  {
    name = "fge";
    f =
      (function
      | [ NumV z; CaseV _ as f1; CaseV _ as f2; ] when z = Z.of_int 32 ->
        F32.ge (al_to_float32 f1) (al_to_float32 f2) |> al_of_bool
      | [ NumV z; CaseV _ as f1; CaseV _ as f2; ] when z = Z.of_int 64 ->
        F64.ge (al_to_float64 f1) (al_to_float64 f2) |> al_of_bool
      | vs -> fail_list "fge" vs
      );
  }
let fpmin : numerics =
  {
    name = "fpmin";
    f =
      (function
      | [ NumV _ as z; CaseV _ as f1; CaseV _ as f2; ] ->
        if (flt.f [ z; f2; f1 ] |> al_to_int = 1) then f2 else f1
      | vs -> fail_list "fpmin" vs
      );
  }
let fpmax : numerics =
  {
    name = "fpmax";
    f =
      (function
      | [ NumV _ as z; CaseV _ as f1; CaseV _ as f2; ] ->
        if (flt.f [ z; f1; f2 ] |> al_to_int = 1) then f2 else f1
      | vs -> fail_list "fpmax" vs
      );
  }

let ext : numerics =
  {
    name = "ext";
    f =
      (function
      | [ NumV z; _; CaseV ("U", []); NumV v ] when z = Z.of_int 128 -> V128.I64x2.of_lanes [ z_to_int64 v; 0L ] |> al_of_vec128 (* HARDCODE *)
      | [ _; _; CaseV ("U", []); v ] -> v
      | [ NumV _ as m; NumV _ as n; CaseV ("S", []); NumV _ as i ] ->
        inverse_of_signed.f [ n; signed.f [ m; i ] ]
      | vs -> fail_list "ext" vs
      );
  }

let trunc : numerics =
  {
    name = "trunc";
    f =
      (function
      | [ NumV m; NumV n; CaseV ("U", []); CaseV _ as i ] when m = Z.of_int 32 && n = Z.of_int 32 ->
        (fun _ -> i |> al_to_float32 |> I32_convert.trunc_f32_u |> al_of_int32) |> catch_ixx_exception
      | [ NumV m; NumV n; CaseV ("U", []); CaseV _ as i ] when m = Z.of_int 64 && n = Z.of_int 32 ->
        (fun _ -> i |> al_to_float64 |> I32_convert.trunc_f64_u |> al_of_int32) |> catch_ixx_exception
      | [ NumV m; NumV n; CaseV ("U", []); CaseV _ as i ] when m = Z.of_int 32 && n = Z.of_int 64 ->
        (fun _ -> i |> al_to_float32 |> I64_convert.trunc_f32_u |> al_of_int64) |> catch_ixx_exception
      | [ NumV m; NumV n; CaseV ("U", []); CaseV _ as i ] when m = Z.of_int 64 && n = Z.of_int 64 ->
        (fun _ -> i |> al_to_float64 |> I64_convert.trunc_f64_u |> al_of_int64) |> catch_ixx_exception
      | [ NumV m; NumV n; CaseV ("S", []); CaseV _ as i ] when m = Z.of_int 32 && n = Z.of_int 32 ->
        (fun _ -> i |> al_to_float32 |> I32_convert.trunc_f32_s |> al_of_int32) |> catch_ixx_exception
      | [ NumV m; NumV n; CaseV ("S", []); CaseV _ as i ] when m = Z.of_int 64 && n = Z.of_int 32 ->
        (fun _ -> i |> al_to_float64 |> I32_convert.trunc_f64_s |> al_of_int32) |> catch_ixx_exception
      | [ NumV m; NumV n; CaseV ("S", []); CaseV _ as i ] when m = Z.of_int 32 && n = Z.of_int 64 ->
        (fun _ -> i |> al_to_float32 |> I64_convert.trunc_f32_s |> al_of_int64) |> catch_ixx_exception
      | [ NumV m; NumV n; CaseV ("S", []); CaseV _ as i ] when m = Z.of_int 64 && n = Z.of_int 64 ->
        (fun _ -> i |> al_to_float64 |> I64_convert.trunc_f64_s |> al_of_int64) |> catch_ixx_exception
      | vs -> fail_list "trunc" vs
      );
  }

let trunc_sat : numerics =
  {
    name = "trunc_sat";
    f =
      (function
      | [ NumV m; NumV n; CaseV ("U", []); CaseV _ as i ] when m = Z.of_int 32 && n = Z.of_int 32 ->
        (fun _ -> i |> al_to_float32 |> I32_convert.trunc_sat_f32_u |> al_of_int32) |> catch_ixx_exception
      | [ NumV m; NumV n; CaseV ("U", []); CaseV _ as i ] when m = Z.of_int 64 && n = Z.of_int 32 ->
        (fun _ -> i |> al_to_float64 |> I32_convert.trunc_sat_f64_u |> al_of_int32) |> catch_ixx_exception
      | [ NumV m; NumV n; CaseV ("U", []); CaseV _ as i ] when m = Z.of_int 32 && n = Z.of_int 64 ->
        (fun _ -> i |> al_to_float32 |> I64_convert.trunc_sat_f32_u |> al_of_int64) |> catch_ixx_exception
      | [ NumV m; NumV n; CaseV ("U", []); CaseV _ as i ] when m = Z.of_int 64 && n = Z.of_int 64 ->
        (fun _ -> i |> al_to_float64 |> I64_convert.trunc_sat_f64_u |> al_of_int64) |> catch_ixx_exception
      | [ NumV m; NumV n; CaseV ("S", []); CaseV _ as i ] when m = Z.of_int 32 && n = Z.of_int 32 ->
        (fun _ -> i |> al_to_float32 |> I32_convert.trunc_sat_f32_s |> al_of_int32) |> catch_ixx_exception
      | [ NumV m; NumV n; CaseV ("S", []); CaseV _ as i ] when m = Z.of_int 64 && n = Z.of_int 32 ->
        (fun _ -> i |> al_to_float64 |> I32_convert.trunc_sat_f64_s |> al_of_int32) |> catch_ixx_exception
      | [ NumV m; NumV n; CaseV ("S", []); CaseV _ as i ] when m = Z.of_int 32 && n = Z.of_int 64 ->
        (fun _ -> i |> al_to_float32 |> I64_convert.trunc_sat_f32_s |> al_of_int64) |> catch_ixx_exception
      | [ NumV m; NumV n; CaseV ("S", []); CaseV _ as i ] when m = Z.of_int 64 && n = Z.of_int 64 ->
        (fun _ -> i |> al_to_float64 |> I64_convert.trunc_sat_f64_s |> al_of_int64) |> catch_ixx_exception
      | vs -> fail_list "trunc_sat" vs
      );
  }

let promote : numerics =
  {
    name = "promote";
    f =
      (function
      | [ NumV m; NumV n; CaseV _ as i ] when m = Z.of_int 32 && n = Z.of_int 64 ->
        i |> al_to_float32 |> F64_convert.promote_f32 |> al_of_float64
      | vs -> fail_list "promote" vs
      );
  }

let demote : numerics =
  {
    name = "demote";
    f =
      (function
      | [ NumV m; NumV n; CaseV _ as i ] when m = Z.of_int 64 && n = Z.of_int 32 ->
        i |> al_to_float64 |> F32_convert.demote_f64 |> al_of_float32
      | vs -> fail_list "demote" vs
      );
  }

let convert : numerics =
  {
    name = "convert";
    f =
      (function
      | [ NumV m; NumV n; CaseV ("U", []); NumV _ as i ] when m = Z.of_int 32 && n = Z.of_int 32 ->
        i |> al_to_int32 |> F32_convert.convert_i32_u |> al_of_float32
      | [ NumV m; NumV n; CaseV ("U", []); NumV _ as i ] when m = Z.of_int 64 && n = Z.of_int 32 ->
        i |> al_to_int64 |> F32_convert.convert_i64_u |> al_of_float32
      | [ NumV m; NumV n; CaseV ("U", []); NumV _ as i ] when m = Z.of_int 32 && n = Z.of_int 64 ->
        i |> al_to_int32 |> F64_convert.convert_i32_u |> al_of_float64
      | [ NumV m; NumV n; CaseV ("U", []); NumV _ as i ] when m = Z.of_int 64 && n = Z.of_int 64 ->
        i |> al_to_int64 |> F64_convert.convert_i64_u |> al_of_float64
      | [ NumV m; NumV n; CaseV ("S", []); NumV _ as i ] when m = Z.of_int 32 && n = Z.of_int 32 ->
        i |> al_to_int32 |> F32_convert.convert_i32_s |> al_of_float32
      | [ NumV m; NumV n; CaseV ("S", []); NumV _ as i ] when m = Z.of_int 64 && n = Z.of_int 32 ->
        i |> al_to_int64 |> F32_convert.convert_i64_s |> al_of_float32
      | [ NumV m; NumV n; CaseV ("S", []); NumV _ as i ] when m = Z.of_int 32 && n = Z.of_int 64 ->
        i |> al_to_int32 |> F64_convert.convert_i32_s |> al_of_float64
      | [ NumV m; NumV n; CaseV ("S", []); NumV _ as i ] when m = Z.of_int 64 && n = Z.of_int 64 ->
        i |> al_to_int64 |> F64_convert.convert_i64_s |> al_of_float64
      | vs -> fail_list "convert" vs
      );
  }

let reinterpret : numerics =
  {
    name = "reinterpret";
    f =
      (function
      | [ CaseV ("I32", []); CaseV ("F32", []); NumV _ as i ] ->
        i |> al_to_int32 |> F32_convert.reinterpret_i32 |> al_of_float32
      | [ CaseV ("I64", []); CaseV ("F64", []); NumV _ as i ] ->
        i |> al_to_int64 |> F64_convert.reinterpret_i64 |> al_of_float64
      | [ CaseV ("F32", []); CaseV ("I32", []); CaseV _ as i ] ->
        i |> al_to_float32 |> I32_convert.reinterpret_f32 |> al_of_int32
      | [ CaseV ("F64", []); CaseV ("I64", []); CaseV _ as i ] ->
        i |> al_to_float64 |> I64_convert.reinterpret_f64 |> al_of_int64
      | vs -> fail_list "reinterpret" vs
      );
  }


let ibytes : numerics =
  {
    name = "ibytes";
    (* TODO: Handle the case where n > 16 (i.e. for v128 ) *)
    f =
      (function
      | [ NumV n; NumV i ] ->
          let rec decompose n bits =
            if n = Z.zero then
              []
            else
              Z.(bits land of_int 0xff) :: decompose Z.(n - of_int 8) Z.(shift_right bits 8)
            in
          assert Z.(n >= Z.zero && rem n (of_int 8) = zero);
          decompose n i |> List.map numV |> listV_of_list
      | vs -> fail_list "ibytes" vs
      );
  }
let inverse_of_ibytes : numerics =
  {
    name = "inverse_of_ibytes";
    f =
      (function
      | [ NumV n; ListV bs ] ->
          assert (
            (* numtype *)
            n = Z.of_int (Array.length !bs * 8) ||
            (* packtype *)
            (n = Z.of_int 32 && Array.length !bs <= 2)
          );
          NumV (Array.fold_right (fun b acc ->
            match b with
            | NumV b when Z.zero <= b && b < Z.of_int 256 -> Z.add b (Z.shift_left acc 8)
            | _ -> fail_typ_value "inverse_of_ibytes" b
          ) !bs Z.zero)
      | vs -> fail_list "inverse_of_ibytes" vs
      );
  }

let nbytes : numerics =
  {
    name = "nbytes";
    f =
      (function
      | [ CaseV ("I32", []); n ] -> ibytes.f [ NumV (Z.of_int 32); n ]
      | [ CaseV ("I64", []); n ] -> ibytes.f [ NumV (Z.of_int 64); n ]
      | [ CaseV ("F32", []); f ] -> ibytes.f [ NumV (Z.of_int 32); al_to_float32 f |> F32.to_bits |> al_of_int32 ]
      | [ CaseV ("F64", []); f ] -> ibytes.f [ NumV (Z.of_int 64); al_to_float64 f |> F64.to_bits |> al_of_int64 ]
      | vs -> fail_list "nbytes" vs
      );
  }
let inverse_of_nbytes : numerics =
  {
    name = "inverse_of_nbytes";
    f =
      (function
      | [ CaseV ("I32", []); l ] -> inverse_of_ibytes.f [ NumV (Z.of_int 32); l ]
      | [ CaseV ("I64", []); l ] -> inverse_of_ibytes.f [ NumV (Z.of_int 64); l ]
      | [ CaseV ("F32", []); l ] -> inverse_of_ibytes.f [ NumV (Z.of_int 32); l ] |> al_to_int32 |> F32.of_bits |> al_of_float32
      | [ CaseV ("F64", []); l ] -> inverse_of_ibytes.f [ NumV (Z.of_int 64); l ] |> al_to_int64 |> F64.of_bits |> al_of_float64
      | vs -> fail_list "inverse_of_nbytes" vs
      );
  }

let vbytes : numerics =
  {
    name = "vbytes";
    f =
      (function
      | [ CaseV ("V128", []); v ] ->
        let s = v |> al_to_vec128 |> V128.to_bits in
        Array.init 16 (fun i -> s.[i] |> Char.code |> al_of_int) |> listV
      | vs -> fail_list "vbytes" vs
      );
  }
let inverse_of_vbytes : numerics =
  {
    name = "inverse_of_vbytes";
    f =
      (function
      | [ CaseV ("V128", []); ListV l ] ->
        let v1 = inverse_of_ibytes.f [ NumV (Z.of_int 64); Array.sub !l 0 8 |> listV ] in
        let v2 = inverse_of_ibytes.f [ NumV (Z.of_int 64); Array.sub !l 8 8 |> listV ] in

        (match v1, v2 with
        | NumV n1, NumV n2 -> al_of_vec128 (V128.I64x2.of_lanes [ z_to_int64 n1; z_to_int64 n2 ])
        | _ -> fail_list "inverse_of_vbytes" [ v1; v2 ]
        )

      | vs -> fail_list "inverse_of_vbytes" vs
      );
  }

let inverse_of_zbytes : numerics =
  {
    name = "inverse_of_zbytes";
    f =
      (function
      | [ CaseV ("I8", []); l ] -> inverse_of_ibytes.f [ NumV (Z.of_int 8); l ]
      | [ CaseV ("I16", []); l ] -> inverse_of_ibytes.f [ NumV (Z.of_int 16); l ]
      | args -> inverse_of_nbytes.f args
      );
  }

let inverse_of_cbytes : numerics =
  {
    name = "inverse_of_cbytes";
    f = function
      | [ CaseV ("V128", []); _ ] as args -> inverse_of_vbytes.f args
      | args -> inverse_of_nbytes.f args
  }

let bytes_ : numerics = { name = "bytes"; f = nbytes.f }
let inverse_of_bytes_ : numerics = { name = "inverse_of_bytes"; f = inverse_of_nbytes.f }

let wrap : numerics =
  {
    name = "wrap";
    f =
      (function
        | [ NumV _m; NumV n; NumV i ] -> NumV (Z.logand i (maskN n))
        | vs -> fail_list "wrap" vs
      );
  }


let inverse_of_ibits : numerics =
  {
    name = "inverse_of_ibits";
    f =
      (function
      | [ NumV _; ListV l ] ->
        let na = Array.map (function | NumV e -> e | _ -> failwith "Invaild inverse_of_ibits") !l in
        NumV (Array.fold_right (fun e acc -> Z.logor e (Z.shift_left acc 1)) na Z.zero)
      | vs -> fail_list "inverse_of_ibits" vs
      );
  }

let narrow : numerics =
  {
    name = "narrow";
    f =
      (function
      | [ NumV _ as m; NumV _ as n; CaseV (_, []) as sx; NumV _ as i ] ->
        sat.f [ n; sx; signed.f [ m; i ]]
      | vs -> fail_list "narrow" vs);
  }

let lanes : numerics =
  {
    name = "lanes_";
    f =
      (function
      | [ TupV [ CaseV ("I8", []); NumV z ]; v ] when z = Z.of_int 16 ->
        v |> al_to_vec128 |> V128.I8x16.to_lanes |> List.map al_of_int8 |> listV_of_list
      | [ TupV [ CaseV ("I16", []); NumV z ]; v ] when z = Z.of_int 8 ->
        v |> al_to_vec128 |> V128.I16x8.to_lanes |> List.map al_of_int16 |> listV_of_list
      | [ TupV [ CaseV ("I32", []); NumV z ]; v ] when z = Z.of_int 4 ->
        v |> al_to_vec128 |> V128.I32x4.to_lanes |> List.map al_of_int32 |> listV_of_list
      | [ TupV [ CaseV ("I64", []); NumV z ]; v ] when z = Z.of_int 2 ->
        v |> al_to_vec128 |> V128.I64x2.to_lanes |> List.map al_of_int64 |> listV_of_list
      | [ TupV [ CaseV ("F32", []); NumV z ]; v ] when z = Z.of_int 4 ->
        v |> al_to_vec128 |> V128.F32x4.to_lanes |> List.map al_of_float32 |> listV_of_list
      | [ TupV [ CaseV ("F64", []); NumV z ]; v ] when z = Z.of_int 2 ->
        v |> al_to_vec128 |> V128.F64x2.to_lanes |> List.map al_of_float64 |> listV_of_list
      | vs -> fail_list "lanes" vs
      );
  }
let inverse_of_lanes : numerics =
  {
    name = "inverse_of_lanes_";
    f =
      (function
      | [ TupV [ CaseV ("I8", []); NumV z ]; ListV lanes; ] when z = Z.of_int 16 -> List.map al_to_int32 (!lanes |> Array.to_list) |> List.map i8_to_i32 |> V128.I8x16.of_lanes |> al_of_vec128
      | [ TupV [ CaseV ("I16", []); NumV z ]; ListV lanes; ] when z = Z.of_int 8 -> List.map al_to_int32 (!lanes |> Array.to_list) |> List.map i16_to_i32 |> V128.I16x8.of_lanes |> al_of_vec128
      | [ TupV [ CaseV ("I32", []); NumV z ]; ListV lanes; ] when z = Z.of_int 4 -> List.map al_to_int32 (!lanes |> Array.to_list) |> V128.I32x4.of_lanes |> al_of_vec128
      | [ TupV [ CaseV ("I64", []); NumV z ]; ListV lanes; ] when z = Z.of_int 2 -> List.map al_to_int64 (!lanes |> Array.to_list) |> V128.I64x2.of_lanes |> al_of_vec128
      | [ TupV [ CaseV ("F32", []); NumV z ]; ListV lanes; ] when z = Z.of_int 4 -> List.map al_to_float32 (!lanes |> Array.to_list) |> V128.F32x4.of_lanes |> al_of_vec128
      | [ TupV [ CaseV ("F64", []); NumV z ]; ListV lanes; ] when z = Z.of_int 2 -> List.map al_to_float64 (!lanes |> Array.to_list) |> V128.F64x2.of_lanes |> al_of_vec128
      | vs -> fail_list "inverse_of_lanes" vs
      );
  }

let inverse_of_isize : numerics =
  {
    name = "inverse_of_isize";
    f =
      (function
      | [ NumV z ] when z = Z.of_int 32 -> CaseV ("I32", [])
      | [ NumV z ] when z = Z.of_int 64 -> CaseV ("I64", [])
      | _ -> failwith "Invalid inverse_of_isize"
      );
  }
let inverse_of_lsize : numerics =
  {
    name = "inverse_of_lsize";
    f =
      (function
      | [ NumV z ] when z = Z.of_int 8 -> CaseV ("I8", [])
      | [ NumV z ] when z = Z.of_int 16 -> CaseV ("I16", [])
      | [ NumV z ] when z = Z.of_int 32 -> CaseV ("I32", [])
      | [ NumV z ] when z = Z.of_int 64 -> CaseV ("I64", [])
      | vs -> fail_list "inverse_of_lsize" vs
      );
  }

let rec inverse_of_concat_helper = function
  | a :: b :: l ->
    [listV_of_list [a; b]] @ inverse_of_concat_helper l
  | [] -> []
  | vs -> fail_typ_value "inverse_of_concat_helper" (listV_of_list vs)

let inverse_of_concat : numerics =
  {
    name = "inverse_of_concat_";
    f =
      (function
      | [ ListV _ as lv ] ->
        lv
        |> unwrap_listv_to_list
        |> inverse_of_concat_helper
        |> listV_of_list
      | vs -> fail_list "inverse_of_concat" vs
      );
  }

let numerics_list : numerics list = [
  ibytes;
  inverse_of_ibytes;
  nbytes;
  vbytes;
  inverse_of_nbytes;
  inverse_of_vbytes;
  inverse_of_zbytes;
  inverse_of_cbytes;
  bytes_;
  inverse_of_bytes_;
  inverse_of_concat;
  signed;
  inverse_of_signed;
  sat;
  iadd;
  isub;
  imul;
  idiv;
  irem;
  inot;
  iand;
  iandnot;
  ior;
  ixor;
  ishl;
  ishr;
  irotl;
  irotr;
  iclz;
  ictz;
  ipopcnt;
  ieqz;
  ieq;
  ine;
  ilt;
  igt;
  ile;
  ige;
  ibitselect;
  iabs;
  ineg;
  imin;
  imax;
  iaddsat;
  isubsat;
  iavgr_u;
  iq15mulrsat_s;
  fadd;
  fsub;
  fmul;
  fdiv;
  fmin;
  fmax;
  fcopysign;
  fabs;
  fneg;
  fsqrt;
  fceil;
  ffloor;
  ftrunc;
  fnearest;
  feq;
  fne;
  flt;
  fgt;
  fle;
  fge;
  fpmin;
  fpmax;
  ext;
  wrap;
  trunc;
  trunc_sat;
  narrow;
  promote;
  demote;
  convert;
  reinterpret;
  lanes;
  inverse_of_lanes;
  inverse_of_isize;
  inverse_of_lsize;
  inverse_of_ibits;
]

let call_numerics fname args =
  let numerics =
    List.find (fun numerics -> numerics.name = fname) numerics_list
  in
  numerics.f args

let mem name = List.exists (fun numerics -> numerics.name = name) numerics_list<|MERGE_RESOLUTION|>--- conflicted
+++ resolved
@@ -453,17 +453,11 @@
     name = "iq15mulrsat_s";
     f =
       (function
-<<<<<<< HEAD
-      | [ NumV _ as z; NumV m; NumV n ] ->
-        sat.f [ z; nullary "S"; ishr.f [ z; nullary "S"; NumV Z.(mul m n + of_int 0x4000); al_of_int 15 ]]
-      | vs -> fail_list "iq15mulrsat_s" vs
-=======
       | [ NumV _ as z; NumV _ as m; NumV _ as n ] ->
         let m = signed.f [ z; m ] |> al_to_z in
         let n = signed.f [ z; n ] |> al_to_z in
         sat.f [ z; nullary "S"; NumV Z.(shift_right (mul m n + of_int 0x4000) 15) ]
-      | v -> fail_list "Invalid iq15mulrsat_s" v
->>>>>>> c27aa4b4
+      | vs -> fail_list "Invalid iq15mulrsat_s" vs
       );
   }
 
