open Al
open Ast
open Al_util
open Print
open Construct
open Util
open Reference_interpreter
open Ds

(* Helper functions *)
let i32_to_const i = CaseV ("CONST", [ nullary "I32"; Construct.al_of_nat32 i ])
let i64_to_const i = CaseV ("CONST", [ nullary "I64"; Construct.al_of_nat64 i ])
let f32_to_const f = CaseV ("CONST", [ nullary "F32"; Construct.al_of_float32 f ])
let f64_to_const f = CaseV ("CONST", [ nullary "F64"; Construct.al_of_float64 f ])


(* TODO: Refactor builtin call logic *)
let builtin () =
  (* TODO : Change this into host function instance, instead of current normal function instance *)
  let create_funcinst (name, type_tags) =
    let winstr_tag = String.uppercase_ascii name in
    let code = nullary winstr_tag in
    let ptype = Array.map nullary type_tags in
    let arrow = CaseV ("->", [ listV ptype; listV [||] ]) in
    let ftype = CaseV ("FUNC", [ arrow ]) in
    let dt =
      CaseV ("DEF", [
        CaseV ("REC", [
          [| CaseV ("SUB", [some "FINAL"; listV [||]; ftype]) |] |> listV
        ]); natV Z.zero
      ]) in
    name, StrV [
      "TYPE", ref (if !Construct.version = 3 then dt else arrow);
      "MODULE", ref (StrV Record.empty); (* dummy module *)
      "CODE", ref (CaseV ("FUNC", [ ftype; listV [||]; listV [| code |] ]))
    ] in

  let create_globalinst t v = StrV [
    "TYPE", t |> ref;
    "VALUE", v |> ref
  ] in

  let create_tableinst t elems = StrV [
    "TYPE", t |> ref;
    "REFS", elems |> ref
  ] in

  let create_meminst t bytes_ = StrV [
    "TYPE", t |> ref;
    "BYTES", bytes_ |> ref
  ] in

  (* Builtin functions *)
  let funcs = List.rev [
    ("print", [||]) |> create_funcinst;
    ("print_i32", [| "I32" |]) |> create_funcinst;
    ("print_i64", [| "I64" |]) |> create_funcinst;
    ("print_f32", [| "F32" |]) |> create_funcinst;
    ("print_f64", [| "F64" |]) |> create_funcinst;
    ("print_i32_f32", [| "I32"; "F32" |]) |> create_funcinst;
    ("print_f64_f64", [| "F64"; "F64" |]) |> create_funcinst
  ] in
  (* Builtin globals *)
  let globals = List.rev [
    "global_i32", 666   |> I32.of_int_u |> i32_to_const |> create_globalinst (CaseV ("", [none "MUT"; nullary "I32"]));
    "global_i64", 666   |> I64.of_int_u |> i64_to_const |> create_globalinst (CaseV ("", [none "MUT"; nullary "I64"]));
    "global_f32", 666.6 |> F32.of_float |> f32_to_const |> create_globalinst (CaseV ("", [none "MUT"; nullary "F32"]));
    "global_f64", 666.6 |> F64.of_float |> f64_to_const |> create_globalinst (CaseV ("", [none "MUT"; nullary "F64"]));
  ] in
  (* Builtin tables *)
  let nulls = CaseV ("REF.NULL", [ nullary "FUNC" ]) |> Array.make 10 in
  let funcref =
    if !Construct.version = 3 then
      CaseV ("REF", [some "NULL"; nullary "FUNC"])
    else
      nullary "FUNCREF"
  in
  let mk_ttype nt =
    let args = [ CaseV ("[", [ natV (Z.of_int 10); natV (Z.of_int 20) ]); funcref ] in
    if !Construct.version = 3 then
      TupV (CaseV (nt, []) :: args)
    else
      TupV args
  in
  let tables = [
    "table",
<<<<<<< HEAD
    listV nulls
    |> create_tableinst (CaseV ("", [ CaseV ("[", [ natV (Z.of_int 10); natV (Z.of_int 20) ]); funcref ]));
=======
    listV nulls |> create_tableinst (mk_ttype "I32");
    "table64",
    listV nulls |> create_tableinst (mk_ttype "I64");
>>>>>>> 9dd1bdc9
  ] in
  (* Builtin memories *)
  let zeros = natV Z.zero |> Array.make 0x10000 in
  let mk_mtype nt =
    let arg = CaseV ("[", [ natV Z.one; natV (Z.of_int 2) ]) in
    if !Construct.version = 3 then
      CaseV ("PAGE", [ CaseV (nt, []); arg ])
    else
      CaseV ("PAGE", [ arg ]);
  in
  let memories = [
    "memory",
    listV zeros |> create_meminst (mk_mtype "I32");
    "memory64",
    listV zeros |> create_meminst (mk_mtype "I64");
  ] in
  let tags = [] in

  let append kind (name, inst) extern =

    let kinds = kind ^ "S" in

    (* Generate ExternFunc *)

    let addr =
      match Store.access kinds with
      | ListV a -> Array.length !a |> Z.of_int
      | _ -> assert false
    in
    let new_extern =
      StrV [ "NAME", ref (TextV name); "ADDR", ref (CaseV (kind, [ natV addr ])) ]
    in

    (* Update Store *)

    (match Store.access kinds with
    | ListV a -> a := Array.append !a [|inst|]
    | _ -> assert false);

    new_extern :: extern in

  (* extern -> new_extern *)
  let func_extern = List.fold_right (append "FUNC") funcs in
  let global_extern = List.fold_right (append "GLOBAL") globals in
  let table_extern = List.fold_right (append "TABLE") tables in
  let memory_extern = List.fold_right (append "MEM") memories in
  let tag_extern = List.fold_right (append "TAG") tags in

  let extern =
    []
    |> func_extern
    |> global_extern
    |> table_extern
    |> memory_extern
    |> tag_extern
    |> Array.of_list in

  let moduleinst =
    Record.empty
    |> Record.add "FUNCS" (listV [||])
    |> Record.add "GLOBALS" (listV [||])
    |> Record.add "TABLES" (listV [||])
    |> Record.add "MEMS" (listV [||])
    |> Record.add "TAGS" (listV [||])
    |> Record.add "ELEMS" (listV [||])
    |> Record.add "DATAS" (listV [||])
    |> Record.add "EXPORTS" (listV extern) in

  StrV moduleinst

let is_builtin = function
  | "PRINT" | "PRINT_I32" | "PRINT_I64" | "PRINT_F32" | "PRINT_F64" | "PRINT_I32_F32" | "PRINT_F64_F64" -> true
  | _ -> false

let call name =
  let local =
    WasmContext.get_current_context "FRAME_"
    |> unwrap_framev
    |> strv_access "LOCALS"
    |> listv_nth
  in
  let as_const ty = function
  | CaseV ("CONST", [ CaseV (ty', []) ; n ])
  | OptV (Some (CaseV ("CONST", [ CaseV (ty', []) ; n ]))) when ty = ty' -> n
  | v -> raise (Exception.ArgMismatch ("Not " ^ ty ^ ".CONST: " ^ string_of_value v)) in

  match name with
  | "PRINT" -> print_endline "- print: ()"
  | "PRINT_I32" ->
    local 0
    |> as_const "I32"
    |> al_to_nat32
    |> I32.to_string_s
    |> Printf.printf "- print_i32: %s\n"
  | "PRINT_I64" ->
    local 0
    |> as_const "I64"
    |> al_to_nat64
    |> I64.to_string_s
    |> Printf.printf "- print_i64: %s\n"
  | "PRINT_F32" ->
    local 0
    |> as_const "F32"
    |> al_to_float32
    |> F32.to_string
    |> Printf.printf "- print_f32: %s\n"
  | "PRINT_F64" ->
    local 0
    |> as_const "F64"
    |> al_to_float64
    |> F64.to_string
    |> Printf.printf "- print_f64: %s\n"
  | "PRINT_I32_F32" ->
    let i32 = local 0 |> as_const "I32" |> al_to_nat32 |> I32.to_string_s in
    let f32 = local 1 |> as_const "F32" |> al_to_float32 |> F32.to_string in
    Printf.printf "- print_i32_f32: %s %s\n" i32 f32
  | "PRINT_F64_F64" ->
    let f64 = local 0 |> as_const "F64" |> al_to_float64 |> F64.to_string in
    let f64' = local 1 |> as_const "F64" |> al_to_float64 |> F64.to_string in
    Printf.printf "- print_f64_f64: %s %s\n" f64 f64'
  | name -> raise (Exception.UnknownFunc ("No builtin function: " ^ name))<|MERGE_RESOLUTION|>--- conflicted
+++ resolved
@@ -62,10 +62,10 @@
   ] in
   (* Builtin globals *)
   let globals = List.rev [
-    "global_i32", 666   |> I32.of_int_u |> i32_to_const |> create_globalinst (CaseV ("", [none "MUT"; nullary "I32"]));
-    "global_i64", 666   |> I64.of_int_u |> i64_to_const |> create_globalinst (CaseV ("", [none "MUT"; nullary "I64"]));
-    "global_f32", 666.6 |> F32.of_float |> f32_to_const |> create_globalinst (CaseV ("", [none "MUT"; nullary "F32"]));
-    "global_f64", 666.6 |> F64.of_float |> f64_to_const |> create_globalinst (CaseV ("", [none "MUT"; nullary "F64"]));
+    "global_i32", 666   |> I32.of_int_u |> i32_to_const |> create_globalinst (TupV [none "MUT"; nullary "I32"]);
+    "global_i64", 666   |> I64.of_int_u |> i64_to_const |> create_globalinst (TupV [none "MUT"; nullary "I64"]);
+    "global_f32", 666.6 |> F32.of_float |> f32_to_const |> create_globalinst (TupV [none "MUT"; nullary "F32"]);
+    "global_f64", 666.6 |> F64.of_float |> f64_to_const |> create_globalinst (TupV [none "MUT"; nullary "F64"]);
   ] in
   (* Builtin tables *)
   let nulls = CaseV ("REF.NULL", [ nullary "FUNC" ]) |> Array.make 10 in
@@ -84,14 +84,9 @@
   in
   let tables = [
     "table",
-<<<<<<< HEAD
-    listV nulls
-    |> create_tableinst (CaseV ("", [ CaseV ("[", [ natV (Z.of_int 10); natV (Z.of_int 20) ]); funcref ]));
-=======
     listV nulls |> create_tableinst (mk_ttype "I32");
     "table64",
     listV nulls |> create_tableinst (mk_ttype "I64");
->>>>>>> 9dd1bdc9
   ] in
   (* Builtin memories *)
   let zeros = natV Z.zero |> Array.make 0x10000 in
