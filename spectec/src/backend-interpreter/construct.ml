open Reference_interpreter
open Ast
open Types
open Value
open Al.Ast
open Al.Al_util
open Source
open Util

(* Constant *)

let default_table_max = 4294967295L
let default_memory_max = 65536L
let version = ref 3


(* Failure *)

let fail ty v =
  Al.Print.structured_string_of_value v
  |> Printf.sprintf "Invalid %s: %s" ty
  |> failwith

let fail_list ty l = listV_of_list l |> fail ty


(* Destruct *)

(* Destruct data structure *)

let al_to_opt (f: value -> 'a) (v: value): 'a option = unwrap_optv v |> Option.map f
let al_to_list (f: value -> 'a) (v: value): 'a list =
  unwrap_listv v |> (!) |> Array.to_list |> List.map f
let al_to_seq f s = al_to_list f s |> List.to_seq
let al_to_phrase (f: value -> 'a) (v: value): 'a phrase = f v @@ no_region


(* Destruct minor *)

let al_to_intN signed unsigned z = if z < Z.zero then signed z else unsigned z

let al_to_z: value -> Z.t = unwrap_numv
let al_to_int (v: value): int = al_to_z v |> Z.to_int
let al_to_int32 (v: value): int32 = al_to_z v |> al_to_intN Z.to_int32 Z.to_int32_unsigned
let al_to_int64 (v: value): int64 = al_to_z v |> al_to_intN Z.to_int64 Z.to_int64_unsigned
let al_to_float32 (v: value): F32.t = al_to_int32 v |> F32.of_bits
let al_to_float64 (v: value): F64.t = al_to_int64 v |> F64.of_bits
let al_to_idx: value -> idx = al_to_phrase al_to_int32
let al_to_byte (v: value): Char.t = al_to_int v |> Char.chr
let al_to_bytes (v: value): string = al_to_seq al_to_byte v |> String.of_seq
let al_to_string = function
  | TextV str -> str
  | v -> fail "text" v
let al_to_name name = name |> al_to_string |> Utf8.decode
let al_to_vector = unwrap_vecv
let al_to_bool = unwrap_boolv


(* Destruct type *)

let al_to_null: value -> null = function
  | CaseV ("NULL", [ OptV None ]) -> NoNull
  | CaseV ("NULL", [ OptV _ ]) -> Null
  | v -> fail "null" v

let al_to_final: value -> final = function
  | CaseV ("FINAL", [ OptV None ]) -> NoFinal
  | CaseV ("FINAL", [ OptV _ ]) -> Final
  | v -> fail "final" v

let al_to_mut: value -> mut = function
  | CaseV ("MUT", [ OptV None ]) -> Cons
  | CaseV ("MUT", [ OptV _ ]) -> Var
  | v -> fail "mut" v

let rec al_to_storage_type: value -> storage_type = function
  | CaseV ("I8", []) -> PackStorageT Pack8
  | CaseV ("I16", []) -> PackStorageT Pack16
  | v -> ValStorageT (al_to_val_type v)

and al_to_field_type: value -> field_type = function
  | TupV [ mut; st ] -> FieldT (al_to_mut mut, al_to_storage_type st)
  | v -> fail "field type" v

and al_to_result_type: value -> result_type = function
  v -> al_to_list al_to_val_type v

and al_to_str_type: value -> str_type = function
  | CaseV ("STRUCT", [ ftl ]) -> DefStructT (StructT (al_to_list al_to_field_type ftl))
  | CaseV ("ARRAY", [ ft ]) -> DefArrayT (ArrayT (al_to_field_type ft))
  | CaseV ("FUNC", [ TupV [ rt1; rt2 ] ]) ->
    DefFuncT (FuncT (al_to_result_type rt1, (al_to_result_type rt2)))
  | v -> fail "str type" v

and al_to_sub_type: value -> sub_type = function
  | CaseV ("SUBD", [ fin; htl; st ]) ->
    SubT (al_to_final fin, al_to_list al_to_heap_type htl, al_to_str_type st)
  | v -> fail "sub type" v

and al_to_rec_type: value -> rec_type = function
  | CaseV ("REC", [ stl ]) -> RecT (al_to_list al_to_sub_type stl)
  | v -> fail "rec type" v

and al_to_def_type: value -> def_type = function
  | CaseV ("DEF", [ rt; i32 ]) -> DefT (al_to_rec_type rt, al_to_int32 i32)
  | v -> fail "def type" v

and al_to_heap_type: value -> heap_type = function
  | CaseV ("_IDX", [ i32 ]) -> VarHT (StatX (al_to_int32 i32))
  | CaseV ("REC", [ i32 ]) -> VarHT (RecX (al_to_int32 i32))
  | CaseV ("DEF", _) as v -> DefHT (al_to_def_type v)
  | CaseV (tag, []) as v ->
    (match tag with
    | "BOT" -> BotHT
    | "ANY" -> AnyHT
    | "NONE" -> NoneHT
    | "EQ" -> EqHT
    | "I31" -> I31HT
    | "STRUCT" -> StructHT
    | "ARRAY" -> ArrayHT
    | "FUNC" | "FUNCREF" -> FuncHT
    | "NOFUNC" -> NoFuncHT
    | "EXTERN" | "EXTERNREF" -> ExternHT
    | "NOEXTERN" -> NoExternHT
    | _ -> fail "abstract heap type" v)
  | v -> fail "heap type" v

and al_to_ref_type: value -> ref_type = function
  | CaseV ("REF", [ n; ht ]) -> al_to_null n, al_to_heap_type ht
  | v -> fail "ref type" v

and al_to_num_type: value -> num_type = function
  | CaseV ("I32", []) -> I32T
  | CaseV ("I64", []) -> I64T
  | CaseV ("F32", []) -> F32T
  | CaseV ("F64", []) -> F64T
  | v -> fail "num type" v

and al_to_val_type: value -> val_type = function
  | CaseV ("I32", _) | CaseV ("I64", _)
  | CaseV ("F32", _) | CaseV ("F64", _) as v -> NumT (al_to_num_type v)
  | CaseV ("V128", []) -> VecT V128T
  | CaseV ("REF", _) as v -> RefT (al_to_ref_type v)
  | CaseV ("BOT", []) -> BotT
  | v -> fail "val type" v

let al_to_block_type: value -> block_type = function
  | CaseV ("_IDX", [ idx ]) -> VarBlockType (al_to_idx idx)
  | CaseV ("_RESULT", [ vt_opt ]) -> ValBlockType (al_to_opt al_to_val_type vt_opt)
  | v -> fail "block type" v

let al_to_limits (default: int64): value -> int32 limits = function
  | TupV [ min; max ] ->
    let max' =
      match al_to_int64 max with
      | i64 when default = i64 -> None
      | _ -> Some (al_to_int32 max)
    in
    { min = al_to_int32 min; max = max' }
  | v -> fail "limits" v


let al_to_global_type: value -> global_type = function
  | TupV [ mut; vt ] -> GlobalT (al_to_mut mut, al_to_val_type vt)
  | v -> fail "global type" v

let al_to_table_type: value -> table_type = function
  | TupV [ limits; rt ] -> TableT (al_to_limits default_table_max limits, al_to_ref_type rt)
  | v -> fail "table type" v

let al_to_memory_type: value -> memory_type = function
  | CaseV ("I8", [ limits ]) -> MemoryT (al_to_limits default_memory_max limits)
  | v -> fail "memory type" v


(* Destruct value *)

let rec al_to_field: value -> Aggr.field = function
  | CaseV ("PACK", [pack_size; c]) ->
    (* TODO: fix bug in packsize *)
    let pack_size' =
      match pack_size with
      | CaseV ("I8", []) -> Pack.Pack8
      | CaseV ("I16", []) -> Pack.Pack16
      | CaseV ("I32", []) -> Pack.Pack32
      | CaseV ("I64", []) -> Pack.Pack64
      | v -> fail "packsize" v
    in
    Aggr.PackField (pack_size', ref (al_to_int c))
  | v -> Aggr.ValField (ref (al_to_value v))

and al_to_array: value -> Aggr.array = function
  | StrV r when Record.mem "TYPE" r && Record.mem "FIELD" r ->
    Aggr.Array (
      al_to_def_type (Record.find "TYPE" r),
      al_to_list al_to_field (Record.find "FIELD" r)
    )
  | v -> fail "array" v

and al_to_struct: value -> Aggr.struct_ = function
  | StrV r when Record.mem "TYPE" r && Record.mem "FIELD" r ->
    Aggr.Struct (
      al_to_def_type (Record.find "TYPE" r),
      al_to_list al_to_field (Record.find "FIELD" r)
    )
  | v -> fail "struct" v

and al_to_num: value -> num = function
  | CaseV ("CONST", [ CaseV ("I32", []); i32 ]) -> I32 (al_to_int32 i32)
  | CaseV ("CONST", [ CaseV ("I64", []); i64 ]) -> I64 (al_to_int64 i64)
  | CaseV ("CONST", [ CaseV ("F32", []); f32 ]) -> F32 (al_to_float32 f32)
  | CaseV ("CONST", [ CaseV ("F64", []); f64 ]) -> F64 (al_to_float64 f64)
  | v -> fail "num" v

and al_to_vec: value -> vec = function
  | CaseV ("VCONST", [ CaseV ("V128", []); VecV (v128)]) -> V128 (V128.of_bits v128)
  | v -> fail "vec" v

and al_to_ref: value -> ref_ = function
  | CaseV ("REF.NULL", [ ht ]) -> NullRef (al_to_heap_type ht)
  | CaseV ("REF.HOST_ADDR", [ i32 ]) -> Script.HostRef (al_to_int32 i32)
  | CaseV ("REF.I31_NUM", [ i ]) -> I31.I31Ref (al_to_int i)
  | CaseV ("REF.STRUCT_ADDR", [ addr ]) ->
    let struct_insts = Record.find "STRUCT" (Ds.get_store ()) in
    let struct_ = addr |> al_to_int |> listv_nth struct_insts |> al_to_struct in
    Aggr.StructRef struct_
  | CaseV ("REF.ARRAY_ADDR", [ addr ]) ->
    let arr_insts = Record.find "ARRAY" (Ds.get_store ()) in
    let arr = addr |> al_to_int |> listv_nth arr_insts |> al_to_array in
    Aggr.ArrayRef arr
  | CaseV ("REF.EXTERN", [ r ]) -> Extern.ExternRef (al_to_ref r)
  | v -> fail "ref" v

and al_to_value: value -> Value.value = function
  | CaseV ("CONST", _) as v -> Num (al_to_num v)
  | CaseV (ref_, _) as v when String.sub ref_ 0 4 = "REF." -> Ref (al_to_ref v)
  | CaseV ("VCONST", _) as v -> Vec (al_to_vec v)
  | v -> fail "value" v


(* Destruct operator *)

let al_to_op f1 f2 = function
  | [ CaseV ("I32", []); op ] -> I32 (f1 op)
  | [ CaseV ("I64", []); op ] -> I64 (f1 op)
  | [ CaseV ("F32", []); op ] -> F32 (f2 op)
  | [ CaseV ("F64", []); op ] -> F64 (f2 op)
  | l -> fail_list "op" l

let al_to_int_unop: value -> IntOp.unop = function
  | CaseV ("CLZ", []) -> IntOp.Clz
  | CaseV ("CTZ", []) -> IntOp.Ctz
  | CaseV ("POPCNT", []) -> IntOp.Popcnt
  | CaseV ("EXTEND8S", []) -> IntOp.ExtendS Pack.Pack8
  | CaseV ("EXTEND16S", []) -> IntOp.ExtendS Pack.Pack16
  | CaseV ("EXTEND32S", []) -> IntOp.ExtendS Pack.Pack32
  | CaseV ("EXTEND64S", []) -> IntOp.ExtendS Pack.Pack64
  | v -> fail "integer unop" v
let al_to_float_unop: value -> FloatOp.unop = function
  | CaseV ("NEG", []) -> FloatOp.Neg
  | CaseV ("ABS", []) -> FloatOp.Abs
  | CaseV ("CEIL", []) -> FloatOp.Ceil
  | CaseV ("FLOOR", []) -> FloatOp.Floor
  | CaseV ("TRUNC", []) -> FloatOp.Trunc
  | CaseV ("NEAREST", []) -> FloatOp.Nearest
  | CaseV ("SQRT", []) -> FloatOp.Sqrt
  | v -> fail "float unop" v
let al_to_unop: value list -> Ast.unop = al_to_op al_to_int_unop al_to_float_unop

let al_to_int_binop: value -> IntOp.binop = function
  | CaseV ("ADD", []) -> IntOp.Add
  | CaseV ("SUB", []) -> IntOp.Sub
  | CaseV ("MUL", []) -> IntOp.Mul
  | CaseV ("DIV", [CaseV ("S", [])]) -> IntOp.DivS
  | CaseV ("DIV", [CaseV ("U", [])]) -> IntOp.DivU
  | CaseV ("REM", [CaseV ("S", [])]) -> IntOp.RemS
  | CaseV ("REM", [CaseV ("U", [])]) -> IntOp.RemU
  | CaseV ("AND", []) -> IntOp.And
  | CaseV ("OR", []) -> IntOp.Or
  | CaseV ("XOR", []) -> IntOp.Xor
  | CaseV ("SHL", []) -> IntOp.Shl
  | CaseV ("SHR", [CaseV ("S", [])]) -> IntOp.ShrS
  | CaseV ("SHR", [CaseV ("U", [])]) -> IntOp.ShrU
  | CaseV ("ROTL", []) -> IntOp.Rotl
  | CaseV ("ROTR", []) -> IntOp.Rotr
  | v -> fail "integer binop" v
let al_to_float_binop: value -> FloatOp.binop = function
  | CaseV ("ADD", []) -> FloatOp.Add
  | CaseV ("SUB", []) -> FloatOp.Sub
  | CaseV ("MUL", []) -> FloatOp.Mul
  | CaseV ("DIV", []) -> FloatOp.Div
  | CaseV ("MIN", []) -> FloatOp.Min
  | CaseV ("MAX", []) -> FloatOp.Max
  | CaseV ("COPYSIGN", []) -> FloatOp.CopySign
  | v -> fail "float binop" v
let al_to_binop: value list -> Ast.binop = al_to_op al_to_int_binop al_to_float_binop

let al_to_int_testop: value -> IntOp.testop = function
  | CaseV ("EQZ", []) -> IntOp.Eqz
  | v -> fail "integer testop" v
let al_to_testop: value list -> Ast.testop = function
  | [ CaseV ("I32", []); op ] -> Value.I32 (al_to_int_testop op)
  | [ CaseV ("I64", []); op ] -> Value.I64 (al_to_int_testop op)
  | l -> fail_list "testop" l

let al_to_int_relop: value -> IntOp.relop = function
  | CaseV ("EQ", []) -> IntOp.Eq
  | CaseV ("NE", []) -> IntOp.Ne
  | CaseV ("LT", [CaseV ("S", [])]) -> IntOp.LtS
  | CaseV ("LT", [CaseV ("U", [])]) -> IntOp.LtU
  | CaseV ("GT", [CaseV ("S", [])]) -> IntOp.GtS
  | CaseV ("GT", [CaseV ("U", [])]) -> IntOp.GtU
  | CaseV ("LE", [CaseV ("S", [])]) -> IntOp.LeS
  | CaseV ("LE", [CaseV ("U", [])]) -> IntOp.LeU
  | CaseV ("GE", [CaseV ("S", [])]) -> IntOp.GeS
  | CaseV ("GE", [CaseV ("U", [])]) -> IntOp.GeU
  | v -> fail "integer relop" v
let al_to_float_relop: value -> FloatOp.relop = function
  | CaseV ("EQ", []) -> FloatOp.Eq
  | CaseV ("NE", []) -> FloatOp.Ne
  | CaseV ("LT", []) -> FloatOp.Lt
  | CaseV ("GT", []) -> FloatOp.Gt
  | CaseV ("LE", []) -> FloatOp.Le
  | CaseV ("GE", []) -> FloatOp.Ge
  | v -> fail "float relop" v
let al_to_relop: value list -> relop = al_to_op al_to_int_relop al_to_float_relop

let al_to_int_cvtop: value list -> IntOp.cvtop = function
  | CaseV ("EXTEND", []) :: args ->
    (match args with
    | [ CaseV ("I32", []); OptV (Some (CaseV ("S", []))) ] -> IntOp.ExtendSI32
    | [ CaseV ("I32", []); OptV (Some (CaseV ("U", []))) ] -> IntOp.ExtendUI32
    | l -> fail_list "extend" l)
    | [ CaseV ("Wrap", []); CaseV ("I64", []); OptV None ] -> IntOp.WrapI64
  | CaseV ("TRUNC", []) :: args ->
    (match args with
    | [ CaseV ("F32", []); OptV (Some (CaseV ("S", []))) ] -> IntOp.TruncSF32
    | [ CaseV ("F32", []); OptV (Some (CaseV ("U", []))) ] -> IntOp.TruncUF32
    | [ CaseV ("F64", []); OptV (Some (CaseV ("S", []))) ] -> IntOp.TruncSF64
    | [ CaseV ("F64", []); OptV (Some (CaseV ("U", []))) ] -> IntOp.TruncUF64
    | l -> fail_list "trunc" l)
  | CaseV ("TRUNCSAT", []) :: args ->
    (match args with
    | [ CaseV ("F32", []); OptV (Some (CaseV ("S", []))) ] -> IntOp.TruncSatSF32
    | [ CaseV ("F32", []); OptV (Some (CaseV ("U", []))) ] -> IntOp.TruncSatUF32
    | [ CaseV ("F64", []); OptV (Some (CaseV ("S", []))) ] -> IntOp.TruncSatSF64
    | [ CaseV ("F64", []); OptV (Some (CaseV ("U", []))) ] -> IntOp.TruncSatUF64
    | l -> fail_list "truncsat" l)
  | [ CaseV ("REINTERPRET", []); _; OptV None ] -> IntOp.ReinterpretFloat
  | l -> fail_list "integer cvtop" l
let al_to_float_cvtop : value list -> FloatOp.cvtop = function
  | CaseV ("CONVERT", []) :: args ->
    (match args with
    | [ CaseV ("I32", []); OptV (Some (CaseV (("S", [])))) ] -> FloatOp.ConvertSI32
    | [ CaseV ("I32", []); OptV (Some (CaseV (("U", [])))) ] -> FloatOp.ConvertUI32
    | [ CaseV ("I64", []); OptV (Some (CaseV (("S", [])))) ] -> FloatOp.ConvertSI64
    | [ CaseV ("I64", []); OptV (Some (CaseV (("U", [])))) ] -> FloatOp.ConvertUI64
    | l -> fail_list "convert" l)
  | [ CaseV ("PROMOTE", []); CaseV ("F32", []); OptV None ] -> FloatOp.PromoteF32
  | [ CaseV ("DEMOTE", []); CaseV ("F64", []); OptV None ] -> FloatOp.DemoteF64
  | [ CaseV ("REINTERPRET", []); _; OptV None ] -> FloatOp.ReinterpretInt
  | l -> fail_list "float cvtop" l
let al_to_cvtop: value list -> cvtop = function
  | CaseV ("I32", []) :: op -> I32 (al_to_int_cvtop op)
  | CaseV ("I64", []) :: op -> I64 (al_to_int_cvtop op)
  | CaseV ("F32", []) :: op -> F32 (al_to_float_cvtop op)
  | CaseV ("F64", []) :: op -> F64 (al_to_float_cvtop op)
  | l -> fail_list "cvtop" l

(* Vector operator *)

let two = Z.of_int 2
let four = Z.of_int 4
let eight = Z.of_int 8
let sixteen = Z.of_int 16
let thirtytwo = Z.of_int 32
let sixtyfour = Z.of_int 64

let al_to_extension : value -> Pack.extension = function
  | CaseV ("S", []) -> Pack.SX
  | CaseV ("U", []) -> Pack.ZX
  | v -> fail "extension" v

let al_to_vop f1 f2 = function
<<<<<<< HEAD
  | [ TupV [ CaseV ("I8", []); NumV 16L ]; vop ] -> V128 (V128.I8x16 (f1 vop))
  | [ TupV [ CaseV ("I16", []); NumV 8L ]; vop ] -> V128 (V128.I16x8 (f1 vop))
  | [ TupV [ CaseV ("I32", []); NumV 4L ]; vop ] -> V128 (V128.I32x4 (f1 vop))
  | [ TupV [ CaseV ("I64", []); NumV 2L ]; vop ] -> V128 (V128.I64x2 (f1 vop))
  | [ TupV [ CaseV ("F32", []); NumV 4L ]; vop ] -> V128 (V128.F32x4 (f2 vop))
  | [ TupV [ CaseV ("F64", []); NumV 2L ]; vop ] -> V128 (V128.F64x2 (f2 vop))
=======
  | [ TupV [ CaseV ("I8", []); NumV z ]; CaseV ("_VI", [vop]) ] when z = sixteen -> V128 (V128.I8x16 (f1 vop))
  | [ TupV [ CaseV ("I16", []); NumV z ]; CaseV ("_VI", [vop]) ] when z = eight -> V128 (V128.I16x8 (f1 vop))
  | [ TupV [ CaseV ("I32", []); NumV z ]; CaseV ("_VI", [vop]) ] when z = four -> V128 (V128.I32x4 (f1 vop))
  | [ TupV [ CaseV ("I64", []); NumV z ]; CaseV ("_VI", [vop]) ] when z = two -> V128 (V128.I64x2 (f1 vop))
  | [ TupV [ CaseV ("F32", []); NumV z ]; CaseV ("_VF", [vop]) ] when z = four -> V128 (V128.F32x4 (f2 vop))
  | [ TupV [ CaseV ("F64", []); NumV z ]; CaseV ("_VF", [vop]) ] when z = two -> V128 (V128.F64x2 (f2 vop))
>>>>>>> c8a1e9a7
  | l -> fail_list "vop" l

let al_to_vvop f = function
  | [ CaseV ("V128", []); vop ] -> V128 (f vop)
  | l -> fail_list "vvop" l

<<<<<<< HEAD
let al_to_int_vtestop : value -> V128Op.itestop = function
  | CaseV ("ALL_TRUE", []) -> V128Op.AllTrue
  | v -> fail "integer vtestop" v

let al_to_float_vtestop : value -> Ast.void = function
  | v -> fail "float vtestop" v

let al_to_vtestop : value list -> vec_testop =
  al_to_vop al_to_int_vtestop al_to_float_vtestop
=======
let al_to_vtestop : value list -> vec_testop = function
  | [ TupV [ CaseV ("I8", []); NumV z ] ] when z = sixteen -> V128 (V128.I8x16 (V128Op.AllTrue))
  | [ TupV [ CaseV ("I16", []); NumV z ] ] when z = eight -> V128 (V128.I16x8 (V128Op.AllTrue))
  | [ TupV [ CaseV ("I32", []); NumV z ] ] when z = four -> V128 (V128.I32x4 (V128Op.AllTrue))
  | [ TupV [ CaseV ("I64", []); NumV z ] ] when z = two -> V128 (V128.I64x2 (V128Op.AllTrue))
  | l -> fail_list "vtestop" l
>>>>>>> c8a1e9a7

let al_to_vbitmaskop : value list -> vec_bitmaskop = function
  | [ TupV [ CaseV ("I8", []); NumV z ] ] when z = sixteen -> V128 (V128.I8x16 (V128Op.Bitmask))
  | [ TupV [ CaseV ("I16", []); NumV z ] ] when z = eight -> V128 (V128.I16x8 (V128Op.Bitmask))
  | [ TupV [ CaseV ("I32", []); NumV z ] ] when z = four -> V128 (V128.I32x4 (V128Op.Bitmask))
  | [ TupV [ CaseV ("I64", []); NumV z ] ] when z = two -> V128 (V128.I64x2 (V128Op.Bitmask))
  | l -> fail_list "vbitmaskop" l

let al_to_int_vrelop : value -> V128Op.irelop = function
  | CaseV ("EQ", []) -> V128Op.Eq
  | CaseV ("NE", []) -> V128Op.Ne
  | CaseV ("LT", [CaseV ("S", [])]) -> V128Op.LtS
  | CaseV ("LT", [CaseV ("U", [])]) -> V128Op.LtU
  | CaseV ("LE", [CaseV ("S", [])]) -> V128Op.LeS
  | CaseV ("LE", [CaseV ("U", [])]) -> V128Op.LeU
  | CaseV ("GT", [CaseV ("S", [])]) -> V128Op.GtS
  | CaseV ("GT", [CaseV ("U", [])]) -> V128Op.GtU
  | CaseV ("GE", [CaseV ("S", [])]) -> V128Op.GeS
  | CaseV ("GE", [CaseV ("U", [])]) -> V128Op.GeU
  | v -> fail "integer vrelop" v

let al_to_float_vrelop : value -> V128Op.frelop = function
  | CaseV ("EQ", []) -> V128Op.Eq
  | CaseV ("NE", []) -> V128Op.Ne
  | CaseV ("LT", []) -> V128Op.Lt
  | CaseV ("LE", []) -> V128Op.Le
  | CaseV ("GT", []) -> V128Op.Gt
  | CaseV ("GE", []) -> V128Op.Ge
  | v -> fail "float vrelop" v

let al_to_vrelop : value list -> vec_relop =
  al_to_vop al_to_int_vrelop al_to_float_vrelop

let al_to_int_vunop : value -> V128Op.iunop = function
  | CaseV ("ABS", []) -> V128Op.Abs
  | CaseV ("NEG", []) -> V128Op.Neg
  | CaseV ("POPCNT", []) -> V128Op.Popcnt
  | v -> fail "integer vunop" v

let al_to_float_vunop : value -> V128Op.funop = function
  | CaseV ("ABS", []) -> V128Op.Abs
  | CaseV ("NEG", []) -> V128Op.Neg
  | CaseV ("SQRT", []) -> V128Op.Sqrt
  | CaseV ("CEIL", []) -> V128Op.Ceil
  | CaseV ("FLOOR", []) -> V128Op.Floor
  | CaseV ("TRUNC", []) -> V128Op.Trunc
  | CaseV ("NEAREST", []) -> V128Op.Nearest
  | v -> fail "float vunop" v

let al_to_vunop : value list -> vec_unop =
  al_to_vop al_to_int_vunop al_to_float_vunop

let al_to_int_vbinop : value -> V128Op.ibinop = function
  | CaseV ("ADD", []) -> V128Op.Add
  | CaseV ("SUB", []) -> V128Op.Sub
  | CaseV ("MUL", []) -> V128Op.Mul
  | CaseV ("MIN", [CaseV ("S", [])]) -> V128Op.MinS
  | CaseV ("MIN", [CaseV ("U", [])]) -> V128Op.MinU
  | CaseV ("MAX", [CaseV ("S", [])]) -> V128Op.MaxS
  | CaseV ("MAX", [CaseV ("U", [])]) -> V128Op.MaxU
  | CaseV ("AVGR_U", []) -> V128Op.AvgrU
  | CaseV ("ADD_SAT", [CaseV ("S", [])]) -> V128Op.AddSatS
  | CaseV ("ADD_SAT", [CaseV ("U", [])]) -> V128Op.AddSatU
  | CaseV ("SUB_SAT", [CaseV ("S", [])]) -> V128Op.SubSatS
  | CaseV ("SUB_SAT", [CaseV ("U", [])]) -> V128Op.SubSatU
  | CaseV ("DOTS", []) -> V128Op.DotS
  | CaseV ("Q15MULR_SAT_S", []) -> V128Op.Q15MulRSatS
  | CaseV ("SWIZZLE", []) -> V128Op.Swizzle
  (*TODO *)
  | CaseV ("Shuffle", [ l ]) -> V128Op.Shuffle (al_to_list al_to_int l)
  | v -> fail "integer vbinop" v

let al_to_float_vbinop : value -> V128Op.fbinop = function
  | CaseV ("ADD", []) -> V128Op.Add
  | CaseV ("SUB", []) -> V128Op.Sub
  | CaseV ("MUL", []) -> V128Op.Mul
  | CaseV ("DIV", []) -> V128Op.Div
  | CaseV ("MIN", []) -> V128Op.Min
  | CaseV ("MAX", []) -> V128Op.Max
  | CaseV ("PMIN", []) -> V128Op.Pmin
  | CaseV ("PMAX", []) -> V128Op.Pmax
  | v -> fail "float vbinop" v

let al_to_vbinop : value list -> vec_binop = al_to_vop al_to_int_vbinop al_to_float_vbinop

let al_to_special_vbinop = function
  | CaseV ("VSWIZZLE", [ TupV [ CaseV ("I8", []); NumV z ]; ]) when z = sixteen -> V128 (V128.I8x16 (V128Op.Swizzle))
  | CaseV ("VSHUFFLE", [ TupV [ CaseV ("I8", []); NumV z ]; l ]) when z = sixteen -> V128 (V128.I8x16 (V128Op.Shuffle (al_to_list al_to_int l)))
  | CaseV ("VNARROW", [ TupV [ CaseV ("I8", []); NumV z1 ]; TupV [ CaseV ("I16", []); NumV z2 ]; CaseV ("S", []) ]) when z1 = sixteen && z2 = eight -> V128 (V128.I8x16 (V128Op.NarrowS))
  | CaseV ("VNARROW", [ TupV [ CaseV ("I16", []); NumV z1 ]; TupV [ CaseV ("I32", []); NumV z2 ]; CaseV ("S", []) ]) when z1 = eight && z2 = four -> V128 (V128.I16x8 (V128Op.NarrowS))
  | CaseV ("VNARROW", [ TupV [ CaseV ("I8", []); NumV z1 ]; TupV [ CaseV ("I16", []); NumV z2 ]; CaseV ("U", []) ]) when z1 = sixteen && z2 = eight -> V128 (V128.I8x16 (V128Op.NarrowU))
  | CaseV ("VNARROW", [ TupV [ CaseV ("I16", []); NumV z1 ]; TupV [ CaseV ("I32", []); NumV z2 ]; CaseV ("U", []) ]) when z1 = eight && z2 = four -> V128 (V128.I16x8 (V128Op.NarrowU))
  | CaseV ("VEXTMUL", [ TupV [ CaseV ("I16", []); NumV z1 ]; CaseV ("HIGH", []); TupV [ CaseV ("I8", []); NumV z2 ]; CaseV ("S", []) ]) when z1 = eight && z2 = sixteen -> V128 (V128.I16x8 (V128Op.ExtMulHighS))
  | CaseV ("VEXTMUL", [ TupV [ CaseV ("I16", []); NumV z1 ]; CaseV ("HIGH", []); TupV [ CaseV ("I8", []); NumV z2 ]; CaseV ("U", []) ]) when z1 = eight && z2 = sixteen -> V128 (V128.I16x8 (V128Op.ExtMulHighU))
  | CaseV ("VEXTMUL", [ TupV [ CaseV ("I16", []); NumV z1 ]; CaseV ("LOW", []); TupV [ CaseV ("I8", []); NumV z2 ]; CaseV ("S", []) ]) when z1 = eight && z2 = sixteen -> V128 (V128.I16x8 (V128Op.ExtMulLowS))
  | CaseV ("VEXTMUL", [ TupV [ CaseV ("I16", []); NumV z1 ]; CaseV ("LOW", []); TupV [ CaseV ("I8", []); NumV z2 ]; CaseV ("U", []) ] ) when z1 = eight && z2 = sixteen -> V128 (V128.I16x8 (V128Op.ExtMulLowU))
  | CaseV ("VEXTMUL", [ TupV [ CaseV ("I32", []); NumV z1 ]; CaseV ("HIGH", []); TupV [ CaseV ("I16", []); NumV z2 ]; CaseV ("S", []) ]) when z1 = four && z2 = eight -> V128 (V128.I32x4 (V128Op.ExtMulHighS))
  | CaseV ("VEXTMUL", [ TupV [ CaseV ("I32", []); NumV z1 ]; CaseV ("HIGH", []); TupV [ CaseV ("I16", []); NumV z2 ]; CaseV ("U", []) ]) when z1 = four && z2 = eight -> V128 (V128.I32x4 (V128Op.ExtMulHighU))
  | CaseV ("VEXTMUL", [ TupV [ CaseV ("I32", []); NumV z1 ]; CaseV ("LOW", []); TupV [ CaseV ("I16", []); NumV z2 ]; CaseV ("S", []) ]) when z1 = four && z2 = eight -> V128 (V128.I32x4 (V128Op.ExtMulLowS))
  | CaseV ("VEXTMUL", [ TupV [ CaseV ("I32", []); NumV z1 ]; CaseV ("LOW", []); TupV [ CaseV ("I16", []); NumV z2 ]; CaseV ("U", []) ] ) when z1 = four && z2 = eight -> V128 (V128.I32x4 (V128Op.ExtMulLowU))
  | CaseV ("VEXTMUL", [ TupV [ CaseV ("I64", []); NumV z1 ]; CaseV ("HIGH", []); TupV [ CaseV ("I32", []); NumV z2 ]; CaseV ("S", []) ]) when z1 = two && z2 = four -> V128 (V128.I64x2 (V128Op.ExtMulHighS))
  | CaseV ("VEXTMUL", [ TupV [ CaseV ("I64", []); NumV z1 ]; CaseV ("HIGH", []); TupV [ CaseV ("I32", []); NumV z2 ]; CaseV ("U", []) ]) when z1 = two && z2 = four -> V128 (V128.I64x2 (V128Op.ExtMulHighU))
  | CaseV ("VEXTMUL", [ TupV [ CaseV ("I64", []); NumV z1 ]; CaseV ("LOW", []); TupV [ CaseV ("I32", []); NumV z2 ]; CaseV ("S", []) ]) when z1 = two && z2 = four -> V128 (V128.I64x2 (V128Op.ExtMulLowS))
  | CaseV ("VEXTMUL", [ TupV [ CaseV ("I64", []); NumV z1 ]; CaseV ("LOW", []); TupV [ CaseV ("I32", []); NumV z2 ]; CaseV ("U", []) ] ) when z1 = two && z2 = four -> V128 (V128.I64x2 (V128Op.ExtMulLowU))
  | CaseV ("VDOT", [ TupV [ CaseV ("I32", []); NumV z1 ]; TupV [ CaseV ("I16", []); NumV z2 ]; CaseV ("S", []) ]) when z1 = four && z2 = eight -> V128 (V128.I32x4 (V128Op.DotS))
  | v -> fail "special vbinop" v

let al_to_int_vcvtop : value list -> V128Op.icvtop = function
  | [ CaseV (op, []); OptV half; sh; OptV ext; CaseV ("ZERO", [OptV _]) ] as l -> (
    match op with
    | "EXTEND" -> (
      match half, ext with
      | Some (CaseV ("LOW", [])), Some (CaseV ("S", [])) -> V128Op.ExtendLowS
      | Some (CaseV ("LOW", [])), Some (CaseV ("U", [])) -> V128Op.ExtendLowU
      | Some (CaseV ("HIGH", [])), Some (CaseV ("S", [])) -> V128Op.ExtendHighS
      | Some (CaseV ("HIGH", [])), Some (CaseV ("U", [])) -> V128Op.ExtendHighU
      | _ -> fail_list "integer vcvtop" l
    )
    | "TRUNC_SAT" -> (
      match sh, ext with
      | TupV [ CaseV ("F32", []); NumV z ], Some (CaseV ("S", [])) when z = four -> V128Op.TruncSatSF32x4
      | TupV [ CaseV ("F32", []); NumV z ], Some (CaseV ("U", [])) when z = four -> V128Op.TruncSatUF32x4
      | TupV [ CaseV ("F64", []); NumV z ], Some (CaseV ("S", [])) when z = two -> V128Op.TruncSatSZeroF64x2
      | TupV [ CaseV ("F64", []); NumV z ], Some (CaseV ("U", [])) when z = two -> V128Op.TruncSatUZeroF64x2
      | _ -> fail_list "integer vcvtop" l
    )
    | _ -> fail_list "integer vcvtop" l
  )
  | l -> fail_list "integer vcvtop" l

let al_to_float_vcvtop : value list -> V128Op.fcvtop = function
  | [ CaseV (op, []); OptV _; _; OptV ext; CaseV ("ZERO", [OptV _]) ] as l -> (
    match op with
    | "DEMOTE" -> V128Op.DemoteZeroF64x2
    | "CONVERT" -> (
      match ext with
      | Some (CaseV ("S", [])) -> V128Op.ConvertSI32x4
      | Some (CaseV ("U", [])) -> V128Op.ConvertUI32x4
      | _ -> fail_list "float vcvtop" l
    )
    | "PROMOTE" -> V128Op.PromoteLowF32x4
    | _ -> fail_list "float vcvtop" l
  )
  | l -> fail_list "float vcvtop" l

let al_to_vcvtop : value list -> vec_cvtop = function
  | TupV [ CaseV ("I8", []); NumV z ] :: op when z = sixteen -> V128 (V128.I8x16 (al_to_int_vcvtop op))
  | TupV [ CaseV ("I16", []); NumV z ] :: op when z = eight -> V128 (V128.I16x8 (al_to_int_vcvtop op))
  | TupV [ CaseV ("I32", []); NumV z ] :: op when z = four -> V128 (V128.I32x4 (al_to_int_vcvtop op))
  | TupV [ CaseV ("I64", []); NumV z ] :: op when z = two -> V128 (V128.I64x2 (al_to_int_vcvtop op))
  | TupV [ CaseV ("F32", []); NumV z ] :: op when z = four -> V128 (V128.F32x4 (al_to_float_vcvtop op))
  | TupV [ CaseV ("F64", []); NumV z ] :: op when z = two -> V128 (V128.F64x2 (al_to_float_vcvtop op))
  | l -> fail_list "vcvtop" l

let al_to_special_vcvtop = function
  | CaseV ("VEXTADD_PAIRWISE", [ TupV [ CaseV ("I16", []); NumV z1]; TupV [ CaseV ("I8", []); NumV z2 ]; CaseV ("S", []) ]) when z1 = eight && z2 = sixteen -> V128 (V128.I16x8 (V128Op.ExtAddPairwiseS))
  | CaseV ("VEXTADD_PAIRWISE", [ TupV [ CaseV ("I16", []); NumV z1]; TupV [ CaseV ("I8", []); NumV z2 ]; CaseV ("U", []) ]) when z1 = eight && z2 = sixteen -> V128 (V128.I16x8 (V128Op.ExtAddPairwiseU))
  | CaseV ("VEXTADD_PAIRWISE", [ TupV [ CaseV ("I32", []); NumV z1]; TupV [ CaseV ("I16", []); NumV z2 ]; CaseV ("S", []) ]) when z1 = four && z2 = eight -> V128 (V128.I32x4 (V128Op.ExtAddPairwiseS))
  | CaseV ("VEXTADD_PAIRWISE", [ TupV [ CaseV ("I32", []); NumV z1]; TupV [ CaseV ("I16", []); NumV z2 ]; CaseV ("U", []) ]) when z1 = four && z2 = eight -> V128 (V128.I32x4 (V128Op.ExtAddPairwiseU))
  | v -> fail "special vcvtop" v

let al_to_int_vshiftop : value -> V128Op.ishiftop = function
  | CaseV ("SHL", []) -> V128Op.Shl
  | CaseV ("SHR", [CaseV ("S", [])]) -> V128Op.ShrS
  | CaseV ("SHR", [CaseV ("U", [])]) -> V128Op.ShrU
  | v -> fail "integer vshiftop" v
let al_to_float_vshiftop : value -> void = fail "float vshiftop"
let al_to_vshiftop : value list -> vec_shiftop = al_to_vop al_to_int_vshiftop al_to_float_vshiftop

let al_to_vvtestop' : value -> V128Op.vtestop = function
  | CaseV ("ANY_TRUE", []) -> V128Op.AnyTrue
  | v -> fail "vvtestop" v
let al_to_vvtestop : value list -> vec_vtestop = al_to_vvop al_to_vvtestop'

let al_to_vvunop' : value -> V128Op.vunop = function
  | CaseV ("NOT", []) -> V128Op.Not
  | v -> fail "vvunop" v
let al_to_vvunop : value list -> vec_vunop = al_to_vvop al_to_vvunop'

let al_to_vvbinop' = function
  | CaseV ("AND", []) -> V128Op.And
  | CaseV ("OR", []) -> V128Op.Or
  | CaseV ("XOR", []) -> V128Op.Xor
  | CaseV ("ANDNOT", []) -> V128Op.AndNot
  | v -> fail "vvbinop" v
let al_to_vvbinop : value list -> vec_vbinop = al_to_vvop al_to_vvbinop'

let al_to_vvternop' : value -> V128Op.vternop = function
  | CaseV ("BITSELECT", []) -> V128Op.Bitselect
  | v -> fail "vvternop" v
let al_to_vvternop : value list -> vec_vternop = al_to_vvop al_to_vvternop'

let al_to_vsplatop : value list -> vec_splatop = function
  | [ TupV [ CaseV ("I8", []); NumV z ] ] when z = sixteen -> V128 (V128.I8x16 Splat)
  | [ TupV [ CaseV ("I16", []); NumV z ] ] when z = eight -> V128 (V128.I16x8 Splat)
  | [ TupV [ CaseV ("I32", []); NumV z ] ] when z = four -> V128 (V128.I32x4 Splat)
  | [ TupV [ CaseV ("I64", []); NumV z ] ] when z = two -> V128 (V128.I64x2 Splat)
  | [ TupV [ CaseV ("F32", []); NumV z ] ] when z = four -> V128 (V128.F32x4 Splat)
  | [ TupV [ CaseV ("F64", []); NumV z ] ] when z = two -> V128 (V128.F64x2 Splat)
  | vl -> fail_list "vsplatop" vl

let al_to_vextractop : value list -> vec_extractop = function
  | [ TupV [ CaseV ("I8", []); NumV z ]; OptV (Some ext); n ] when z = sixteen ->
    V128 (V128.I8x16 (Extract (al_to_int n, al_to_extension ext)))
  | [ TupV [ CaseV ("I16", []); NumV z ]; OptV (Some ext); n ] when z = eight ->
    V128 (V128.I16x8 (Extract (al_to_int n, al_to_extension ext)))
  | [ TupV [ CaseV ("I32", []); NumV z ]; OptV None; n ] when z = four ->
    V128 (V128.I32x4 (Extract (al_to_int n, ())))
  | [ TupV [ CaseV ("I64", []); NumV z ]; OptV None; n ] when z = two ->
    V128 (V128.I64x2 (Extract (al_to_int n, ())))
  | [ TupV [ CaseV ("F32", []); NumV z ]; OptV None; n ] when z = four ->
    V128 (V128.F32x4 (Extract (al_to_int n, ())))
  | [ TupV [ CaseV ("F64", []); NumV z ]; OptV None; n ] when z = two ->
    V128 (V128.F64x2 (Extract (al_to_int n, ())))
  | vl -> fail_list "vextractop" vl

let al_to_vreplaceop : value list -> vec_replaceop = function
  | [ TupV [ CaseV ("I8", []); NumV z ]; n ] when z = sixteen -> V128 (V128.I8x16 (Replace (al_to_int n)))
  | [ TupV [ CaseV ("I16", []); NumV z ]; n ] when z = eight -> V128 (V128.I16x8 (Replace (al_to_int n)))
  | [ TupV [ CaseV ("I32", []); NumV z ]; n ] when z = four -> V128 (V128.I32x4 (Replace (al_to_int n)))
  | [ TupV [ CaseV ("I64", []); NumV z ]; n ] when z = two -> V128 (V128.I64x2 (Replace (al_to_int n)))
  | [ TupV [ CaseV ("F32", []); NumV z ]; n ] when z = four -> V128 (V128.F32x4 (Replace (al_to_int n)))
  | [ TupV [ CaseV ("F64", []); NumV z ]; n ] when z = two -> V128 (V128.F64x2 (Replace (al_to_int n)))
  | vl -> fail_list "vreplaceop" vl

let al_to_pack_size : value -> Pack.pack_size = function
  | NumV z when z = eight -> Pack.Pack8
  | NumV z when z = sixteen -> Pack.Pack16
  | NumV z when z = thirtytwo -> Pack.Pack32
  | NumV z when z = sixtyfour -> Pack.Pack64
  | v -> fail "pack_size" v

let al_to_extension: value -> Pack.extension = function
  | CaseV ("S", []) -> Pack.SX
  | CaseV ("U", []) -> Pack.ZX
  | v -> fail "extension" v

let al_to_memop (f: value -> 'p) : value list -> (num_type, 'p) memop = function
  | [ nt; p; NumV z; StrV str ] when z = Z.zero ->
    {
      ty = al_to_num_type nt;
      align = Record.find "ALIGN" str |> al_to_int;
      offset = Record.find "OFFSET" str |> al_to_int32;
      pack = f p;
    }
  | v -> fail_list "memop" v

let al_to_pack_size_extension: value -> Pack.pack_size * Pack.extension = function
  | TupV [ p; ext ] -> al_to_pack_size p, al_to_extension ext
  | v -> fail "pack size, extension" v

let al_to_loadop: value list -> loadop = al_to_opt al_to_pack_size_extension |> al_to_memop

let al_to_storeop: value list -> storeop = al_to_opt al_to_pack_size |> al_to_memop

let al_to_vmemop (f: value -> 'p): value list -> (vec_type, 'p) memop = function
  | [ StrV str ] ->
    {
      ty = V128T;
      align = Record.find "ALIGN" str |> al_to_int;
      offset = Record.find "OFFSET" str |> al_to_int32;
      pack = f (numV Z.zero);
    }
  | [ p; StrV str ] ->
    {
      ty = V128T;
      align = Record.find "ALIGN" str |> al_to_int;
      offset = Record.find "OFFSET" str |> al_to_int32;
      pack = f p;
    }
  | v -> fail_list "vmemop" v

let al_to_pack_shape = function
  | TupV [NumV z1; NumV z2] when z1 = eight && z2 = eight -> Pack.Pack8x8
  | TupV [NumV z1; NumV z2] when z1 = sixteen && z2 = four -> Pack.Pack16x4
  | TupV [NumV z1; NumV z2] when z1 = thirtytwo && z2 = two -> Pack.Pack32x2
  | v -> fail "pack shape" v

let pack_shape_to_pack_size = function
  | Pack.Pack8x8 -> Pack.Pack8
  | Pack.Pack16x4 -> Pack.Pack16
  | Pack.Pack32x2 -> Pack.Pack32

let al_to_vloadop': value -> Pack.pack_size * Pack.vec_extension = function
  | CaseV ("SHAPE", [ pack_shape; ext ]) ->
    (
      pack_shape_to_pack_size (al_to_pack_shape pack_shape),
      Pack.ExtLane (al_to_pack_shape pack_shape, al_to_extension ext)
    )
  | CaseV ("SPLAT", [ pack_size ]) -> al_to_pack_size pack_size, Pack.ExtSplat
  | CaseV ("ZERO", [ pack_size ]) -> al_to_pack_size pack_size, Pack.ExtZero
  | v -> fail "vloadop" v

let al_to_vloadop: value list -> vec_loadop = al_to_vmemop (al_to_opt al_to_vloadop')

let al_to_vstoreop = al_to_vmemop (fun _ -> ())

let al_to_vlaneop (vl: value list): vec_laneop =
  let h, t = Util.Lib.List.split_last vl in
  al_to_vmemop al_to_pack_size h, al_to_int t


let rec al_to_instr (v: value): Ast.instr = al_to_phrase al_to_instr' v
and al_to_instr': value -> Ast.instr' = function
  (* wasm values *)
  | CaseV ("CONST", _) as v -> Const (al_to_phrase al_to_num v)
  | CaseV ("VCONST", _) as v -> VecConst (al_to_phrase al_to_vec v)
  | CaseV ("REF.NULL", [ ht ]) -> RefNull (al_to_heap_type ht)
  (* wasm instructions *)
  | CaseV ("UNREACHABLE", []) -> Unreachable
  | CaseV ("NOP", []) -> Nop
  | CaseV ("DROP", []) -> Drop
  | CaseV ("UNOP", op) -> Unary (al_to_unop op)
  | CaseV ("BINOP", op) -> Binary (al_to_binop op)
  | CaseV ("TESTOP", op) -> Test (al_to_testop op)
  | CaseV ("RELOP", op) -> Compare (al_to_relop op)
  | CaseV ("CVTOP", op) -> Convert (al_to_cvtop op)
  | CaseV ("VTESTOP", vop) -> VecTest (al_to_vtestop vop)
  | CaseV ("VRELOP", vop) -> VecCompare (al_to_vrelop vop)
  | CaseV ("VUNOP", vop) -> VecUnary (al_to_vunop vop)
  | CaseV ("VBINOP", vop) -> VecBinary (al_to_vbinop vop)
  | CaseV (("VSWIZZLE" | "VSHUFFLE" | "VNARROW" | "VEXTMUL" | "VDOT"), _) as v ->
    VecBinary (al_to_special_vbinop v)
  | CaseV ("VCVTOP", vop) -> VecConvert (al_to_vcvtop vop)
  | CaseV ("VEXTADD_PAIRWISE", _) as v -> VecConvert (al_to_special_vcvtop v)
  | CaseV ("VISHIFTOP", vop) -> VecShift (al_to_vshiftop vop)
  | CaseV ("VBITMASK", vop) -> VecBitmask (al_to_vbitmaskop vop)
  | CaseV ("VVTESTOP", vop) -> VecTestBits (al_to_vvtestop vop)
  | CaseV ("VVUNOP", vop) -> VecUnaryBits (al_to_vvunop vop)
  | CaseV ("VVBINOP", vop) -> VecBinaryBits (al_to_vvbinop vop)
  | CaseV ("VVTERNOP", vop) -> VecTernaryBits (al_to_vvternop vop)
  | CaseV ("VSPLAT", vop) -> VecSplat (al_to_vsplatop vop)
  | CaseV ("VEXTRACT_LANE", vop) -> VecExtract (al_to_vextractop vop)
  | CaseV ("VREPLACE_LANE", vop) -> VecReplace (al_to_vreplaceop vop)
  | CaseV ("REF.IS_NULL", []) -> RefIsNull
  | CaseV ("REF.FUNC", [ idx ]) -> RefFunc (al_to_idx idx)
  | CaseV ("SELECT", [ vtl_opt ]) -> Select (al_to_opt (al_to_list al_to_val_type) vtl_opt)
  | CaseV ("LOCAL.GET", [ idx ]) -> LocalGet (al_to_idx idx)
  | CaseV ("LOCAL.SET", [ idx ]) -> LocalSet (al_to_idx idx)
  | CaseV ("LOCAL.TEE", [ idx ]) -> LocalTee (al_to_idx idx)
  | CaseV ("GLOBAL.GET", [ idx ]) -> GlobalGet (al_to_idx idx)
  | CaseV ("GLOBAL.SET", [ idx ]) -> GlobalSet (al_to_idx idx)
  | CaseV ("TABLE.GET", [ idx ]) -> TableGet (al_to_idx idx)
  | CaseV ("TABLE.SET", [ idx ]) -> TableSet (al_to_idx idx)
  | CaseV ("TABLE.SIZE", [ idx ]) -> TableSize (al_to_idx idx)
  | CaseV ("TABLE.GROW", [ idx ]) -> TableGrow (al_to_idx idx)
  | CaseV ("TABLE.FILL", [ idx ]) -> TableFill (al_to_idx idx)
  | CaseV ("TABLE.COPY", [ idx1; idx2 ]) -> TableCopy (al_to_idx idx1, al_to_idx idx2)
  | CaseV ("TABLE.INIT", [ idx1; idx2 ]) -> TableInit (al_to_idx idx1, al_to_idx idx2)
  | CaseV ("ELEM.DROP", [ idx ]) -> ElemDrop (al_to_idx idx)
  | CaseV ("BLOCK", [ bt; instrs ]) ->
    Block (al_to_block_type bt, al_to_list al_to_instr instrs)
  | CaseV ("LOOP", [ bt; instrs ]) ->
    Loop (al_to_block_type bt, al_to_list al_to_instr instrs)
  | CaseV ("IF", [ bt; instrs1; instrs2 ]) ->
    If (al_to_block_type bt, al_to_list al_to_instr instrs1, al_to_list al_to_instr instrs2)
  | CaseV ("BR", [ idx ]) -> Br (al_to_idx idx)
  | CaseV ("BR_IF", [ idx ]) -> BrIf (al_to_idx idx)
  | CaseV ("BR_TABLE", [ idxs; idx ]) -> BrTable (al_to_list al_to_idx idxs, al_to_idx idx)
  | CaseV ("BR_ON_NULL", [ idx ]) -> BrOnNull (al_to_idx idx)
  | CaseV ("BR_ON_NON_NULL", [ idx ]) -> BrOnNonNull (al_to_idx idx)
  | CaseV ("BR_ON_CAST", [ idx; rt1; rt2 ]) ->
    BrOnCast (al_to_idx idx, al_to_ref_type rt1, al_to_ref_type rt2)
  | CaseV ("BR_ON_CAST_FAIL", [ idx; rt1; rt2 ]) ->
    BrOnCastFail (al_to_idx idx, al_to_ref_type rt1, al_to_ref_type rt2)
  | CaseV ("RETURN", []) -> Return
  | CaseV ("CALL", [ idx ]) -> Call (al_to_idx idx)
  | CaseV ("CALL_REF", [ OptV (Some idx) ]) -> CallRef (al_to_idx idx)
  | CaseV ("CALL_INDIRECT", [ idx1; idx2 ]) ->
    CallIndirect (al_to_idx idx1, al_to_idx idx2)
  | CaseV ("RETURN_CALL", [ idx ]) -> ReturnCall (al_to_idx idx)
  | CaseV ("RETURN_CALL_REF", [ OptV (Some idx) ]) -> ReturnCallRef (al_to_idx idx)
  | CaseV ("RETURN_CALL_INDIRECT", [ idx1; idx2 ]) ->
    ReturnCallIndirect (al_to_idx idx1, al_to_idx idx2)
  | CaseV ("LOAD", loadop) -> Load (al_to_loadop loadop)
  | CaseV ("STORE", storeop) -> Store (al_to_storeop storeop)
  | CaseV ("VLOAD", vloadop) -> VecLoad (al_to_vloadop vloadop)
  | CaseV ("VLOAD_LANE", vlaneop) -> VecLoadLane (al_to_vlaneop vlaneop)
  | CaseV ("VSTORE", vstoreop) -> VecStore (al_to_vstoreop vstoreop)
  | CaseV ("VSTORE_LANE", vlaneop) -> VecStoreLane (al_to_vlaneop vlaneop)
  | CaseV ("MEMORY.SIZE", [ NumV z ]) when z = Z.zero -> MemorySize
  | CaseV ("MEMORY.GROW", [ NumV z ]) when z = Z.zero -> MemoryGrow
  | CaseV ("MEMORY.FILL", [ NumV z ]) when z = Z.zero -> MemoryFill
  | CaseV ("MEMORY.COPY", [ NumV z1; NumV z2 ]) when z1 = Z.zero && z2 = Z.zero -> MemoryCopy
  | CaseV ("MEMORY.INIT", [ NumV z; idx ]) when z = Z.zero -> MemoryInit (al_to_idx idx)
  | CaseV ("DATA.DROP", [ idx ]) -> DataDrop (al_to_idx idx)
  | CaseV ("REF.AS_NON_NULL", []) -> RefAsNonNull
  | CaseV ("REF.TEST", [ rt ]) -> RefTest (al_to_ref_type rt)
  | CaseV ("REF.CAST", [ rt ]) -> RefCast (al_to_ref_type rt)
  | CaseV ("REF.EQ", []) -> RefEq
  | CaseV ("REF.I31", []) -> RefI31
  | CaseV ("I31.GET", [ ext ]) -> I31Get (al_to_extension ext)
  | CaseV ("STRUCT.NEW", [ idx ]) -> StructNew (al_to_idx idx, Explicit)
  | CaseV ("STRUCT.NEW_DEFAULT", [ idx ]) -> StructNew (al_to_idx idx, Implicit)
  | CaseV ("STRUCT.GET", [ ext_opt; idx1; idx2 ]) ->
    StructGet (al_to_idx idx1, al_to_idx idx2, al_to_opt al_to_extension ext_opt)
  | CaseV ("STRUCT.SET", [ idx1; idx2 ]) -> StructSet (al_to_idx idx1, al_to_idx idx2)
  | CaseV ("ARRAY.NEW", [ idx ]) -> ArrayNew (al_to_idx idx, Explicit)
  | CaseV ("ARRAY.NEW_DEFAULT", [ idx ]) -> ArrayNew (al_to_idx idx, Implicit)
  | CaseV ("ARRAY.NEW_FIXED", [ idx; i32 ]) ->
    ArrayNewFixed (al_to_idx idx, al_to_int32 i32)
  | CaseV ("ARRAY.NEW_ELEM", [ idx1; idx2 ]) ->
    ArrayNewElem (al_to_idx idx1, al_to_idx idx2)
  | CaseV ("ARRAY.NEW_DATA", [ idx1; idx2 ]) ->
    ArrayNewData (al_to_idx idx1, al_to_idx idx2)
  | CaseV ("ARRAY.GET", [ ext_opt; idx ]) ->
    ArrayGet (al_to_idx idx, al_to_opt al_to_extension ext_opt)
  | CaseV ("ARRAY.SET", [ idx ]) -> ArraySet (al_to_idx idx)
  | CaseV ("ARRAY.LEN", []) -> ArrayLen
  | CaseV ("ARRAY.COPY", [ idx1; idx2 ]) -> ArrayCopy (al_to_idx idx1, al_to_idx idx2)
  | CaseV ("ARRAY.FILL", [ idx ]) -> ArrayFill (al_to_idx idx)
  | CaseV ("ARRAY.INIT_DATA", [ idx1; idx2 ]) ->
    ArrayInitData (al_to_idx idx1, al_to_idx idx2)
  | CaseV ("ARRAY.INIT_ELEM", [ idx1; idx2 ]) ->
    ArrayInitElem (al_to_idx idx1, al_to_idx idx2)
  | CaseV ("ANY.CONVERT_EXTERN", []) -> ExternConvert Internalize
  | CaseV ("EXTERN.CONVERT_ANY", []) -> ExternConvert Externalize
  | v -> fail "instrunction" v

let al_to_const: value -> const = al_to_list al_to_instr |> al_to_phrase


(* Deconstruct module *)

let al_to_type: value -> type_ = function
  | CaseV ("TYPE", [ rt ]) -> al_to_phrase al_to_rec_type rt
  | v -> fail "type" v

let al_to_local': value -> local' = function
  | CaseV ("LOCAL", [ vt ]) -> { ltype = al_to_val_type vt }
  | v -> fail "local" v
let al_to_local: value -> local = al_to_phrase al_to_local'

let al_to_func': value -> func' = function
  | CaseV ("FUNC", [ idx; locals; instrs ]) ->
    {
      ftype = al_to_idx idx;
      locals = al_to_list al_to_local locals;
      body = al_to_list al_to_instr instrs;
    }
  | v -> fail "func" v
let al_to_func: value -> func = al_to_phrase al_to_func'

let al_to_global': value -> global' = function
  | CaseV ("GLOBAL", [ gt; const ]) ->
    { gtype = al_to_global_type gt; ginit = al_to_const const }
  | v -> fail "global" v
let al_to_global: value -> global = al_to_phrase al_to_global'

let al_to_table': value -> table' = function
  | CaseV ("TABLE", [ tt; const ]) ->
    { ttype = al_to_table_type tt; tinit = al_to_const const }
  | v -> fail "table" v
let al_to_table: value -> table = al_to_phrase al_to_table'

let al_to_memory': value -> memory' = function
  | CaseV ("MEMORY", [ mt ]) -> { mtype = al_to_memory_type mt }
  | v -> fail "memory" v
let al_to_memory: value -> memory = al_to_phrase al_to_memory'

let al_to_segment': value -> segment_mode' = function
  | CaseV ("PASSIVE", []) -> Passive
  | CaseV ("ACTIVE", [ idx; const ]) ->
    Active { index = al_to_idx idx; offset = al_to_const const }
  | CaseV ("DECLARE", []) -> Declarative
  | v -> fail "segment mode" v
let al_to_segment: value -> segment_mode = al_to_phrase al_to_segment'

let al_to_elem': value -> elem_segment' = function
  | CaseV ("ELEM", [ rt; consts; seg ]) ->
    {
      etype = al_to_ref_type rt;
      einit = al_to_list al_to_const consts;
      emode = al_to_segment seg
    }
  | v -> fail "elem segment" v
let al_to_elem: value -> elem_segment = al_to_phrase al_to_elem'

let al_to_data': value -> data_segment' = function
  | CaseV ("DATA", [ bytes_; seg ]) ->
    { dinit = al_to_bytes bytes_; dmode = al_to_segment seg }
  | v -> fail "data segment" v
let al_to_data: value -> data_segment = al_to_phrase al_to_data'

  (*

let al_to_import_desc module_ idesc =
  match idesc.it with
  | FuncImport x ->
      let dts = def_types_of module_ in
      let dt = Lib.List32.nth dts x.it |> al_to_def_type in
      CaseV ("FUNC", [ dt ])
  | TableImport tt -> CaseV ("TABLE", [ al_to_table_type tt ])
  | MemoryImport mt -> CaseV ("MEM", [ al_to_memory_type mt ])
  | GlobalImport gt -> CaseV ("GLOBAL", [ al_to_global_type gt ])

let al_to_import module_ import =
  CaseV ("IMPORT", [
    al_to_name import.it.module_name;
    al_to_name import.it.item_name;
    al_to_import_desc module_ import.it.idesc;
  ])
  *)

let al_to_export_desc': value -> export_desc' = function
  | CaseV ("FUNC", [ idx ]) -> FuncExport (al_to_idx idx)
  | CaseV ("TABLE", [ idx ]) -> TableExport (al_to_idx idx)
  | CaseV ("MEM", [ idx ]) -> MemoryExport (al_to_idx idx)
  | CaseV ("GLOBAL", [ idx ]) -> GlobalExport (al_to_idx idx)
  | v -> fail "export desc" v
let al_to_export_desc: value -> export_desc = al_to_phrase al_to_export_desc'

let al_to_start': value -> start' = function
  | CaseV ("START", [ idx ]) -> { sfunc = al_to_idx idx }
  | v -> fail "start" v
let al_to_start: value -> start = al_to_phrase al_to_start'

let al_to_export': value -> export' = function
  | CaseV ("EXPORT", [ name; ed ]) ->
    { name = al_to_name name; edesc = al_to_export_desc ed }
  | v -> fail "export" v
let al_to_export: value -> export = al_to_phrase al_to_export'

let al_to_module': value -> module_' = function
  | CaseV ("MODULE", [
    types; _imports; funcs; globals; tables; memories; elems; datas; start; exports
  ]) ->
    {
      types = al_to_list al_to_type types;
      (* TODO: imports = al_to_list (al_to_import module_) imports;*)
      imports = [];
      funcs = al_to_list al_to_func funcs;
      globals = al_to_list al_to_global globals;
      tables = al_to_list al_to_table tables;
      memories = al_to_list al_to_memory memories;
      elems = al_to_list al_to_elem elems;
      datas = al_to_list al_to_data datas;
      start = al_to_opt al_to_start start;
      exports = al_to_list al_to_export exports;
    }
  | v -> fail "module" v
let al_to_module: value -> module_ = al_to_phrase al_to_module'


(* Construct *)

(* Construct data structure *)

let al_of_list f l = List.map f l |> listV_of_list
let al_of_seq f s = List.of_seq s |> al_of_list f
let al_of_opt f opt = Option.map f opt |> optV


(* Construct minor *)

let al_of_z z = numV z
let al_of_int i = Z.of_int i |> al_of_z
let al_of_int8 i8 =
  (* NOTE: int8 is considered to be unsigned *)
  Z.of_int32 Int32.(logand i8 0x0000_00ffl) |> al_of_z
let al_of_int16 i16 =
  (* NOTE: int32 is considered to be unsigned *)
  Z.of_int32 Int32.(logand i16 0x0000_ffffl) |> al_of_z
let al_of_int32 i32 =
  (* NOTE: int32 is considered to be unsigned *)
  Z.of_int32_unsigned i32 |> al_of_z
let al_of_int64 i64 =
  (* NOTE: int32 is considered to be unsigned *)
  Z.of_int64_unsigned i64 |> al_of_z
let al_of_float32 f32 = F32.to_bits f32 |> al_of_int32
let al_of_float64 f64 = F64.to_bits f64 |> al_of_int64
let al_of_vector vec = V128.to_bits vec |> vecV
let al_of_bool b = Bool.to_int b |> al_of_int
let al_of_idx idx = al_of_int32 idx.it
let al_of_byte byte = Char.code byte |> al_of_int
let al_of_bytes bytes_ = String.to_seq bytes_ |> al_of_seq al_of_byte
let al_of_name name = TextV (Utf8.encode name)
let al_with_version vs f a = if (List.mem !version vs) then [ f a ] else []
let al_of_memidx () = al_with_version [ 3 ] (fun v -> v) zero

(* Helper *)

let arg_of_case case i = function
| CaseV (case', args) when case = case' -> List.nth args i
| _ -> failwith "invalid arg_of_case"
let arg_of_tup i = function
| TupV args -> List.nth args i
| _ -> failwith "invalid arg_of_tup"

(* Construct type *)

let al_of_null = function
  | NoNull -> none "NULL"
  | Null -> some "NULL"

let al_of_final = function
  | NoFinal -> some "FINAL"
  | Final -> none "FINAL"

let al_of_mut = function
  | Cons -> some "MUT"
  | Var -> none "MUT"

let rec al_of_storage_type = function
  | ValStorageT vt -> al_of_val_type vt
  | PackStorageT _ as st -> nullary (string_of_storage_type st)

and al_of_field_type = function
  | FieldT (mut, st) -> tupV [ al_of_mut mut; al_of_storage_type st ]

and al_of_result_type rt = al_of_list al_of_val_type rt

and al_of_str_type = function
  | DefStructT (StructT ftl) -> CaseV ("STRUCT", [ al_of_list al_of_field_type ftl ])
  | DefArrayT (ArrayT ft) -> CaseV ("ARRAY", [ al_of_field_type ft ])
  | DefFuncT (FuncT (rt1, rt2)) ->
    CaseV ("FUNC", [ TupV [ al_of_result_type rt1; al_of_result_type rt2] ])

and al_of_sub_type = function
  | SubT (fin, htl, st) ->
    CaseV ("SUBD", [ al_of_final fin; al_of_list al_of_heap_type htl; al_of_str_type st ])

and al_of_rec_type = function
  | RecT stl -> CaseV ("REC", [ al_of_list al_of_sub_type stl ])

and al_of_def_type = function
  | DefT (rt, i) -> CaseV ("DEF", [al_of_rec_type rt; al_of_int32 i])

and al_of_heap_type = function
  | VarHT (StatX i) -> CaseV ("_IDX", [ al_of_int32 i ])
  | VarHT (RecX i) -> CaseV ("REC", [ al_of_int32 i ])
  | DefHT dt -> al_of_def_type dt
  | BotHT -> nullary "BOT"
  | FuncHT | ExternHT as ht when !version = 2 ->
    string_of_heap_type ht ^ "REF" |> nullary
  | ht -> string_of_heap_type ht |> nullary

and al_of_ref_type (null, ht) =
  if !version = 3 then
    CaseV ("REF", [ al_of_null null; al_of_heap_type ht ])
  else
    al_of_heap_type ht

and al_of_num_type nt = string_of_num_type nt |> nullary

and al_of_vec_type vt = string_of_vec_type vt |> nullary

and al_of_val_type = function
  | RefT rt -> al_of_ref_type rt
  | NumT nt -> al_of_num_type nt
  | VecT vt -> al_of_vec_type vt
  | BotT -> nullary "BOT"

let al_of_blocktype = function
  | VarBlockType idx -> CaseV ("_IDX", [ al_of_idx idx ])
  | ValBlockType vt_opt ->
    if !version = 1 then
      al_of_opt al_of_val_type vt_opt
    else
      CaseV ("_RESULT", [ al_of_opt al_of_val_type vt_opt ])

let al_of_limits default limits =
  let max =
    match limits.max with
    | Some v -> al_of_int32 v
    | None -> al_of_int64 default
  in

  tupV [ al_of_int32 limits.min; max ]

let al_of_global_type = function
  | GlobalT (mut, vt) -> tupV [ al_of_mut mut; al_of_val_type vt ]

let al_of_table_type = function
  | TableT (limits, rt) -> tupV [ al_of_limits default_table_max limits; al_of_ref_type rt ]

let al_of_memory_type = function
  | MemoryT limits -> CaseV ("I8", [ al_of_limits default_memory_max limits ])

(* Construct value *)

let al_of_num = function
  | I32 i32 -> CaseV ("CONST", [ nullary "I32"; al_of_int32 i32 ])
  | I64 i64 -> CaseV ("CONST", [ nullary "I64"; al_of_int64 i64 ])
  | F32 f32 -> CaseV ("CONST", [ nullary "F32"; al_of_float32 f32 ])
  | F64 f64 -> CaseV ("CONST", [ nullary "F64"; al_of_float64 f64 ])

let al_of_vec = function
  | V128 v128 -> CaseV ("VCONST", [ nullary "V128"; VecV (V128.to_bits v128) ])

let al_of_vec_shape shape (lanes: int64 list) =
  al_of_vec (V128  (
    match shape with
    | V128.I8x16() -> V128.I8x16.of_lanes (List.map Int64.to_int32 lanes)
    | V128.I16x8() -> V128.I16x8.of_lanes (List.map Int64.to_int32 lanes)
    | V128.I32x4() -> V128.I32x4.of_lanes (List.map Int64.to_int32 lanes)
    | V128.I64x2() -> V128.I64x2.of_lanes lanes
    | V128.F32x4() -> V128.F32x4.of_lanes (List.map (fun i -> i |> Int64.to_int32 |> F32.of_bits) lanes)
    | V128.F64x2() -> V128.F64x2.of_lanes (List.map F64.of_bits lanes)
  ))

let rec al_of_ref = function
  | NullRef ht -> CaseV ("REF.NULL", [ al_of_heap_type ht ])
  (*
  | I31.I31Ref i ->
    CaseV ("REF.I31_NUM", [ NumV (Int64.of_int i) ])
  | Aggr.StructRef a ->
    CaseV ("REF.STRUCT_ADDR", [ NumV (int64_of_int32_u a) ])
  | Aggr.ArrayRef a ->
    CaseV ("REF.ARRAY_ADDR", [ NumV (int64_of_int32_u a) ])
  | Instance.FuncRef a ->
    CaseV ("REF.FUNC_ADDR", [ NumV (int64_of_int32_u a) ])
  *)
  | Script.HostRef i32 -> CaseV ("REF.HOST_ADDR", [ al_of_int32 i32 ])
  | Extern.ExternRef r -> CaseV ("REF.EXTERN", [ al_of_ref r ])
  | r -> string_of_ref r |> failwith

let al_of_value = function
  | Num n -> al_of_num n
  | Vec v -> al_of_vec v
  | Ref r -> al_of_ref r


(* Construct operation *)

let al_of_op f1 f2 = function
  | I32 op -> [ nullary "I32"; f1 op ]
  | I64 op -> [ nullary "I64"; f1 op ]
  | F32 op -> [ nullary "F32"; f2 op ]
  | F64 op -> [ nullary "F64"; f2 op ]

let al_of_int_unop = function
  | IntOp.Clz -> CaseV ("CLZ", [])
  | IntOp.Ctz -> CaseV ("CTZ", [])
  | IntOp.Popcnt -> CaseV ("POPCNT", [])
  | IntOp.ExtendS Pack.Pack8 -> CaseV ("EXTEND8S", [])
  | IntOp.ExtendS Pack.Pack16 -> CaseV ("EXTEND16S", [])
  | IntOp.ExtendS Pack.Pack32 -> CaseV ("EXTEND32S", [])
  | IntOp.ExtendS Pack.Pack64 -> CaseV ("EXTEND64S", [])
let al_of_float_unop = function
  | FloatOp.Neg -> CaseV ("NEG", [])
  | FloatOp.Abs -> CaseV ("ABS", [])
  | FloatOp.Ceil -> CaseV ("CEIL", [])
  | FloatOp.Floor -> CaseV ("FLOOR", [])
  | FloatOp.Trunc -> CaseV ("TRUNC", [])
  | FloatOp.Nearest -> CaseV ("NEAREST", [])
  | FloatOp.Sqrt -> CaseV ("SQRT", [])
let al_of_unop = al_of_op al_of_int_unop al_of_float_unop

let al_of_int_binop = function
  | IntOp.Add -> CaseV ("ADD", [])
  | IntOp.Sub -> CaseV ("SUB", [])
  | IntOp.Mul -> CaseV ("MUL", [])
  | IntOp.DivS -> CaseV ("DIV", [CaseV ("S", [])])
  | IntOp.DivU -> CaseV ("DIV", [CaseV ("U", [])])
  | IntOp.RemS -> CaseV ("REM", [CaseV ("S", [])])
  | IntOp.RemU -> CaseV ("REM", [CaseV ("U", [])])
  | IntOp.And -> CaseV ("AND", [])
  | IntOp.Or -> CaseV ("OR", [])
  | IntOp.Xor -> CaseV ("XOR", [])
  | IntOp.Shl -> CaseV ("SHL", [])
  | IntOp.ShrS -> CaseV ("SHR", [CaseV ("S", [])])
  | IntOp.ShrU -> CaseV ("SHR", [CaseV ("U", [])])
  | IntOp.Rotl -> CaseV ("ROTL", [])
  | IntOp.Rotr -> CaseV ("ROTR", [])
let al_of_float_binop = function
  | FloatOp.Add -> CaseV ("ADD", [])
  | FloatOp.Sub -> CaseV ("SUB", [])
  | FloatOp.Mul -> CaseV ("MUL", [])
  | FloatOp.Div -> CaseV ("DIV", [])
  | FloatOp.Min -> CaseV ("MIN", [])
  | FloatOp.Max -> CaseV ("MAX", [])
  | FloatOp.CopySign -> CaseV ("COPYSIGN", [])
let al_of_binop = al_of_op al_of_int_binop al_of_float_binop

let al_of_int_testop: IntOp.testop -> value = function
  | IntOp.Eqz -> CaseV ("EQZ", [])
let al_of_float_testop: FloatOp.testop -> value = function
  | _ -> .
let al_of_testop: testop -> value list = al_of_op al_of_int_testop al_of_float_testop

let al_of_int_relop = function
  | IntOp.Eq -> CaseV ("EQ", [])
  | IntOp.Ne -> CaseV ("NE", [])
  | IntOp.LtS -> CaseV ("LT", [CaseV ("S", [])])
  | IntOp.LtU -> CaseV ("LT", [CaseV ("U", [])])
  | IntOp.GtS -> CaseV ("GT", [CaseV ("S", [])])
  | IntOp.GtU -> CaseV ("GT", [CaseV ("U", [])])
  | IntOp.LeS -> CaseV ("LE", [CaseV ("S", [])])
  | IntOp.LeU -> CaseV ("LE", [CaseV ("U", [])])
  | IntOp.GeS -> CaseV ("GE", [CaseV ("S", [])])
  | IntOp.GeU -> CaseV ("GE", [CaseV ("U", [])])
let al_of_float_relop = function
  | FloatOp.Eq -> CaseV ("EQ", [])
  | FloatOp.Ne -> CaseV ("NE", [])
  | FloatOp.Lt -> CaseV ("LT", [])
  | FloatOp.Gt -> CaseV ("GT", [])
  | FloatOp.Le -> CaseV ("LE", [])
  | FloatOp.Ge -> CaseV ("GE", [])
let al_of_relop = al_of_op al_of_int_relop al_of_float_relop

let al_of_int_cvtop num_bits = function
  | IntOp.ExtendSI32 -> "Extend", "I32", Some (nullary "S")
  | IntOp.ExtendUI32 -> "Extend", "I32", Some (nullary "U")
  | IntOp.WrapI64 -> "Wrap", "I64", None
  | IntOp.TruncSF32 -> "Trunc", "F32", Some (nullary "S")
  | IntOp.TruncUF32 -> "Trunc", "F32", Some (nullary "U")
  | IntOp.TruncSF64 -> "Trunc", "F64", Some (nullary "S")
  | IntOp.TruncUF64 -> "Trunc", "F64", Some (nullary "U")
  | IntOp.TruncSatSF32 -> "TruncSat", "F32", Some (nullary "S")
  | IntOp.TruncSatUF32 -> "TruncSat", "F32", Some (nullary "U")
  | IntOp.TruncSatSF64 -> "TruncSat", "F64", Some (nullary "S")
  | IntOp.TruncSatUF64 -> "TruncSat", "F64", Some (nullary "U")
  | IntOp.ReinterpretFloat -> "Reinterpret", "F" ^ num_bits, None
let al_of_float_cvtop num_bits = function
  | FloatOp.ConvertSI32 -> "Convert", "I32", Some (nullary ("S"))
  | FloatOp.ConvertUI32 -> "Convert", "I32", Some (nullary ("U"))
  | FloatOp.ConvertSI64 -> "Convert", "I64", Some (nullary ("S"))
  | FloatOp.ConvertUI64 -> "Convert", "I64", Some (nullary ("U"))
  | FloatOp.PromoteF32 -> "Promote", "F32", None
  | FloatOp.DemoteF64 -> "Demote", "F64", None
  | FloatOp.ReinterpretInt -> "Reinterpret", "I" ^ num_bits, None
let al_of_cvtop = function
  | I32 op ->
    let op', to_, ext = al_of_int_cvtop "32" op in
    [ nullary "I32"; nullary op'; nullary to_; optV ext ]
  | I64 op ->
    let op', to_, ext = al_of_int_cvtop "64" op in
    [ nullary "I64"; nullary op'; nullary to_; optV ext ]
  | F32 op ->
    let op', to_, ext = al_of_float_cvtop "32" op in
    [ nullary "F32"; nullary op'; nullary to_; optV ext ]
  | F64 op ->
    let op', to_, ext = al_of_float_cvtop "64" op in
    [ nullary "F64"; nullary op'; nullary to_; optV ext ]

(* Vector operator *)

let al_of_extension = function
  | Pack.SX -> nullary "S"
  | Pack.ZX -> nullary "U"

let al_of_vop f1 f2 = function
  | V128 vop -> (
    match vop with
    | V128.I8x16 op -> [ TupV [ nullary "I8"; numV sixteen ]; f1 op ]
    | V128.I16x8 op -> [ TupV [ nullary "I16"; numV eight ]; f1 op ]
    | V128.I32x4 op -> [ TupV [ nullary "I32"; numV four ]; f1 op ]
    | V128.I64x2 op -> [ TupV [ nullary "I64"; numV two ]; f1 op ]
    | V128.F32x4 op -> [ TupV [ nullary "F32"; numV four ]; f2 op ]
    | V128.F64x2 op -> [ TupV [ nullary "F64"; numV two ]; f2 op ]
  )

let al_of_viop f1:
    ('a, 'a, 'a, 'a, void, void) V128.laneop vecop -> value list =
  function
  | V128 vop -> (
    match vop with
    | V128.I8x16 op -> [ TupV [ nullary "I8"; numV sixteen ]; f1 op ]
    | V128.I16x8 op -> [ TupV [ nullary "I16"; numV eight ]; f1 op ]
    | V128.I32x4 op -> [ TupV [ nullary "I32"; numV four ]; f1 op ]
    | V128.I64x2 op -> [ TupV [ nullary "I64"; numV two ]; f1 op ]
    | _ -> .
  )

let al_of_vbitmaskop = function
  | V128 vop -> (
    match vop with
    | V128.I8x16 _ -> [ TupV [ nullary "I8"; numV sixteen ] ]
    | V128.I16x8 _ -> [ TupV [ nullary "I16"; numV eight ] ]
    | V128.I32x4 _ -> [ TupV [ nullary "I32"; numV four ] ]
    | V128.I64x2 _ -> [ TupV [ nullary "I64"; numV two ] ]
    | _ -> failwith "Invalid shape"
  )

let al_of_int_vtestop : V128Op.itestop -> value = function
  | V128Op.AllTrue -> nullary "ALL_TRUE"

let al_of_float_vtestop : Ast.void -> value = function
  | _ -> .

let al_of_vtestop = al_of_vop al_of_int_vtestop al_of_float_vtestop

let al_of_int_vrelop : V128Op.irelop -> value = function
  | V128Op.Eq -> nullary "EQ"
  | V128Op.Ne -> nullary "NE"
  | V128Op.LtS -> nullary "LTS"
  | V128Op.LtU -> nullary "LTU"
  | V128Op.LeS -> nullary "LES"
  | V128Op.LeU -> nullary "LEU"
  | V128Op.GtS -> nullary "GTS"
  | V128Op.GtU -> nullary "GTU"
  | V128Op.GeS -> nullary "GES"
  | V128Op.GeU -> nullary "GEU"

let al_of_float_vrelop : V128Op.frelop -> value = function
  | V128Op.Eq -> nullary "EQ"
  | V128Op.Ne -> nullary "NE"
  | V128Op.Lt -> nullary "LT"
  | V128Op.Le -> nullary "LE"
  | V128Op.Gt -> nullary "GT"
  | V128Op.Ge -> nullary "GE"

let al_of_vrelop = al_of_vop al_of_int_vrelop al_of_float_vrelop

let al_of_int_vunop : V128Op.iunop -> value = function
  | V128Op.Abs -> nullary "ABS"
  | V128Op.Neg -> nullary "NEG"
  | V128Op.Popcnt -> nullary "POPCNT"

let al_of_float_vunop : V128Op.funop -> value = function
  | V128Op.Abs -> nullary "ABS"
  | V128Op.Neg -> nullary "NEG"
  | V128Op.Sqrt -> nullary "SQRT"
  | V128Op.Ceil -> nullary "CEIL"
  | V128Op.Floor -> nullary "FLOOR"
  | V128Op.Trunc -> nullary "TRUNC"
  | V128Op.Nearest -> nullary "NEAREST"

let al_of_vunop = al_of_vop al_of_int_vunop al_of_float_vunop

let al_of_int_vbinop : V128Op.ibinop -> value option = function
  | V128Op.Add -> Some (nullary "ADD")
  | V128Op.Sub -> Some (nullary "SUB")
  | V128Op.Mul -> Some (nullary "MUL")
  | V128Op.MinS -> Some (caseV ("MIN", [nullary "S"]))
  | V128Op.MinU -> Some (caseV ("MIN", [nullary "U"]))
  | V128Op.MaxS -> Some (caseV ("MAX", [nullary "S"]))
  | V128Op.MaxU -> Some (caseV ("MAX", [nullary "U"]))
  | V128Op.AvgrU -> Some (nullary "AVGR_U")
  | V128Op.AddSatS -> Some (CaseV ("ADD_SAT", [nullary "S"]))
  | V128Op.AddSatU -> Some (CaseV ("ADD_SAT", [nullary "U"]))
  | V128Op.SubSatS -> Some (CaseV ("SUB_SAT", [nullary "S"]))
  | V128Op.SubSatU -> Some (CaseV ("SUB_SAT", [nullary "U"]))
  | V128Op.Q15MulRSatS -> Some (nullary "Q15MULR_SAT_S")
  | _ -> None

let al_of_float_vbinop : V128Op.fbinop -> value = function
  | V128Op.Add -> nullary "ADD"
  | V128Op.Sub -> nullary "SUB"
  | V128Op.Mul -> nullary "MUL"
  | V128Op.Div -> nullary "DIV"
  | V128Op.Min -> nullary "MIN"
  | V128Op.Max -> nullary "MAX"
  | V128Op.Pmin -> nullary "PMIN"
  | V128Op.Pmax -> nullary "PMAX"

let al_of_vbinop = function
  | V128 vop -> (
    match vop with
    | V128.I8x16 op -> Option.map (fun v -> [ TupV [ nullary "I8"; numV sixteen ]; v ]) (al_of_int_vbinop op)
    | V128.I16x8 op -> Option.map (fun v -> [ TupV [ nullary "I16"; numV eight ]; v ]) (al_of_int_vbinop op)
    | V128.I32x4 op -> Option.map (fun v -> [ TupV [ nullary "I32"; numV four ]; v ]) (al_of_int_vbinop op)
    | V128.I64x2 op -> Option.map (fun v -> [ TupV [ nullary "I64"; numV two ]; v ]) (al_of_int_vbinop op)
    | V128.F32x4 op -> Some ([ TupV [ nullary "F32"; numV four ]; al_of_float_vbinop op ])
    | V128.F64x2 op -> Some ([ TupV [ nullary "F64"; numV two ]; al_of_float_vbinop op ])
  )

let al_of_special_vbinop = function
  | V128 (V128.I8x16 (V128Op.Swizzle)) -> CaseV ("VSWIZZLE", [ TupV [ nullary "I8"; numV sixteen ]; ])
  | V128 (V128.I8x16 (V128Op.Shuffle l)) -> CaseV ("VSHUFFLE", [ TupV [ nullary "I8"; numV sixteen ]; al_of_list al_of_int l ])
  | V128 (V128.I8x16 (V128Op.NarrowS)) -> CaseV ("VNARROW", [ TupV [ nullary "I8"; numV sixteen ]; TupV [ nullary "I16"; numV eight ]; al_of_extension Pack.SX ])
  | V128 (V128.I16x8 (V128Op.NarrowS)) -> CaseV ("VNARROW", [ TupV [ nullary "I16"; numV eight ]; TupV [ nullary "I32"; numV four ]; al_of_extension Pack.SX ])
  | V128 (V128.I8x16 (V128Op.NarrowU)) -> CaseV ("VNARROW", [ TupV [ nullary "I8"; numV sixteen ]; TupV [ nullary "I16"; numV eight ]; al_of_extension Pack.ZX ])
  | V128 (V128.I16x8 (V128Op.NarrowU)) -> CaseV ("VNARROW", [ TupV [ nullary "I16"; numV eight]; TupV [ nullary "I32"; numV four ]; al_of_extension Pack.ZX ])
  | V128 (V128.I16x8 (V128Op.ExtMulHighS)) -> CaseV ("VEXTMUL", [ TupV [ nullary "I16"; numV eight ]; nullary "HIGH"; TupV [ nullary "I8"; numV sixteen ]; al_of_extension Pack.SX ])
  | V128 (V128.I16x8 (V128Op.ExtMulHighU)) -> CaseV ("VEXTMUL", [ TupV [ nullary "I16"; numV eight ]; nullary "HIGH"; TupV [ nullary "I8"; numV sixteen ]; al_of_extension Pack.ZX ])
  | V128 (V128.I16x8 (V128Op.ExtMulLowS)) -> CaseV ("VEXTMUL", [ TupV [ nullary "I16"; numV eight ]; nullary "LOW"; TupV [ nullary "I8"; numV sixteen ]; al_of_extension Pack.SX ])
  | V128 (V128.I16x8 (V128Op.ExtMulLowU)) -> CaseV ("VEXTMUL", [ TupV [ nullary "I16"; numV eight ]; nullary "LOW"; TupV [ nullary "I8"; numV sixteen ]; al_of_extension Pack.ZX ] )
  | V128 (V128.I32x4 (V128Op.ExtMulHighS)) -> CaseV ("VEXTMUL", [ TupV [ nullary "I32"; numV four ]; nullary "HIGH"; TupV [ nullary "I16"; numV eight ]; al_of_extension Pack.SX ])
  | V128 (V128.I32x4 (V128Op.ExtMulHighU)) -> CaseV ("VEXTMUL", [ TupV [ nullary "I32"; numV four ]; nullary "HIGH"; TupV [ nullary "I16"; numV eight ]; al_of_extension Pack.ZX ])
  | V128 (V128.I32x4 (V128Op.ExtMulLowS)) -> CaseV ("VEXTMUL", [ TupV [ nullary "I32"; numV four ]; nullary "LOW"; TupV [ nullary "I16"; numV eight ]; al_of_extension Pack.SX ])
  | V128 (V128.I32x4 (V128Op.ExtMulLowU)) -> CaseV ("VEXTMUL", [ TupV [ nullary "I32"; numV four ]; nullary "LOW"; TupV [ nullary "I16"; numV eight ]; al_of_extension Pack.ZX ] )
  | V128 (V128.I64x2 (V128Op.ExtMulHighS)) -> CaseV ("VEXTMUL", [ TupV [ nullary "I64"; numV two ]; nullary "HIGH"; TupV [ nullary "I32"; numV four ]; al_of_extension Pack.SX ])
  | V128 (V128.I64x2 (V128Op.ExtMulHighU)) -> CaseV ("VEXTMUL", [ TupV [ nullary "I64"; numV two ]; nullary "HIGH"; TupV [ nullary "I32"; numV four ]; al_of_extension Pack.ZX ])
  | V128 (V128.I64x2 (V128Op.ExtMulLowS)) -> CaseV ("VEXTMUL", [ TupV [ nullary "I64"; numV two ]; nullary "LOW"; TupV [ nullary "I32"; numV four ]; al_of_extension Pack.SX ])
  | V128 (V128.I64x2 (V128Op.ExtMulLowU)) -> CaseV ("VEXTMUL", [ TupV [ nullary "I64"; numV two ]; nullary "LOW"; TupV [ nullary "I32"; numV four ]; al_of_extension Pack.ZX ] )
  | V128 (V128.I32x4 (V128Op.DotS)) -> CaseV ("VDOT", [ TupV [ nullary "I32"; numV four]; TupV [ nullary "I16"; numV eight ]; al_of_extension Pack.SX ])
  | _ -> failwith "invalid special vbinop"

let al_of_int_vcvtop = function
  | V128Op.ExtendLowS -> Some (nullary "EXTEND", Some (nullary "LOW"), None, Some (nullary "S"), None)
  | V128Op.ExtendLowU -> Some (nullary "EXTEND", Some (nullary "LOW"), None, Some (nullary "U"), None)
  | V128Op.ExtendHighS -> Some (nullary "EXTEND", Some (nullary "HIGH"), None, Some (nullary "S"), None)
  | V128Op.ExtendHighU -> Some (nullary "EXTEND", Some (nullary "HIGH"), None, Some (nullary "U"), None)
  | V128Op.TruncSatSF32x4 -> Some (nullary "TRUNC_SAT", None, Some (TupV [ nullary "F32"; numV four ]), Some (nullary "S"), None)
  | V128Op.TruncSatUF32x4 -> Some (nullary "TRUNC_SAT", None, Some (TupV [ nullary "F32"; numV four ]), Some (nullary "U"), None)
  | V128Op.TruncSatSZeroF64x2 -> Some (nullary "TRUNC_SAT", None, Some (TupV [ nullary "F64"; numV two ]), Some (nullary "S"), Some (tupV []))
  | V128Op.TruncSatUZeroF64x2 -> Some (nullary "TRUNC_SAT", None, Some (TupV [ nullary "F64"; numV two ]), Some (nullary "U"), Some (tupV []))
  | _ -> None

let al_of_float32_vcvtop = function
  | V128Op.DemoteZeroF64x2 -> Some (nullary "DEMOTE", None, Some (TupV [ nullary "F64"; numV two ]), None, Some (tupV []))
  | V128Op.ConvertSI32x4 -> Some (nullary "CONVERT", None, Some (TupV [ nullary "I32"; numV four ]), Some (nullary "S"), None)
  | V128Op.ConvertUI32x4 -> Some (nullary "CONVERT", None, Some (TupV [ nullary "I32"; numV four ]), Some (nullary "U"), None)
  | _ -> None

let al_of_float64_vcvtop = function
  | V128Op.PromoteLowF32x4 -> Some (nullary "PROMOTE", Some (nullary "LOW"), Some (TupV [ nullary "F32"; numV four ]), None, None)
  | V128Op.ConvertSI32x4 -> Some (nullary "CONVERT", Some (nullary "LOW"), Some (TupV [ nullary "I32"; numV four ]), Some (nullary "S"), None)
  | V128Op.ConvertUI32x4 -> Some (nullary "CONVERT", Some (nullary "LOW"), Some (TupV [ nullary "I32"; numV four ]), Some (nullary "U"), None)
  | _ -> None

let al_of_vcvtop = function
  | V128 vop -> (
    match vop with
    | V128.I8x16 op -> (
      Option.map (fun (op', half, to_, ext, zero) ->
        let sh = match to_ with Some sh -> sh | None -> (
          match half with
          | Some _ -> failwith "invalid vcvtop"
          | None -> TupV [ nullary "I8"; numV sixteen ]
        ) in
        [ TupV [ nullary "I8"; numV sixteen ]; op'; optV half; sh; optV ext; CaseV ("ZERO", [OptV zero]) ]
      ) (al_of_int_vcvtop op)
    )
    | V128.I16x8 op -> (
      Option.map (fun (op', half, to_, ext, zero) ->
        let sh = match to_ with Some sh -> sh | None -> (
          match half with
          | Some _ -> TupV [ nullary "I8"; numV sixteen ]
          | None -> TupV [ nullary "I16"; numV eight ]
        ) in
        [ TupV [ nullary "I16"; numV eight ]; op'; optV half; sh; optV ext; CaseV ("ZERO", [OptV zero]) ]
      ) (al_of_int_vcvtop op)
    )
    | V128.I32x4 op -> (
      Option.map (fun (op', half, to_, ext, zero) ->
        let sh = match to_ with Some sh -> sh | None -> (
          match half with
          | Some _ -> TupV [ nullary "I16"; numV eight ]
          | None -> TupV [ nullary "I32"; numV four ]
        ) in
        [ TupV [ nullary "I32"; numV four ]; op'; optV half; sh; optV ext; CaseV ("ZERO", [OptV zero]) ]
      ) (al_of_int_vcvtop op)
    )
    | V128.I64x2 op -> (
      Option.map (fun (op', half, to_, ext, zero) ->
        let sh = match to_ with Some sh -> sh | None -> (
          match half with
          | Some _ -> TupV [ nullary "I32"; numV four ]
          | None -> TupV [ nullary "I64"; numV two ]
        ) in
        [ TupV [ nullary "I64"; numV two ]; op'; optV half; sh; optV ext; CaseV ("ZERO", [OptV zero]) ]
      ) (al_of_int_vcvtop op)
    )
    | V128.F32x4 op -> (
      Option.map (fun (op', half, to_, ext, zero) ->
        let sh = match to_ with Some sh -> sh | None -> (
          match half with
          | Some _ -> failwith "invalid vcvtop"
          | None -> TupV [ nullary "F32"; numV four ]
        ) in
        [ TupV [ nullary "F32"; numV four ]; op'; optV half; sh; optV ext; CaseV ("ZERO", [OptV zero]) ]
      ) (al_of_float32_vcvtop op)
    )
    | V128.F64x2 op -> (
      Option.map (fun (op', half, to_, ext, zero) ->
        let sh = match to_ with Some sh -> sh | None -> (
          match half with
          | Some _ -> TupV [ nullary "F32"; numV four ]
          | None -> TupV [ nullary "F64"; numV two ]
        ) in
        [ TupV [ nullary "F64"; numV two ]; op'; optV half; sh; optV ext; CaseV ("ZERO", [OptV zero]) ]
      ) (al_of_float64_vcvtop op)
    )
  )


let al_of_special_vcvtop = function
  | V128 (V128.I16x8 (V128Op.ExtAddPairwiseS)) -> CaseV ("VEXTADD_PAIRWISE", [ TupV [ nullary "I16"; numV eight]; TupV [ nullary "I8"; numV sixteen ]; al_of_extension Pack.SX ])
  | V128 (V128.I16x8 (V128Op.ExtAddPairwiseU)) -> CaseV ("VEXTADD_PAIRWISE", [ TupV [ nullary "I16"; numV eight]; TupV [ nullary "I8"; numV sixteen ]; al_of_extension Pack.ZX ])
  | V128 (V128.I32x4 (V128Op.ExtAddPairwiseS)) -> CaseV ("VEXTADD_PAIRWISE", [ TupV [ nullary "I32"; numV four]; TupV [ nullary "I16"; numV eight ]; al_of_extension Pack.SX ])
  | V128 (V128.I32x4 (V128Op.ExtAddPairwiseU)) -> CaseV ("VEXTADD_PAIRWISE", [ TupV [ nullary "I32"; numV four]; TupV [ nullary "I16"; numV eight ]; al_of_extension Pack.ZX ])
  | _ -> failwith "invalid vcvtop"

let al_of_int_vshiftop : V128Op.ishiftop -> value = function
  | V128Op.Shl -> nullary "SHL"
  | V128Op.ShrS -> caseV ("SHR", [nullary "S"])
  | V128Op.ShrU -> caseV ("SHR", [nullary "U"])

let al_of_vshiftop = al_of_viop al_of_int_vshiftop

let al_of_vvtestop : vec_vtestop -> value list = function
  | V128 vop -> (
    match vop with
    | V128Op.AnyTrue ->
      [ nullary "V128"; nullary "ANY_TRUE" ]
  )

let al_of_vvunop : vec_vunop -> value list = function
  | V128 vop -> (
    match vop with
    | V128Op.Not -> [ nullary "V128"; nullary "NOT" ]
  )

let al_of_vvbinop : vec_vbinop -> value list = function
  | V128 vop -> (
    match vop with
    | V128Op.And -> [ nullary "V128"; nullary "AND" ]
    | V128Op.Or -> [ nullary "V128"; nullary "OR" ]
    | V128Op.Xor -> [ nullary "V128"; nullary "XOR" ]
    | V128Op.AndNot -> [ nullary "V128"; nullary "ANDNOT" ]
  )

let al_of_vvternop : vec_vternop -> value list = function
  | V128 vop -> (
    match vop with
    | V128Op.Bitselect ->
      [ nullary "V128"; nullary "BITSELECT" ]
  )

let al_of_vsplatop : vec_splatop -> value list = function
  | V128 vop -> (
    match vop with
    | V128.I8x16 _ -> [ TupV [ nullary "I8"; numV sixteen ] ]
    | V128.I16x8 _ -> [ TupV [ nullary "I16"; numV eight ] ]
    | V128.I32x4 _ -> [ TupV [ nullary "I32"; numV four ] ]
    | V128.I64x2 _ -> [ TupV [ nullary "I64"; numV two ] ]
    | V128.F32x4 _ -> [ TupV [ nullary "F32"; numV four ] ]
    | V128.F64x2 _ -> [ TupV [ nullary "F64"; numV two ] ]
  )

let al_of_vextractop : vec_extractop -> value list = function
  | V128 vop -> (
    match vop with
    | V128.I8x16 vop' -> (
      match vop' with
      | Extract (n, ext) ->
        [ TupV [ nullary "I8"; numV sixteen ]; optV (Some (al_of_extension ext)); al_of_int n; ]
    )
    | V128.I16x8 vop' -> (
      match vop' with
      | Extract (n, ext) ->
        [ TupV [ nullary "I16"; numV eight ]; optV (Some (al_of_extension ext)); al_of_int n; ]
    )
    | V128.I32x4 vop' -> (
      match vop' with
      | Extract (n, _) -> [ TupV [ nullary "I32"; numV four ]; optV None; al_of_int n ]
    )
    | V128.I64x2 vop' -> (
      match vop' with
      | Extract (n, _) -> [ TupV [ nullary "I64"; numV two ]; optV None; al_of_int n ]
    )
    | V128.F32x4 vop' -> (
      match vop' with
      | Extract (n, _) -> [ TupV [ nullary "F32"; numV four ]; optV None; al_of_int n ]
    )
    | V128.F64x2 vop' -> (
      match vop' with
      | Extract (n, _) -> [ TupV [ nullary "F64"; numV two ]; optV None; al_of_int n ]
    )
  )

let al_of_vreplaceop : vec_replaceop -> value list = function
  | V128 vop -> (
    match vop with
    | V128.I8x16 (Replace n) -> [ TupV [ nullary "I8"; numV sixteen ]; al_of_int n ]
    | V128.I16x8 (Replace n) -> [ TupV [ nullary "I16"; numV eight ]; al_of_int n ]
    | V128.I32x4 (Replace n) -> [ TupV [ nullary "I32"; numV four ]; al_of_int n ]
    | V128.I64x2 (Replace n) -> [ TupV [ nullary "I64"; numV two ]; al_of_int n ]
    | V128.F32x4 (Replace n) -> [ TupV [ nullary "F32"; numV four ]; al_of_int n ]
    | V128.F64x2 (Replace n) -> [ TupV [ nullary "F64"; numV two ]; al_of_int n ]
  )

let al_of_pack_size = function
  | Pack.Pack8 -> al_of_int 8
  | Pack.Pack16 -> al_of_int 16
  | Pack.Pack32 -> al_of_int 32
  | Pack.Pack64 -> al_of_int 64

let al_of_pack_shape = function
  | Pack.Pack8x8 -> TupV [NumV eight; NumV eight]
  | Pack.Pack16x4 -> TupV [NumV sixteen; NumV four]
  | Pack.Pack32x2 -> TupV [NumV thirtytwo; NumV two]

let al_of_extension = function
  | Pack.SX -> nullary "S"
  | Pack.ZX -> nullary "U"

let al_of_memop f memop =
  let str =
    Record.empty
    |> Record.add "ALIGN" (al_of_int memop.align)
    |> Record.add "OFFSET" (al_of_int32 memop.offset)
  in
  [ al_of_num_type memop.ty; f memop.pack ] @ al_of_memidx () @ [ StrV str ]

let al_of_pack_size_extension (p, s) = tupV [ al_of_pack_size p; al_of_extension s ]

let al_of_loadop = al_of_opt al_of_pack_size_extension |> al_of_memop

let al_of_storeop = al_of_opt al_of_pack_size |> al_of_memop

let al_of_vloadop vloadop =

  let str =
    Record.empty
    |> Record.add "ALIGN" (al_of_int vloadop.align)
    |> Record.add "OFFSET" (al_of_int32 vloadop.offset)
  in

  let vmemop = match vloadop.pack with
  | Option.Some (pack_size, vextension) -> (
    match vextension with
    | Pack.ExtLane (pack_shape, extension) -> CaseV ("SHAPE", [ al_of_pack_shape pack_shape; al_of_extension extension ])
    | Pack.ExtSplat -> CaseV ("SPLAT", [ al_of_pack_size pack_size ])
    | Pack.ExtZero -> CaseV ("ZERO", [ al_of_pack_size pack_size ])
  ) |> Option.some |> optV
  | None -> OptV None in

  [ vmemop ] @ al_of_memidx () @ [ StrV str ]

let al_of_vstoreop vstoreop =
  let str =
    Record.empty
    |> Record.add "ALIGN" (al_of_int vstoreop.align)
    |> Record.add "OFFSET" (al_of_int32 vstoreop.offset)
  in

  al_of_memidx () @ [ StrV str; ]

let al_of_vlaneop vlaneop =
  let (vmemop, laneidx) = vlaneop in
  let pack_size = vmemop.pack in

  let str =
    Record.empty
    |> Record.add "ALIGN" (al_of_int vmemop.align)
    |> Record.add "OFFSET" (al_of_int32 vmemop.offset)
  in

  [ al_of_pack_size pack_size; ] @ al_of_memidx () @ [ StrV str; al_of_int laneidx ]

(* Construct instruction *)

let rec al_of_instr instr =
  match instr.it with
  (* wasm values *)
  | Const num -> al_of_num num.it
  | VecConst vec -> al_of_vec vec.it
  | RefNull ht -> CaseV ("REF.NULL", [ al_of_heap_type ht ])
  (* wasm instructions *)
  | Unreachable -> nullary "UNREACHABLE"
  | Nop -> nullary "NOP"
  | Drop -> nullary "DROP"
  | Unary op -> CaseV ("UNOP", al_of_unop op)
  | Binary op -> CaseV ("BINOP", al_of_binop op)
  | Test op -> CaseV ("TESTOP", al_of_testop op)
  | Compare op -> CaseV ("RELOP", al_of_relop op)
  | Convert op -> CaseV ("CVTOP", al_of_cvtop op)
  | VecTest vop -> CaseV ("VTESTOP", al_of_vtestop vop)
  | VecCompare vop -> CaseV ("VRELOP", al_of_vrelop vop)
  | VecUnary vop -> CaseV ("VUNOP", al_of_vunop vop)
  | VecBinary vop -> (match al_of_vbinop vop with Some l -> CaseV ("VBINOP", l) | None -> al_of_special_vbinop vop)
  | VecConvert vop -> (match al_of_vcvtop vop with Some l -> CaseV ("VCVTOP", l) | None -> al_of_special_vcvtop vop)
  | VecShift vop -> CaseV ("VISHIFTOP", al_of_vshiftop vop)
  | VecBitmask vop -> CaseV ("VBITMASK", al_of_vbitmaskop vop)
  | VecTestBits vop -> CaseV ("VVTESTOP", al_of_vvtestop vop)
  | VecUnaryBits vop -> CaseV ("VVUNOP", al_of_vvunop vop)
  | VecBinaryBits vop -> CaseV ("VVBINOP", al_of_vvbinop vop)
  | VecTernaryBits vop -> CaseV ("VVTERNOP", al_of_vvternop vop)
  | VecSplat vop -> CaseV ("VSPLAT", al_of_vsplatop vop)
  | VecExtract vop -> CaseV ("VEXTRACT_LANE", al_of_vextractop vop)
  | VecReplace vop -> CaseV ("VREPLACE_LANE", al_of_vreplaceop vop)
  | RefIsNull -> nullary "REF.IS_NULL"
  | RefFunc idx -> CaseV ("REF.FUNC", [ al_of_idx idx ])
  | Select vtl_opt -> CaseV ("SELECT", [ al_of_opt (al_of_list al_of_val_type) vtl_opt ])
  | LocalGet idx -> CaseV ("LOCAL.GET", [ al_of_idx idx ])
  | LocalSet idx -> CaseV ("LOCAL.SET", [ al_of_idx idx ])
  | LocalTee idx -> CaseV ("LOCAL.TEE", [ al_of_idx idx ])
  | GlobalGet idx -> CaseV ("GLOBAL.GET", [ al_of_idx idx ])
  | GlobalSet idx -> CaseV ("GLOBAL.SET", [ al_of_idx idx ])
  | TableGet idx -> CaseV ("TABLE.GET", [ al_of_idx idx ])
  | TableSet idx -> CaseV ("TABLE.SET", [ al_of_idx idx ])
  | TableSize idx -> CaseV ("TABLE.SIZE", [ al_of_idx idx ])
  | TableGrow idx -> CaseV ("TABLE.GROW", [ al_of_idx idx ])
  | TableFill idx -> CaseV ("TABLE.FILL", [ al_of_idx idx ])
  | TableCopy (idx1, idx2) -> CaseV ("TABLE.COPY", [ al_of_idx idx1; al_of_idx idx2 ])
  | TableInit (idx1, idx2) -> CaseV ("TABLE.INIT", [ al_of_idx idx1; al_of_idx idx2 ])
  | ElemDrop idx -> CaseV ("ELEM.DROP", [ al_of_idx idx ])
  | Block (bt, instrs) ->
    CaseV ("BLOCK", [ al_of_blocktype bt; al_of_list al_of_instr instrs ])
  | Loop (bt, instrs) ->
    CaseV ("LOOP", [ al_of_blocktype bt; al_of_list al_of_instr instrs ])
  | If (bt, instrs1, instrs2) ->
    CaseV ("IF", [
      al_of_blocktype bt;
      al_of_list al_of_instr instrs1;
      al_of_list al_of_instr instrs2;
    ])
  | Br idx -> CaseV ("BR", [ al_of_idx idx ])
  | BrIf idx -> CaseV ("BR_IF", [ al_of_idx idx ])
  | BrTable (idxs, idx) ->
    CaseV ("BR_TABLE", [ al_of_list al_of_idx idxs; al_of_idx idx ])
  | BrOnNull idx -> CaseV ("BR_ON_NULL", [ al_of_idx idx ])
  | BrOnNonNull idx -> CaseV ("BR_ON_NON_NULL", [ al_of_idx idx ])
  | BrOnCast (idx, rt1, rt2) ->
    CaseV ("BR_ON_CAST", [ al_of_idx idx; al_of_ref_type rt1; al_of_ref_type rt2 ])
  | BrOnCastFail (idx, rt1, rt2) ->
    CaseV ("BR_ON_CAST_FAIL", [ al_of_idx idx; al_of_ref_type rt1; al_of_ref_type rt2 ])
  | Return -> nullary "RETURN"
  | Call idx -> CaseV ("CALL", [ al_of_idx idx ])
  | CallRef idx -> CaseV ("CALL_REF", [ optV (Some (al_of_idx idx)) ])
  | CallIndirect (idx1, idx2) ->
    let args = al_with_version [ 2; 3 ] al_of_idx idx1 @ [ al_of_idx idx2 ] in
    CaseV ("CALL_INDIRECT", args)
  | ReturnCall idx -> CaseV ("RETURN_CALL", [ al_of_idx idx ])
  | ReturnCallRef idx -> CaseV ("RETURN_CALL_REF", [ optV (Some (al_of_idx idx)) ])
  | ReturnCallIndirect (idx1, idx2) ->
    CaseV ("RETURN_CALL_INDIRECT", [ al_of_idx idx1; al_of_idx idx2 ])
  | Load loadop -> CaseV ("LOAD", al_of_loadop loadop)
  | Store storeop -> CaseV ("STORE", al_of_storeop storeop)
  | VecLoad vloadop -> CaseV ("VLOAD", al_of_vloadop vloadop)
  | VecLoadLane vlaneop -> CaseV ("VLOAD_LANE", al_of_vlaneop vlaneop)
  | VecStore vstoreop -> CaseV ("VSTORE", al_of_vstoreop vstoreop)
  | VecStoreLane vlaneop -> CaseV ("VSTORE_LANE", al_of_vlaneop vlaneop)
  | MemorySize -> CaseV ("MEMORY.SIZE", al_of_memidx ())
  | MemoryGrow -> CaseV ("MEMORY.GROW", al_of_memidx ())
  | MemoryFill -> CaseV ("MEMORY.FILL", al_of_memidx ())
  | MemoryCopy -> CaseV ("MEMORY.COPY", al_of_memidx () @ al_of_memidx ())
  | MemoryInit i32 -> CaseV ("MEMORY.INIT", (al_of_memidx ()) @ [ al_of_idx i32 ])
  | DataDrop idx -> CaseV ("DATA.DROP", [ al_of_idx idx ])
  | RefAsNonNull -> nullary "REF.AS_NON_NULL"
  | RefTest rt -> CaseV ("REF.TEST", [ al_of_ref_type rt ])
  | RefCast rt -> CaseV ("REF.CAST", [ al_of_ref_type rt ])
  | RefEq -> nullary "REF.EQ"
  | RefI31 -> nullary "REF.I31"
  | I31Get ext -> CaseV ("I31.GET", [ al_of_extension ext ])
  | StructNew (idx, Explicit) -> CaseV ("STRUCT.NEW", [ al_of_idx idx ])
  | StructNew (idx, Implicit) -> CaseV ("STRUCT.NEW_DEFAULT", [ al_of_idx idx ])
  | StructGet (idx1, idx2, ext_opt) ->
    CaseV ("STRUCT.GET", [
      al_of_opt al_of_extension ext_opt;
      al_of_idx idx1;
      al_of_idx idx2;
    ])
  | StructSet (idx1, idx2) -> CaseV ("STRUCT.SET", [ al_of_idx idx1; al_of_idx idx2 ])
  | ArrayNew (idx, Explicit) -> CaseV ("ARRAY.NEW", [ al_of_idx idx ])
  | ArrayNew (idx, Implicit) -> CaseV ("ARRAY.NEW_DEFAULT", [ al_of_idx idx ])
  | ArrayNewFixed (idx, i32) ->
    CaseV ("ARRAY.NEW_FIXED", [ al_of_idx idx; al_of_int32 i32 ])
  | ArrayNewElem (idx1, idx2) ->
    CaseV ("ARRAY.NEW_ELEM", [ al_of_idx idx1; al_of_idx idx2 ])
  | ArrayNewData (idx1, idx2) ->
    CaseV ("ARRAY.NEW_DATA", [ al_of_idx idx1; al_of_idx idx2 ])
  | ArrayGet (idx, ext_opt) ->
    CaseV ("ARRAY.GET", [ al_of_opt al_of_extension ext_opt; al_of_idx idx ])
  | ArraySet idx -> CaseV ("ARRAY.SET", [ al_of_idx idx ])
  | ArrayLen -> nullary "ARRAY.LEN"
  | ArrayCopy (idx1, idx2) -> CaseV ("ARRAY.COPY", [ al_of_idx idx1; al_of_idx idx2 ])
  | ArrayFill idx -> CaseV ("ARRAY.FILL", [ al_of_idx idx ])
  | ArrayInitData (idx1, idx2) ->
    CaseV ("ARRAY.INIT_DATA", [ al_of_idx idx1; al_of_idx idx2 ])
  | ArrayInitElem (idx1, idx2) ->
    CaseV ("ARRAY.INIT_ELEM", [ al_of_idx idx1; al_of_idx idx2 ])
  | ExternConvert Internalize -> nullary "ANY.CONVERT_EXTERN"
  | ExternConvert Externalize -> nullary "EXTERN.CONVERT_ANY"
  (* | _ -> CaseV ("TODO: Unconstructed Wasm instruction (al_of_instr)", []) *)

let al_of_const const = al_of_list al_of_instr const.it


(* Construct module *)

let al_of_type ty =
  match !version with
  | 3 ->
    CaseV ("TYPE", [ al_of_rec_type ty.it ])
  | _ ->
    let sub_types =
      al_of_rec_type ty.it
      |> arg_of_case "REC" 0
      |> unwrap_listv_to_list
    in

    match sub_types with
    | [ subtype ] ->
      let rt = subtype |> arg_of_case "SUBD" 2 |> arg_of_case "FUNC" 0 in
      CaseV ("TYPE", [ rt ])
    | _ -> failwith ("Rectype is not supported in Wasm " ^ (string_of_int !version))

let al_of_local l = CaseV ("LOCAL", [ al_of_val_type l.it.ltype ])

let al_of_func func =
  CaseV ("FUNC", [
    al_of_idx func.it.ftype;
    al_of_list al_of_local func.it.locals;
    al_of_list al_of_instr func.it.body;
  ])

let al_of_global global =
  CaseV ("GLOBAL", [
    al_of_global_type global.it.gtype;
    al_of_const global.it.ginit;
  ])

let al_of_table table =
  match !version with
  | 1 -> CaseV ("TABLE", [ al_of_table_type table.it.ttype |> arg_of_tup 0 ])
  | 2 -> CaseV ("TABLE", [ al_of_table_type table.it.ttype ])
  | 3 -> CaseV ("TABLE", [ al_of_table_type table.it.ttype; al_of_const table.it.tinit ])
  | _ -> failwith "Unsupported version"

let al_of_memory memory =
  let arg = al_of_memory_type memory.it.mtype in
  let arg' =
    if !version = 1 then
      arg_of_case "I8" 0 arg
    else arg
  in
  CaseV ("MEMORY", [ arg' ])

let al_of_segment segment =
  match segment.it with
  | Passive -> nullary "PASSIVE"
  | Active { index; offset } ->
    CaseV ("ACTIVE", [ al_of_idx index; al_of_const offset ])
  | Declarative -> nullary "DECLARE"

let al_of_elem elem =
  if !version = 1 then
    CaseV ("ELEM", [
      al_of_segment elem.it.emode |> arg_of_case "ACTIVE" 1;
      al_of_list al_of_const elem.it.einit
      |> unwrap_listv_to_list
      |> List.map (fun expr -> expr |> unwrap_listv_to_list |> List.hd |> (arg_of_case "REF.FUNC" 0))
      |> listV_of_list;
    ])
  else
    CaseV ("ELEM", [
      al_of_ref_type elem.it.etype;
      al_of_list al_of_const elem.it.einit;
      al_of_segment elem.it.emode;
    ])

let al_of_data data =
  let seg = al_of_segment data.it.dmode in
  let bytes_ = al_of_bytes data.it.dinit in
  if !version = 1 then
    CaseV ("DATA", [ arg_of_case "ACTIVE" 1 seg; bytes_ ])
  else
    CaseV ("DATA", [ bytes_; seg ])

let al_of_import_desc module_ idesc =
  match idesc.it with
  | FuncImport x ->
    let dts = def_types_of module_ in
    let dt = x.it |> Int32.to_int |> List.nth dts |> al_of_def_type in
    CaseV ("FUNC", [ dt ])
  | TableImport tt -> CaseV ("TABLE", [ al_of_table_type tt ])
  | MemoryImport mt -> CaseV ("MEM", [ al_of_memory_type mt ])
  | GlobalImport gt -> CaseV ("GLOBAL", [ al_of_global_type gt ])

let al_of_import module_ import =
  CaseV ("IMPORT", [
    al_of_name import.it.module_name;
    al_of_name import.it.item_name;
    al_of_import_desc module_ import.it.idesc;
  ])

let al_of_export_desc export_desc = match export_desc.it with
  | FuncExport idx -> CaseV ("FUNC", [ al_of_idx idx ])
  | TableExport idx -> CaseV ("TABLE", [ al_of_idx idx ])
  | MemoryExport idx -> CaseV ("MEM", [ al_of_idx idx ])
  | GlobalExport idx -> CaseV ("GLOBAL", [ al_of_idx idx ])

let al_of_start start = CaseV ("START", [ al_of_idx start.it.sfunc ])

let al_of_export export =
  CaseV ("EXPORT", [ al_of_name export.it.name; al_of_export_desc export.it.edesc ])

let al_of_module module_ =
  CaseV ("MODULE", [
    al_of_list al_of_type module_.it.types;
    al_of_list (al_of_import module_) module_.it.imports;
    al_of_list al_of_func module_.it.funcs;
    al_of_list al_of_global module_.it.globals;
    al_of_list al_of_table module_.it.tables;
    al_of_list al_of_memory module_.it.memories;
    al_of_list al_of_elem module_.it.elems;
    al_of_list al_of_data module_.it.datas;
    al_of_opt al_of_start module_.it.start;
    al_of_list al_of_export module_.it.exports;
  ])<|MERGE_RESOLUTION|>--- conflicted
+++ resolved
@@ -382,28 +382,18 @@
   | v -> fail "extension" v
 
 let al_to_vop f1 f2 = function
-<<<<<<< HEAD
-  | [ TupV [ CaseV ("I8", []); NumV 16L ]; vop ] -> V128 (V128.I8x16 (f1 vop))
-  | [ TupV [ CaseV ("I16", []); NumV 8L ]; vop ] -> V128 (V128.I16x8 (f1 vop))
-  | [ TupV [ CaseV ("I32", []); NumV 4L ]; vop ] -> V128 (V128.I32x4 (f1 vop))
-  | [ TupV [ CaseV ("I64", []); NumV 2L ]; vop ] -> V128 (V128.I64x2 (f1 vop))
-  | [ TupV [ CaseV ("F32", []); NumV 4L ]; vop ] -> V128 (V128.F32x4 (f2 vop))
-  | [ TupV [ CaseV ("F64", []); NumV 2L ]; vop ] -> V128 (V128.F64x2 (f2 vop))
-=======
-  | [ TupV [ CaseV ("I8", []); NumV z ]; CaseV ("_VI", [vop]) ] when z = sixteen -> V128 (V128.I8x16 (f1 vop))
-  | [ TupV [ CaseV ("I16", []); NumV z ]; CaseV ("_VI", [vop]) ] when z = eight -> V128 (V128.I16x8 (f1 vop))
-  | [ TupV [ CaseV ("I32", []); NumV z ]; CaseV ("_VI", [vop]) ] when z = four -> V128 (V128.I32x4 (f1 vop))
-  | [ TupV [ CaseV ("I64", []); NumV z ]; CaseV ("_VI", [vop]) ] when z = two -> V128 (V128.I64x2 (f1 vop))
-  | [ TupV [ CaseV ("F32", []); NumV z ]; CaseV ("_VF", [vop]) ] when z = four -> V128 (V128.F32x4 (f2 vop))
-  | [ TupV [ CaseV ("F64", []); NumV z ]; CaseV ("_VF", [vop]) ] when z = two -> V128 (V128.F64x2 (f2 vop))
->>>>>>> c8a1e9a7
+  | [ TupV [ CaseV ("I8", []); NumV z ]; vop ] when z = sixteen -> V128 (V128.I8x16 (f1 vop))
+  | [ TupV [ CaseV ("I16", []); NumV z ]; vop ] when z = eight -> V128 (V128.I16x8 (f1 vop))
+  | [ TupV [ CaseV ("I32", []); NumV z ]; vop ] when z = four -> V128 (V128.I32x4 (f1 vop))
+  | [ TupV [ CaseV ("I64", []); NumV z ]; vop ] when z = two -> V128 (V128.I64x2 (f1 vop))
+  | [ TupV [ CaseV ("F32", []); NumV z ]; vop ] when z = four -> V128 (V128.F32x4 (f2 vop))
+  | [ TupV [ CaseV ("F64", []); NumV z ]; vop ] when z = two -> V128 (V128.F64x2 (f2 vop))
   | l -> fail_list "vop" l
 
 let al_to_vvop f = function
   | [ CaseV ("V128", []); vop ] -> V128 (f vop)
   | l -> fail_list "vvop" l
 
-<<<<<<< HEAD
 let al_to_int_vtestop : value -> V128Op.itestop = function
   | CaseV ("ALL_TRUE", []) -> V128Op.AllTrue
   | v -> fail "integer vtestop" v
@@ -413,14 +403,6 @@
 
 let al_to_vtestop : value list -> vec_testop =
   al_to_vop al_to_int_vtestop al_to_float_vtestop
-=======
-let al_to_vtestop : value list -> vec_testop = function
-  | [ TupV [ CaseV ("I8", []); NumV z ] ] when z = sixteen -> V128 (V128.I8x16 (V128Op.AllTrue))
-  | [ TupV [ CaseV ("I16", []); NumV z ] ] when z = eight -> V128 (V128.I16x8 (V128Op.AllTrue))
-  | [ TupV [ CaseV ("I32", []); NumV z ] ] when z = four -> V128 (V128.I32x4 (V128Op.AllTrue))
-  | [ TupV [ CaseV ("I64", []); NumV z ] ] when z = two -> V128 (V128.I64x2 (V128Op.AllTrue))
-  | l -> fail_list "vtestop" l
->>>>>>> c8a1e9a7
 
 let al_to_vbitmaskop : value list -> vec_bitmaskop = function
   | [ TupV [ CaseV ("I8", []); NumV z ] ] when z = sixteen -> V128 (V128.I8x16 (V128Op.Bitmask))
