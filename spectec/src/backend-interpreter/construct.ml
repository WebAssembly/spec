--- conflicted
+++ resolved
@@ -720,7 +720,7 @@
 let al_to_vmemop (f: value -> 'p): value list -> idx * (vec_type, 'p) memop = function
   | vl when !version <= 2 -> 0l @@ no_region, al_to_vmemop' f vl
   | idx :: vl when !version >= 3 -> al_to_idx idx, al_to_vmemop' f vl
-  | v -> fail_list "vmemop" v
+  | v -> error_values "vmemop" v
 
 let al_to_pack_shape = function
   | [NumV z1; NumV z2] when z1 = eight && z2 = eight -> Pack.Pack8x8
@@ -748,16 +748,10 @@
 
 let al_to_vstoreop = al_to_vmemop (fun _ -> ())
 
-<<<<<<< HEAD
-let al_to_vlaneop (vs: value list): vec_laneop =
-  let h, t = Util.Lib.List.split_last vs in
-  al_to_vmemop al_to_pack_size h, al_to_int t
-=======
 let al_to_vlaneop (vl: value list): idx * vec_laneop * int =
   let h, t = Util.Lib.List.split_last vl in
   let idx, op = al_to_vmemop al_to_pack_size h in
   idx, op, al_to_int t
->>>>>>> e3898213
 
 
 let rec al_to_instr (v: value): Ast.instr = al_to_phrase al_to_instr' v
