open Al.Ast
open Prose
open Printf
open Util
open Util.Source
open Xl

(* Helpers *)

let string_of_opt prefix stringifier suffix = function
  | None -> ""
  | Some x -> prefix ^ stringifier x ^ suffix

let string_of_list stringifier left sep right = function
  | [] -> left ^ right
  | h :: t ->
      left
      ^ List.fold_left
          (fun acc elem -> acc ^ sep ^ stringifier elem)
          (stringifier h) t
      ^ right

let string_of_nullable_list stringifier left sep right = function
  | [] -> ""
  | l -> string_of_list stringifier left sep right l

let indent_depth = ref 0
let indent () = ((List.init !indent_depth (fun _ -> "  ")) |> String.concat "") ^ "- "



let string_of_atom = El.Print.string_of_atom
let string_of_typ = Il.Print.string_of_typ

(* Operators *)

let string_of_unop = function
  | #Bool.unop as op -> Bool.string_of_unop op
  | #Num.unop as op -> Num.string_of_unop op

let string_of_binop = function
  | #Bool.binop as op -> Bool.string_of_binop op
  | #Num.binop as op -> Num.string_of_binop op
  | #Bool.cmpop as op -> Bool.string_of_cmpop op
  | #Num.cmpop as op -> Num.string_of_cmpop op

(* Iters *)

let rec string_of_iter = function
  | Opt -> "?"
  | List -> "*"
  | List1 -> "+"
  | ListN (expr, None) -> "^" ^ string_of_expr expr
  | ListN (expr, Some id) ->
    "^(" ^ id ^ "<" ^ string_of_expr expr^ ")"


(* Expressions *)

and string_of_record_expr r =
  let open Util in

  let record_fields =
    r
    |> Record.to_list
    (* Don't list empty field *)
    |> List.filter (fun (_, v) -> v.it <> ListE [])
    |> List.map (fun (a, v) -> string_of_atom a ^ ": " ^ string_of_expr v)
    |> String.concat "; "
  in

  if record_fields = "" then "{}" else "{ " ^ record_fields ^ " }"

and string_of_expr expr =
  match expr.it with
  | NumE n -> Num.to_string n
  | BoolE b -> string_of_bool b
  | CvtE (e, _, _) -> string_of_expr e  (* TODO: show? *)
  | UnE (`NotOp, { it = IsCaseOfE (e, a); _ }) ->
    sprintf "%s is not %s" (string_of_expr e) (string_of_atom a)
  | UnE (`NotOp, { it = IsDefinedE e; _ }) ->
    sprintf "%s is not defined" (string_of_expr e)
  | UnE (`NotOp, { it = IsValidE e; _ }) ->
    sprintf "%s is not valid" (string_of_expr e)
  | UnE (`NotOp, { it = MatchE (e1, e2); _ }) ->
    sprintf "%s does not match %s" (string_of_expr e1) (string_of_expr e2)
  | UnE (`NotOp, { it = MemE (e1, e2); _ }) ->
    sprintf "%s is not contained in %s" (string_of_expr e1) (string_of_expr e2)
  | UnE (`NotOp, e) -> sprintf "not %s" (string_of_expr e)
  | UnE (op, e) -> sprintf "(%s %s)" (string_of_unop op) (string_of_expr e)
  | BinE (op, e1, e2) ->
    sprintf "(%s %s %s)" (string_of_expr e1) (string_of_binop op) (string_of_expr e2)
  | TupE el -> "(" ^ string_of_exprs ", " el ^ ")"
  | CallE (id, [a]) when String.starts_with ~prefix:"__prose" id ->
    string_of_arg a
  | CallE (id, al) ->
    sprintf "$%s(%s)" id (string_of_args ", " al)
  | InvCallE (id, nl, al) ->
    let id' =
      if List.for_all Option.is_some nl then id
      else
        nl
        |> List.filter_map (fun x -> x)
        |> List.map string_of_int
        |> List.fold_left (^) ""
        |> sprintf "%s_%s" id
    in
    sprintf "$%s^-1(%s)" id' (string_of_args ", " al)
  | CompE (e1, e2) ->
    sprintf "%s ++ %s" (string_of_expr e1) (string_of_expr e2)
  | CatE (e1, e2) ->
    sprintf "%s :: %s" (string_of_expr e1) (string_of_expr e2)
  | MemE (e1, e2) ->
    sprintf "%s is contained in %s" (string_of_expr e1) (string_of_expr e2)
  | LenE e -> sprintf "|%s|" (string_of_expr e)
  | GetCurStateE -> "the current state"
  | GetCurContextE None -> "the topmost control frame"
  | GetCurContextE (Some a) -> sprintf "the topmost %s" (string_of_atom a)
  | ListE el -> "[" ^ string_of_exprs ", " el ^ "]"
  | LiftE e -> string_of_expr e
  | AccE (e, p) -> sprintf "%s%s" (string_of_expr e) (string_of_path p)
  | ExtE (e1, ps, e2, dir) -> (
    match dir with
    | Front -> sprintf "%s with %s prepended by %s" (string_of_expr e1) (string_of_paths ps) (string_of_expr e2)
    | Back -> sprintf "%s with %s appended by %s" (string_of_expr e1) (string_of_paths ps) (string_of_expr e2))
  | UpdE (e1, ps, e2) ->
    sprintf "%s with %s replaced by %s" (string_of_expr e1) (string_of_paths ps) (string_of_expr e2)
  | StrE r -> string_of_record_expr r
  | ChooseE e -> sprintf "an element of %s" (string_of_expr e)
  | VarE id -> id
  | SubE (id, _) -> id
  | IterE (e, ie) -> string_of_expr e ^ string_of_iterexp ie
  | CaseE ([{ it=Atom.Atom ("CONST" | "VCONST"); _ }]::_tl, hd::tl) ->
    "(" ^ string_of_expr hd ^ ".CONST " ^ string_of_exprs " " tl ^ ")"
  | CaseE (op, el) ->
    (* Current rules for omitting parenthesis around a CaseE:
       1) Has no argument
       2) Is infix notation *)
    let op' = List.map (string_of_list string_of_atom "" "" "") op in
    let el' = List.map string_of_expr el in

    let s = Prose_util.alternate op' el'
    |> List.filter (fun s -> s <> "")
    |> String.concat " " in

    let has_no_arg = List.length el = 0 in
    let is_infix = List.hd op' = "" && String.concat "" op' <> "" in
    if has_no_arg || is_infix then s else "(" ^ s ^ ")"
  | OptE (Some e) -> "?(" ^ string_of_expr e ^ ")"
  | OptE None -> "?()"
  | ContextKindE a -> sprintf "the first non-value entry of the stack is a %s" (string_of_atom a)
  | IsDefinedE e -> sprintf "%s is defined" (string_of_expr e)
  | IsCaseOfE (e, a) -> sprintf "%s is some %s" (string_of_expr e) (string_of_atom a)
  | HasTypeE (e, t) -> sprintf "%s is %s" (string_of_expr e) (string_of_typ t)
  | IsValidE e -> sprintf "%s is valid" (string_of_expr e)
  | TopValueE (Some e) -> sprintf "a value of value type %s is on the top of the stack" (string_of_expr e)
  | TopValueE None -> "a value is on the top of the stack"
  | TopValuesE e -> sprintf "there are at least %s values on the top of the stack" (string_of_expr e)
  | MatchE (e1, e2) ->
    sprintf "%s matches %s"
      (string_of_expr e1)
      (string_of_expr e2)
  | YetE s -> sprintf "YetE (%s)" s

and string_of_exprs sep =
  let string_of_list stringifier sep = function
    | [] -> ""
    | h :: t ->
      let limit = 100 in
      let is_long = List.length t > limit in
      List.fold_left
          (fun acc elem -> acc ^ sep ^ stringifier elem)
          (stringifier h) (List.filteri (fun i _ -> i <= limit) t)
      ^ (if is_long then (sep ^ "..." ^ stringifier (List.hd (List.rev t))) else "")
  in
  string_of_list string_of_expr sep

(* Paths *)

and string_of_path path =
  match path.it with
  | IdxP e -> sprintf "[%s]" (string_of_expr e)
  | SliceP (e1, e2) ->
    sprintf "[%s : %s]" (string_of_expr e1) (string_of_expr e2)
  | DotP a -> sprintf ".%s" (string_of_atom a)

and string_of_paths paths = List.map string_of_path paths |> List.fold_left (^) ""

(* Args *)

and string_of_arg arg =
  match arg.it with
  | ExpA e -> string_of_expr e
  | TypA typ -> "`" ^ string_of_typ typ
  | DefA id -> "$" ^ id

and string_of_args sep =
  let string_of_list stringifier sep = function
    | [] -> ""
    | h :: t ->
      let limit = 100 in
      let is_long = List.length t > limit in
      List.fold_left
          (fun acc elem -> acc ^ sep ^ stringifier elem)
          (stringifier h) (List.filteri (fun i _ -> i <= limit) t)
      ^ (if is_long then (sep ^ "..." ^ stringifier (List.hd (List.rev t))) else "")
  in
  string_of_list string_of_arg sep


(* Iter exps *)

and string_of_iterexp (iter, xes) =
  let suffix = "{"
    ^ String.concat ", " (List.map (fun (id, e) -> id ^ " <- " ^ string_of_expr e) xes)
  ^ "}"
  in
  ignore suffix;
  string_of_iter iter

(* Instructions *)

let _index = ref 0

let get_index () = !_index
let set_index i = _index := i
let enter_block f instrs =
  let index = get_index () in
  set_index 0;
  let res = f instrs in
  set_index index;
  res

let make_index depth =
  _index := !_index + 1;

  let num_idx = string_of_int !_index in
  let alp_idx = Char.escaped (Char.chr (96 + !_index)) in

  match depth mod 4 with
  | 0 -> num_idx ^ "."
  | 1 -> alp_idx ^ "."
  | 2 -> num_idx ^ ")"
  | 3 -> alp_idx ^ ")"
  | _ -> assert false

(* Prefix for stack push/pop operations *)
let string_of_stack_prefix = Prose_util.string_of_stack_prefix

let rec string_of_instr' depth instr =

  let indent = "  " in
  let rec repeat str num =
    if num = 0 then ""
    else if Int.rem num 2 = 0 then repeat (str ^ str) (num / 2)
    else str ^ repeat (str ^ str) (num / 2)
  in

  let open Al.Ast in
  match instr.it with
  | IfI (e, il1, il2) ->
    let if_index = make_index depth in
    let if_prose = sprintf "%s If %s, then:%s" if_index (string_of_expr e)
      (string_of_instrs' (depth + 1) il1)
    in

    let rec collect_clause il =
      match il with
      | [ {it = IfI (c, il1, il2); _} ] -> (Some c, il1) :: collect_clause il2
      | _ -> [(None, il)]
    in
    let else_clauses = collect_clause il2 |> List.filter (fun (_, x) -> x <> []) in
    let else_proses = List.map (fun (cond_opt, il)->
      let else_index = make_index depth in
      match cond_opt with
      | None -> sprintf "%s Else:%s"
        (repeat indent depth ^ else_index)
        (string_of_instrs' (depth + 1) il)
      | Some e ->  sprintf "%s Else if %s, then:%s"
        (repeat indent depth ^ else_index) (string_of_expr e)
        (string_of_instrs' (depth + 1) il)
    ) else_clauses in

    String.concat "\n" (if_prose :: else_proses)
  | OtherwiseI il ->
    sprintf "%s Otherwise:%s" (make_index depth)
      (string_of_instrs' (depth + 1) il)
  | EitherI (il1, il2) ->
    let either_index = make_index depth in
    let or_index = make_index depth in
    sprintf "%s Either:%s\n%s Or:%s" either_index
      (string_of_instrs' (depth + 1) il1)
      (repeat indent depth ^ or_index)
      (string_of_instrs' (depth + 1) il2)
  | AssertI e -> sprintf "%s Assert: Due to validation, %s." (make_index depth) (string_of_expr e)
  | PushI e ->
    sprintf "%s Push %s %s to the stack." (make_index depth)
      (string_of_stack_prefix e) (string_of_expr e)
  | PopI e ->
    sprintf "%s Pop %s %s from the stack." (make_index depth)
      (string_of_stack_prefix e) (string_of_expr e)
  | PopAllI e ->
    sprintf "%s Pop all values %s from the top of the stack." (make_index depth)
      (string_of_expr e)
  | LetI (e1, e2) ->
    sprintf "%s Let %s be %s." (make_index depth) (string_of_expr e1)
      (string_of_expr e2)
  | TrapI -> sprintf "%s Trap." (make_index depth)
  | FailI -> sprintf "%s Fail." (make_index depth)
  | ThrowI e ->
    sprintf "%s Throw the exception %s as a result." (make_index depth) (string_of_expr e)
  | NopI -> sprintf "%s Do nothing." (make_index depth)
  | ReturnI None -> sprintf "%s Return." (make_index depth)
  | ReturnI (Some e) -> sprintf "%s Return %s." (make_index depth) (string_of_expr e)
  | EnterI (e1, e2, il) ->
    sprintf "%s Enter %s with label %s.%s" (make_index depth)
      (string_of_expr e2) (string_of_expr e1) (string_of_instrs' (depth + 1) il)
  | ExecuteI e ->
    sprintf "%s Execute the instruction %s." (make_index depth) (string_of_expr e)
  | ExecuteSeqI e ->
    sprintf "%s Execute the sequence %s." (make_index depth) (string_of_expr e)
  | PerformI (id, al) ->
    sprintf "%s Perform %s." (make_index depth) (string_of_expr (CallE (id, al) $$ instr.at % (Il.Ast.VarT ("TODO" $ no_region, []) $ no_region)))
  | ExitI a ->
    sprintf "%s Exit from %s." (make_index depth) (string_of_atom a)
  | ReplaceI (e1, p, e2) ->
    sprintf "%s Replace %s%s with %s." (make_index depth)
      (string_of_expr e1) (string_of_path p) (string_of_expr e2)
  | AppendI (e1, e2) ->
    sprintf "%s Append %s to the %s." (make_index depth)
      (string_of_expr e2) (string_of_expr e1)
  | YetI s -> sprintf "%s YetI: %s." (make_index depth) s

and string_of_instrs' depth instrs =

  let indent = "  " in
  let rec repeat str num =
    if num = 0 then ""
    else if Int.rem num 2 = 0 then repeat (str ^ str) (num / 2)
    else str ^ repeat (str ^ str) (num / 2)
  in

  let f acc i =
    acc ^ "\n" ^ repeat indent depth ^ string_of_instr' depth i in
  enter_block (List.fold_left f "") instrs

let string_of_instrs = string_of_instrs' 0

let string_of_algorithm algo = match algo.it with
  | RuleA (_a, anchor, params, instrs) ->
    anchor
    ^ List.fold_left
        (fun acc p -> acc ^ " " ^ string_of_arg p)
        "" params
    ^ string_of_instrs instrs ^ "\n"
  | FuncA (id, params, instrs) ->
    id
    ^ List.fold_left
        (fun acc p -> acc ^ " " ^ string_of_arg p)
        "" params
    ^ string_of_instrs instrs ^ "\n"

let render_type_visit = ref []
let init_render_type () = render_type_visit := []
let string_of_expr_with_type e =
  let s = string_of_expr e in
  if List.mem s !render_type_visit then s else (
    render_type_visit := s :: !render_type_visit;
    match Prose_util.extract_desc e with
<<<<<<< HEAD
    | None -> string_of_expr e
    | Some (desc, seq) -> "the " ^ desc ^ seq ^ " " ^ string_of_expr e
=======
    | Some (desc, seq) -> "the " ^ desc ^ seq ^ " " ^ string_of_expr e
    | None -> string_of_expr e
>>>>>>> 86444853
  )

let string_of_cmpop = function
  | `EqOp -> "is"
  | `NeOp -> "is not"
  | `LtOp -> "is less than"
  | `GtOp -> "is greater than"
  | `LeOp -> "is less than or equal to"
  | `GeOp -> "is greater than or equal to"

let string_of_prose_binop = function
| `AndOp -> "and"
| `OrOp -> "or"
| `ImplOp -> "implies"
| `EquivOp -> "if and only if"

let string_of_pphint = function
| Some text -> " " ^ text ^ " "
| None -> " with "

let rec raw_string_of_single_stmt stmt =
  match stmt with
  | LetS (e1, e2) ->
    sprintf "Let %s be %s"
      (string_of_expr e1)
      (string_of_expr_with_type e2)
  | CondS e ->
    sprintf "%s"
      (string_of_expr e)
  | CmpS (e1, cmpop, e2) ->
    sprintf "%s %s %s"
      (string_of_expr_with_type e1)
      (string_of_cmpop cmpop)
      (string_of_expr e2)
  | IsValidS (c_opt, e, es, pphint) ->
    let prep = string_of_pphint pphint in
    sprintf "%s%s is valid%s"
      (string_of_opt "Under the context " string_of_expr ", " c_opt)
      (string_of_expr_with_type e)
      (string_of_nullable_list string_of_expr_with_type prep " and " "" es)
  | MatchesS (e1, e2) when Al.Eq.eq_expr e1 e2 ->
    sprintf "%s matches only itself"
      (string_of_expr_with_type e1)
  | MatchesS (e1, e2) ->
    sprintf "%s matches %s"
      (string_of_expr_with_type e1)
      (string_of_expr_with_type e2)
  | IsConstS (c_opt, e) ->
    sprintf "%s%s is constant"
      (string_of_opt "Under the context " string_of_expr ", " c_opt)
      (string_of_expr_with_type e)
  | IsDefinedS e ->
    sprintf "%s exists"
      (string_of_expr_with_type e)
  | IsDefaultableS (e, cmpop) ->
    sprintf "%s %s defaultable"
      (string_of_expr_with_type e)
      (string_of_cmpop cmpop)
  | ContextS (e1, e2) ->
    sprintf "%s is the context %s"
      (string_of_expr_with_type e1)
      (string_of_expr e2)
  | RelS (s, es) ->
    let args = List.map string_of_expr_with_type es in
    Prose_util.apply_prose_hint s args
  | YetS s -> indent () ^ " Yet: " ^ s
  | _ -> assert false


and raw_string_of_stmt stmt =
  let string_of_block ss = "\n" ^ indented_string_of_stmts ss in
  match stmt with
  | IfS (c, ss) ->
    sprintf "If %s, then:%s"
      (string_of_expr c)
      (string_of_block ss)
  | ForallS (iters, ss) ->
    let string_of_iter (e1, e2) = (string_of_expr e1) ^ " in " ^ (string_of_expr e2) in
    sprintf "For all %s:%s"
      (string_of_list string_of_iter "" ", and corresponding " "" iters)
      (string_of_block ss)
  | EitherS sss ->
    string_of_list string_of_block "Either:" ("\n" ^ indent () ^ "Or:") "" sss
  | BinS (s1, binop, s2) ->
    sprintf "%s %s %s."
      (raw_string_of_single_stmt s1)
      (string_of_prose_binop binop)
      (raw_string_of_single_stmt s2)
  | _ -> raw_string_of_single_stmt stmt ^ "."

and string_of_stmt stmt = indent () ^ raw_string_of_stmt stmt

and indented_string_of_stmt i =
  indent_depth := !indent_depth + 1;
  let result = string_of_stmt i in
  indent_depth := !indent_depth - 1;
  result

and indented_string_of_stmts is =
  (string_of_list indented_string_of_stmt "" "\n" "" is)

let string_of_def = function
| RuleD (anchor, concl, []) ->
    anchor
    ^ "\n"
    ^ (string_of_stmt concl |> Lib.String.replace "is valid." "is always valid.")
    ^ "\n"
| RuleD (anchor, concl, prems) ->
    init_render_type ();
    let concl_str = string_of_stmt concl in
    let drop_last x = String.sub x 0 (String.length x - 1) in
    anchor
    ^ "\n"
    ^ drop_last concl_str
    ^ " if:\n"
    ^ string_of_list indented_string_of_stmt "" "\n" "\n" prems
| AlgoD algo -> string_of_algorithm algo

let string_of_prose prose = List.map string_of_def prose |> String.concat "\n"

let file_of_prose file prose =
  let prose = string_of_prose prose in
  let oc = Out_channel.open_text file in
  Fun.protect (fun () -> Out_channel.output_string oc prose)
    ~finally:(fun () -> Out_channel.close oc)<|MERGE_RESOLUTION|>--- conflicted
+++ resolved
@@ -367,13 +367,8 @@
   if List.mem s !render_type_visit then s else (
     render_type_visit := s :: !render_type_visit;
     match Prose_util.extract_desc e with
-<<<<<<< HEAD
-    | None -> string_of_expr e
-    | Some (desc, seq) -> "the " ^ desc ^ seq ^ " " ^ string_of_expr e
-=======
     | Some (desc, seq) -> "the " ^ desc ^ seq ^ " " ^ string_of_expr e
     | None -> string_of_expr e
->>>>>>> 86444853
   )
 
 let string_of_cmpop = function
