open Util.Source
open Printf

(* Errors *)

let error at msg = Util.Error.error at "prose rendering" msg

(* Environment *)

module Map = Map.Make(String)
type hints = (El.Ast.exp option * El.Ast.exp list) Map.t   (* exact match and partial matches*)

let map_update ?(partial = false) x y map =
  if partial then
    map := Map.update x
      (function
      | None -> Some (None, [y])
      | Some (y', l) -> Some (y', y :: l)
      ) !map
  else
    map := Map.update x
      (function
      | None -> Some (Some y, [])
      | Some (None, l) -> Some (Some y, l)
      | Some (Some y', l) ->
        if El.Eq.eq_exp y y' then
          Some (Some y', l)
        else
          let msg = sprintf "multiple prose hints for %s: %s, %s"
            x (El.Print.string_of_exp y) (El.Print.string_of_exp y') in
          error no_region msg
      ) !map

type hintenv = 
  {
    prose_hints : hints ref;
    desc_hints : hints ref;
  }

let hintenv = 
  {
    prose_hints = ref Map.empty;
    desc_hints = ref Map.empty;
  }

(* Collect hints *)

let env_hints ?(partial = false) name map id hints =
  let open El.Ast in
  List.iter (fun {hintid; hintexp} ->
    if hintid.it = name then (
      (* print_endline (sprintf "prose hint for %s found: %s" id.it (El.Print.string_of_exp hintexp)); *)
      map_update id.it hintexp map ~partial
    )
  ) hints

let env_hintdef ?(partial = false) hd =
  match hd.it with
  | El.Ast.VarH (id, hints) ->
    env_hints "desc" hintenv.desc_hints id hints ~partial;
    env_hints "prose" hintenv.prose_hints id hints;
  | El.Ast.TypH (id1, id2, hints) ->
    let id = if id2.it = "" then id1 else (id1.it ^ "/" ^ id2.it) $ id2.at in
    env_hints "desc" hintenv.desc_hints id hints;
  | El.Ast.GramH (id1, id2, hints) ->
    let id = if id2.it = "" then id1 else (id1.it ^ "/" ^ id2.it) $ id2.at in
    env_hints "desc" hintenv.desc_hints id hints;
  | El.Ast.RelH (id, hints) ->
    env_hints "prose" hintenv.prose_hints id hints
  | _ -> ()

let env_typ id t =
  let open El.Ast in
  match t.it with
  | El.Ast.StrT l ->
    List.iter (function
    | Nl -> ()
    | Elem (atom, _, hints) ->
      let id = sprintf "%s.%s" id.it (Xl.Atom.to_string atom) $ no_region in
      env_hints "desc" hintenv.desc_hints id hints;
      env_hints "prose" hintenv.prose_hints id hints;
    ) l
  | El.Ast.CaseT (_, _, l, _) ->
    List.iter (function
    | Nl -> ()
    | Elem (atom, _, hints) ->
      let id = sprintf "%s.%s" id.it (Xl.Atom.to_string atom) $ no_region in
      env_hints "desc" hintenv.desc_hints id hints;
      env_hints "prose" hintenv.prose_hints id hints;
    ) l
  | El.Ast.ConT (_, hints) ->
    env_hints "desc" hintenv.desc_hints id hints;
    env_hints "prose" hintenv.prose_hints id hints;
  | _ -> ()

let env_def d =
  let open El.Ast in
  match d.it with
  | FamD (id, _ps, hints) ->
    env_hintdef (TypH (id, "" $ id.at, hints) $ d.at);
    env_hintdef (VarH (id, hints) $ d.at);
  | TypD (id1, id2, _args, t, hints) ->
    if id2.it = "" then
      env_hintdef (VarH (id1, hints) $ d.at)
    else
      env_hintdef (TypH (id1, id2, hints) $ d.at);
      env_hintdef (VarH (id1, hints) $ d.at) ~partial:true;
    env_typ id1 t;
  | GramD (id1, id2, _ps, t, _gram, hints) ->
    env_hintdef (GramH (id1, id2, hints) $ d.at);
    env_typ id1 t;
  | RelD (id, t, hints) ->
    env_hintdef (RelH (id, hints) $ d.at);
    env_typ id t;
  | VarD (id, t, hints) ->
    env_hintdef (VarH (id, hints) $ d.at);
    env_typ id t;
  | DecD (id, _as, _e, hints) ->
    env_hintdef (DecH (id, hints) $ d.at);
  | HintD hd ->
    env_hintdef hd;
  | RuleD _ | DefD _ | SepD -> ()

let init_hintenv script =
  List.iter env_def script

(* Helpers *)

let (let*) = Option.bind

let find_relation name =
  let open El.Ast in
  List.find_opt (fun def ->
  match def.it with
  | RelD (id, _, _) when id.it = name -> true
  | _ -> false
  ) !Langs.el

let find_desc_hint name =
<<<<<<< HEAD
  let rec extract_seq desc =
    if String.ends_with desc ~suffix:" sequence" then
      let desc', st = extract_seq (String.sub desc 0 (String.length desc - 9)) in
      desc', st+1
    else desc, 0
  in
  match Map.find_opt name !(hintenv.desc_hints) with
  | Some (Some { it = TextE desc; _ }, _) -> Some (extract_seq desc)
=======
  match Map.find_opt name !(hintenv.desc_hints) with
  | Some (Some { it = TextE desc; _ }, _) -> Some desc
>>>>>>> 86444853
  | Some (None, l) ->
    let match_texte e = match e.it with
      | El.Ast.TextE desc -> Some desc
      | _ -> None
    in
    (match List.find_map match_texte l with
<<<<<<< HEAD
    | Some desc -> Some (extract_seq desc)
    | None -> None)
  | _ -> None

let rec repeat n s = if (n = 0) then "" else (repeat (n-1) s) ^ s

let rec extract_desc' typ = match typ.it with
  | Il.Ast.IterT (typ, Opt) -> (match extract_desc' typ with
    | Some (desc, seq) -> Some (desc, seq)
    | None -> None)
  | Il.Ast.IterT (typ, _) -> (match extract_desc' typ with
  | Some (desc, seq) -> Some (desc, seq ^ " sequence")
  | None -> None)
  | Il.Ast.VarT _ ->
    let name = Il.Print.string_of_typ typ in
    let* desc, st = find_desc_hint name in
    Some (desc, repeat st " sequence")
  | _ -> None

let extract_desc expr =
  let extract_context_desc expr =
    match expr.it with
    | Al.Ast.AccE (e', { it = IdxP _ ; _ }) ->
      (match e'.it with
      | Al.Ast.AccE (e'', { it = DotP atom; _ }) ->
        let name = Il.Print.string_of_typ e''.note ^ "." ^ Xl.Atom.to_string atom in
        let* desc, st = find_desc_hint name in
        Some (desc, repeat st " sequence")
      | _ -> None
      )
    | _ -> None
  in
  match extract_context_desc expr with
  | Some (desc, seq) -> Some (desc, seq)
  | None -> extract_desc' expr.note

  let rec alternate xs ys =
=======
    | Some desc -> Some desc
    | None -> None)
  | _ -> None

let rec unwrap_itert typ = match typ.it with
| Il.Ast.IterT (typ, Opt) -> unwrap_itert typ
| Il.Ast.IterT (typ, _) ->
  let bt, iter = unwrap_itert typ in
  (bt, iter + 1)
| _ -> (typ, 0)

let extract_desc' typ =
  let bt, iter = unwrap_itert typ in
  match bt.it with
  | Il.Ast.VarT _ ->
    let name = Il.Print.string_of_typ bt in
    let* desc = find_desc_hint name in
    Some (desc, iter)
  | _ -> None

let extract_desc expr =
  let* desc, iter = extract_desc' expr.note in
  let rec repeat n s = if (n = 0) then "" else (repeat (n-1) s) ^ s in
  Some (desc, repeat iter " sequence")

let rec alternate xs ys =
>>>>>>> 86444853
  match xs with
  | [] -> ys
  | x :: xs -> x :: alternate ys xs

(* TODO: improve prose hint implementation *)
(* Currently hint is hardcoded as text *)
let split_prose_hint input =
  let rec split_aux tokens i =
    let len = String.length input in
    if i >= len then List.rev tokens
    else if input.[i] = '%' then
      let j = ref (i + 1) in
      while !j < len && Util.Lib.Char.is_digit_ascii input.[!j] do
        incr j
      done;
      let token = String.sub input i (!j - i) in
      split_aux (token :: tokens) !j
    else
      let j = ref i in
      while !j < len && input.[!j] <> '%' do incr j done;
      let substring = String.sub input i (!j - i) in
      split_aux (substring :: tokens) !j
  in
  split_aux [] 0

let hole_to_int hole =
  int_of_string (String.sub hole 1 (String.length hole - 1))

let apply_prose_hint hint args =
  let template = split_prose_hint hint in
  List.map (fun token ->
    if String.starts_with ~prefix:"%" token then List.nth args (hole_to_int token - 1)
    else token
   ) template;
  |> String.concat ""

let string_of_stack_prefix expr =
  let open Al.Ast in
  match expr.it with
  | GetCurContextE _
  | VarE ("F" | "L") -> ""
  | _ when Il.Eq.eq_typ expr.note Al.Al_util.frameT -> "the :ref:`frame <syntax-frame>`"
  | CaseE (mixop, _) when Il.Eq.eq_typ expr.note Al.Al_util.evalctxT ->
    let evalctx_name = Xl.Mixop.name (List.nth mixop 0)
    |> fun s -> String.sub s 0 (String.length s - 1)
    |> String.lowercase_ascii in
    Printf.sprintf "the %s" evalctx_name
  | IterE _ -> "the values"
  | _ -> "the value"

let rec find_case_typ' s a: El.Ast.typ list option =
  let open El.Ast in
  let find_typd = function
    | { it = TypD (id', _, _, typ, _); _ } when s = id'.it -> Some typ
    | _ -> None
  in
  let typds = List.filter_map find_typd !Langs.el in
  List.find_map (function
  | { it = CaseT (_, ts, tcs, _); _ } ->
    let find_typ = function
      | Elem (atom, (typ, _prems), _hints) when Xl.Atom.eq atom a ->
        (match typ.it with
        | SeqT ts -> Some ts
        | _ -> None)
      | _ -> None
    in
    (match List.find_map find_typ tcs with
    | Some ts -> Some ts
    | _ -> 
      List.find_map (function
      | Nl -> None
      | Elem typ -> find_case_typ' (El.Print.string_of_typ typ) a
      ) ts
    )
  | _ -> None) typds

let find_case_typ s a: El.Ast.typ list =
  match find_case_typ' s a with
  | Some ts -> ts
  | None -> 
    let msg = sprintf "cannot find typcase of atom %s from typ %s"
      (Xl.Atom.to_string a) s in
    error no_region msg<|MERGE_RESOLUTION|>--- conflicted
+++ resolved
@@ -137,64 +137,14 @@
   ) !Langs.el
 
 let find_desc_hint name =
-<<<<<<< HEAD
-  let rec extract_seq desc =
-    if String.ends_with desc ~suffix:" sequence" then
-      let desc', st = extract_seq (String.sub desc 0 (String.length desc - 9)) in
-      desc', st+1
-    else desc, 0
-  in
-  match Map.find_opt name !(hintenv.desc_hints) with
-  | Some (Some { it = TextE desc; _ }, _) -> Some (extract_seq desc)
-=======
   match Map.find_opt name !(hintenv.desc_hints) with
   | Some (Some { it = TextE desc; _ }, _) -> Some desc
->>>>>>> 86444853
   | Some (None, l) ->
     let match_texte e = match e.it with
       | El.Ast.TextE desc -> Some desc
       | _ -> None
     in
     (match List.find_map match_texte l with
-<<<<<<< HEAD
-    | Some desc -> Some (extract_seq desc)
-    | None -> None)
-  | _ -> None
-
-let rec repeat n s = if (n = 0) then "" else (repeat (n-1) s) ^ s
-
-let rec extract_desc' typ = match typ.it with
-  | Il.Ast.IterT (typ, Opt) -> (match extract_desc' typ with
-    | Some (desc, seq) -> Some (desc, seq)
-    | None -> None)
-  | Il.Ast.IterT (typ, _) -> (match extract_desc' typ with
-  | Some (desc, seq) -> Some (desc, seq ^ " sequence")
-  | None -> None)
-  | Il.Ast.VarT _ ->
-    let name = Il.Print.string_of_typ typ in
-    let* desc, st = find_desc_hint name in
-    Some (desc, repeat st " sequence")
-  | _ -> None
-
-let extract_desc expr =
-  let extract_context_desc expr =
-    match expr.it with
-    | Al.Ast.AccE (e', { it = IdxP _ ; _ }) ->
-      (match e'.it with
-      | Al.Ast.AccE (e'', { it = DotP atom; _ }) ->
-        let name = Il.Print.string_of_typ e''.note ^ "." ^ Xl.Atom.to_string atom in
-        let* desc, st = find_desc_hint name in
-        Some (desc, repeat st " sequence")
-      | _ -> None
-      )
-    | _ -> None
-  in
-  match extract_context_desc expr with
-  | Some (desc, seq) -> Some (desc, seq)
-  | None -> extract_desc' expr.note
-
-  let rec alternate xs ys =
-=======
     | Some desc -> Some desc
     | None -> None)
   | _ -> None
@@ -216,12 +166,26 @@
   | _ -> None
 
 let extract_desc expr =
-  let* desc, iter = extract_desc' expr.note in
-  let rec repeat n s = if (n = 0) then "" else (repeat (n-1) s) ^ s in
-  Some (desc, repeat iter " sequence")
+  let extract_context_desc expr =
+    match expr.it with
+    | Al.Ast.AccE (e', { it = IdxP _ ; _ }) ->
+      (match e'.it with
+      | Al.Ast.AccE (e'', { it = DotP atom; _ }) ->
+        let name = Il.Print.string_of_typ e''.note ^ "." ^ Xl.Atom.to_string atom in
+        let* desc = find_desc_hint name in
+        Some (desc, "")
+      | _ -> None
+      )
+    | _ -> None
+  in
+  match extract_context_desc expr with
+  | Some (desc, seq) -> Some (desc, seq)
+  | None ->
+    let* desc, iter = extract_desc' expr.note in
+    let rec repeat n s = if (n = 0) then "" else (repeat (n-1) s) ^ s in
+    Some (desc, repeat iter " sequence")
 
 let rec alternate xs ys =
->>>>>>> 86444853
   match xs with
   | [] -> ys
   | x :: xs -> x :: alternate ys xs
