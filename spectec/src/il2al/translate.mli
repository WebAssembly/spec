val name_of_rule : Il.Ast.rule -> string
val kwd : string -> Il.Ast.typ -> string * string
val get_params : Il.Ast.exp -> Il.Ast.exp list
<<<<<<< HEAD
val translate_expr : Il.Ast.exp -> Al.Ast.expr
val translate_argexpr : Il.Ast.exp -> Al.Ast.expr list
=======
val translate_exp : Il.Ast.exp -> Al.Ast.expr
val translate_args : Il.Ast.exp -> Al.Ast.expr list
>>>>>>> d0302dc3
val translate : Il.Ast.script -> Al.Ast.algorithm list<|MERGE_RESOLUTION|>--- conflicted
+++ resolved
@@ -1,11 +1,6 @@
 val name_of_rule : Il.Ast.rule -> string
 val kwd : string -> Il.Ast.typ -> string * string
 val get_params : Il.Ast.exp -> Il.Ast.exp list
-<<<<<<< HEAD
-val translate_expr : Il.Ast.exp -> Al.Ast.expr
-val translate_argexpr : Il.Ast.exp -> Al.Ast.expr list
-=======
 val translate_exp : Il.Ast.exp -> Al.Ast.expr
-val translate_args : Il.Ast.exp -> Al.Ast.expr list
->>>>>>> d0302dc3
+val translate_argexp : Il.Ast.exp -> Al.Ast.expr list
 val translate : Il.Ast.script -> Al.Ast.algorithm list