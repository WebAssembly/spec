--- conflicted
+++ resolved
@@ -856,15 +856,10 @@
   }
   in
 
-<<<<<<< HEAD
   match List.concat_map (walker.walk_instr walker) instrs with
-  | il when !found -> (letI (varE "f" ~note:frameT, getCurFrameE () ~note:frameT)) :: il
-=======
-  match Walk.walk_instrs walk_config instrs with
   | il when !found ->
-      let frame = frameE (varE "_" ~note:natT, varE "f" ~note:frameT) ~note:evalctxT in
-      (letI (frame, getCurContextE (Some frame_atom) ~note:evalctxT)) :: il
->>>>>>> c7ddf3b9
+    let frame = frameE (varE "_" ~note:natT, varE "f" ~note:frameT) ~note:evalctxT in
+    (letI (frame, getCurContextE (Some frame_atom) ~note:evalctxT)) :: il
   | _ -> instrs
 
 
@@ -914,8 +909,8 @@
   in
   (* End of helpers *)
 
-<<<<<<< HEAD
-  let instr_hd = letI (e_zf, { e_zf with it = GetCurFrameE }) ~at:e_zf.at in
+  let frame = frameE (varE "_" ~note:natT, e_zf) ~note:evalctxT ~at:e_zf.at in
+  let instr_hd = letI (frame, getCurContextE (Some frame_atom) ~note:evalctxT) in
   let walk_expr walker expr = 
     let expr1 = frame_finder expr in
     let expr2 = Al.Walk.base_walker.walk_expr walker expr1 in
@@ -931,16 +926,6 @@
   }
   in
   let instr_tl = List.concat_map (walker.walk_instr walker) instrs in
-=======
-  let frame = frameE (varE "_" ~note:natT, e_zf) ~note:evalctxT ~at:e_zf.at in
-  let instr_hd = letI (frame, getCurContextE (Some frame_atom) ~note:evalctxT) in
-  let instr_tl = walk_instrs { default_config with
-    post_instr;
-    pre_expr = frame_finder;
-    post_expr = expr_to_mutI
-  } instrs in
-
->>>>>>> c7ddf3b9
   if !frame_appeared then instr_hd :: instr_tl else instr_tl
 
 (* Case 2 *)
