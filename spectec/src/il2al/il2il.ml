(**
Functions that trasnforms IL into IL.
**)

open Il.Ast
open Il.Eq
open Util.Source

type reduction_group = (exp * exp * (premise list)) list

(* Helpers *)

let take_prefix n str =
  if String.length str < n then
    str
  else
    String.sub str 0 n


(* Walker-based transformer *)

let rec transform_expr f e =
  let new_ = transform_expr f in
  let it =
    match (f e).it with
    | VarE _
    | BoolE _
    | NatE _
    | TextE _ -> e.it
    | UnE (op, e1) -> UnE (op, new_ e1)
    | BinE (op, e1, e2) -> BinE (op, new_ e1, new_ e2)
    | CmpE (op, e1, e2) -> CmpE (op, new_ e1, new_ e2)
    | IdxE (e1, e2) -> IdxE (new_ e1, new_ e2)
    | SliceE (e1, e2, e3) -> SliceE (new_ e1, new_ e2, new_ e3)
    | UpdE (e1, p, e2) -> UpdE (new_ e1, p, new_ e2)
    | ExtE (e1, p, e2) -> ExtE (new_ e1, p, new_ e2)
    | StrE efs -> StrE efs (* TODO efs *)
    | DotE (e1, atom) -> DotE (new_ e1, atom)
    | CompE (e1, e2) -> CompE (new_ e1, new_ e2)
    | LenE e1 -> LenE (new_ e1)
    | TupE es -> TupE ((List.map new_) es)
    | MixE (op, e1) -> MixE (op, new_ e1)
    | CallE (id, as1) -> CallE (id, List.map (transform_arg f) as1)
    | IterE (e1, iter) -> IterE (new_ e1, iter) (* TODO iter *)
    | ProjE (e1, i) -> ProjE (new_ e1, i)
    | OptE eo -> OptE ((Option.map new_) eo)
    | TheE e1 -> TheE (new_ e1)
    | ListE es -> ListE ((List.map new_) es)
    | CatE (e1, e2) -> CatE (new_ e1, new_ e2)
    | CaseE (atom, e1) -> CaseE (atom, new_ e1)
    | SubE (e1, _t1, t2) -> SubE (new_ e1, _t1, t2)
  in { e with it }


<<<<<<< HEAD
and transform_arg f a =
  { a with it = match a.it with
    | ExpA e -> ExpA (transform_expr f e)
    | TypA t -> TypA t }

(** Change right_assoc cat into left_assoc cat **)

=======
(* Change right_assoc cat into left_assoc cat *)
>>>>>>> 37606caf
let to_left_assoc_cat =
  let rec rotate_ccw e =
    begin match e.it with
    | CatE (l, r) ->
      begin match r.it with
      | CatE (rl, rr) ->
          { e with it = CatE (CatE (l, rl) $$ no_region % e.note, rr) } |> rotate_ccw
      | _ -> e
      end
    | _ -> e
    end in
  transform_expr rotate_ccw


(* Change left_assoc cat into right_assoc cat *)
let to_right_assoc_cat =
  let rec rotate_cw e =
    begin match e.it with
    | CatE (l, r) ->
      begin match l.it with
      | CatE (ll, lr) ->
          { e with it = CatE (ll, CatE (lr, r) $$ no_region% e.note) } |> rotate_cw
      | _ -> e
      end
    | _ -> e
    end in
  transform_expr rotate_cw


(* Unifying lhs *)

(* Estimate appropriate id name for a given type *)
let rec type_to_id ty = match ty.it with
(* TODO: guess this for "var" in el? *)
| VarT (id, _) -> take_prefix 5 id.it
| BoolT -> "b"
| NumT NatT -> "n"
| NumT IntT -> "i"
| NumT RatT -> "q"
| NumT RealT -> "r"
| TextT -> "s"
| TupT tys -> List.map type_to_id (List.map snd tys) |> String.concat "_"
| IterT (t, _) -> type_to_id t

let unified_prefix = "u"
let _unified_idx = ref 0
let init_unified_idx () = _unified_idx := 0
let get_unified_idx () = let i = !_unified_idx in _unified_idx := (i+1); i
let gen_new_unified ty = (type_to_id ty) ^ "_" ^ unified_prefix ^ (string_of_int (get_unified_idx())) $ no_region
let to_iter e iterexp = IterE (e, iterexp)
let is_unified_id id = String.split_on_char '_' id |> Util.Lib.List.last |> String.starts_with ~prefix:unified_prefix

let rec overlap e1 e2 = if eq_exp e1 e2 then e1 else
  let it =
    match e1.it, e2.it with
    | VarE id, _
    | IterE ({ it = VarE id; _}, _) , _
      when is_unified_id id.it -> e1.it
    | UnE (unop1, e1), UnE (unop2, e2) when unop1 = unop2 ->
      UnE (unop1, overlap e1 e2)
    | BinE (binop1, e1, e1'), BinE (binop2, e2, e2') when binop1 = binop2 ->
      BinE (binop1, overlap e1 e2, overlap e1' e2')
    | CmpE (cmpop1, e1, e1'), CmpE (cmpop2, e2, e2') when cmpop1 = cmpop2 ->
      CmpE (cmpop1, overlap e1 e2, overlap e1' e2')
    | IdxE (e1, e1'), IdxE (e2, e2') ->
      IdxE (overlap e1 e2, overlap e1' e2')
    | SliceE (e1, e1', e1''), SliceE (e2, e2', e2'') ->
      SliceE (overlap e1 e2, overlap e1' e2', overlap e1'' e2'')
    | UpdE (e1, path1, e1'), UpdE (e2, path2, e2') when eq_path path1 path2 ->
      UpdE (overlap e1 e2, path1, overlap e1' e2')
    | ExtE (e1, path1, e1'), ExtE (e2, path2, e2') when eq_path path1 path2 ->
      ExtE (overlap e1 e2, path1, overlap e1' e2')
    | StrE efs1, StrE efs2 when List.map fst efs1 = List.map fst efs2 ->
      StrE (List.map2 (fun (a1, e1) (_, e2) -> (a1, overlap e1 e2)) efs1 efs2)
    | DotE (e1, atom1), DotE (e2, atom2) when atom1 = atom2 ->
      DotE (overlap e1 e2, atom1)
    | CompE (e1, e1'), CompE (e2, e2') ->
      CompE (overlap e1 e2, overlap e1' e2')
    | LenE e1, LenE e2 ->
      LenE (overlap e1 e2)
    | TupE es1, TupE es2 when List.length es1 = List.length es2 ->
      TupE (List.map2 overlap es1 es2)
    | MixE (mixop1, e1), MixE (mixop2, e2) when mixop1 = mixop2 ->
      MixE (mixop1, overlap e1 e2)
    | CallE (id1, as1), CallE (id2, as2) when eq_id id1 id2 ->
      CallE (id1, List.map2 overlap_arg as1 as2)
    | IterE (e1, itere1), IterE (e2, itere2) when eq_iterexp itere1 itere2 ->
      IterE (overlap e1 e2, itere1)
    | ProjE (e1, i1), ProjE (e2, i2) when i1 = i2 ->
      ProjE (overlap e1 e2, i1)
    | OptE (Some e1), OptE (Some e2) ->
      OptE (Some (overlap e1 e2))
    | TheE e1, TheE e2 ->
      TheE (overlap e1 e2)
    | ListE es1, ListE es2 when List.length es1 = List.length es2 ->
      ListE (List.map2 overlap es1 es2)
    | CatE (e1, e1'), CatE (e2, e2') ->
      CatE (overlap e1 e2, overlap e1' e2')
    | CaseE (atom1, e1), CaseE (atom2, e2) when atom1 = atom2 ->
      CaseE (atom1, overlap e1 e2)
    | SubE (e1, typ1, typ1'), SubE (e2, typ2, typ2') when eq_typ typ1 typ2 && eq_typ typ1' typ2' ->
      SubE (overlap e1 e2, typ1, typ1')
    | _ ->
      let ty = e1.note in
      let id = gen_new_unified ty in
      match ty.it with
      | IterT (ty, iter) -> to_iter (VarE id $$ no_region % ty) (iter, [id])
      | _ -> VarE id
  in { e1 with it }

and overlap_arg a1 a2 = if eq_arg a1 a2 then a1 else
  ( match a1.it, a2.it with
    | ExpA e1, ExpA e2 -> ExpA (overlap e1 e2)
    | TypA _, TypA _ -> a1.it
    | _, _ -> assert false
  ) $ a1.at

let pairwise_concat (a,b) (c,d) = (a@c, b@d)

let rec collect_unified template e = if eq_exp template e then [], [] else
  match template.it, e.it with
    | VarE id, _
    | IterE ({ it = VarE id; _}, _) , _
      when is_unified_id id.it ->
      [ IfPr (CmpE (EqOp, template, e) $$ no_region % (BoolT $ no_region)) $ no_region ],
      [id, template.note, []]
    | UnE (_, e1), UnE (_, e2)
    | DotE (e1, _), DotE (e2, _)
    | LenE e1, LenE e2
    | MixE (_, e1), MixE (_, e2)
    | IterE (e1, _), IterE (e2, _)
    | ProjE (e1, _), ProjE (e2, _)
    | OptE (Some e1), OptE (Some e2)
    | TheE e1, TheE e2
    | CaseE (_, e1), CaseE (_, e2)
    | SubE (e1, _, _), SubE (e2, _, _) -> collect_unified e1 e2
    | BinE (_, e1, e1'), BinE (_, e2, e2')
    | CmpE (_, e1, e1'), CmpE (_, e2, e2')
    | IdxE (e1, e1'), IdxE (e2, e2')
    | UpdE (e1, _, e1'), UpdE (e2, _, e2')
    | ExtE (e1, _, e1'), ExtE (e2, _, e2')
    | CompE (e1, e1'), CompE (e2, e2')
    | CatE (e1, e1'), CatE (e2, e2') -> pairwise_concat (collect_unified e1 e2) (collect_unified e1' e2')
    | SliceE (e1, e1', e1''), SliceE (e2, e2', e2'') ->
        pairwise_concat (pairwise_concat (collect_unified e1 e2) (collect_unified e1' e2')) (collect_unified e1'' e2'')
    | StrE efs1, StrE efs2 ->
        List.fold_left2 (fun acc (_, e1) (_, e2) -> pairwise_concat acc (collect_unified e1 e2)) ([], []) efs1 efs2
    | TupE es1, TupE es2
    | ListE es1, ListE es2 ->
        List.fold_left2 (fun acc e1 e2 -> pairwise_concat acc (collect_unified e1 e2)) ([], []) es1 es2
    | CallE (_, as1), CallE (_, as2) -> collect_unified_args as1 as2
    | _ -> failwith "Impossible collect_unified"

and collect_unified_arg template a = if eq_arg template a then [], [] else match template.it, a.it with
  | ExpA template', ExpA e -> collect_unified template' e
  | TypA _, TypA _ -> [], []
  | _ -> failwith "Impossible collect_unified_arg"

and collect_unified_args as1 as2 =
  List.fold_left2 (fun acc a1 a2 -> pairwise_concat acc (collect_unified_arg a1 a2)) ([], []) as1 as2

(* If otherwise premises are included, make them the first *)
let prioritize_else prems =
  let other, non_others = List.partition (fun p -> p.it = ElsePr) prems in
  other @ non_others

let apply_template_to_red_group template (lhs, rhs, prems) =
  let new_prems, _ = collect_unified template lhs in
  (* TODO: Remove this depedency on animation. Perhaps this should be moved as a middle end before animation path *)
  let animated_prems = Animate.animate_prems (Il.Free.free_exp template) (new_prems @ prems) in
  template, rhs, prioritize_else animated_prems

let unify_lhs' reduction_group =
  init_unified_idx();
  let lhs_group = List.map (function (lhs, _, _) -> lhs) reduction_group in
  let hd = List.hd lhs_group in
  let tl = List.tl lhs_group in
  let template = List.fold_left overlap hd tl in
  List.map (apply_template_to_red_group template) reduction_group

let unify_lhs (reduction_name, reduction_group) =
  let to_left_assoc (lhs, rhs, prems) = to_left_assoc_cat lhs, rhs, prems in
  let to_right_assoc (lhs, rhs, prems) = to_right_assoc_cat lhs, rhs, prems in
  (* typical f^-1 ∘ g ∘ f *)
  reduction_name, (reduction_group |> List.map to_left_assoc |> unify_lhs' |> List.map to_right_assoc)

let apply_template_to_def template def =
  let DefD (binds, lhs, rhs, prems) = def.it in
  let new_prems, new_binds = collect_unified_args template lhs in
  let animated_prems = Animate.animate_prems Il.Free.(free_list free_arg template) new_prems in
  DefD (binds @ new_binds, template, rhs, (animated_prems @ prems) |> prioritize_else) $ no_region

let unify_defs defs =
  init_unified_idx();
  let lhs_s = List.map (fun x -> let DefD(_, lhs, _, _) = x.it in lhs) defs in
  let hd = List.hd lhs_s in
  let tl = List.tl lhs_s in
  let template = List.fold_left (List.map2 overlap_arg) hd tl in
  List.map (apply_template_to_def template) defs<|MERGE_RESOLUTION|>--- conflicted
+++ resolved
@@ -52,17 +52,12 @@
   in { e with it }
 
 
-<<<<<<< HEAD
 and transform_arg f a =
   { a with it = match a.it with
     | ExpA e -> ExpA (transform_expr f e)
     | TypA t -> TypA t }
 
-(** Change right_assoc cat into left_assoc cat **)
-
-=======
 (* Change right_assoc cat into left_assoc cat *)
->>>>>>> 37606caf
 let to_left_assoc_cat =
   let rec rotate_ccw e =
     begin match e.it with
