(**
Functions that transform IL into IL.
**)

open Il.Ast
open Il.Eq
open Il.Free
open Util
open Source
open Def
open Il2al_util


let rename = ref false

(* Error *)

let error at msg = Error.error at "prose translation" msg


(* Environment for unified ids *)

module Map = Map.Make(String)

type idxs = (string * int) Map.t
type env = {
  mutable idxs : idxs;
  frees : Set.t;
}

let unified_prefix = "u"
<<<<<<< HEAD
let _unified_idx = ref 0
let _unified_idx_cache = ref None
let init_unified_idx () = _unified_idx := 0; _unified_idx_cache := None
let soft_init_unified_idx () =
  match !_unified_idx_cache with
  | None -> _unified_idx_cache := Some (!_unified_idx)
  | Some n -> _unified_idx := n
let get_unified_idx () = let i = !_unified_idx in _unified_idx := (i+1); i
let gen_new_unified ty = Il2al_util.typ_to_var_exp ty ~post_fix:("_" ^ unified_prefix ^ (string_of_int (get_unified_idx())))
let is_unified_id id = String.split_on_char '_' id |> Util.Lib.List.last |> String.starts_with ~prefix:unified_prefix

let rec is_unified_exp e = match e.it with
  | IterE (e', _) -> is_unified_exp e'
  | VarE id -> is_unified_id id.it
  | _ -> false
let rec get_unified_id e = match e.it with
  | IterE (e', _) -> get_unified_id e'
  | VarE id -> id
  | _ -> assert (false)
=======
let imap : idxs ref = ref Map.empty

let init_var m id t =
  let typid = Al.Al_util.typ_to_var_name t in
  let nid = id.it |> Str.global_replace (Str.regexp "[^a-zA-Z]") "" in
  let len = String.length nid in
  match Map.find_opt typid m with
  (* Use the shortest non-empty name. Prioritize typid than others. *)
  | Some (s, _) when String.length s < len -> m
  | Some (s, _) when s = typid && String.length s = len -> m
  | _ when len = 0 -> m
  | _ -> Map.add typid (nid, 1) m

let init_map_bind m bind =
  match bind.it with
  | ExpB (id, t) -> init_var m id t
  | _ -> m

let init_map_rule m rule =
  match rule.it with
  | RuleD (_, binds, _, _, _) -> List.fold_left init_map_bind m binds

let init_map_clause m clause =
  match clause.it with
  | DefD (binds, _, _, _) -> List.fold_left init_map_bind m binds

let init_map il =
  let env' =
    List.fold_left (fun m def ->
      match def.it with
      | RelD (_, _, _, rules) ->
        List.fold_left init_map_rule m rules
      | DecD (_, _, _, clauses) ->
        List.fold_left init_map_clause m clauses
      | _ -> m
    ) Map.empty il
  in
  imap := env'

let init_env frees = { idxs = !imap; frees }


(* Estimate appropriate id name for a given type *)
let rec avoid_collision env name idx =
  let name' = name ^ "_" ^ (string_of_int idx) in
  if Set.mem name' env.frees then
    avoid_collision env name (idx + 1)
  else
    name, idx

let get_unified_idx env typid =
  let idxs = env.idxs in
  let len = String.length typid in
  let n, i =
    match Map.find_opt typid idxs with
    | Some (n, i) when String.length n >= len && len > 0 -> typid, i
    | Some (n, i) -> n, i
    | None -> typid, 1
  in
  let name, idx = if !rename then avoid_collision env n i else n, i in

  env.idxs <- Map.add typid (name, idx + 1) idxs;
  name, idx

let gen_new_unified env ty =
  let typid = Al.Al_util.typ_to_var_name ty in
  let name, idx = get_unified_idx env typid in
  name ^ "_" ^ unified_prefix ^ (string_of_int idx) $ no_region

let is_unified_id id = String.split_on_char '_' id |> Util.Lib.List.last |> String.starts_with ~prefix:unified_prefix
>>>>>>> 8cfe5bef

let extract_unified_idx id =
  let ss, s = String.split_on_char '_' id |> Util.Lib.List.split_last in
  if String.starts_with ~prefix:unified_prefix s then
    (try
      let ss = String.concat "_" ss in
      let s = String.sub s 1 (String.length s - 1) |> int_of_string in
      Some (ss, s)
    with Failure _ -> None)
  else
    None

(* Rename unified ids to non-unified ones *)

let rename_string _env s =
  match extract_unified_idx s with
  | Some (base_name, idx) -> base_name ^ "_" ^ (string_of_int idx)
  | None -> s

let rename_id env id = { id with it = rename_string env id.it }

let rename_iterexp env (iter, ides) = (iter, List.map (fun (id, e) -> (rename_id env id, e)) ides)

let rename_exp env exp =
  {exp with it = match exp.it with
  | VarE id -> VarE (rename_id env id)
  | exp' -> exp'
  }

let rename_prem env p =
  {p with it = match p.it with
  | LetPr (e1, e2, ss) -> LetPr (e1, e2, List.map (rename_string env) ss)
  | p' -> p' }

let rename_rule_def (env, rd) =
  if not !rename then rd else
  let transformer = { Il_walk.base_transformer with
    transform_exp = rename_exp env;
    transform_prem = rename_prem env;
    transform_iterexp = rename_iterexp env;
  } in
  Il_walk.transform_rule_def transformer rd

let rename_helper_def (env, hd) =
  if not !rename then hd else
  let transformer = { Il_walk.base_transformer with
    transform_exp = rename_exp env;
    transform_prem = rename_prem env;
    transform_iterexp = rename_iterexp env;
    } in
  Il_walk.transform_helper_def transformer hd

let rec overlap env e1 e2 = if eq_exp e1 e2 then e1 else
  let replace_it it = { e1 with it = it } in
  match e1.it, e2.it with
    (* Already unified *)
    | VarE _, _ when is_unified_exp e1 ->
      e1
<<<<<<< HEAD
    | IterE _, _ when is_unified_exp e1 ->
      let t = overlap_typ e1.note e2.note in
      { e1 with note = t }
=======
    | IterE ({ it = VarE id; _} as e, i), _ when is_unified_id id.it ->
      let t = overlap_typ env e1.note e2.note in
      { e1 with it = IterE (e, i); note = t }
>>>>>>> 8cfe5bef
    (* Not unified *)
    | UnE (unop1, nt1, e1), UnE (unop2, nt2, e2) when unop1 = unop2 && nt1 = nt2 ->
      UnE (unop1, nt1, overlap env e1 e2) |> replace_it
    | BinE (binop1, nt1, e1, e1'), BinE (binop2, nt2, e2, e2') when binop1 = binop2 && nt1 = nt2 ->
      BinE (binop1, nt1, overlap env e1 e2, overlap env e1' e2') |> replace_it
    | CmpE (cmpop1, nt1, e1, e1'), CmpE (cmpop2, nt2, e2, e2') when cmpop1 = cmpop2 && nt1 = nt2 ->
      CmpE (cmpop1, nt1, overlap env e1 e2, overlap env e1' e2') |> replace_it
    | IdxE (e1, e1'), IdxE (e2, e2') ->
      IdxE (overlap env e1 e2, overlap env e1' e2') |> replace_it
    | SliceE (e1, e1', e1''), SliceE (e2, e2', e2'') ->
      SliceE (overlap env e1 e2, overlap env e1' e2', overlap env e1'' e2'') |> replace_it
    | UpdE (e1, path1, e1'), UpdE (e2, path2, e2') when eq_path path1 path2 ->
      UpdE (overlap env e1 e2, path1, overlap env e1' e2') |> replace_it
    | ExtE (e1, path1, e1'), ExtE (e2, path2, e2') when eq_path path1 path2 ->
      ExtE (overlap env e1 e2, path1, overlap env e1' e2') |> replace_it
    | StrE efs1, StrE efs2 when List.map fst efs1 = List.map fst efs2 ->
      StrE (List.map2 (fun (a1, e1) (_, e2) -> (a1, overlap env e1 e2)) efs1 efs2) |> replace_it
    | DotE (e1, atom1), DotE (e2, atom2) when eq_atom atom1 atom2 ->
      DotE (overlap env e1 e2, atom1) |> replace_it
    | CompE (e1, e1'), CompE (e2, e2') ->
      CompE (overlap env e1 e2, overlap env e1' e2') |> replace_it
    | LenE e1, LenE e2 ->
      LenE (overlap env e1 e2) |> replace_it
    | TupE es1, TupE es2 when List.length es1 = List.length es2 ->
      TupE (List.map2 (overlap env) es1 es2) |> replace_it
    | CallE (id1, as1), CallE (id2, as2) when eq_id id1 id2 ->
      CallE (id1, List.map2 (overlap_arg env) as1 as2) |> replace_it
    | IterE (e1, itere1), IterE (e2, itere2) when eq_iterexp itere1 itere2 ->
      IterE (overlap env e1 e2, itere1) |> replace_it
    | ProjE (e1, i1), ProjE (e2, i2) when i1 = i2 ->
      ProjE (overlap env e1 e2, i1) |> replace_it
    | UncaseE (e1, op1), UncaseE (e2, op2) when eq_mixop op1 op2 ->
      UncaseE (overlap env e1 e2, op1) |> replace_it
    | OptE (Some e1), OptE (Some e2) ->
      OptE (Some (overlap env e1 e2)) |> replace_it
    | TheE e1, TheE e2 ->
      TheE (overlap env e1 e2) |> replace_it
    | ListE es1, ListE es2 when List.length es1 = List.length es2 ->
      ListE (List.map2 (overlap env) es1 es2) |> replace_it
    | CatE (e1, e1'), CatE (e2, e2') ->
      CatE (overlap env e1 e2, overlap env e1' e2') |> replace_it
    | MemE (e1, e1'), MemE (e2, e2') ->
      MemE (overlap env e1 e2, overlap env e1' e2') |> replace_it
    | CaseE (mixop1, e1), CaseE (mixop2, e2) when eq_mixop mixop1 mixop2 ->
      CaseE (mixop1, overlap env e1 e2) |> replace_it
    | SubE (e1, typ1, typ1'), SubE (e2, typ2, typ2') when eq_typ typ1 typ2 && eq_typ typ1' typ2' ->
      SubE (overlap env e1 e2, typ1, typ1') |> replace_it
    (* HARDCODE: Unifying CatE with non-CatE *)
    | CatE ({ it = IterE (_, (ListN _, _)); _ } as e1', _), _ -> overlap env e1 { e2 with it = CatE (e1', e2) }
    | _, CatE ({ it = IterE (_, (ListN _, _)); _ } as e2', _) -> overlap env { e1 with it = CatE (e2', e1) } e2
    | _ ->
<<<<<<< HEAD
      let ty = overlap_typ e1.note e2.note in
      let exp = gen_new_unified ty in
      { e1 with it = exp.it; note = ty }
=======
      let ty = overlap_typ env e1.note e2.note in
      let id = gen_new_unified env ty in
      let it =
        match ty.it with
        | IterT (ty1, iter) ->
          IterE (VarE id $$ no_region % ty1, (iter, [(id, VarE id $$ no_region % ty)]))
        | _ -> VarE id
      in
      { e1 with it; note = ty }
>>>>>>> 8cfe5bef

and overlap_arg env a1 a2 = if eq_arg a1 a2 then a1 else
  (match a1.it, a2.it with
    | ExpA e1, ExpA e2 -> ExpA (overlap env e1 e2)
    | TypA _, TypA _
    | DefA _, DefA _
    | GramA _, GramA _ -> a1.it
    | _, _ -> assert false
  ) $ a1.at

and overlap_typ env t1 t2 = if eq_typ t1 t2 then t1 else
  (match t1.it, t2.it with
    | VarT (id1, args1), VarT (id2, args2) when id1 = id2 ->
      VarT (id1, List.map2 (overlap_arg env) args1 args2)
    | TupT ets1, TupT ets2 when List.for_all2 (fun (e1, _) (e2, _) -> eq_exp e1 e2) ets1 ets2 ->
      TupT (List.map2 (fun (e1, t1) (_, t2) -> (e1, (overlap_typ env) t1 t2)) ets1 ets2)
    | IterT (t1, iter1), IterT (t2, iter2) when eq_iter iter1 iter2 ->
      IterT (overlap_typ env t1 t2, iter1)
    | _ -> assert false (* Unreachable due to IL validation *)
  ) $ t1.at

let pairwise_concat (a,b) (c,d) = (a@c, b@d)

let rec collect_unified template e = if eq_exp template e then [], [] else
  match template.it, e.it with
<<<<<<< HEAD
    | VarE _, _
    | IterE _ , _
      when is_unified_exp template ->
      [IfPr (CmpE (EqOp, template, e) $$ e.at % (BoolT $ e.at)) $ e.at],
      [ExpB (get_unified_id template, template.note) $ e.at]
    | UnE (_, e1), UnE (_, e2)
=======
    | VarE id, _
    | IterE ({ it = VarE id; _}, _) , _
      when is_unified_id id.it ->
      [IfPr (CmpE (`EqOp, `BoolT, template, e) $$ e.at % (BoolT $ e.at)) $ e.at],
      [ExpB (id, template.note) $ e.at]
    | UnE (_, _, e1), UnE (_, _, e2)
>>>>>>> 8cfe5bef
    | DotE (e1, _), DotE (e2, _)
    | LenE e1, LenE e2
    | IterE (e1, _), IterE (e2, _)
    | ProjE (e1, _), ProjE (e2, _)
    | UncaseE (e1, _), UncaseE (e2, _)
    | OptE (Some e1), OptE (Some e2)
    | TheE e1, TheE e2
    | CaseE (_, e1), CaseE (_, e2)
    | SubE (e1, _, _), SubE (e2, _, _) -> collect_unified e1 e2
    | BinE (_, _, e1, e1'), BinE (_, _, e2, e2')
    | CmpE (_, _, e1, e1'), CmpE (_, _, e2, e2')
    | IdxE (e1, e1'), IdxE (e2, e2')
    | UpdE (e1, _, e1'), UpdE (e2, _, e2')
    | ExtE (e1, _, e1'), ExtE (e2, _, e2')
    | CompE (e1, e1'), CompE (e2, e2')
    | CatE (e1, e1'), CatE (e2, e2') -> pairwise_concat (collect_unified e1 e2) (collect_unified e1' e2')
    | MemE (e1, e1'), MemE (e2, e2') -> pairwise_concat (collect_unified e1 e2) (collect_unified e1' e2')
    | SliceE (e1, e1', e1''), SliceE (e2, e2', e2'') ->
      pairwise_concat (pairwise_concat (collect_unified e1 e2) (collect_unified e1' e2')) (collect_unified e1'' e2'')
    | StrE efs1, StrE efs2 ->
      List.fold_left2 (fun acc (_, e1) (_, e2) -> pairwise_concat acc (collect_unified e1 e2)) ([], []) efs1 efs2
    | TupE es1, TupE es2
    | ListE es1, ListE es2 ->
      List.fold_left2 (fun acc e1 e2 -> pairwise_concat acc (collect_unified e1 e2)) ([], []) es1 es2
    | CallE (_, as1), CallE (_, as2) -> collect_unified_args as1 as2
    (* HARDCODE: Unifying CatE with non-CatE *)
    | CatE (_, e1), _ -> collect_unified e1 e
    | _ ->
      error e.at "cannot unify the expression with previous rule for the same instruction"

and collect_unified_arg template a = if eq_arg template a then [], [] else match template.it, a.it with
  | ExpA template', ExpA e -> collect_unified template' e
  | TypA _, TypA _
  | DefA _, DefA _
  | GramA _, GramA _ -> [], []
  | _ -> error a.at "cannot unify the argument"

and collect_unified_args as1 as2 =
  List.fold_left2 (fun acc a1 a2 -> pairwise_concat acc (collect_unified_arg a1 a2)) ([], []) as1 as2

(* If otherwise premises are included, make them the first *)
let prioritize_else prems =
  let other, non_others = List.partition (fun p -> p.it = ElsePr) prems in
  other @ non_others


(* x list list -> x list list list *)
let lift = List.map (fun xs -> List.map (fun x -> [x]) xs)
(* x list list list -> x list list *)
let unlift = List.map List.concat

(** 1. Validation rules **)

let apply_template_to_rule template rule =
  match rule.it with
  | RuleD (id, binds, mixop, exp, prems) ->
    let new_prems, _ = collect_unified template exp in
    RuleD (id, binds, mixop, template, new_prems @ prems) $ rule.at

let unify_rules env rules =
  let concls = List.map (fun x -> let RuleD(_, _, _, e, _) = x.it in e) rules in
  let hd = List.hd concls in
  let tl = List.tl concls in
  let template = List.fold_left (overlap env) hd tl in
  List.map (apply_template_to_rule template) rules
  (* |> rename_rules *)


(** 2. Reduction rules **)

let apply_template_to_prems template prems idx =
  List.mapi (fun i prem ->
    if i <> idx then
      prem
    else (
      assert (List.length prem = 1);
      let prem = List.hd prem in
      let new_prem = replace_lhs template prem in
      let new_prems, _ = collect_unified template (lhs_of_prem prem) in
      new_prem :: new_prems)
  ) prems

let unify_enc env premss encs =
  let idxs = List.map fst encs in
  let ps = List.map snd encs in

  let es = List.map lhs_of_prem ps in

  let hd = List.hd es in
  let tl = List.tl es in

  let template = List.fold_left (overlap env) hd tl in

  List.map2 (apply_template_to_prems template) premss idxs

let is_encoded_ctxt pr =
  match pr.it with
  | LetPr (_, e, _) ->
    (match e.note.it with
    | VarT (id, []) -> List.mem id.it ["inputT"; "stackT"; "contextT"]
    | _ -> false)
  | _ -> false
let is_encoded_pop_or_winstr pr =
  match pr.it with
  | LetPr (_, e, _) ->
    (match e.note.it with
    | VarT (id, []) -> List.mem id.it ["inputT"; "stackT"]
    | _ -> false)
  | _ -> false

let rec extract_encs' pred cnt =
  function
  | [] -> []
  | hd :: tl ->
    if pred hd then
      (cnt, hd) :: extract_encs' pred (cnt + 1) tl
    else
      extract_encs' pred (cnt + 1) tl
let extract_encs pred = extract_encs' pred 0

let has_identical_rhs iprem1 iprem2 =
  let rhs1 = iprem1 |> snd |> rhs_of_prem in
  let rhs2 = iprem2 |> snd |> rhs_of_prem in

  eq_exp rhs1 rhs2

let rec filter_unifiable encss =
  match encss with
  | [] -> assert false
  | encs :: encss' ->
    if encs = [] then
      []
    else
      let hd = List.hd encs in
      let tl = List.tl encs in
      let pairs = List.map (fun encs -> List.partition (has_identical_rhs hd) encs) encss' in
      let fsts = List.map fst pairs in
      let snds = List.map snd pairs in

      assert (List.for_all (fun xs -> List.length xs <= 1) fsts);

      if List.for_all (fun xs -> List.length xs = 1) fsts then
        (hd :: List.map List.hd fsts) :: filter_unifiable (tl :: snds)
      else
        filter_unifiable (tl :: snds)

let replace_prems r prems =
  let lhs, rhs, _ = r in
  lhs, rhs, prems

let unify_rule_clauses env pred input_vars (clauses: rule_clause list) =
  let premss = List.map (fun g -> let _, _, prems = g in prems) clauses in
  let encss = List.map (extract_encs pred) premss in
  let unifiable_encss = filter_unifiable encss in
  let new_premss = List.fold_left (unify_enc env) (lift premss) unifiable_encss |> unlift in
  let animated_premss = List.map (Animate.animate_prems {empty with varid = Set.of_list (input_vars @ Encode.input_vars)}) new_premss in

  List.map2 replace_prems clauses animated_premss

let rule_to_tup rule =
  match rule.it with
  | RuleD (_, _, _, exp, prems) ->
    match exp.it with
    | TupE [ lhs; rhs ] -> (lhs, rhs, prems)
    | _ -> error exp.at "form of reduction rule"

(* group reduction rules that have same name *)
let rec group_rules : (id * rule) list -> rule_def list = function
  | [] -> []
  | h :: t ->
    let (rel_id, rule) = h in
    let name = name_of_rule rule in
    let t1, t2 =
      List.partition (fun (_, rule) -> name_of_rule rule = name) t in
    let rules = rule :: List.map (fun (rel_id', rule') ->
      if rel_id = rel_id' then rule' else
        error rule'.at
        "this reduction rule uses a different relation compared to the previous rules"
    ) t1 in
    let tups = List.map rule_to_tup rules in
    let at = rules |> List.map at |> over_region in

    ((name, rel_id, tups) $ at) :: group_rules t2

(* extract reduction rules for wasm instructions *)
let extract_rules def =
  match def.it with
  | RelD (id, _, _, rules) -> List.map (fun rule -> id, rule) rules
  | _ -> []

let unify_ctxt (env: env) (input_vars: string list) (clauses: rule_clause list) : rule_clause list =
  unify_rule_clauses env is_encoded_ctxt input_vars clauses

let unify_pop_and_winstr env rule_def =
  unify_rule_clauses env is_encoded_pop_or_winstr [] rule_def

let unify_rule_def (env: env) (rule: rule_def) : rule_def =
  let instr_name, rel_id, clauses = rule.it in
  let unified_clauses = unify_pop_and_winstr env clauses in
  let pops, clauses' = extract_pops unified_clauses in
  let subgroups = group_by_context clauses' in
  let new_clauses =
    List.concat_map
      (function
        | None, subgroup ->
          List.map (fun (lhs, rhs, prems) -> lhs, rhs, pops @ prems) subgroup
        | _, subgroup ->
          let popped_vars =
            List.concat_map
              (fun p ->
                match p.it with
                | LetPr (_, _, ids) -> ids
                | _ -> assert false
              )
              pops
          in
          let sub_env = { idxs = env.idxs; frees = env.frees } in
          subgroup
          |> unify_ctxt sub_env popped_vars
          |> List.map (fun (lhs, rhs, prems) -> lhs, rhs, pops @ prems)
      )
      subgroups
  in
  (instr_name, rel_id, new_clauses) $ rule.at

let has_substring str sub =
  let len_s = String.length str in
  let len_sub = String.length sub in
  let rec aux i =
    if i > len_s - len_sub then false
    else if String.sub str i len_sub = sub then true
    else aux (i + 1)
  in
  aux 0

let reorder_unified_args args prems =
  (* Helpers *)
  let has_uarg_on_rhs p =
    match p.it with
    | LetPr (_, {it = VarE id; _}, _) -> is_unified_id id.it
    | _ -> false
  in
  let on_rhs p a =
    match a.it with
    | ExpA e -> has_substring (e |> Il.Print.string_of_exp) (rhs_of_prem p |> Il.Print.string_of_exp)
    | _ -> false
  in
  let rec find_index f xs =
    match xs with
    | [] -> 0
    | hd :: tl -> if f hd then 0 else 1 + find_index f tl
  in
  let index_of p = find_index (on_rhs p) args in
  let cmp p1 p2 = index_of p1 - index_of p2 in

  let uprems, prems = List.partition has_uarg_on_rhs prems in
  let uprems' = List.sort cmp uprems in
  uprems' @ prems

let apply_template_to_def template def =
  match def.it with
  | DefD (binds, lhs, rhs, prems) ->
    let new_prems, new_binds = collect_unified_args template lhs in
    let animated_prems = Animate.animate_prems (free_list free_arg template) new_prems in
    let reordered_prems = reorder_unified_args template animated_prems in
    DefD (binds @ new_binds, template, rhs, (reordered_prems @ prems) |> prioritize_else) $ def.at

let unify_defs env defs =
  let lhs_s = List.map (fun x -> let DefD(_, lhs, _, _) = x.it in lhs) defs in
  let hd = List.hd lhs_s in
  let tl = List.tl lhs_s in
  let template = List.fold_left (List.map2 (overlap_arg env)) hd tl in
  List.map (apply_template_to_def template) defs

let unify_helper_def env hd =
  match hd.it with
  | (id, clauses, partial) -> (id, unify_defs env clauses, partial) $ hd.at

let extract_helpers partial_funcs def =
  match def.it with
  | DecD (id, _, _, clauses) when List.length clauses > 0 ->
    let partial = if List.mem id partial_funcs then Partial else Total in
    Some ((id, clauses, partial) $ def.at)
  | _ -> None

let unify (il: script) : rule_def list * helper_def list =
  init_map il;
  let rule_defs =
    il
    |> List.concat_map extract_rules
    |> group_rules
    |> List.map (
      fun rd ->
        let frees = (Free.free_rule_def rd).varid in
        let env = init_env frees in
        (env, unify_rule_def env rd)
    )
    |> List.map rename_rule_def
  in

  let partial_funcs =
    let get_partial_func def =
      let is_partial_hint hint = hint.hintid.it = "partial" in
      match def.it with
      | HintD { it = DecH (id, hints); _ } when List.exists is_partial_hint hints ->
        Some (id)
      | _ -> None
    in
    List.filter_map get_partial_func il
  in
  let helper_defs =
    il
    |> List.filter_map (extract_helpers partial_funcs)
    |> List.map (
      fun hd ->
        let frees = (Free.free_helper_def hd).varid in
        let env = init_env frees in
        (env, unify_helper_def env hd)
    )
    |> List.map rename_helper_def
  in

  rule_defs, helper_defs<|MERGE_RESOLUTION|>--- conflicted
+++ resolved
@@ -29,27 +29,25 @@
 }
 
 let unified_prefix = "u"
-<<<<<<< HEAD
 let _unified_idx = ref 0
 let _unified_idx_cache = ref None
-let init_unified_idx () = _unified_idx := 0; _unified_idx_cache := None
-let soft_init_unified_idx () =
+let _init_unified_idx () = _unified_idx := 0; _unified_idx_cache := None
+let _soft_init_unified_idx () =
   match !_unified_idx_cache with
   | None -> _unified_idx_cache := Some (!_unified_idx)
   | Some n -> _unified_idx := n
 let get_unified_idx () = let i = !_unified_idx in _unified_idx := (i+1); i
-let gen_new_unified ty = Il2al_util.typ_to_var_exp ty ~post_fix:("_" ^ unified_prefix ^ (string_of_int (get_unified_idx())))
+let _gen_new_unified ty = Il2al_util.typ_to_var_exp ty ~post_fix:("_" ^ unified_prefix ^ (string_of_int (get_unified_idx())))
 let is_unified_id id = String.split_on_char '_' id |> Util.Lib.List.last |> String.starts_with ~prefix:unified_prefix
 
 let rec is_unified_exp e = match e.it with
   | IterE (e', _) -> is_unified_exp e'
   | VarE id -> is_unified_id id.it
   | _ -> false
-let rec get_unified_id e = match e.it with
-  | IterE (e', _) -> get_unified_id e'
+let rec _get_unified_id e = match e.it with
+  | IterE (e', _) -> _get_unified_id e'
   | VarE id -> id
   | _ -> assert (false)
-=======
 let imap : idxs ref = ref Map.empty
 
 let init_var m id t =
@@ -120,7 +118,6 @@
   name ^ "_" ^ unified_prefix ^ (string_of_int idx) $ no_region
 
 let is_unified_id id = String.split_on_char '_' id |> Util.Lib.List.last |> String.starts_with ~prefix:unified_prefix
->>>>>>> 8cfe5bef
 
 let extract_unified_idx id =
   let ss, s = String.split_on_char '_' id |> Util.Lib.List.split_last in
@@ -179,15 +176,9 @@
     (* Already unified *)
     | VarE _, _ when is_unified_exp e1 ->
       e1
-<<<<<<< HEAD
-    | IterE _, _ when is_unified_exp e1 ->
-      let t = overlap_typ e1.note e2.note in
-      { e1 with note = t }
-=======
     | IterE ({ it = VarE id; _} as e, i), _ when is_unified_id id.it ->
       let t = overlap_typ env e1.note e2.note in
       { e1 with it = IterE (e, i); note = t }
->>>>>>> 8cfe5bef
     (* Not unified *)
     | UnE (unop1, nt1, e1), UnE (unop2, nt2, e2) when unop1 = unop2 && nt1 = nt2 ->
       UnE (unop1, nt1, overlap env e1 e2) |> replace_it
@@ -239,11 +230,6 @@
     | CatE ({ it = IterE (_, (ListN _, _)); _ } as e1', _), _ -> overlap env e1 { e2 with it = CatE (e1', e2) }
     | _, CatE ({ it = IterE (_, (ListN _, _)); _ } as e2', _) -> overlap env { e1 with it = CatE (e2', e1) } e2
     | _ ->
-<<<<<<< HEAD
-      let ty = overlap_typ e1.note e2.note in
-      let exp = gen_new_unified ty in
-      { e1 with it = exp.it; note = ty }
-=======
       let ty = overlap_typ env e1.note e2.note in
       let id = gen_new_unified env ty in
       let it =
@@ -253,7 +239,6 @@
         | _ -> VarE id
       in
       { e1 with it; note = ty }
->>>>>>> 8cfe5bef
 
 and overlap_arg env a1 a2 = if eq_arg a1 a2 then a1 else
   (match a1.it, a2.it with
@@ -279,21 +264,12 @@
 
 let rec collect_unified template e = if eq_exp template e then [], [] else
   match template.it, e.it with
-<<<<<<< HEAD
-    | VarE _, _
-    | IterE _ , _
-      when is_unified_exp template ->
-      [IfPr (CmpE (EqOp, template, e) $$ e.at % (BoolT $ e.at)) $ e.at],
-      [ExpB (get_unified_id template, template.note) $ e.at]
-    | UnE (_, e1), UnE (_, e2)
-=======
     | VarE id, _
     | IterE ({ it = VarE id; _}, _) , _
       when is_unified_id id.it ->
       [IfPr (CmpE (`EqOp, `BoolT, template, e) $$ e.at % (BoolT $ e.at)) $ e.at],
       [ExpB (id, template.note) $ e.at]
     | UnE (_, _, e1), UnE (_, _, e2)
->>>>>>> 8cfe5bef
     | DotE (e1, _), DotE (e2, _)
     | LenE e1, LenE e2
     | IterE (e1, _), IterE (e2, _)
