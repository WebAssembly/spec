--- conflicted
+++ resolved
@@ -867,18 +867,10 @@
   match id.it, translate_argexp exp with
   | "Eval_expr", [z; is; z'; vs] ->
     (* Note: State is automatically converted into frame by remove_state *)
-<<<<<<< HEAD
     (* Note: Push/pop is automatically inserted by handle_frame *)
     let lhs = tupE [z'; vs] ~at:(over_region [z'.at; vs.at]) ~note:vs.note in
-    let rhs = callE ("eval_expr", [ z; is ]) ~note:vs.note in
+    let rhs = callE ("eval_expr", [ expA z; expA is ]) ~note:vs.note in
     [ letI (lhs, rhs) ~at:at ]
-=======
-    [
-      pushI (frameE (None, z) ~note:callframeT);
-      letI (rhs, callE ("eval_expr", [ expA lhs ]) ~note:rhs.note) ~at:at;
-      popI (frameE (None, z) ~note:callframeT);
-    ]
->>>>>>> c4350154
   (* ".*_sub" *)
   | name, [_C; rt1; rt2]
     when String.ends_with ~suffix:"_sub" name ->
