--- conflicted
+++ resolved
@@ -416,46 +416,7 @@
   match exp.it with
   (* Trap *)
   | Il.CaseE ([{it = Atom "TRAP"; _}]::_, _) -> [ trapI () ~at:at ]
-<<<<<<< HEAD
-  (* Execute instrs
-   * TODO: doing this based on variable name is too ad-hoc. Need smarter way. *)
-  | Il.IterE ({ it = VarE id; _ }, (List, _))
-  | Il.IterE ({ it = SubE ({ it = VarE id; _ }, _, _); _}, (List, _))
-    when String.starts_with ~prefix:"instr" id.it ->
-      [executeseqI (translate_exp exp) ~at:at ]
-  | Il.VarE id | Il.SubE ({ it = VarE id; _ }, _, _)
-    when String.starts_with ~prefix:"instr" id.it ->
-      [ executeI (translate_exp exp) ~at:at ]
-  | Il.IterE (_, (Opt, _)) ->
-      (* TODO: need AL expression for unwrapping option *)
-    let tmp_name = varE "instr_0" in
-    [ ifI (
-      isDefinedE (translate_exp exp),
-      [ letI (optE (Some tmp_name), translate_exp exp) ~at:at; executeI tmp_name ],
-      []
-    ) ~at:at ]
-  (* Push *)
-  | Il.SubE _ | CallE _ | IterE _ -> [ pushI (translate_exp exp) ~at:at ]
-  | Il.CaseE ([{it = Atom id; _}]::_, _) when List.mem id [
-      (* TODO: Consider automating this *)
-      "CONST";
-      "VCONST";
-      "REF.I31_NUM";
-      "REF.STRUCT_ADDR";
-      "REF.ARRAY_ADDR";
-      "REF.EXN_ADDR";
-      "REF.FUNC_ADDR";
-      "REF.HOST_ADDR";
-      "REF.EXTERN";
-      "REF.NULL"
-    ] -> [ pushI (translate_exp exp) ~at:at ]
-  (* multiple rhs' *)
-  | Il.CatE (e1, e2) -> translate_rhs e1 @ translate_rhs e2
-  | Il.ListE es -> List.concat_map translate_rhs es
-  (* Frame *)
-=======
   (* Context *)
->>>>>>> 7f243562
   | Il.CaseE (
       [ { it = Il.Atom "FRAME_"; _ } as atom ] :: _,
       { it =
@@ -536,6 +497,7 @@
       "REF.I31_NUM";
       "REF.STRUCT_ADDR";
       "REF.ARRAY_ADDR";
+      "REF.EXN_ADDR";
       "REF.FUNC_ADDR";
       "REF.HOST_ADDR";
       "REF.EXTERN";
@@ -1048,14 +1010,9 @@
 
 let rec kind_of_context e =
   match e.it with
-<<<<<<< HEAD
-  | Il.CaseE ([{it = Il.Atom "FRAME_"; _} as atom]::_, _) -> translate_atom atom
-  | Il.CaseE ([{it = Il.Atom "LABEL_"; _} as atom]::_, _) -> translate_atom atom
-  | Il.CaseE ([{it = Il.Atom "HANDLER_"; _} as atom]::_, _) -> translate_atom atom
-=======
   | Il.CaseE ([{it = Il.Atom "FRAME_"; _} as atom]::_, _) -> atom
   | Il.CaseE ([{it = Il.Atom "LABEL_"; _} as atom]::_, _) -> atom
->>>>>>> 7f243562
+  | Il.CaseE ([{it = Il.Atom "HANDLER_"; _} as atom]::_, _) -> atom
   | Il.CaseE ([[]; [{it = Il.Semicolon; _}]; []], e')
   | Il.ListE [ e' ]
   | Il.TupE [_ (* z *); e'] -> kind_of_context e'
@@ -1212,19 +1169,11 @@
         assert(Eq.eq_instr (List.hd body) instr_popall);
         if Option.is_none !inner_params then inner_params := Some params;
         let e_cond =
-<<<<<<< HEAD
-          begin match kind_of_context lhs with
-          | Il.Atom.Atom "FRAME_", _ -> topFrameE ()
-          | Il.Atom.Atom "LABEL_", _ -> topLabelE ()
-          | Il.Atom.Atom id, _ -> yetE ("top context: " ^ id) ~at:lhs.at
-          | _ -> error lhs.at "unknown type of the context"
-          end
-=======
           match it (kind_of_context lhs) with
           | Il.Atom.Atom "FRAME_" -> topFrameE () ~note:boolT
           | Il.Atom.Atom "LABEL_" -> topLabelE () ~note:boolT
-          | _ -> error lhs.at "the context is neither a frame nor a label"
->>>>>>> 7f243562
+          | Il.Atom.Atom id -> yetE ("top context is " ^ id) ~at:lhs.at ~note:boolT
+          | _ -> error lhs.at "unknown type of the context"
         in
         [ ifI (e_cond, List.tl body, acc) ]
       | _ -> assert false)
