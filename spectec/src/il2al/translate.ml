--- conflicted
+++ resolved
@@ -350,13 +350,6 @@
     assertI (contextKindE (atom_of_name id "evalctx") ~note:boolT) ~at:at
   | Il.IterE (_, (Il.ListN (e, None), _)) ->
     assertI (topValuesE (translate_exp e) ~at:at ~note:boolT) ~at:at
-<<<<<<< HEAD
-  | Il.CaseE ([{it = Il.Atom "LABEL_"; _}]::_, { it = Il.TupE [ _n; _instrs; _vals ]; _ }) ->
-    assertI (topLabelE () ~at:at ~note:boolT) ~at:at
-  | Il.CaseE ([{it = Il.Atom "HANDLER_"; _}]::_, _) ->
-    assertI (topHandlerE () ~at:at ~note:boolT) ~at:at
-=======
->>>>>>> c7ddf3b9
   | Il.CaseE ([{it = Il.Atom "CONST"; _}]::_, { it = Il.TupE (ty' :: _); _ }) ->
     assertI (topValueE (Some (translate_exp ty')) ~note:boolT) ~at:at
   | _ ->
@@ -366,23 +359,14 @@
   let at = e.at in
   let bt = boolT in
   match e.it with
-<<<<<<< HEAD
-  | CaseE (_op, [_t; _]) ->
-    topValueE None ~note:bt
-  | GetCurFrameE ->
-    topFrameE () ~at:at ~note:bt
-  | GetCurLabelE ->
-    topLabelE () ~at:at ~note:bt
-=======
-  | CaseE (op, [t; _]) ->
+  (* | CaseE (op, [t; _]) ->
     (match get_atom op with
     | Some {it = Il.Atom "CONST"; _} -> topValueE (Some t) ~note:bt
     | Some {it = Il.Atom "VCONST"; _} -> topValueE (Some t) ~note:bt
     | _ -> topValueE None ~note:bt
-    )
+    ) *)
   | GetCurContextE (Some a) ->
     contextKindE a ~at:at ~note:bt
->>>>>>> c7ddf3b9
   (* TODO: Remove this when pops is done *)
   | IterE (_, (ListN (e', _), _)) ->
     topValuesE e' ~at:at ~note:bt
@@ -411,13 +395,9 @@
     | Il.ListE es ->
       popsI (translate_exp e |> subst_instr_typ) (Some (es |> List.length |> Z.of_int |> numE)) ~at:e.at
     | Il.IterE (_, (Il.ListN (e', None), _)) ->
-<<<<<<< HEAD
       popsI (translate_exp e |> subst_instr_typ) (Some (translate_exp e')) ~at:e.at
-=======
-      popsI { (translate_exp e) with note = valsT } (Some (translate_exp e')) ~at:e.at
     | Il.IterE (_, (Il.List, _)) ->
-      popAllI { (translate_exp e) with note = valsT } ~at:e.at
->>>>>>> c7ddf3b9
+      popAllI (translate_exp e |> subst_instr_typ) ~at:e.at
     | _ ->
       popsI (translate_exp e |> subst_instr_typ) None ~at:e.at
   in
@@ -1088,37 +1068,6 @@
   let case = case_of_case winstr in
   let kind = case |> List.hd |> List.hd in
   let args = args_of_case winstr in
-<<<<<<< HEAD
-
-  match kind.it with
-  (* Frame *)
-  | Il.Atom "FRAME_" ->
-    (match args with
-    | [arity; _name; inner_exp] ->
-      let eF = varE "F" ~at:at ~note:callframeT in (* frame id *)
-      [
-        letI (eF, getCurFrameE () ~note:callframeT) ~at:at;
-        letI (translate_exp arity, arityE eF ~note:arity.note) ~at:at;
-        insert_assert inner_exp;
-      ]
-      @ insert_pop' (inner_exp) @
-      [
-        insert_assert winstr;
-        exitI kind ~at:at
-      ]
-    | _ -> error_exp winstr "wrong argument of frame"
-    )
-  (* Label, Handler *)
-  | _ ->
-    (* ASSUMPTION: the last arg is the inner stack of this context *)
-    let vals = Lib.List.last args in
-    [
-      (* TODO: append Jump instr *)
-      popAllI (translate_exp vals |> subst_instr_typ) ~at:vals.at;
-      insert_assert winstr;
-      exitI kind ~at:at
-    ]
-=======
   let args, vals = Lib.List.split_last args in
   (* The last element of case is for instr*, which should not be present in the context record *)
   let case, _ = Lib.List.split_last case in
@@ -1131,7 +1080,6 @@
     insert_assert winstr;
     exitI kind ~at:at;
   ]
->>>>>>> c7ddf3b9
 
 let translate_context ctx =
   let at = ctx.at in
@@ -1140,20 +1088,7 @@
   | Il.CaseE ([{it = Il.Atom id; _} as atom]::_ as case, { it = Il.TupE args; _ }) when List.mem id context_names ->
     let destruct = caseE (case, List.map translate_exp args) ~note:evalctxT ~at:at in
     [
-<<<<<<< HEAD
-      letI (label, getCurLabelE () ~note:labelT) ~at:at;
-      letI (translate_exp n, arityE label ~note:n.note) ~at:at;
-      letI (translate_exp instrs, contE label ~note:instrs.note) ~at:at;
-    ],
-    exitI atom ~at:at
-  | Il.CaseE ([{it = Il.Atom "FRAME_"; _} as atom]::_, { it = Il.TupE [ n; _f ]; _ }) ->
-    let eF = varE "F" ~at:at ~note:callframeT in (* frame id *)
-    [
-      letI (eF, getCurFrameE () ~note:callframeT) ~at:at;
-      letI (translate_exp n, arityE eF ~note:n.note) ~at:at;
-=======
       letI (destruct, getCurContextE (Some atom) ~note:evalctxT) ~at:at;
->>>>>>> c7ddf3b9
     ],
     exitI atom ~at:at
   | Il.CaseE ([atom]::_, _) ->
@@ -1223,14 +1158,6 @@
   let ctxt_block = match ctxt_blocks with
   | [] -> []
   | _ ->
-<<<<<<< HEAD
-    let e_vals = iter_var "val" List valT in
-    let instr_popall = popAllI e_vals in
-    let instr_push = pushI e_vals in
-
-    instr_popall ::
-=======
->>>>>>> c7ddf3b9
     List.fold_right (fun instrs acc ->
       assert (List.length instrs = 1);
       let if_instr = List.hd instrs in
