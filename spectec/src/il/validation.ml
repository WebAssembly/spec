--- conflicted
+++ resolved
@@ -538,16 +538,10 @@
     valid_exp env e2 t2;
     List.iter (valid_prem env) prems;
     env.vars <- Env.empty;
-<<<<<<< HEAD
-    let free_prems = Free.(free_list free_prem prems) in
-    let free_rh =
-      Free.(Set.diff (Set.diff (free_exp e2).varid (free_exp e1).varid) free_prems.varid) in
-=======
     let free_rh =
       Free.(Set.diff (Set.diff (free_exp e2).varid
         (free_exp e1).varid) (free_list free_prem prems).varid)
     in
->>>>>>> 093949bb
     if free_rh <> Free.Set.empty then
       error clause.at ("definition contains unbound variable(s) `" ^
         String.concat "`, `" (Free.Set.elements free_rh) ^ "`")
