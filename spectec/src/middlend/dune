--- conflicted
+++ resolved
@@ -1,13 +1,10 @@
 (library
   (name middlend)
   (libraries util il)
-<<<<<<< HEAD
   (modules
     totalize
+    unthe
     sideconditions
     animate
   )
-=======
-  (modules totalize unthe sideconditions)
->>>>>>> 48e62dd2
 )