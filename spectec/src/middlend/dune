(library
  (name middlend)
  (libraries util il)
<<<<<<< HEAD
  (modules
    totalize
    unthe
    sideconditions
    animate
  )
=======
  (modules sub totalize unthe sideconditions)
>>>>>>> 2407bf32
)<|MERGE_RESOLUTION|>--- conflicted
+++ resolved
@@ -1,14 +1,11 @@
 (library
   (name middlend)
   (libraries util il)
-<<<<<<< HEAD
   (modules
+    sub
     totalize
     unthe
     sideconditions
     animate
   )
-=======
-  (modules sub totalize unthe sideconditions)
->>>>>>> 2407bf32
 )