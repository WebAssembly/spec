--- conflicted
+++ resolved
@@ -160,13 +160,7 @@
   unary t_iter n iter (fun iter' -> (iter', vs))
 
 and t_iter n iter = match iter with
-<<<<<<< HEAD
-  | ListN e -> unary t_exp n e (fun e' -> ListN e')
-  | IndexedListN (id, e) ->
-    unary t_exp n e (fun e' -> IndexedListN (id, e'))
-=======
   | ListN (e, id_opt) -> unary t_exp n e (fun e' -> ListN (e', id_opt))
->>>>>>> 384016dc
   | _ -> [], iter
 
 and t_path n = phrase t_path' n
