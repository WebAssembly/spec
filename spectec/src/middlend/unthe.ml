(*
This transformation removes use of the ! operator from relations, by
introducing fresh variables.

An occurrence of !(e) will be replaced with a fresh variable x of the suitable
type (and dimension), and a new condition e = ?(x) is added.

This is an alternative to to how the Sideconditions pass handles the ! operator.
If you need both, passes, run this one first.
*)

open Util
open Source
open Il.Ast

(* Errors *)

let error at msg = Source.error at "unthe" msg

(* We pull out fresh variables and equating side conditions. *)

type bind = (id * typ * iter list)
type eqn = (bind * premise)
type eqns = eqn list

(* Fresh name generation *)

let name i = "o" ^ string_of_int i (* no clash avoidance *)

let fresh_id (n : int ref) : id =
  let i = !n in
  n := !n+1;
  name i $ no_region

(* If the expression (or premise) under iteration changes, we may be able to
drop some variables from the iterexp *)

let update_iterexp_vars (sets : Il.Free.sets) ((iter, vs) : iterexp) : iterexp =
  (iter, List.filter (fun v -> Il.Free.Set.mem v.it sets.varid) vs)

(* If a bind and premise is generated under an iteration, wrap them accordingly *)

let under_iterexp (iter, vs) eqns : iterexp * eqns =
   let new_vs = List.map (fun ((v, _, _), _) -> v) eqns in
   let iterexp' = (iter, vs @ new_vs) in
   let eqns' = List.map (fun ((v, t, is), pr) ->
     let pr_iterexp = update_iterexp_vars (Il.Free.free_prem pr) (iter, vs @ new_vs) in
     let pr' = IterPr (pr, pr_iterexp) $ no_region in
     ((v, t, is@[iter]), pr')
   ) eqns in
   iterexp', eqns'


(* Generic traversal helpers *)

type 'a traversal = int ref -> 'a -> eqns * 'a
type ('a, 'b) traversal_k = int ref -> 'a -> ('a -> 'b) -> eqns * 'b

let phrase (t : 'a traversal) : ('a, 'b) note_phrase traversal
  = fun n x -> let eqns, x' = t n x.it in eqns, x' $$ x.at % x.note

let t_list (t : 'a traversal) : ('a list, 'b) traversal_k
  = fun n xs k ->
    let eqnss, xs' = List.split (List.map (t n) xs) in
    List.concat eqnss, k xs'

let unary (t : 'a traversal) : ('a, 'b) traversal_k =
  fun n x k ->
  let eqns, exp' = t n x in
  eqns, k exp'

let binary (t1 : 'a traversal) (t2 : 'b traversal) : ('a * 'b, 'c) traversal_k =
  fun n (x1, x2) k ->
  let eqns1, x1' = t1 n x1 in
  let eqns2, x2' = t2 n x2 in
  eqns1 @ eqns2, k (x1', x2')

let ternary (t1 : 'a traversal) (t2 : 'b traversal) (t3 : 'c traversal) : ('a * 'b * 'c, 'd) traversal_k =
  fun n (x1, x2, x3) k ->
  let eqns1, x1' = t1 n x1 in
  let eqns2, x2' = t2 n x2 in
  let eqns3, x3' = t3 n x3 in
  eqns1 @ eqns2 @ eqns3, k (x1', x2', x3')

(* Expr traversal *)

let rec t_exp n e : eqns * exp =
  (* Descend first using t_exp2, and then see if we have to pull out the current expression *)
  let eqns, e' = t_exp2 n e in
  match e.it with
  |  TheE exp ->
    let ot = exp.note in
    let t = match ot.it with
      | IterT (t, Opt) -> t
      | _ -> error exp.at "Expected option type in TheE"
    in
    let x = fresh_id n in
    let xe = VarE x $$ no_region % t in
    let bind = (x, t, []) in
    let prem = IfPr (
      CmpE (EqOp, exp, OptE (Some xe) $$ no_region % ot) $$ no_region % (BoolT $ no_region)
    ) $ no_region in
    eqns @ [(bind, prem)], xe
  | _ -> eqns, e'

(* Traversal helpers *)

and t_exp2 n = phrase t_exp' n

and t_e n x k = unary t_exp n x k
and t_ee n x k = binary t_exp t_exp n x k
and t_eee n x k = ternary t_exp t_exp t_exp n x k
and t_epe n x k = ternary t_exp t_path t_exp n x k

and t_exp' n e : eqns * exp' =
  match e with
  | VarE _ | BoolE _ | NatE _ | TextE _ | OptE None -> [], e

  | UnE (uo, exp) -> t_e n exp (fun exp' -> UnE (uo, exp'))
  | DotE (exp, a) -> t_e n exp (fun exp' -> DotE (exp', a))
  | LenE exp -> t_e n exp (fun exp' -> LenE exp')
  | MixE (mo, exp) -> t_e n exp (fun exp' -> MixE (mo, exp'))
  | CallE (f, exp) ->t_e n exp (fun exp' -> CallE (f, exp'))
  | OptE (Some exp) ->t_e n exp (fun exp' -> OptE (Some exp'))
  | TheE exp ->t_e n exp (fun exp' -> TheE exp')
  | CaseE (a, exp) ->t_e n exp (fun exp' -> CaseE (a, exp'))
  | SubE (exp, a, b) -> t_e n exp (fun exp' -> SubE (exp', a, b))

  | BinE (bo, exp1, exp2) -> t_ee n (exp1, exp2) (fun (e1', e2') -> BinE (bo, e1', e2'))
  | CmpE (co, exp1, exp2) -> t_ee n (exp1, exp2) (fun (e1', e2') -> CmpE (co, e1', e2'))
  | IdxE (exp1, exp2) -> t_ee n (exp1, exp2) (fun (e1', e2') -> IdxE (e1', e2'))
  | CompE (exp1, exp2) -> t_ee n (exp1, exp2) (fun (e1', e2') -> CompE (e1', e2'))
  | CatE (exp1, exp2) -> t_ee n (exp1, exp2) (fun (e1', e2') -> CatE (e1', e2'))

  | SliceE (exp1, exp2, exp3) -> t_eee n (exp1, exp2, exp3) (fun (e1', e2', e3') -> SliceE (e1', e2', e3'))

  | UpdE (exp1, path, exp2) -> t_epe n (exp1, path, exp2) (fun (e1', p', e2') -> UpdE (e1', p', e2'))
  | ExtE (exp1, path, exp2) -> t_epe n (exp1, path, exp2) (fun (e1', p', e2') -> ExtE (e1', p', e2'))

  | StrE fields -> t_list t_field n fields (fun fields' -> StrE fields')

  | TupE es -> t_list t_exp n es (fun es' -> TupE es')
  | ListE es -> t_list t_exp n es (fun es' -> ListE es')
  | IterE (e, iterexp) ->
    let eqns1, e' = t_exp n e in
    let iterexp', eqns1' = under_iterexp iterexp eqns1 in
    let eqns2, iterexp'' = t_iterexp n iterexp' in
    let iterexp''' = update_iterexp_vars (Il.Free.free_exp e') iterexp'' in
    eqns1' @ eqns2, IterE (e', iterexp''')

and t_field n ((a, e) : expfield) =
  unary t_exp n e (fun e' -> (a, e'))

and t_iterexp n (iter, vs) =
  unary t_iter n iter (fun iter' -> (iter', vs))

and t_iter n iter = match iter with
  | ListN (e, id_opt) -> unary t_exp n e (fun e' -> ListN (e', id_opt))
  | _ -> [], iter

and t_path n = phrase t_path' n

and t_path' n path = match path with
  | RootP -> [], path
  | IdxP (path, e) -> binary t_path t_exp n (path, e) (fun (path', e') -> IdxP (path', e'))
  | SliceP (path, e1, e2) -> ternary t_path t_exp t_exp n (path, e1, e2) (fun (path', e1', e2') -> SliceP (path', e1', e2'))
  | DotP (path, a) -> unary t_path n path (fun path' -> DotP (path', a))

let rec t_prem n : premise -> eqns * premise = phrase t_prem' n

and t_prem' n prem : eqns * premise' =
  match prem with
  | RulePr (a, b, exp) ->
    unary t_exp n exp (fun exp' -> RulePr (a, b, exp'))
  | IfPr e -> unary t_exp n e (fun e' -> IfPr e')
<<<<<<< HEAD
  | LetPr (e1, e2, targets) -> binary t_exp t_exp n (e1, e2) (fun (e1', e2') -> LetPr (e1', e2', targets))
=======
  | LetPr (e1, e2, ids) -> binary t_exp t_exp n (e1, e2) (fun (e1', e2') -> LetPr (e1', e2', ids))
>>>>>>> 15db111b
  | ElsePr -> [], prem
  | IterPr (prem, iterexp) ->
    let eqns1, prem' = t_prem n prem in
    let iterexp', eqns1' = under_iterexp iterexp eqns1 in
    let eqns2, iterexp'' = t_iterexp n iterexp' in
    let iterexp''' = update_iterexp_vars (Il.Free.free_prem prem') iterexp'' in
    eqns1' @ eqns2, IterPr (prem', iterexp''')

let t_prems n k  = t_list t_prem n k (fun x -> x)

let t_rule' = function
  | RuleD (id, binds, mixop, exp, prems) ->
    (* Counter for fresh variables *)
    let n = ref 0 in
    let eqns, (exp', prems') = binary t_exp t_prems n (exp, prems) (fun x -> x) in
    let extra_binds, extra_prems = List.split eqns in
    RuleD (id, binds @ extra_binds, mixop, exp', extra_prems @ prems')

let t_rule x = { x with it = t_rule' x.it }

let t_rules = List.map t_rule

let rec t_def' = function
  | RecD defs -> RecD (List.map t_def defs)
  | RelD (id, mixop, typ, rules) ->
    RelD (id, mixop, typ, t_rules rules)
  | def -> def

and t_def x = { x with it = t_def' x.it }

let transform (defs : script) =
  List.map t_def defs
<|MERGE_RESOLUTION|>--- conflicted
+++ resolved
@@ -173,11 +173,7 @@
   | RulePr (a, b, exp) ->
     unary t_exp n exp (fun exp' -> RulePr (a, b, exp'))
   | IfPr e -> unary t_exp n e (fun e' -> IfPr e')
-<<<<<<< HEAD
-  | LetPr (e1, e2, targets) -> binary t_exp t_exp n (e1, e2) (fun (e1', e2') -> LetPr (e1', e2', targets))
-=======
   | LetPr (e1, e2, ids) -> binary t_exp t_exp n (e1, e2) (fun (e1', e2') -> LetPr (e1', e2', ids))
->>>>>>> 15db111b
   | ElsePr -> [], prem
   | IterPr (prem, iterexp) ->
     let eqns1, prem' = t_prem n prem in
