(*
This transformation make explicit the following implicit side conditions
of terms in premises and conclusions:

 * Array access          a[i]         i < |a|
 * Joint iteration       e*{v1,v2}    |v1*| = |v2*|
 * Option projection     !(e)         e =!= null

(The option projection would probably be nicer by rewriting !(e) to a fresh
variable x and require e=?x. Maybe later.)
*)

open Util
open Source
open Il.Ast

(* Errors *)

let _error at msg = Source.error at "sideconditions" msg

module Env = Map.Make(String)

let is_null e = CmpE (EqOp, e, OptE None $$ no_region % e.note) $$ no_region % (BoolT $ e.at)
let iffE e1 e2 = IfPr (BinE (EquivOp, e1, e2) $$ no_region % (BoolT $ no_region)) $ no_region
let same_len e1 e2 = IfPr (CmpE (EqOp, LenE e1 $$ no_region % (NatT $ e1.at), LenE e2 $$ no_region % (NatT $ e2.at)) $$ no_region % (BoolT $ no_region)) $ no_region
let has_len ne e = IfPr (CmpE (EqOp, LenE e $$ no_region % (NatT $ e.at), ne) $$ no_region % (BoolT $ no_region)) $ no_region

let iter_side_conditions env ((iter, vs) : iterexp) : premise list =
  let iter' = if iter = Opt then Opt else List in
  let ves = List.map (fun v ->
    let t = Env.find v.it env in
    IterE (VarE v $$ no_region % t, (iter, [v])) $$ no_region % (IterT (t, iter') $ no_region)) vs in
 match iter, ves with
  | _, [] -> []
  | Opt, (e::es) -> List.map (fun e' -> iffE (is_null e) (is_null e')) es
  | (List|List1), (e::es) -> List.map (same_len e) es
  | ListN ne, es -> List.map (has_len ne) es

(* Expr traversal *)
let rec t_exp env e : premise list =
  (* First the conditions to be generated here *)
  begin match e.it with
  | IdxE (exp1, exp2) ->
    [IfPr (CmpE (LtOp, exp2, LenE exp1 $$ no_region % exp2.note) $$ no_region % (BoolT $ no_region)) $ no_region]
  | TheE exp ->
    [IfPr (CmpE (NeOp, exp, OptE None $$ no_region % exp.note) $$ no_region % (BoolT $ no_region)) $ no_region]
  | IterE (_exp, iterexp) -> iter_side_conditions env iterexp
  | _ -> []
  end @
  (* And now descend *)
  match e.it with
  | VarE _ | BoolE _ | NatE _ | TextE _ | OptE None
  -> []
  | UnE (_, exp)
  | DotE (exp, _)
  | LenE exp
  | MixE (_, exp)
  | CallE (_, exp)
  | OptE (Some exp)
  | TheE exp
  | CaseE (_, exp)
  | SubE (exp, _, _)
  -> t_exp env exp
  | BinE (_, exp1, exp2)
  | CmpE (_, exp1, exp2)
  | IdxE (exp1, exp2)
  | CompE (exp1, exp2)
  | CatE (exp1, exp2)
  -> t_exp env exp1 @ t_exp env exp2
  | SliceE (exp1, exp2, exp3)
  -> t_exp env exp1 @ t_exp env exp2 @ t_exp env exp3
  | UpdE (exp1, path, exp2)
  | ExtE (exp1, path, exp2)
  -> t_exp env exp1 @ t_path env path @ t_exp env exp2
  | StrE fields
  -> List.concat_map (fun (_, e) -> t_exp env e) fields
  | TupE es | ListE es
  -> List.concat_map (t_exp env) es
  | IterE (e, iterexp)
  -> List.map (fun pr -> IterPr (pr, iterexp) $ no_region) (t_exp env e) @ t_iterexp env iterexp

and t_iterexp env (iter, _) = t_iter env iter

and t_iter env = function
  | ListN e -> t_exp env e
  | _ -> []

and t_path env path = match path.it with
  | RootP -> []
  | IdxP (path, e) -> t_path env path @ t_exp env e
  | SliceP (path, e1, e2) -> t_path env path @ t_exp env e1 @ t_exp env e2
  | DotP (path, _) -> t_path env path


<<<<<<< HEAD
let rec t_prem prem = match prem.it with
  | RulePr (_, _, exp) -> t_exp exp
  | IfPr e -> t_exp e
  | AssignPr (e1, e2) -> t_exp e1 @ t_exp e2
=======
let rec t_prem env prem = match prem.it with
  | RulePr (_, _, exp) -> t_exp env exp
  | IfPr e -> t_exp env e
>>>>>>> 2407bf32
  | ElsePr -> []
  | IterPr (prem, iterexp)
  -> iter_side_conditions env iterexp @
     List.map (fun pr -> IterPr (pr, iterexp) $ no_region) (t_prem env prem) @ t_iterexp env iterexp

let t_prems env = List.concat_map (t_prem env)

(* Does prem1 obviously imply prem2? *)
let rec implies prem1 prem2 = Il.Eq.eq_prem prem1 prem2 ||
  match prem2.it with
  | IterPr (prem2', _) -> implies prem1 prem2'
  | _ -> false


let t_rule' = function
  | RuleD (id, binds, mixop, exp, prems) ->
    let env = List.fold_left (fun env (v, t, _) -> Env.add v.it t env) Env.empty binds in
    let extra_prems = t_prems env prems @ t_exp env exp in
    let prems' = Util.Lib.List.nub implies (extra_prems @ prems) in
    RuleD (id, binds, mixop, exp, prems')

let t_rule x = { x with it = t_rule' x.it }

let t_rules = List.map t_rule

let rec t_def' = function
  | RecD defs -> RecD (List.map t_def defs)
  | RelD (id, mixop, typ, rules) ->
    RelD (id, mixop, typ, t_rules rules)
  | def -> def

and t_def x = { x with it = t_def' x.it }

let transform (defs : script) =
  List.map t_def defs
<|MERGE_RESOLUTION|>--- conflicted
+++ resolved
@@ -92,16 +92,10 @@
   | DotP (path, _) -> t_path env path
 
 
-<<<<<<< HEAD
-let rec t_prem prem = match prem.it with
-  | RulePr (_, _, exp) -> t_exp exp
-  | IfPr e -> t_exp e
-  | AssignPr (e1, e2) -> t_exp e1 @ t_exp e2
-=======
 let rec t_prem env prem = match prem.it with
   | RulePr (_, _, exp) -> t_exp env exp
   | IfPr e -> t_exp env e
->>>>>>> 2407bf32
+  | AssignPr (e1, e2) -> t_exp env e1 @ t_exp env e2
   | ElsePr -> []
   | IterPr (prem, iterexp)
   -> iter_side_conditions env iterexp @
