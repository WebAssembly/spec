--- conflicted
+++ resolved
@@ -23,11 +23,7 @@
 (* Smart constructor for LenE that optimizes |x^n| into n *)
 let lenE e = match e.it with
 | IterE (_, (ListN (ne, _), _)) -> ne
-<<<<<<< HEAD
-| _ -> LenE e $$ e.at % (NatT $ e.at)
-=======
 | _ -> LenE e $$ e.at % (NumT NatT $ e.at)
->>>>>>> d6cc096b
 
 let is_null e = CmpE (EqOp, e, OptE None $$ e.at % e.note) $$ e.at % (BoolT $ e.at)
 let iffE e1 e2 = IfPr (BinE (EquivOp, e1, e2) $$ e1.at % (BoolT $ e1.at)) $ e1.at
@@ -35,13 +31,6 @@
 let has_len ne e = IfPr (CmpE (EqOp, lenE e, ne) $$ e.at % (BoolT $ e.at)) $ e.at
 
 (* Takes bound variable and its binding type (type plus iter) and fully wrapps it in IterE *)
-<<<<<<< HEAD
-let rec fully_iterated v t = function
-  | [] -> VarE v $$ v.at % t
-  | (i::is) ->
-    let e = fully_iterated v t is in
-    IterE (e, (i, [v])) $$ v.at % (IterT (e.note, i) $ v.at)
-=======
 let fully_iterated v t is =
   let rec go = function
     | [] -> VarE v $$ v.at % t
@@ -57,7 +46,6 @@
   Env.mapi (fun v (t,is) ->
     if List.mem v vs' then (t, fst (Lib.List.split_last is)) else (t, is)
   ) env
->>>>>>> d6cc096b
 
 let iter_side_conditions env ((iter, vs) : iterexp) : premise list =
   (* let iter' = if iter = Opt then Opt else List in *)
@@ -76,11 +64,7 @@
   (* First the conditions to be generated here *)
   begin match e.it with
   | IdxE (exp1, exp2) ->
-<<<<<<< HEAD
-    [IfPr (CmpE (LtOp, exp2, LenE exp1 $$ e.at % exp2.note) $$ e.at % (BoolT $ e.at)) $ e.at]
-=======
     [IfPr (CmpE (LtOp NatT, exp2, LenE exp1 $$ e.at % exp2.note) $$ e.at % (BoolT $ e.at)) $ e.at]
->>>>>>> d6cc096b
   | TheE exp ->
     [IfPr (CmpE (NeOp, exp, OptE None $$ e.at % exp.note) $$ e.at % (BoolT $ e.at)) $ e.at]
   | IterE (_exp, iterexp) -> iter_side_conditions env iterexp
@@ -116,14 +100,10 @@
   | TupE es | ListE es
   -> List.concat_map (t_exp env) es
   | IterE (e1, iterexp)
-<<<<<<< HEAD
-  -> List.map (fun pr -> IterPr (pr, iterexp) $ e.at) (t_exp env e1) @ t_iterexp env iterexp
-=======
   ->
     t_iterexp env iterexp @
     let env' = env_under_iter env iterexp in
     List.map (fun pr -> IterPr (pr, iterexp) $ e.at) (t_exp env' e1)
->>>>>>> d6cc096b
 
 and t_iterexp env (iter, _) = t_iter env iter
 
@@ -145,13 +125,9 @@
   | ElsePr -> []
   | IterPr (prem, iterexp)
   -> iter_side_conditions env iterexp @
-<<<<<<< HEAD
-     List.map (fun pr -> IterPr (pr, iterexp) $ prem.at) (t_prem env prem) @ t_iterexp env iterexp
-=======
      t_iterexp env iterexp @
      let env' = env_under_iter env iterexp in
      List.map (fun pr -> IterPr (pr, iterexp) $ prem.at) (t_prem env' prem)
->>>>>>> d6cc096b
 
 let t_prems env = List.concat_map (t_prem env)
 
