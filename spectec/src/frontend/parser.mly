%{
open Util
open Source
open El.Ast


(* Position handling *)

let position_to_pos position =
  { file = position.Lexing.pos_fname;
    line = position.Lexing.pos_lnum;
    column = position.Lexing.pos_cnum - position.Lexing.pos_bol
  }

let positions_to_region position1 position2 =
  { left = position_to_pos position1;
    right = position_to_pos position2
  }

let at (l, r) = positions_to_region l r


(* Conversions *)

let as_seq_typ typ =
  match typ.it with
  | SeqT (_::_::_ as typs) -> typs
  | _ -> [typ]

let as_seq_exp exp =
  match exp.it with
  | SeqE (_::_::_ as exps) -> exps
  | _ -> [exp]

let as_seq_sym sym =
  match sym.it with
  | SeqG (_::_::_ as syms) -> syms
  | _ -> [Elem sym]

let as_alt_sym sym =
  match sym.it with
  | AltG (_::_::_ as syms) -> syms
  | _ -> [Elem sym]

let tup_exp exps lr =
  match exps with
  | [], false -> ParenE (SeqE [] $ at lr, false) $ at lr
  | [exp], false -> ParenE (exp, false) $ at lr
  | exps, _ -> TupE exps $ at lr


(* Identifier Status *)

module VarSet = Set.Make(String)

let atom_vars = ref VarSet.empty
let scopes = ref []

let strip_ticks id =
  let i = ref (String.length id) in
  while !i > 0 && id.[!i - 1] = '\'' do decr i done;
  String.sub id 0 !i


(* Parentheses Role etc *)

type prec = Op | Seq | Post | Prim

let prec_of_exp = function  (* as far as iteration is concerned *)
  | VarE _ | BoolE _ | NatE _ | HexE _ | CharE _ | TextE _ | EpsE | StrE _
  | ParenE _ | TupE _ | BrackE _ | CallE _ | HoleE _ -> Prim
  | AtomE _ | IdxE _ | SliceE _ | UpdE _ | ExtE _ | DotE _ | IterE _ -> Post
  | SeqE _ -> Seq
  | UnE _ | BinE _ | CmpE _ | InfixE _ | LenE _ | SizeE _
  | CommaE _ | CompE _ | TypE _ | FuseE _ -> Op

(* Extra parentheses can be inserted to disambiguate the role of elements of
 * an iteration. For example, `( x* )` will be interpreted differently from `x*`
 * in a place where an expression of some type `t*` is expected. In particular,
 * we assume `x* : t*` in the latter case, but `x* : t` in the former
 * (which makes sense in the case where `t` itself is an iteration type).
 * To make this distinction ducing elaboration, we mark potential parentheses
 * as "significant" (true) when they are not syntactically enforced, and instead
 * are assumed to have been inserted to express iteration injection.
 *)
let signify_pars prec = function
  | ParenE (exp, false) -> ParenE (exp, prec < prec_of_exp exp.it)
  | exp' -> exp'

let is_post_exp e =
  match e.it with
  | VarE _ | AtomE _
  | BoolE _ | NatE _ | HexE _ | CharE _
  | EpsE
  | ParenE _ | TupE _ | BrackE _
  | IdxE _ | SliceE _ | ExtE _
  | StrE _ | DotE _
  | IterE _ | CallE _
  | HoleE _ -> true
  | _ -> false

%}

%token LPAREN RPAREN LBRACK RBRACK LBRACE RBRACE
%token COLON SEMICOLON COMMA DOT DOTDOT DOTDOTDOT BAR BARBAR DASH
%token COMMA_NL NL_BAR NL_NL_DASH NL_NL_NL
%token EQ NE LT GT LE GE APPROX EQUIV ASSIGN SUB SUP EQDOT2
%token NOT AND OR
%token QUEST PLUS MINUS STAR SLASH BACKSLASH UP COMPOSE
%token IN ARROW ARROW2 DARROW2 SQARROW SQARROWSTAR PREC SUCC TURNSTILE TILESTURN
%token DOLLAR TICK
<<<<<<< HEAD
%token BOT
%token HOLE MULTIHOLE SKIP MULTISKIP FUSE
=======
%token BOT TOP
%token HOLE MULTIHOLE FUSE
>>>>>>> eae606c4
%token BOOL NAT INT RAT REAL TEXT
%token SYNTAX GRAMMAR RELATION RULE VAR DEF
%token IF OTHERWISE HINT_LPAREN
%token EPSILON INFINITY
%token<bool> BOOLLIT
%token<int> NATLIT HEXLIT CHARLIT
%token<string> TEXTLIT
%token<string> UPID LOID DOTID UPID_LPAREN LOID_LPAREN
%token EOF

%right ARROW2 DARROW2
%left OR
%left AND
%nonassoc TURNSTILE
%nonassoc TILESTURN
%right SQARROW SQARROWSTAR PREC SUCC
%left COLON SUB SUP ASSIGN EQUIV APPROX
%left COMMA COMMA_NL
%right EQ NE LT GT LE GE IN
%right ARROW
%left SEMICOLON
%left DOT DOTDOT DOTDOTDOT
%left PLUS MINUS COMPOSE
%left STAR SLASH BACKSLASH

%start script expression check_atom
%type<El.Ast.script> script
%type<El.Ast.exp> expression
%type<bool> check_atom

%%

(* Identifiers *)

id : UPID { $1 } | LOID { $1 }
id_lparen : UPID_LPAREN { $1 } | LOID_LPAREN { $1 }

atomid_ : UPID { $1 }
varid : LOID { $1 $ at $sloc }
defid : id { $1 $ at $sloc } | IF { "if" $ at $sloc }
relid : id { $1 $ at $sloc }
gramid : id { $1 $ at $sloc }
hintid : id { $1 }
fieldid : atomid_ { Atom $1 }
dotid : DOTID { Atom $1 }

atomid_lparen : UPID_LPAREN { $1 }
varid_lparen : LOID_LPAREN { $1 $ at $sloc }
defid_lparen : id_lparen { $1 $ at $sloc }
gramid_lparen : id_lparen { $1 $ at $sloc }

ruleid : ruleid_ { $1 }
ruleid_ :
  | id { $1 }
  | NATLIT { Int.to_string $1 }
  | BOOLLIT { Bool.to_string $1 }
  | IF { "if" }
  | VAR { "var" }
  | DEF { "def" }
  | ruleid_ DOTID { $1 ^ "." ^ $2 }
atomid : atomid_ { $1 } | atomid DOTID { $1 ^ "." ^ $2 }

atom :
  | atomid { Atom $1 }
  | TICK QUEST { Quest }
  | TICK PLUS { Plus }
  | TICK STAR { Star }
  | BOT { Bot }
  | TOP { Top }
  | INFINITY { Infinity }

atom_as_varid :
  | atomid_ { atom_vars := VarSet.add $1 !atom_vars; $1 $ at $sloc }
atom_as_varid_lparen :
  | atomid_lparen { atom_vars := VarSet.add $1 !atom_vars; $1 $ at $sloc }

enter_scope :
  | (* empty *) { scopes := !atom_vars :: !scopes }
exit_scope :
  | (* empty *) { atom_vars := List.hd !scopes; scopes := List.tl !scopes }

check_atom :
  | UPID EOF { VarSet.mem (strip_ticks $1) !atom_vars }


(* Iteration *)

iter :
  | QUEST { Opt }
  | PLUS { List1 }
  | STAR { List }
  | UP arith_prim
    { match $2.it with
      | ParenE ({it = CmpE({it = VarE (id, []); _}, LtOp, e); _}, false) ->
        ListN (e, Some id)
      | _ -> ListN ($2, None)
    }


(* Types *)

typ_prim : typ_prim_ { $1 $ at $sloc }
typ_prim_ :
  | varid { VarT ($1, []) }
  | varid_lpar arg_list RPAR { VarT ($1, $2) }
  | BOOL { BoolT }
  | NAT { NumT NatT }
  | INT { NumT IntT }
  | RAT { NumT RatT }
  | REAL { NumT RealT }
  | TEXT { TextT }

typ_post : typ_post_ { $1 $ at $sloc }
typ_post_ :
  | typ_prim_ { $1 }
  | LPAREN typ_list RPAREN
    { match $2 with
      | [typ], false -> ParenT typ
      | typs, _ -> TupT typs
    }
  | typ_post iter { IterT ($1, $2) }

typ : typ_post { $1 }

typ_list :
  | (* empty *) { [], true }
  | typ { $1::[], false }
  | typ COMMA typ_list { $1::fst $3, snd $3 }
  | typ COMMA_NL typ_list { $1::fst $3, snd $3 }

deftyp : deftyp_ { $1 $ at $sloc }
deftyp_ :
  | nottyp { $1.it }
  | LBRACE fieldtyp_list RBRACE { StrT $2 }
  | BAR casetyp_list { let x, y, z = $2 in CaseT (NoDots, x, y, z) }
  | NL_BAR casetyp_list { let x, y, z = $2 in CaseT (NoDots, x, y, z) }
  | dots BAR casetyp_list { let x, y, z = $3 in CaseT (Dots, x, y, z) }
  | dots NL_BAR casetyp_list { let x, y, z = $3 in CaseT (Dots, x, Nl::y, z) }
  | enumtyp_list1 { RangeT $1 }

dots :
  | DOTDOTDOT {}
  | BAR DOTDOTDOT {}
  | NL_BAR DOTDOTDOT {}


(*nottyp_prim : nottyp_prim_ { $1 $ at $sloc }*)
nottyp_prim_ :
  | typ_prim { $1.it }
  | atom { AtomT $1 }
  | atomid_lparen nottyp RPAREN
    { SeqT [AtomT (Atom $1) $ at $loc($1); ParenT $2 $ at $loc($2)] }
  | TICK LPAREN nottyp RPAREN { BrackT (LParen, $3, RParen) }
  | TICK LBRACK nottyp RBRACK { BrackT (LBrack, $3, RBrack) }
  | TICK LBRACE nottyp RBRACE { BrackT (LBrace, $3, RBrace) }
  | LPAREN nottyp_list RPAREN { match $2 with [t] -> ParenT t | ts -> TupT ts }

nottyp_post : nottyp_post_ { $1 $ at $sloc }
nottyp_post_ :
  | nottyp_prim_ { $1 }
  | nottyp_post iter { IterT ($1, $2) }

nottyp_seq : nottyp_seq_ { $1 $ at $sloc }
nottyp_seq_ :
  | nottyp_post_ { $1 }
  | nottyp_post nottyp_seq { SeqT ($1 :: as_seq_typ $2) }

nottyp_un : nottyp_un_ { $1 $ at $sloc }
nottyp_un_ :
  | nottyp_seq_ { $1 }
  | DOT nottyp_un { InfixT (SeqT [] $ at $loc($1), Dot, $2) }
  | DOTDOT nottyp_un { InfixT (SeqT [] $ at $loc($1), Dot2, $2) }
  | DOTDOTDOT nottyp_un { InfixT (SeqT [] $ at $loc($1), Dot3, $2) }
  | SEMICOLON nottyp_un { InfixT (SeqT [] $ at $loc($1), Semicolon, $2) }
  | ARROW nottyp_un { InfixT (SeqT [] $ at $loc($1), Arrow, $2) }

nottyp_bin : nottyp_bin_ { $1 $ at $sloc }
nottyp_bin_ :
  | nottyp_un_ { $1 }
  | nottyp_bin DOT nottyp_bin { InfixT ($1, Dot, $3) }
  | nottyp_bin DOTDOT nottyp_bin { InfixT ($1, Dot2, $3) }
  | nottyp_bin DOTDOTDOT nottyp_bin { InfixT ($1, Dot3, $3) }
  | nottyp_bin SEMICOLON nottyp_bin { InfixT ($1, Semicolon, $3) }
  | nottyp_bin BACKSLASH nottyp_bin { InfixT ($1, Backslash, $3) }
  | nottyp_bin ARROW nottyp_bin { InfixT ($1, Arrow, $3) }

nottyp_rel : nottyp_rel_ { $1 $ at $sloc }
nottyp_rel_ :
  | nottyp_bin_ { $1 }
  | COLON nottyp_rel { InfixT (SeqT [] $ at $loc($1), Colon, $2) }
  | SUB nottyp_rel { InfixT (SeqT [] $ at $loc($1), Sub, $2) }
  | SUP nottyp_rel { InfixT (SeqT [] $ at $loc($1), Sup, $2) }
  | ASSIGN nottyp_rel { InfixT (SeqT [] $ at $loc($1), Assign, $2) }
  | EQUIV nottyp_rel { InfixT (SeqT [] $ at $loc($1), Equiv, $2) }
  | APPROX nottyp_rel { InfixT (SeqT [] $ at $loc($1), Approx, $2) }
  | SQARROW nottyp_rel { InfixT (SeqT [] $ at $loc($1), SqArrow, $2) }
  | SQARROWSTAR nottyp_rel { InfixT (SeqT [] $ at $loc($1), SqArrowStar, $2) }
  | PREC nottyp_rel { InfixT (SeqT [] $ at $loc($1), Prec, $2) }
  | SUCC nottyp_rel { InfixT (SeqT [] $ at $loc($1), Succ, $2) }
  | TILESTURN nottyp_rel { InfixT (SeqT [] $ at $loc($1), Tilesturn, $2) }
  | TURNSTILE nottyp_rel { InfixT (SeqT [] $ at $loc($1), Turnstile, $2) }
  | IN nottyp_rel { InfixT (SeqT [] $ at $loc($1), In, $2) }
  | nottyp_rel COLON nottyp_rel { InfixT ($1, Colon, $3) }
  | nottyp_rel SUB nottyp_rel { InfixT ($1, Sub, $3) }
  | nottyp_rel SUP nottyp_rel { InfixT ($1, Sup, $3) }
  | nottyp_rel ASSIGN nottyp_rel { InfixT ($1, Assign, $3) }
  | nottyp_rel EQUIV nottyp_rel { InfixT ($1, Equiv, $3) }
  | nottyp_rel APPROX nottyp_rel { InfixT ($1, Approx, $3) }
  | nottyp_rel SQARROW nottyp_rel { InfixT ($1, SqArrow, $3) }
  | nottyp_rel SQARROWSTAR nottyp_rel { InfixT ($1, SqArrowStar, $3) }
  | nottyp_rel PREC nottyp_rel { InfixT ($1, Prec, $3) }
  | nottyp_rel SUCC nottyp_rel { InfixT ($1, Succ, $3) }
  | nottyp_rel TILESTURN nottyp_rel { InfixT ($1, Tilesturn, $3) }
  | nottyp_rel TURNSTILE nottyp_rel { InfixT ($1, Turnstile, $3) }
  | nottyp_rel IN nottyp_rel { InfixT ($1, In, $3) }

nottyp : nottyp_rel { $1 }

(*
nottyps :
  | (* empty *) { [] }
  | nottyp_post nottyps { $1::$2 }
*)

nottyp_list :
  | (* empty *) { [] }
  | nottyp { $1::[] }
  | nottyp COMMA nottyp_list { $1::$3 }
  | nottyp COMMA_NL nottyp_list { $1::$3 }

fieldtyp_list :
  | (* empty *) { [] }
  | fieldid typ hint_list premise_bin_list
    { (Elem ($1, ($2, $4), $3))::[] }
  | fieldid typ hint_list premise_bin_list COMMA fieldtyp_list
    { (Elem ($1, ($2, $4), $3))::$6 }
  | fieldid typ hint_list premise_bin_list COMMA_NL fieldtyp_list
    { (Elem ($1, ($2, $4), $3))::Nl::$6 }

casetyp_list :
  | (* empty *) { [], [], NoDots }
  | DOTDOTDOT { [], [], Dots }
  | nottyp hint_list premise_list casetyp_cont
    { match $1.it with
      | VarT id when $2 = [] && $3 = [] ->
        let x, y, z = $4 `L in (Elem id)::x, y, z
      | AtomT atom
      | SeqT ({it = AtomT atom; _}::_)
      | InfixT (_, atom, _)
      | BrackT (atom, _, _) ->
        let x, y, z = $4 `R in x, (Elem (atom, ($1, $3), $2))::y, z
      | _ ->
        Source.error $1.at "syntax" "misplaced type";
    }

casetyp_cont :
  | (* empty *) { fun (_side : [`L | `R]) -> [], [], NoDots }
  | BAR casetyp_list { fun _side -> $2 }
  | NL_BAR casetyp_list
    { fun side -> let x, y, z = $2 in 
      if side = `L then Nl::x, y, z else x, Nl::y, z }

enumtyp_list :
  | arith { Elem ($1, None) :: [] }
  | arith BAR enumtyp_list { Elem ($1, None) :: $3 }
  | arith NL_BAR enumtyp_list { Elem ($1, None) :: $3 }
  | arith BAR DOTDOTDOT BAR arith { Elem ($1, Some $5) :: [] }
  | arith BAR DOTDOTDOT BAR arith BAR enumtyp_list { Elem ($1, Some $5) :: $7 }
  | arith BAR DOTDOTDOT BAR arith NL_BAR enumtyp_list { Elem ($1, Some $5) :: Nl :: $7 }

enumtyp_list1 :
  | arith_lit { Elem ($1, None) :: [] }
  | arith_lit BAR enumtyp_list { Elem ($1, None) :: $3 }
  | arith_lit NL_BAR enumtyp_list { Elem ($1, None) :: Nl :: $3 }
  | arith_lit BAR DOTDOTDOT BAR arith { Elem ($1, Some $5) :: [] }
  | arith_lit BAR DOTDOTDOT BAR arith BAR enumtyp_list { Elem ($1, Some $5) :: $7 }
  | arith_lit BAR DOTDOTDOT BAR arith NL_BAR enumtyp_list { Elem ($1, Some $5) :: $7 }
  | PLUS arith_un { Elem (UnE (PlusOp, $2) $ $2.at, None) :: [] }
  | PLUS arith_un BAR enumtyp_list { Elem (UnE (PlusOp, $2) $ $2.at, None) :: $4 }
  | PLUS arith_un NL_BAR enumtyp_list { Elem (UnE (PlusOp, $2) $ $2.at, None) :: Nl :: $4 }
  | PLUS arith_un BAR DOTDOTDOT BAR arith { Elem (UnE (PlusOp, $2) $ $2.at, Some $6) :: [] }
  | PLUS arith_un BAR DOTDOTDOT BAR arith BAR enumtyp_list { Elem (UnE (PlusOp, $2) $ $2.at, Some $6) :: $8 }
  | PLUS arith_un BAR DOTDOTDOT BAR arith NL_BAR enumtyp_list { Elem (UnE (PlusOp, $2) $ $2.at, Some $6) :: $8 }
  | MINUS arith_un { Elem (UnE (MinusOp, $2) $ $2.at, None) :: [] }
  | MINUS arith_un BAR enumtyp_list { Elem (UnE (MinusOp, $2) $ $2.at, None) :: $4 }
  | MINUS arith_un NL_BAR enumtyp_list { Elem (UnE (MinusOp, $2) $ $2.at, None) :: Nl :: $4 }
  | MINUS arith_un BAR DOTDOTDOT BAR arith { Elem (UnE (MinusOp, $2) $ $2.at, Some $6) :: [] }
  | MINUS arith_un BAR DOTDOTDOT BAR arith BAR enumtyp_list { Elem (UnE (MinusOp, $2) $ $2.at, Some $6) :: $8 }
  | MINUS arith_un BAR DOTDOTDOT BAR arith NL_BAR enumtyp_list { Elem (UnE (MinusOp, $2) $ $2.at, Some $6) :: $8 }


(* Expressions *)

exp_hole :
  | HOLE { HoleE (`Use, `One) }
  | MULTIHOLE { HoleE (`Use, `All) }
  | SKIP { HoleE (`Skip, `One) }
  | MULTISKIP { HoleE (`Skip, `All) }

(*exp_prim : exp_prim_ { $1 $ at $sloc }*)
exp_prim_ :
  | varid { VarE ($1, []) }
  | varid_lpar arg_list RPAR { VarE ($1, $2) }
  | BOOL { VarE ("bool" $ at $sloc, []) }
  | NAT { VarE ("nat" $ at $sloc, []) }
  | INT { VarE ("int" $ at $sloc, []) }
  | TEXT { VarE ("text" $ at $sloc, []) }
  | BOOLLIT { BoolE $1 }
  | NATLIT { NatE $1 }
  | HEXLIT { HexE $1 }
  | CHARLIT { CharE $1 }
  | TEXTLIT { TextE $1 }
  | EPSILON { EpsE }
  | LBRACE fieldexp_list RBRACE { StrE $2 }
<<<<<<< HEAD
  | LPAR exp_list RPAR { (tup_exp $2 $loc($2)).it }
  | TICK LPAR exp RPAR { BrackE (Paren, $3) }
  | TICK LBRACK exp RBRACK { BrackE (Brack, $3) }
  | TICK LBRACE exp RBRACE { BrackE (Brace, $3) }
  | DOLLAR LPAR arith RPAR { $3.it }
  | DOLLAR defid { CallE ($2, []) }
  | DOLLAR defid_lpar arg_list RPAR { CallE ($2, $3) }
  | exp_hole { $1 }
=======
  | HOLE { HoleE false }
  | MULTIHOLE { HoleE true }
  | LPAREN exp_list RPAREN { (tup_exp $2 $loc($2)).it }
  | TICK LPAREN exp RPAREN { BrackE (LParen, $3, RParen) }
  | TICK LBRACK exp RBRACK { BrackE (LBrack, $3, RBrack) }
  | TICK LBRACE exp RBRACE { BrackE (LBrace, $3, RBrace) }
  | DOLLAR LPAREN arith RPAREN { $3.it }
  | DOLLAR defid { CallE ($2, TupE [] $ at $sloc) }
  | DOLLAR defid_lparen exp_list RPAREN { CallE ($2, tup_exp $3 $loc($3)) }
>>>>>>> eae606c4

exp_post : exp_post_ { $1 $ at $sloc }
exp_post_ :
  | exp_prim_ { signify_pars Post $1 }
  | exp_atom LBRACK arith RBRACK { IdxE ($1, $3) }
  | exp_atom LBRACK arith COLON arith RBRACK { SliceE ($1, $3, $5) }
  | exp_atom LBRACK path EQ exp RBRACK { UpdE ($1, $3, $5) }
  | exp_atom LBRACK path EQDOT2 exp RBRACK { ExtE ($1, $3, $5) }
  | exp_atom iter { IterE ($1, $2) }
  | exp_post dotid { DotE ($1, $2) }

exp_atom : exp_atom_ { $1 $ at $sloc }
exp_atom_ :
  | exp_post_ { $1 }
  | atom { AtomE $1 }
  | atomid_lparen exp RPAREN
    { SeqE [AtomE (Atom $1) $ at $loc($1); ParenE ($2, false) $ at $loc($2)] }

exp_seq : exp_seq_ { $1 $ at $sloc }
exp_seq_ :
  | exp_atom_ { signify_pars Seq $1 }
  | exp_seq exp_atom { SeqE (as_seq_exp $1 @ [$2]) }
  | exp_seq FUSE exp_atom { FuseE ($1, $3) }

exp_un : exp_un_ { $1 $ at $sloc }
exp_un_ :
  | exp_seq_ { signify_pars Op $1 }
  | BAR exp BAR { LenE $2 }
  | NL_BAR exp BAR { LenE $2 }
  | BAR exp NL_BAR { LenE $2 }
  | NL_BAR exp NL_BAR { LenE $2 }
  | BARBAR gramid BARBAR { SizeE $2 }
  | NOT exp_un { UnE (NotOp, $2) }
  | DOT exp_un { InfixE (SeqE [] $ at $loc($1), Dot, $2) }
  | DOTDOT exp_un { InfixE (SeqE [] $ at $loc($1), Dot2, $2) }
  | DOTDOTDOT exp_un { InfixE (SeqE [] $ at $loc($1), Dot3, $2) }
  | SEMICOLON exp_un { InfixE (SeqE [] $ at $loc($1), Semicolon, $2) }
  | ARROW exp_un { InfixE (SeqE [] $ at $loc($1), Arrow, $2) }

exp_bin : exp_bin_ { $1 $ at $sloc }
exp_bin_ :
  | exp_un_ { $1 }
  | exp_bin COMPOSE exp_bin { CompE ($1, $3) }
  | exp_bin DOT exp_bin { InfixE ($1, Dot, $3) }
  | exp_bin DOTDOT exp_bin { InfixE ($1, Dot2, $3) }
  | exp_bin DOTDOTDOT exp_bin { InfixE ($1, Dot3, $3) }
  | exp_bin SEMICOLON exp_bin { InfixE ($1, Semicolon, $3) }
  | exp_bin BACKSLASH exp_bin { InfixE ($1, Backslash, $3) }
  | exp_bin ARROW exp_bin { InfixE ($1, Arrow, $3) }
  | exp_bin EQ exp_bin { CmpE ($1, EqOp, $3) }
  | exp_bin NE exp_bin { CmpE ($1, NeOp, $3) }
  | exp_bin LT exp_bin { CmpE ($1, LtOp, $3) }
  | exp_bin GT exp_bin { CmpE ($1, GtOp, $3) }
  | exp_bin LE exp_bin { CmpE ($1, LeOp, $3) }
  | exp_bin GE exp_bin { CmpE ($1, GeOp, $3) }
  | exp_bin AND exp_bin { BinE ($1, AndOp, $3) }
  | exp_bin OR exp_bin { BinE ($1, OrOp, $3) }
  | exp_bin ARROW2 exp_bin { BinE ($1, ImplOp, $3) }
  | exp_bin DARROW2 exp_bin { BinE ($1, EquivOp, $3) }

exp_rel : exp_rel_ { $1 $ at $sloc }
exp_rel_ :
  | exp_bin_ { $1 }
  | COMMA exp_rel { CommaE (SeqE [] $ at $loc($1), $2) }
  | COMMA_NL exp_rel { CommaE (SeqE [] $ at $loc($1), $2) }
  | COLON exp_rel { InfixE (SeqE [] $ at $loc($1), Colon, $2) }
  | SUB exp_rel { InfixE (SeqE [] $ at $loc($1), Sub, $2) }
  | SUP exp_rel { InfixE (SeqE [] $ at $loc($1), Sup, $2) }
  | ASSIGN exp_rel { InfixE (SeqE [] $ at $loc($1), Assign, $2) }
  | EQUIV exp_rel { InfixE (SeqE [] $ at $loc($1), Equiv, $2) }
  | APPROX exp_rel { InfixE (SeqE [] $ at $loc($1), Approx, $2) }
  | SQARROW exp_rel { InfixE (SeqE [] $ at $loc($1), SqArrow, $2) }
  | SQARROWSTAR exp_rel { InfixE (SeqE [] $ at $loc($1), SqArrowStar, $2) }
  | PREC exp_rel { InfixE (SeqE [] $ at $loc($1), Prec, $2) }
  | SUCC exp_rel { InfixE (SeqE [] $ at $loc($1), Succ, $2) }
  | TILESTURN exp_rel { InfixE (SeqE [] $ at $loc($1), Tilesturn, $2) }
  | TURNSTILE exp_rel { InfixE (SeqE [] $ at $loc($1), Turnstile, $2) }
  | IN exp_rel { InfixE (SeqE [] $ at $loc($1), In, $2) }
  | exp_rel COMMA exp_rel { CommaE ($1, $3) }
  | exp_rel COMMA_NL exp_rel { CommaE ($1, $3) }
  | exp_rel COLON exp_rel { InfixE ($1, Colon, $3) }
  | exp_rel SUB exp_rel { InfixE ($1, Sub, $3) }
  | exp_rel SUP exp_rel { InfixE ($1, Sup, $3) }
  | exp_rel ASSIGN exp_rel { InfixE ($1, Assign, $3) }
  | exp_rel EQUIV exp_rel { InfixE ($1, Equiv, $3) }
  | exp_rel APPROX exp_rel { InfixE ($1, Approx, $3) }
  | exp_rel SQARROW exp_rel { InfixE ($1, SqArrow, $3) }
  | exp_rel SQARROWSTAR exp_rel { InfixE ($1, SqArrowStar, $3) }
  | exp_rel PREC exp_rel { InfixE ($1, Prec, $3) }
  | exp_rel SUCC exp_rel { InfixE ($1, Succ, $3) }
  | exp_rel TILESTURN exp_rel { InfixE ($1, Tilesturn, $3) }
  | exp_rel TURNSTILE exp_rel { InfixE ($1, Turnstile, $3) }
  | exp_rel IN exp_rel { InfixE ($1, In, $3) }

exp : exp_rel { $1 }

fieldexp_list :
  | (* empty *) { [] }
  | fieldid exps1 { (Elem ($1, $2))::[] }
  | fieldid exps1 COMMA fieldexp_list { (Elem ($1, $2))::$4 }
  | fieldid exps1 COMMA_NL fieldexp_list { (Elem ($1, $2))::Nl::$4 }

exp_list :
  | (* empty *) { [], true }
  | exp_bin { $1::[], false }
  | exp_bin COMMA exp_list { $1::fst $3, snd $3 }
  | exp_bin COMMA_NL exp_list { $1::fst $3, snd $3 }

exps1 :
  | exp_post { $1 }
  | exp_post exps1 { SeqE ($1 :: as_seq_exp $2) $ at $sloc }


arith_lit : arith_lit_ { $1 $ at $sloc }
arith_lit_ :
  | BOOLLIT { BoolE $1 }
  | NATLIT { NatE $1 }
  | HEXLIT { HexE $1 }
  | CHARLIT { CharE $1 }
  | exp_hole { $1 }

arith_prim : arith_prim_ { $1 $ at $sloc }
arith_prim_ :
  | arith_lit_ { $1 }
<<<<<<< HEAD
  | varid { VarE ($1, []) }
  | varid_lpar arg_list RPAR { VarE ($1, $2) }
  | BOOL { VarE ("bool" $ at $sloc, []) }
  | NAT { VarE ("nat" $ at $sloc, []) }
  | INT { VarE ("int" $ at $sloc, []) }
  | TEXT { VarE ("text" $ at $sloc, []) }
  | LPAR arith RPAR { ParenE ($2, false) }
  | DOLLAR defid { CallE ($2, []) }
  | DOLLAR defid_lpar arg_list RPAR { CallE ($2, $3) }
=======
  | varid { VarE $1 }
  | BOOL { VarE ("bool" $ at $sloc) }
  | NAT { VarE ("nat" $ at $sloc) }
  | INT { VarE ("int" $ at $sloc) }
  | TEXT { VarE ("text" $ at $sloc) }
  | LPAREN arith RPAREN { ParenE ($2, false) }
  | LPAREN arith_bin STAR RPAREN
    { (* HACK: to allow "(s*)" as arithmetic expression. *)
      if not (is_post_exp $2) then
        Source.error (at $loc($3)) "syntax" "misplaced token";
      IterE ($2, List) }
  | LPAREN arith_bin PLUS RPAREN
    { (* HACK: to allow "(s+)" as arithmetic expression. *)
      if not (is_post_exp $2) then
        Source.error (at $loc($3)) "syntax" "misplaced token";
      IterE ($2, List1) }
  | LPAREN arith_bin QUEST RPAREN
    { (* HACK: to allow "(s?)" as arithmetic expression. *)
      if not (is_post_exp $2) then
        Source.error (at $loc($3)) "syntax" "misplaced token";
      IterE ($2, Opt) }
  | DOLLAR LPAREN exp RPAREN { $3.it }
  | DOLLAR defid { CallE ($2, TupE [] $ at $sloc) }
  | DOLLAR defid_lparen exp_list RPAREN { CallE ($2, tup_exp $3 $loc($3)) }
>>>>>>> eae606c4

arith_post : arith_post_ { $1 $ at $sloc }
arith_post_ :
  | arith_prim_ { $1 }
  | arith_atom UP arith_prim { BinE ($1, ExpOp, $3) }
  | arith_atom LBRACK arith RBRACK { IdxE ($1, $3) }
  | arith_post dotid { DotE ($1, $2) }

arith_atom : arith_atom_ { $1 $ at $sloc }
arith_atom_ :
  | arith_post_ { $1 }
  | atom { AtomE $1 }

arith_un : arith_un_ { $1 $ at $sloc }
arith_un_ :
  | arith_atom_ { $1 }
  | BAR exp BAR { LenE $2 }
  | NL_BAR exp BAR { LenE $2 }
  | BAR exp NL_BAR { LenE $2 }
  | NL_BAR exp NL_BAR { LenE $2 }
  | NOT arith_un { UnE (NotOp, $2) }
  | PLUS arith_un { UnE (PlusOp, $2) }
  | MINUS arith_un { UnE (MinusOp, $2) }

arith_bin : arith_bin_ { $1 $ at $sloc }
arith_bin_ :
  | arith_un_ { $1 }
  | arith_bin STAR arith_bin { BinE ($1, MulOp, $3) }
  | arith_bin SLASH arith_bin { BinE ($1, DivOp, $3) }
  | arith_bin PLUS arith_bin { BinE ($1, AddOp, $3) }
  | arith_bin MINUS arith_bin { BinE ($1, SubOp, $3) }
  | arith_bin EQ arith_bin { CmpE ($1, EqOp, $3) }
  | arith_bin NE arith_bin { CmpE ($1, NeOp, $3) }
  | arith_bin LT arith_bin { CmpE ($1, LtOp, $3) }
  | arith_bin GT arith_bin { CmpE ($1, GtOp, $3) }
  | arith_bin LE arith_bin { CmpE ($1, LeOp, $3) }
  | arith_bin GE arith_bin { CmpE ($1, GeOp, $3) }
  | arith_bin AND arith_bin { BinE ($1, AndOp, $3) }
  | arith_bin OR arith_bin { BinE ($1, OrOp, $3) }
  | arith_bin ARROW2 arith_bin { BinE ($1, OrOp, $3) }

arith : arith_bin { $1 }


path : path_ { $1 $ at $sloc }
path_ :
  | (* empty *) { RootP }
  | path LBRACK arith RBRACK { IdxP ($1, $3) }
  | path LBRACK arith COLON arith RBRACK { SliceP ($1, $3, $5) }
  | path dotid { DotP ($1, $2) }


(* Premises *)

premise_list :
  | (* empty *) { [] }
  | DASH premise premise_list { (Elem $2)::$3 }
  | NL_NL_DASH premise premise_list { Nl::(Elem $2)::$3 }

premise_bin_list :
  | (* empty *) { [] }
  | DASH premise_bin premise_bin_list { (Elem $2)::$3 }
  | NL_NL_DASH premise_bin premise_bin_list { Nl::(Elem $2)::$3 }

(*premise_post : premise_post_ { $1 $ at $sloc }*)
premise_post_ :
  | OTHERWISE { ElsePr }
  | LPAREN premise RPAREN iter_list
    { let rec iters prem = function
        | [] -> prem
        | iter::iters' -> iters (IterPr (prem, iter) $ at $sloc) iters'
      in (iters $2 $4).it }

premise_bin : premise_bin_ { $1 $ at $sloc }
premise_bin_ :
  | premise_post_ { $1 }
  | relid COLON exp_bin { RulePr ($1, $3) }
  | IF exp_bin
    { let rec iters e =
        match e.it with
        | IterE (e1, iter) -> IterPr (iters e1 $ e1.at, iter)
        | _ -> IfPr e
      in iters $2 }

premise : premise_ { $1 $ at $sloc }
premise_ :
  | premise_post_ { $1 }
  | relid COLON exp { RulePr ($1, $3) }
  | IF exp
    { let rec iters e =
        match e.it with
        | IterE (e1, iter) -> IterPr (iters e1 $ e1.at, iter)
        | _ -> IfPr e
      in iters $2 }

iter_list :
  | (* empty *) { [] }
  | iter iter_list { $1::$2 }


(* Grammars *)

(*sym_prim : sym_prim_ { $1 $ at $sloc }*)
sym_prim_ :
  | gramid { VarG ($1, []) }
<<<<<<< HEAD
  | gramid_lpar arg_list RPAR { VarG ($1, $2) }
=======
  | gramid_lparen sym_list RPAREN { VarG ($1, $2) }
>>>>>>> eae606c4
  | NATLIT { NatG $1 }
  | HEXLIT { HexG $1 }
  | CHARLIT { CharG $1 }
  | TEXTLIT { TextG $1 }
  | EPSILON { EpsG }
  | LPAREN sym_list RPAREN { match $2 with [g] -> ParenG g | gs -> TupG gs }
  | DOLLAR LPAREN arith RPAREN { ArithG $3 }

sym_post : sym_post_ { $1 $ at $sloc }
sym_post_ :
  | sym_prim_ { $1 }
  | sym_post iter { IterG ($1, $2) }

sym_attr : sym_attr_ { $1 $ at $sloc }
sym_attr_ :
  | sym_post_ { $1 }
  | sym_post COLON sym_post { AttrG (El.Convert.exp_of_sym $1, $3) }

sym_seq : sym_seq_ { $1 $ at $sloc }
sym_seq_ :
  | sym_attr_ { $1 }
  | sym_seq sym_attr { SeqG (as_seq_sym $1 @ [Elem $2]) }
  | sym_seq NL_NL_NL sym_attr { SeqG (as_seq_sym $1 @ [Nl; Elem $3]) }

sym_alt : sym_alt_ { $1 $ at $sloc }
sym_alt_ :
  | sym_seq_ { $1 }
  | sym_alt BAR sym_seq { AltG (as_alt_sym $1 @ [Elem $3]) }
  | sym_alt NL_BAR sym_seq { AltG (as_alt_sym $1 @ [Nl; Elem $3]) }
  | sym_alt BAR DOTDOTDOT BAR sym_seq { RangeG ($1, $5) }
  | sym_alt BAR DOTDOTDOT NL_BAR sym_seq { RangeG ($1, $5) }
  | sym_alt NL_BAR DOTDOTDOT BAR sym_seq { RangeG ($1, $5) }
  | sym_alt NL_BAR DOTDOTDOT NL_BAR sym_seq { RangeG ($1, $5) }

sym : sym_alt { $1 }

sym_list :
  | (* empty *) { [] }
  | sym { [$1] }
  | sym COMMA sym_list { $1::$3 }
  | sym COMMA_NL sym_list { $1::$3 }

prod : prod_ { $1 $ at $sloc }
prod_ :
  | sym ARROW2 exp premise_list { ($1, $3, $4) }

prod_list :
  | (* empty *) { [], NoDots }
  | DOTDOTDOT { [], Dots }
  | prod { (Elem $1)::[], NoDots }
  | prod BAR prod_list { let x, y = $3 in (Elem $1)::x, y }
  | prod NL_BAR prod_list { let x, y = $3 in (Elem $1)::Nl::x, y }

gram : gram_ { $1 $ at $sloc }
gram_ :
  | BAR prod_list { let x, y = $2 in (NoDots, x, y) }
  | NL_BAR prod_list { let x, y = $2 in (NoDots, x, y) }
  | dots BAR prod_list { let x, y = $3 in (Dots, x, y) }
  | dots NL_BAR prod_list { let x, y = $3 in (Dots, Nl::x, y) }


(* Definitions *)

arg : arg_ { ref $1 $ at $sloc }
arg_ :
  | exp_bin { ExpA $1 }
  | SYNTAX typ { SynA $2 }
  | GRAMMAR sym { GramA $2 }

arg_list :
  | (* empty *) { [] }
  | arg { $1::[] }
  | arg COMMA arg_list { $1::$3 }
  | arg COMMA_NL arg_list { $1::$3 }

param : param_ { List.map (fun p' -> p' $ at $sloc) $1 }
param_ :
  | varid COLON typ { [ExpP ($1, $3)] }
  | atom_as_varid COLON typ { [ExpP ($1, $3)] }
  | typ { [ExpP ("" $ at $sloc, $1)] }
  | SYNTAX varid { [SynP $2] }
  | SYNTAX atom_as_varid { [SynP $2] }
  | GRAMMAR gramid COLON typ { [GramP ($2, $4)] }

param_list :
  | (* empty *) { [] }
  | param { $1 }
  | param COMMA param_list { $1 @ $3 }
  | param COMMA_NL param_list { $1 @ $3 }


def : def_ { $1 $ at $sloc }
def_ :
  | SYNTAX varid ruleid_list hint_list EQ deftyp
    { let id = if $3 = "" then "" else String.sub $3 1 (String.length $3 - 1) in
      SynD ($2, id $ at $loc($3), [], $6, $4) }
  | SYNTAX atom_as_varid ruleid_list hint_list EQ deftyp
    { let id = if $3 = "" then "" else String.sub $3 1 (String.length $3 - 1) in
      SynD ($2, id $ at $loc($3), [], $6, $4) }
  | SYNTAX varid_lpar enter_scope param_list RPAR ruleid_list hint_list EQ deftyp exit_scope
    { let id = if $6 = "" then "" else String.sub $6 1 (String.length $6 - 1) in
      SynD ($2, id $ at $loc($6), $4, $9, $7) }
  | SYNTAX atom_as_varid_lpar enter_scope param_list RPAR ruleid_list hint_list EQ deftyp exit_scope
    { let id = if $6 = "" then "" else String.sub $6 1 (String.length $6 - 1) in
      SynD ($2, id $ at $loc($6), $4, $9, $7) }
  | GRAMMAR varid ruleid_list COLON typ hint_list EQ gram
    { let id = if $3 = "" then "" else String.sub $3 1 (String.length $3 - 1) in
      GramD ($2, id $ at $loc($3), [], $5, $8, $6) }
  | GRAMMAR atom_as_varid ruleid_list COLON typ hint_list EQ gram
    { let id = if $3 = "" then "" else String.sub $3 1 (String.length $3 - 1) in
      GramD ($2, id $ at $loc($3), [], $5, $8, $6) }
<<<<<<< HEAD
  | GRAMMAR varid_lpar enter_scope param_list RPAR ruleid_list COLON typ hint_list EQ gram exit_scope
    { let id = if $6 = "" then "" else String.sub $6 1 (String.length $6 - 1) in
      GramD ($2, id $ at $loc($6), $4, $8, $11, $9) }
  | GRAMMAR atom_as_varid_lpar enter_scope param_list RPAR ruleid_list COLON typ hint_list EQ gram exit_scope
    { let id = if $6 = "" then "" else String.sub $6 1 (String.length $6 - 1) in
      GramD ($2, id $ at $loc($6), $4, $8, $11, $9) }
=======
  | GRAMMAR varid_lparen param_list RPAREN ruleid_list COLON typ hint_list EQ gram
    { let id = if $5 = "" then "" else String.sub $5 1 (String.length $5 - 1) in
      GramD ($2, id $ at $loc($5), $3, $7, $10, $8) }
  | GRAMMAR atom_as_varid_lparen param_list RPAREN ruleid_list COLON typ hint_list EQ gram
    { let id = if $5 = "" then "" else String.sub $5 1 (String.length $5 - 1) in
      GramD ($2, id $ at $loc($5), $3, $7, $10, $8) }
>>>>>>> eae606c4
  | RELATION relid COLON nottyp hint_list
    { RelD ($2, $4, $5) }
  | RULE relid ruleid_list COLON exp premise_list
    { let id = if $3 = "" then "" else String.sub $3 1 (String.length $3 - 1) in
      RuleD ($2, id $ at $loc($3), $5, $6) }
  | VAR varid COLON typ hint_list
    { VarD ($2, $4, $5) }
  | VAR atom_as_varid COLON typ hint_list
    { VarD ($2, $4, $5) }
  | DEF DOLLAR defid COLON typ hint_list
<<<<<<< HEAD
    { DecD ($3, [], $5, $6) }
  | DEF DOLLAR defid_lpar arg_list RPAR COLON typ hint_list
    { DecD ($3, List.map El.Convert.param_of_arg $4, $7, $8) }
  | DEF DOLLAR defid EQ exp premise_list
    { DefD ($3, [], $5, $6) }
  | DEF DOLLAR defid_lpar arg_list RPAR EQ exp premise_list
    { DefD ($3, $4, $7, $8) }
=======
    { DecD ($3, TupE [] $ at $loc($4), $5, $6) }
  | DEF DOLLAR defid_lparen exp_list RPAREN COLON typ hint_list
    { DecD ($3, tup_exp $4 $loc($4), $7, $8) }
  | DEF DOLLAR defid EQ exp premise_list
    { DefD ($3, TupE [] $ at $loc($4), $5, $6) }
  | DEF DOLLAR defid_lparen exp_list RPAREN EQ exp premise_list
    { DefD ($3, tup_exp $4 $loc($4), $7, $8) }
>>>>>>> eae606c4
  | NL_NL_NL
    { SepD }
  | SYNTAX varid ruleid_list hint_list
    { let id = if $3 = "" then "" else String.sub $3 1 (String.length $3 - 1) in
      HintD (SynH ($2, id $ at $loc($3), $4) $ at $sloc) }
  | SYNTAX atom_as_varid ruleid_list hint_list
    { let id = if $3 = "" then "" else String.sub $3 1 (String.length $3 - 1) in
      HintD (SynH ($2, id $ at $loc($3), $4) $ at $sloc) }
  | SYNTAX varid ruleid_list atomid hint_list
    { HintD (AtomH ($4 $ at $loc($4), $5) $ at $sloc) }
  | SYNTAX atom_as_varid ruleid_list atomid hint_list
    { HintD (AtomH ($4 $ at $loc($4), $5) $ at $sloc) }
  | GRAMMAR varid ruleid_list hint_list
    { let id = if $3 = "" then "" else String.sub $3 1 (String.length $3 - 1) in
      HintD (GramH ($2, id $ at $loc($3), $4) $ at $sloc) }
  | GRAMMAR atom_as_varid ruleid_list hint_list
    { let id = if $3 = "" then "" else String.sub $3 1 (String.length $3 - 1) in
      HintD (GramH ($2, id $ at $loc($3), $4) $ at $sloc) }
  | RELATION relid hint_list
    { HintD (RelH ($2, $3) $ at $sloc) }
  | VAR varid hint_list
    { HintD (VarH ($2, $3) $ at $sloc) }
  | DEF DOLLAR defid hint_list
    { HintD (DecH ($3, $4) $ at $sloc) }

ruleid_list :
  | (* empty *) { "" }
  | SLASH ruleid ruleid_list { "/" ^ $2 ^ $3 }
  | MINUS ruleid ruleid_list { "-" ^ $2 ^ $3 }


hint :
  | HINT_LPAREN hintid exp RPAREN { {hintid = $2 $ at $loc($2); hintexp = $3} }
  | HINT_LPAREN hintid RPAREN { {hintid = $2 $ at $loc($2); hintexp = SeqE [] $ at $loc($2)} }

hint_list :
  | (* empty *) { [] }
  | hint hint_list { $1::$2 }


(* Scripts *)

def_list :
  | (* empty *) { [] }
  | def def_list { $1::$2 }

script :
  | def_list EOF { $1 }

expression :
  | exp EOF { $1 }

%%<|MERGE_RESOLUTION|>--- conflicted
+++ resolved
@@ -109,13 +109,8 @@
 %token QUEST PLUS MINUS STAR SLASH BACKSLASH UP COMPOSE
 %token IN ARROW ARROW2 DARROW2 SQARROW SQARROWSTAR PREC SUCC TURNSTILE TILESTURN
 %token DOLLAR TICK
-<<<<<<< HEAD
-%token BOT
+%token BOT TOP
 %token HOLE MULTIHOLE SKIP MULTISKIP FUSE
-=======
-%token BOT TOP
-%token HOLE MULTIHOLE FUSE
->>>>>>> eae606c4
 %token BOOL NAT INT RAT REAL TEXT
 %token SYNTAX GRAMMAR RELATION RULE VAR DEF
 %token IF OTHERWISE HINT_LPAREN
@@ -220,7 +215,7 @@
 typ_prim : typ_prim_ { $1 $ at $sloc }
 typ_prim_ :
   | varid { VarT ($1, []) }
-  | varid_lpar arg_list RPAR { VarT ($1, $2) }
+  | varid_lparen arg_list RPAREN { VarT ($1, $2) }
   | BOOL { BoolT }
   | NAT { NumT NatT }
   | INT { NumT IntT }
@@ -360,7 +355,7 @@
   | DOTDOTDOT { [], [], Dots }
   | nottyp hint_list premise_list casetyp_cont
     { match $1.it with
-      | VarT id when $2 = [] && $3 = [] ->
+      | VarT (id, []) when $2 = [] && $3 = [] ->
         let x, y, z = $4 `L in (Elem id)::x, y, z
       | AtomT atom
       | SeqT ({it = AtomT atom; _}::_)
@@ -418,10 +413,12 @@
 (*exp_prim : exp_prim_ { $1 $ at $sloc }*)
 exp_prim_ :
   | varid { VarE ($1, []) }
-  | varid_lpar arg_list RPAR { VarE ($1, $2) }
+  | varid_lparen arg_list RPAREN { VarE ($1, $2) }
   | BOOL { VarE ("bool" $ at $sloc, []) }
   | NAT { VarE ("nat" $ at $sloc, []) }
   | INT { VarE ("int" $ at $sloc, []) }
+  | RAT { VarE ("rat" $ at $sloc, []) }
+  | REAL { VarE ("real" $ at $sloc, []) }
   | TEXT { VarE ("text" $ at $sloc, []) }
   | BOOLLIT { BoolE $1 }
   | NATLIT { NatE $1 }
@@ -430,26 +427,14 @@
   | TEXTLIT { TextE $1 }
   | EPSILON { EpsE }
   | LBRACE fieldexp_list RBRACE { StrE $2 }
-<<<<<<< HEAD
-  | LPAR exp_list RPAR { (tup_exp $2 $loc($2)).it }
-  | TICK LPAR exp RPAR { BrackE (Paren, $3) }
-  | TICK LBRACK exp RBRACK { BrackE (Brack, $3) }
-  | TICK LBRACE exp RBRACE { BrackE (Brace, $3) }
-  | DOLLAR LPAR arith RPAR { $3.it }
-  | DOLLAR defid { CallE ($2, []) }
-  | DOLLAR defid_lpar arg_list RPAR { CallE ($2, $3) }
-  | exp_hole { $1 }
-=======
-  | HOLE { HoleE false }
-  | MULTIHOLE { HoleE true }
   | LPAREN exp_list RPAREN { (tup_exp $2 $loc($2)).it }
   | TICK LPAREN exp RPAREN { BrackE (LParen, $3, RParen) }
   | TICK LBRACK exp RBRACK { BrackE (LBrack, $3, RBrack) }
   | TICK LBRACE exp RBRACE { BrackE (LBrace, $3, RBrace) }
   | DOLLAR LPAREN arith RPAREN { $3.it }
-  | DOLLAR defid { CallE ($2, TupE [] $ at $sloc) }
-  | DOLLAR defid_lparen exp_list RPAREN { CallE ($2, tup_exp $3 $loc($3)) }
->>>>>>> eae606c4
+  | DOLLAR defid { CallE ($2, []) }
+  | DOLLAR defid_lparen arg_list RPAREN { CallE ($2, $3) }
+  | exp_hole { $1 }
 
 exp_post : exp_post_ { $1 $ at $sloc }
 exp_post_ :
@@ -574,22 +559,14 @@
 arith_prim : arith_prim_ { $1 $ at $sloc }
 arith_prim_ :
   | arith_lit_ { $1 }
-<<<<<<< HEAD
   | varid { VarE ($1, []) }
-  | varid_lpar arg_list RPAR { VarE ($1, $2) }
+  | varid_lparen arg_list RPAREN { VarE ($1, $2) }
   | BOOL { VarE ("bool" $ at $sloc, []) }
   | NAT { VarE ("nat" $ at $sloc, []) }
   | INT { VarE ("int" $ at $sloc, []) }
+  | RAT { VarE ("rat" $ at $sloc, []) }
+  | REAL { VarE ("real" $ at $sloc, []) }
   | TEXT { VarE ("text" $ at $sloc, []) }
-  | LPAR arith RPAR { ParenE ($2, false) }
-  | DOLLAR defid { CallE ($2, []) }
-  | DOLLAR defid_lpar arg_list RPAR { CallE ($2, $3) }
-=======
-  | varid { VarE $1 }
-  | BOOL { VarE ("bool" $ at $sloc) }
-  | NAT { VarE ("nat" $ at $sloc) }
-  | INT { VarE ("int" $ at $sloc) }
-  | TEXT { VarE ("text" $ at $sloc) }
   | LPAREN arith RPAREN { ParenE ($2, false) }
   | LPAREN arith_bin STAR RPAREN
     { (* HACK: to allow "(s*)" as arithmetic expression. *)
@@ -607,9 +584,8 @@
         Source.error (at $loc($3)) "syntax" "misplaced token";
       IterE ($2, Opt) }
   | DOLLAR LPAREN exp RPAREN { $3.it }
-  | DOLLAR defid { CallE ($2, TupE [] $ at $sloc) }
-  | DOLLAR defid_lparen exp_list RPAREN { CallE ($2, tup_exp $3 $loc($3)) }
->>>>>>> eae606c4
+  | DOLLAR defid { CallE ($2, []) }
+  | DOLLAR defid_lparen arg_list RPAREN { CallE ($2, $3) }
 
 arith_post : arith_post_ { $1 $ at $sloc }
 arith_post_ :
@@ -715,11 +691,7 @@
 (*sym_prim : sym_prim_ { $1 $ at $sloc }*)
 sym_prim_ :
   | gramid { VarG ($1, []) }
-<<<<<<< HEAD
-  | gramid_lpar arg_list RPAR { VarG ($1, $2) }
-=======
-  | gramid_lparen sym_list RPAREN { VarG ($1, $2) }
->>>>>>> eae606c4
+  | gramid_lparen arg_list RPAREN { VarG ($1, $2) }
   | NATLIT { NatG $1 }
   | HEXLIT { HexG $1 }
   | CHARLIT { CharG $1 }
@@ -819,10 +791,10 @@
   | SYNTAX atom_as_varid ruleid_list hint_list EQ deftyp
     { let id = if $3 = "" then "" else String.sub $3 1 (String.length $3 - 1) in
       SynD ($2, id $ at $loc($3), [], $6, $4) }
-  | SYNTAX varid_lpar enter_scope param_list RPAR ruleid_list hint_list EQ deftyp exit_scope
+  | SYNTAX varid_lparen enter_scope param_list RPAREN ruleid_list hint_list EQ deftyp exit_scope
     { let id = if $6 = "" then "" else String.sub $6 1 (String.length $6 - 1) in
       SynD ($2, id $ at $loc($6), $4, $9, $7) }
-  | SYNTAX atom_as_varid_lpar enter_scope param_list RPAR ruleid_list hint_list EQ deftyp exit_scope
+  | SYNTAX atom_as_varid_lparen enter_scope param_list RPAREN ruleid_list hint_list EQ deftyp exit_scope
     { let id = if $6 = "" then "" else String.sub $6 1 (String.length $6 - 1) in
       SynD ($2, id $ at $loc($6), $4, $9, $7) }
   | GRAMMAR varid ruleid_list COLON typ hint_list EQ gram
@@ -831,21 +803,12 @@
   | GRAMMAR atom_as_varid ruleid_list COLON typ hint_list EQ gram
     { let id = if $3 = "" then "" else String.sub $3 1 (String.length $3 - 1) in
       GramD ($2, id $ at $loc($3), [], $5, $8, $6) }
-<<<<<<< HEAD
-  | GRAMMAR varid_lpar enter_scope param_list RPAR ruleid_list COLON typ hint_list EQ gram exit_scope
+  | GRAMMAR varid_lparen enter_scope param_list RPAREN ruleid_list COLON typ hint_list EQ gram exit_scope
     { let id = if $6 = "" then "" else String.sub $6 1 (String.length $6 - 1) in
       GramD ($2, id $ at $loc($6), $4, $8, $11, $9) }
-  | GRAMMAR atom_as_varid_lpar enter_scope param_list RPAR ruleid_list COLON typ hint_list EQ gram exit_scope
+  | GRAMMAR atom_as_varid_lparen enter_scope param_list RPAREN ruleid_list COLON typ hint_list EQ gram exit_scope
     { let id = if $6 = "" then "" else String.sub $6 1 (String.length $6 - 1) in
       GramD ($2, id $ at $loc($6), $4, $8, $11, $9) }
-=======
-  | GRAMMAR varid_lparen param_list RPAREN ruleid_list COLON typ hint_list EQ gram
-    { let id = if $5 = "" then "" else String.sub $5 1 (String.length $5 - 1) in
-      GramD ($2, id $ at $loc($5), $3, $7, $10, $8) }
-  | GRAMMAR atom_as_varid_lparen param_list RPAREN ruleid_list COLON typ hint_list EQ gram
-    { let id = if $5 = "" then "" else String.sub $5 1 (String.length $5 - 1) in
-      GramD ($2, id $ at $loc($5), $3, $7, $10, $8) }
->>>>>>> eae606c4
   | RELATION relid COLON nottyp hint_list
     { RelD ($2, $4, $5) }
   | RULE relid ruleid_list COLON exp premise_list
@@ -856,23 +819,13 @@
   | VAR atom_as_varid COLON typ hint_list
     { VarD ($2, $4, $5) }
   | DEF DOLLAR defid COLON typ hint_list
-<<<<<<< HEAD
     { DecD ($3, [], $5, $6) }
-  | DEF DOLLAR defid_lpar arg_list RPAR COLON typ hint_list
+  | DEF DOLLAR defid_lparen arg_list RPAREN COLON typ hint_list
     { DecD ($3, List.map El.Convert.param_of_arg $4, $7, $8) }
   | DEF DOLLAR defid EQ exp premise_list
     { DefD ($3, [], $5, $6) }
-  | DEF DOLLAR defid_lpar arg_list RPAR EQ exp premise_list
+  | DEF DOLLAR defid_lparen arg_list RPAREN EQ exp premise_list
     { DefD ($3, $4, $7, $8) }
-=======
-    { DecD ($3, TupE [] $ at $loc($4), $5, $6) }
-  | DEF DOLLAR defid_lparen exp_list RPAREN COLON typ hint_list
-    { DecD ($3, tup_exp $4 $loc($4), $7, $8) }
-  | DEF DOLLAR defid EQ exp premise_list
-    { DefD ($3, TupE [] $ at $loc($4), $5, $6) }
-  | DEF DOLLAR defid_lparen exp_list RPAREN EQ exp premise_list
-    { DefD ($3, tup_exp $4 $loc($4), $7, $8) }
->>>>>>> eae606c4
   | NL_NL_NL
     { SepD }
   | SYNTAX varid ruleid_list hint_list
