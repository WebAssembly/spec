(library
  (name frontend)
  (libraries util el il)
<<<<<<< HEAD
  (modules lexer parser parse multiplicity eval elab)
=======
  (modules lexer atom parser parse multiplicity elab)
>>>>>>> 94df7990
)

(ocamllex
  (modules lexer)
)

(menhir
  (modules parser)
  (flags --explain)
)<|MERGE_RESOLUTION|>--- conflicted
+++ resolved
@@ -1,11 +1,7 @@
 (library
   (name frontend)
   (libraries util el il)
-<<<<<<< HEAD
-  (modules lexer parser parse multiplicity eval elab)
-=======
-  (modules lexer atom parser parse multiplicity elab)
->>>>>>> 94df7990
+  (modules lexer atom parser parse multiplicity eval elab)
 )
 
 (ocamllex
