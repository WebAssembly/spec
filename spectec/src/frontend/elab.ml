open Util
open Source
open El
open Ast
open Print

module Il = struct include Il include Ast end

module Set = Free.Set
module Map = Map.Make(String)

let filter_nl xs = List.filter_map (function Nl -> None | Elem x -> Some x) xs
let map_nl_list f xs = List.map f (filter_nl xs)


(* Errors *)

let error at msg = Source.error at "type" msg

let error_atom at atom msg =
  error at (msg ^ " `" ^ string_of_atom atom ^ "`")

let error_id id msg =
  error id.at (msg ^ " `" ^ id.it ^ "`")

let error_typ at phrase t =
  error at (phrase ^ " does not match expected type `" ^ string_of_typ t ^ "`")

let error_typ2 at phrase t1 t2 reason =
  error at (phrase ^ "'s type `" ^ string_of_typ t1 ^ "`" ^
    " does not match expected type `" ^ string_of_typ t2 ^ "`" ^ reason)

type direction = Infer | Check

let error_dir_typ at phrase dir t expected =
  match dir with
  | Check -> error_typ at phrase t
  | Infer ->
    error at (phrase ^ "'s type `" ^ string_of_typ t ^ "`" ^
      " does not match expected type " ^ expected)


(* Helpers *)

let unparen_exp e =
  match e.it with
  | ParenE (e1, _) -> e1
  | _ -> e

let unseq_exp e =
  match e.it with
  | EpsE -> []
  | SeqE es -> es
  | _ -> [e]

let tup_typ' ts' at =
  match ts' with
  | [t'] -> t'
  | _ -> Il.TupT ts' $ at

let tup_exp' es' at =
  match es' with
  | [e'] -> e'
  | _ -> Il.TupE es' $$ (at, Il.TupT (List.map note es') $ at)

let lift_exp' e' iter' =
  if iter' = Opt then
    Il.OptE (Some e')
  else
    Il.ListE [e']

let cat_exp' e1' e2' =
  match e1'.it, e2'.it with
  | _, Il.ListE [] -> e1'.it
  | Il.ListE [], _ -> e2'.it
  | Il.ListE es1, Il.ListE es2 -> Il.ListE (es1 @ es2)
  | _ -> Il.CatE (e1', e2')



(* Environment *)

type fwd_typ = Bad | Ok
type var_typ = typ
type syn_typ = (fwd_typ, typ * Il.deftyp) Either.t
type rel_typ = typ * Il.rule list
type def_typ = typ * typ * Il.clause list

type env =
  { mutable vars : var_typ Map.t;
    mutable typs : syn_typ Map.t;
    mutable rels : rel_typ Map.t;
    mutable defs : def_typ Map.t;
  }

let new_env () =
  { vars = Map.empty
      |> Map.add "bool" (BoolT $ no_region)
      |> Map.add "nat" (NatT $ no_region)
      |> Map.add "text" (TextT $ no_region);
    typs = Map.empty;
    rels = Map.empty;
    defs = Map.empty;
  }

let bound env' id = Map.mem id.it env'

let find space env' id =
  match Map.find_opt id.it env' with
  | None -> error_id id ("undeclared " ^ space)
  | Some t -> t

let bind space env' id t =
  if Map.mem id.it env' then
    error_id id ("duplicate declaration for " ^ space)
  else
    Map.add id.it t env'

let rebind _space env' id t =
  assert (Map.mem id.it env');
  Map.add id.it t env'

let find_field fs atom at =
  match List.find_opt (fun (atom', _, _) -> atom' = atom) fs with
  | Some (_, x, _) -> x
  | None -> error_atom at atom "unbound field"

let find_case cases atom at =
  match List.find_opt (fun (atom', _, _) -> atom' = atom) cases with
  | Some (_, x, _) -> x
  | None -> error_atom at atom "unknown case"


let rec prefix_id id = prefix_id' id.it $ id.at
and prefix_id' id =
  match String.index_opt id '_', String.index_opt id '\'' with
  | None, None -> id
  | None, Some n | Some n, None -> String.sub id 0 n
  | Some n1, Some n2 -> String.sub id 0 (min n1 n2)


(* Type Accessors *)

let as_defined_typid' env id at : typ' * [`Alias | `NoAlias] =
  match find "syntax type" env.typs id with
  | Either.Right (t, {it = Il.AliasT _t'; _}) -> t.it, `Alias
  | Either.Right (t, _deftyp') -> t.it, `NoAlias
  | Either.Left _ ->
    error_id (id.it $ at) "invalid forward use of syntax type"

let rec expand' env = function
  | VarT id as t' ->
    (match as_defined_typid' env id id.at with
    | t1, `Alias -> expand' env t1
    | _ -> t'
    )
  | ParenT t -> expand' env t.it
  | t' -> t'

let expand env t = expand' env t.it

let expand_singular' env t' =
  match expand' env t' with
  | IterT (t1, (Opt | List | List1)) -> expand env t1
  | t' -> t'


let as_iter_typ phrase env dir t at : typ * iter =
  match expand' env t.it with
  | IterT (t1, iter) -> t1, iter
  | _ -> error_dir_typ at phrase dir t "(_)*"

let as_list_typ phrase env dir t at : typ =
  match expand' env t.it with
  | IterT (t1, (List | List1 | ListN _)) -> t1
  | _ -> error_dir_typ at phrase dir t "(_)*"

let as_tup_typ phrase env dir t at : typ list =
  match expand_singular' env t.it with
  | TupT ts -> ts
  | _ -> error_dir_typ at phrase dir t "(_,...,_)"


let as_notation_typid' phrase env id at : typ =
  match as_defined_typid' env id at with
  | (AtomT _ | SeqT _ | InfixT _ | BrackT _) as t, _ -> t $ at
  | _ -> error_dir_typ at phrase Infer (VarT id $ id.at) "_ ... _"

let as_notation_typ phrase env dir t at : typ =
  match expand_singular' env t.it with
  | VarT id -> as_notation_typid' phrase env id at
  | _ -> error_dir_typ at phrase dir t "_ ... _"

let as_struct_typid' phrase env id at : typfield list =
  match as_defined_typid' env id at with
  | StrT tfs, _ -> filter_nl tfs
  | _ -> error_dir_typ at phrase Infer (VarT id $ id.at) "| ..."

let as_struct_typ phrase env dir t at : typfield list =
  match expand_singular' env t.it with
  | VarT id -> as_struct_typid' phrase env id at
  | _ -> error_dir_typ at phrase dir t "{...}"

let rec as_variant_typid' phrase env id at : typcase list * dots =
  match as_defined_typid' env id at with
  | CaseT (_dots1, ids, cases, dots2), _ ->
    let casess = map_nl_list (as_variant_typid "" env) ids in
    List.concat (filter_nl cases :: List.map fst casess), dots2
  | _ -> error_dir_typ id.at phrase Infer (VarT id $ id.at) "| ..."

and as_variant_typid phrase env id : typcase list * dots =
  as_variant_typid' phrase env id id.at

let as_variant_typ phrase env dir t at : typcase list * dots =
  match expand_singular' env t.it with
  | VarT id -> as_variant_typid' phrase env id at
  | _ -> error_dir_typ at phrase dir t "| ..."

let case_has_args env t atom at : bool =
  let cases, _ = as_variant_typ "" env Check t at in
  find_case cases atom at <> []


let is_x_typ as_x_typ env t =
  try ignore (as_x_typ "" env Check t no_region); true
  with Error _ -> false

let is_iter_typ = is_x_typ as_iter_typ
let is_notation_typ = is_x_typ as_notation_typ
let is_variant_typ = is_x_typ as_variant_typ


(* Type Equivalence *)

let equiv_list equiv_x xs1 xs2 =
  List.length xs1 = List.length xs2 && List.for_all2 equiv_x xs1 xs2

let rec equiv_typ env t1 t2 =
  (*
  Printf.printf "[equiv] (%s) == (%s)  eq=%b\n%!"
    (Print.string_of_typ t1) (Print.string_of_typ t2)
    (t1.it = t2.it);
  *)
  t1.it = t2.it ||
  match expand env t1, expand env t2 with
  | VarT id1, VarT id2 -> id1.it = id2.it
  | TupT ts1, TupT ts2 -> equiv_list (equiv_typ env) ts1 ts2
  | IterT (t11, iter1), IterT (t21, iter2) ->
    equiv_typ env t11 t21 && Eq.eq_iter iter1 iter2
  | t1', t2' -> Eq.eq_typ (t1' $ t1.at) (t2' $ t2.at)


(* Hints *)

let elab_hint {hintid; hintexp} : Il.hint =
  let ss =
    match hintexp.it with
    | SeqE es -> List.map Print.string_of_exp es
    | _ -> [Print.string_of_exp hintexp]
  in
  {Il.hintid; Il.hintexp = ss}

let elab_hints = List.map elab_hint


(* Atoms and Operators *)

let elab_atom = function
  | Atom s -> Il.Atom s
  | Bot -> Il.Bot
  | Dot -> Il.Dot
  | Dot2 -> Il.Dot2
  | Dot3 -> Il.Dot3
  | Semicolon -> Il.Semicolon
  | Arrow -> Il.Arrow
  | Colon -> Il.Colon
  | Sub -> Il.Sub
  | SqArrow -> Il.SqArrow
  | Turnstile -> Il.Turnstile
  | Tilesturn -> Il.Tilesturn

let elab_brack = function
  | Paren -> Il.LParen, Il.RParen
  | Brack -> Il.LBrack, Il.RBrack
  | Brace -> Il.LBrace, Il.RBrace

let elab_unop = function
  | NotOp -> Il.NotOp
  | PlusOp -> Il.PlusOp
  | MinusOp -> Il.MinusOp

let elab_binop = function
  | AndOp -> Il.AndOp
  | OrOp -> Il.OrOp
  | ImplOp -> Il.ImplOp
  | EquivOp -> Il.EquivOp
  | AddOp -> Il.AddOp
  | SubOp -> Il.SubOp
  | MulOp -> Il.MulOp
  | DivOp -> Il.DivOp
  | ExpOp -> Il.ExpOp

let elab_cmpop = function
  | EqOp -> Il.EqOp
  | NeOp -> Il.NeOp
  | LtOp -> Il.LtOp
  | GtOp -> Il.GtOp
  | LeOp -> Il.LeOp
  | GeOp -> Il.GeOp

let merge_mixop mixop1 mixop2 =
  match mixop1, mixop2 with
  | _, [] -> mixop1
  | [], _ -> mixop2
  | mixop1, atoms2::mixop2' ->
    let mixop1', atoms1 = Lib.List.split_last mixop1 in
    mixop1' @ [atoms1 @ atoms2] @ mixop2'


let check_atoms phrase item list at =
  let _, dups =
    List.fold_right (fun (atom, _, _) (set, dups) ->
      let s = Print.string_of_atom atom in
      if Set.mem s set then (set, s::dups) else (Set.add s set, dups)
    ) list (Set.empty, [])
  in
  if dups <> [] then
    error at (phrase ^ " contains duplicate " ^ item ^ "(s) `" ^
      String.concat "`, `" dups ^ "`")


(* Iteration *)

let rec elab_iter env iter : Il.iter =
  match iter with
  | Opt -> Il.Opt
  | List -> Il.List
  | List1 -> Il.List1
  | ListN e ->
    match e.it with
    | ParenE ({ it = CmpE _; _}, _) ->
      Il.ListN (elab_exp env e (BoolT $ e.at))
    | _ -> Il.ListN (elab_exp env e (NatT $ e.at))


(* Types *)

and elab_typ env t : Il.typ =
  match t.it with
  | VarT id ->
    (match find "syntax type" env.typs id with
    | Either.Left Bad -> error_id id "invalid forward reference to syntax type"
    | _ -> Il.VarT id $ t.at
    )
  | BoolT -> Il.BoolT $ t.at
  | NatT -> Il.NatT $ t.at
  | TextT -> Il.TextT $ t.at
  | ParenT t1 -> elab_typ env t1
  | TupT ts -> Il.TupT (List.map (elab_typ env) ts) $ t.at
  | IterT (t1, iter) ->
    (match iter with
    | List1 | ListN _ -> error t.at "illegal iterator in syntax type"
    | _ -> Il.IterT (elab_typ env t1, elab_iter env iter) $ t.at
    )
  | StrT _ | CaseT _ | AtomT _ | SeqT _ | InfixT _ | BrackT _ ->
    failwith(*error t.at*) "this type is only allowed in type definitions"

and elab_typ_definition env id t : Il.deftyp =
  (match t.it with
  | StrT tfs ->
    let tfs' = filter_nl tfs in
    check_atoms "record" "field" tfs' t.at;
    Il.StructT (map_nl_list (elab_typfield env) tfs)
  | CaseT (dots1, ids, cases, _dots2) ->
    let cases0 =
      if dots1 = Dots then fst (as_variant_typid "own type" env id) else [] in
    let casess = map_nl_list (as_variant_typid "parent type" env) ids in
    let cases' =
      List.flatten (cases0 :: List.map fst casess @ [filter_nl cases]) in
    let tcs' = List.map (elab_typcase env t.at) cases' in
    check_atoms "variant" "case" cases' t.at;
    Il.VariantT tcs'
  | _ ->
    match elab_typ_notation env t with
    | false, _mixop, ts' -> Il.AliasT (tup_typ' ts' t.at)
    | true, mixop, ts' -> Il.NotationT (mixop, tup_typ' ts' t.at)
  ) $ t.at

and elab_typ_notation env t : bool * Il.mixop * Il.typ list =
  (*
  Printf.printf "[typ_not %s] %s\n%!"
    (string_of_region t.at) (string_of_typ t);
  *)
  match t.it with
  | AtomT atom ->
    true, [[elab_atom atom]], []
  | SeqT [] ->
    true, [[]], []
  | SeqT (t1::ts2) ->
    let _b1, mixop1, ts1' = elab_typ_notation env t1 in
    let _b2, mixop2, ts2' = elab_typ_notation env (SeqT ts2 $ t.at) in
    true, merge_mixop mixop1 mixop2, ts1' @ ts2'
  | InfixT (t1, atom, t2) ->
    let _b1, mixop1, ts1' = elab_typ_notation env t1 in
    let _b2, mixop2, ts2' = elab_typ_notation env t2 in
    true, merge_mixop (merge_mixop mixop1 [[elab_atom atom]]) mixop2, ts1' @ ts2'
  | BrackT (brack, t1) ->
    let l, r = elab_brack brack in
    let _b1, mixop1, ts' = elab_typ_notation env t1 in
    true, merge_mixop (merge_mixop [[l]] mixop1) [[r]], ts'
  | ParenT t1 ->
    let b1, mixop1, ts1' = elab_typ_notation env t1 in
    b1, merge_mixop (merge_mixop [[Il.LParen]] mixop1) [[Il.RParen]], ts1'
  | IterT (t1, iter) ->
    (match iter with
    | List1 | ListN _ -> error t.at "illegal iterator in notation type"
    | _ ->
      let b1, mixop1, ts' = elab_typ_notation env t1 in
      let iter' = elab_iter env iter in
      let t' = Il.IterT (tup_typ' ts' t1.at, iter') $ t.at in
      let op = match iter with Opt -> Il.Quest | _ -> Il.Star in
      b1, [List.flatten mixop1] @ [[op]], [t']
    )
  | _ ->
    false, [[]; []], [elab_typ env t]


and elab_typfield env (atom, t, hints) : Il.typfield =
  let _, _, ts' = elab_typ_notation env t in
  (elab_atom atom, tup_typ' ts' t.at, elab_hints hints)

and elab_typcase env at (atom, ts, hints) : Il.typcase =
  let tss' =
    List.map (fun (_, _, ts) -> ts) (List.map (elab_typ_notation env) ts) in
  (elab_atom atom, tup_typ' (List.concat tss') at, elab_hints hints)


and (!!) env t = elab_typ env t
and (!!!) env t = let _, _, ts' = elab_typ_notation env t in tup_typ' ts' t.at


(* Expressions *)

and infer_unop = function
  | NotOp -> BoolT
  | PlusOp | MinusOp -> NatT

and infer_binop = function
  | AndOp | OrOp | ImplOp | EquivOp -> BoolT
  | AddOp | SubOp | MulOp | DivOp | ExpOp -> NatT

and infer_cmpop = function
  | EqOp | NeOp -> None
  | LtOp | GtOp | LeOp | GeOp -> Some NatT

(* TODO: turn this into a properly bidirectional formulation *)
and infer_exp env e : typ =
  match e.it with
  | VarE id -> find "variable" env.vars (prefix_id id)
  | AtomE _ -> error e.at "cannot infer type of atom"
  | BoolE _ -> BoolT $ e.at
  | NatE _ | LenE _ -> NatT $ e.at
  | TextE _ -> TextT $ e.at
  | UnE (op, _) -> infer_unop op $ e.at
  | BinE (_, op, _) -> infer_binop op $ e.at
  | CmpE _ -> BoolT $ e.at
  | IdxE (e1, _) -> as_list_typ "expression" env Infer (infer_exp env e1) e1.at
  | SliceE (e1, _, _)
  | UpdE (e1, _, _)
  | ExtE (e1, _, _)
  | CommaE (e1, _)
  | CompE (e1, _) -> infer_exp env e1
  | StrE _ -> error e.at "cannot infer type of record"
  | DotE (e1, atom) ->
    let t1 = infer_exp env e1 in
    let tfs = as_struct_typ "expression" env Infer t1 e1.at in
    find_field tfs atom e1.at
  | EpsE -> error e.at "cannot infer type of empty sequence"
  | SeqE _ -> error e.at "cannot infer type of expression sequence"
  | TupE es -> TupT (List.map (infer_exp env) es) $ e.at
  | ParenE (e1, _) -> ParenT (infer_exp env e1) $ e.at
  | CallE (id, _) -> let _, t2, _ = find "function" env.defs id in t2
  | InfixE _ -> error e.at "cannot infer type of infix expression"
  | BrackE _ -> error e.at "cannot infer type of bracket expression"
  | ListBuilderE _ -> error e.at "cannot infer type of bracket expression"
  | IterE (e1, iter) ->
    let iter' = match iter with ListN _ -> List | iter' -> iter' in
    IterT (infer_exp env e1, iter') $ e.at
  | HoleE _ -> error e.at "misplaced hole"
  | FuseE _ -> error e.at "misplaced token concatenation"
  | ElementsOfE _ -> BoolT $ e.at


and elab_exp env e t : Il.exp =
  (*
  Printf.printf "[elab %s] %s  :  %s\n%!"
    (string_of_region e.at) (string_of_exp e) (string_of_typ t);
  *)
  match e.it with
  | VarE id ->
    let t' = infer_exp env e in
    cast_exp "variable" env (Il.VarE id $$ e.at % !!env t') t' t
  | BoolE b ->
    let t' = infer_exp env e in
    cast_exp "boolean" env (Il.BoolE b $$ e.at % !!env t') t' t
  | NatE n ->
    let t' = infer_exp env e in
    cast_exp "number" env (Il.NatE n $$ e.at % !!env t') t' t
  | TextE s ->
    let t' = infer_exp env e in
    cast_exp "text" env (Il.TextE s $$ e.at % !!env t') t' t
  | UnE (op, e1) ->
    let t' = infer_unop op $ e.at in
    let e1' = elab_exp env e1 t' in
    let e' = Il.UnE (elab_unop op, e1') $$ e.at % !!env t' in
    cast_exp "unary operator" env e' t' t
  | BinE (e1, op, e2) ->
    let t' = infer_binop op $ e.at in
    let e1' = elab_exp env e1 t' in
    let e2' = elab_exp env e2 t' in
    let e' = Il.BinE (elab_binop op, e1', e2') $$ e.at % !!env t' in
    cast_exp "binary operator" env e' t' t
  | CmpE (e1, op, e2) ->
    let t1' =
      match infer_cmpop op with
      | Some t1' -> t1' $ e.at
      | None -> infer_exp env e1
    in
    let e1' = elab_exp env e1 t1' in
    let t' = BoolT $ e.at in
    let e' =
      match e2.it with
      | CmpE (e21, _, _) ->
        let e21' = elab_exp env e21 t1' in
        let e2' = elab_exp env e2 (BoolT $ e2.at) in
        Il.BinE (Il.AndOp,
          Il.CmpE (elab_cmpop op, e1', e21') $$ e1.at % !!env t' , e2') $$ e.at % !!env t'
      | _ ->
        let e2' = elab_exp env e2 t1' in
        Il.CmpE (elab_cmpop op, e1', e2') $$ e.at % !!env t'
    in
    cast_exp "comparison operator" env e' t' t
  | IdxE (e1, e2) ->
    let t1 = infer_exp env e1 in
    let t' = as_list_typ "expression" env Infer t1 e1.at in
    let e1' = elab_exp env e1 t1 in
    let e2' = elab_exp env e2 (NatT $ e2.at) in
    let e' = Il.IdxE (e1', e2') $$ e.at % !!env t' in
    cast_exp "list element" env e' t' t
  | SliceE (e1, e2, e3) ->
    let _t' = as_list_typ "expression" env Check t e1.at in
    let e1' = elab_exp env e1 t in
    let e2' = elab_exp env e2 (NatT $ e2.at) in
    let e3' = elab_exp env e3 (NatT $ e3.at) in
    Il.SliceE (e1', e2', e3') $$ e.at % !!env t
  | UpdE (e1, p, e2) ->
    let e1' = elab_exp env e1 t in
    let p', t2 = elab_path env p t in
    let e2' = elab_exp env e2 t2 in
    Il.UpdE (e1', p', e2') $$ e.at % !!env t
  | ExtE (e1, p, e2) ->
    let e1' = elab_exp env e1 t in
    let p', t2 = elab_path env p t in
    let _t21 = as_list_typ "path" env Check t2 p.at in
    let e2' = elab_exp env e2 t2 in
    Il.ExtE (e1', p', e2') $$ e.at % !!env t
  | StrE efs ->
    let tfs = as_struct_typ "record" env Check t e.at in
    let efs' = elab_expfields env (filter_nl efs) tfs e.at in
    Il.StrE efs' $$ e.at % !!env t
  | DotE (e1, atom) ->
    let t1 = infer_exp env e1 in
    let e1' = elab_exp env e1 t1 in
    let tfs = as_struct_typ "expression" env Infer t1 e1.at in
    let t' = find_field tfs atom e1.at in
    let e' = Il.DotE (e1', elab_atom atom) $$ e.at % !!env t' in
    cast_exp "field" env e' t' t
  | CommaE (e1, e2) ->
    let e1' = elab_exp env e1 t in
    let tfs = as_struct_typ "expression" env Check t e1.at in
    (* TODO: this is a bit of a hack *)
    (match e2.it with
    | SeqE ({it = AtomE atom; at; _} :: es2) ->
      let _t2 = find_field tfs atom at in
      let e2 = match es2 with [e2] -> e2 | _ -> SeqE es2 $ e2.at in
      let e2' = elab_exp env (StrE [Elem (atom, e2)] $ e2.at) t in
      Il.CompE (e1', e2') $$ e.at % !!env t
    | _ -> failwith "unimplemented check CommaE"
    )
  | CompE (e1, e2) ->
    let _ = as_struct_typ "record" env Check t e.at in
    let e1' = elab_exp env e1 t in
    let e2' = elab_exp env e2 t in
    Il.CompE (e1', e2') $$ e.at % !!env t
  | LenE e1 ->
    let t1 = infer_exp env e1 in
    let _t11 = as_list_typ "expression" env Infer t1 e1.at in
    let e1' = elab_exp env e1 t1 in
    let e' = Il.LenE e1' $$ e.at % !!env (NatT $ e.at) in
    cast_exp "list length" env e' (NatT $ e.at) t
  | ParenE (e1, true) when is_iter_typ env t ->
    (* Significant parentheses indicate a singleton *)
    let t1, _iter = as_iter_typ "expression" env Check t e.at in
    let e1' = elab_exp env e1 t1 in
    cast_exp "expression" env e1' t1 t
  | ParenE (e1, _) ->
    elab_exp env e1 t
  | TupE es ->
    let ts = as_tup_typ "tuple" env Check t e.at in
    let es' = elab_exps env es ts e.at in
    Il.TupE es' $$ e.at % !!env t
  | CallE (id, e2) ->
    let t2, t', _ = find "function" env.defs id in
    let e2' = elab_exp env e2 t2 in
    let e' = Il.CallE (id, e2') $$ e.at % !!env t' in
    cast_exp "expression" env e' t' t
  | SeqE [_] -> assert false  (* sequences cannot be singleton *)
  | EpsE | SeqE _ when is_iter_typ env t ->
    let e1 = unseq_exp e in
    elab_exp_iter env e1 (as_iter_typ "" env Check t e.at) t e.at
  | EpsE ->
    error_typ e.at "empty expression" t
  | AtomE _
  | InfixE _
  | BrackE _
  | SeqE _ ->
    (* All these expression forms can only be used when checking against
     * either a defined notation/variant type or (for SeqE) an iteration type;
     * the latter case is already captured above *)
    if is_notation_typ env t then
      elab_exp_notation env e (as_notation_typ "" env Check t e.at) t
    else if is_variant_typ env t then
      elab_exp_variant env (unseq_exp e)
        (fst (as_variant_typ "" env Check t e.at)) t e.at
    else
      error_typ e.at "expression" t
  | ListBuilderE (e1, e2) ->
    let t1, iter = as_iter_typ "iteration" env Check t e.at in
    if iter <> List then
      error_typ e.at "iteration expression" t;
    (* it should be handled in notation *)
    let e1' = elab_exp env e1 t1 in
    let e2' = elab_exp env e2 (BoolT $ e2.at) in
    Il.ListBuilderE (e1', e2') $$ e.at % !!env t
  | IterE (e1, iter2) ->
    (* An iteration expression must match the expected type directly,
     * significant parentheses have to be used otherwise *)
    let t1, iter = as_iter_typ "iteration" env Check t e.at in
    if (iter = Opt) <> (iter2 = Opt) then
      error_typ e.at "iteration expression" t;
    let e1' = elab_exp env e1 t1 in
    let iter2' = elab_iterexp env iter2 in
    Il.IterE (e1', iter2') $$ e.at % !!env t
  | HoleE _ -> error e.at "misplaced hole"
  | FuseE _ -> error e.at "misplaced token fuse"
  | ElementsOfE (e1, e2) ->
      let t2 = infer_exp env e2 in
      let t1, _ = as_iter_typ "iteration" env Check t2 e1.at in
      let e1' = elab_exp env e1 t1 in
      let e2' = elab_exp env e2 t2 in
      Il.ElementsOfE (e1', e2') $$ e.at % !!env t

and elab_exps env es ts at : Il.exp list =
  if List.length es <> List.length ts then
    error at "arity mismatch for expression list";
  List.map2 (elab_exp env) es ts

and elab_expfields env efs tfs at : Il.expfield list =
  match efs, tfs with
  | [], [] -> []
  | (atom1, e)::efs2, (atom2, t, _)::tfs2 when atom1 = atom2 ->
    let es' = elab_exp_notation' env e t in
    let efs2' = elab_expfields env efs2 tfs2 at in
    (elab_atom atom1, tup_exp' es' e.at) :: efs2'
  | _, (atom, t, _)::tfs2 ->
    let atom' = string_of_atom atom in
    let e' =
      cast_empty ("omitted record field `" ^ atom' ^ "`") env t at (!!env t) in
    let efs2' = elab_expfields env efs tfs2 at in
    (elab_atom atom, e') :: efs2'
  | (atom, e)::_, [] ->
    error_atom e.at atom "unexpected record field"

and elab_exp_iter env es (t1, iter) t at : Il.exp =
  (*
  Printf.printf "[iteration %s] %s  :  %s = (%s)%s\n%!"
    (string_of_region at)
    (String.concat " " (List.map string_of_exp es))
    (string_of_typ t) (string_of_typ t1) (string_of_iter iter);
  *)
  match es, iter with
  (* If the sequence actually starts with a non-nullary constructor,
   * then assume this is a singleton iteration and fallback to variant *)
  | {it = AtomE atom; at = at1; _}::_, _ when is_variant_typ env t1 &&
      case_has_args env t1 atom at1 ->
    let cases, _dots = as_variant_typ "" env Check t1 at in
    lift_exp' (elab_exp_variant env es cases t1 at) iter $$ at % !!env t

  (* An empty sequence represents the None case for options *)
  | [], Opt ->
    Il.OptE None $$ at % !!env t
  (* An empty sequence represents the Nil case for lists *)
  | [], List ->
    Il.ListE [] $$ at % !!env t
  (* All other elements are either splices or (by cast injection) elements *)
  | e1::es2, List ->
    let e1' = elab_exp env e1 t in
    let e2' = elab_exp_iter env es2 (t1, iter) t at in
    cat_exp' e1' e2' $$ at % !!env t

  | _, _ ->
    error_typ at "expression" t

and elab_exp_notation env e nt t : Il.exp = (*
  Printf.printf "[notation %s] %s  :  %s\n%!"
    (string_of_region e.at) (string_of_exp e) (string_of_typ t);
  *)
  (* Convert notation into applications of mixin operators *)
  let e' = tup_exp' (elab_exp_notation' env e nt) e.at in
  match elab_typ_notation env nt with
  | false, _, _ -> e'
  | true, mixop, _ -> Il.MixE (mixop, e') $$ e.at % !!env t

and elab_exp_notation' env e t : Il.exp list =
  (*
  Printf.printf "[notation %s] %s  :  %s\n%!"
    (string_of_region e.at) (string_of_exp e) (string_of_typ t);
  *)
  match e.it, t.it with
  | AtomE atom, AtomT atom' ->
    if atom <> atom' then error_typ e.at "atom" t;
    []
  | InfixE (e1, atom, e2), InfixT (t1, atom', t2) ->
    if atom <> atom' then error_typ e.at "infix expression" t;
    let es1' = elab_exp_notation' env e1 t1 in
    let es2' = elab_exp_notation' env e2 t2 in
    es1' @ es2'
  | BrackE (brack, e1), BrackT (brack', t1) ->
    if brack <> brack' then error_typ e.at "bracket expression" t;
    elab_exp_notation' env e1 t1

  | SeqE [], SeqT [] ->
    []
  (* Iterations at the end of a sequence may be inlined *)
  | _, SeqT [{it = IterT _; _} as t1] ->
    elab_exp_notation' env e t1
  (* Optional iterations may always be inlined, use backtracking *)
  | SeqE (e1::es2), SeqT (({it = IterT (_, Opt); _} as t1)::ts2) ->
    (try
      let es1' = [cast_empty "omitted sequence tail" env t1 e.at (!!!env t1)] in
      let es2' = elab_exp_notation' env e (SeqT ts2 $ t.at) in
      es1' @ es2'
    with Source.Error _ ->
      (*
      Printf.printf "[backtrack %s] %s  :  %s\n%!"
        (string_of_region e.at) (string_of_exp e) (string_of_typ t);
      *)
      let es1' = elab_exp_notation' env e1 t1 in
      let es2' = elab_exp_notation' env (SeqE es2 $ e.at) (SeqT ts2 $ t.at) in
      es1' @ es2'
    )
  | SeqE (e1::es2), SeqT (t1::ts2) ->
    let es1' = elab_exp_notation' env (unparen_exp e1) t1 in
    let es2' = elab_exp_notation' env (SeqE es2 $ e.at) (SeqT ts2 $ t.at) in
    es1' @ es2'
  (* Trailing elements can be omitted if they can be epsilon *)
  | SeqE [], SeqT (t1::ts2) ->
    let e1' = cast_empty "omitted sequence tail" env t1 e.at (!!!env t1) in
    let es2' =
      elab_exp_notation' env (SeqE [] $ e.at) (SeqT ts2 $ t.at) in
    [e1'] @ es2'
  | SeqE (e1::_), SeqT [] ->
    error e1.at
      "superfluous expression does not match expected empty notation type"
  (* Since trailing elements can be omitted, a singleton may match a sequence *)
  | _, SeqT _ ->
    elab_exp_notation' env (SeqE [e] $ e.at) t

  | SeqE [e1], IterT _ ->
    [elab_exp env e1 t]
  | (EpsE | SeqE _), IterT (t1, iter) ->
    [elab_exp_notation_iter env (unseq_exp e) (t1, iter) t e.at]
  | IterE (e1, iter1), IterT (t1, iter) ->
    if (iter = Opt) && (iter1 <> Opt) then
      error_typ e.at "iteration expression" t;
    let es1' = elab_exp_notation' env e1 t1 in
    let iter1' = elab_iter env iter1 in
    [Il.IterE (tup_exp' es1' e1.at, (iter1', [])) $$ e.at % !!!env t]
  (* Significant parentheses indicate a singleton *)
  | ParenE (e1, true), IterT (t1, iter) ->
    let es' = elab_exp_notation' env e1 t1 in
    [lift_exp' (tup_exp' es' e.at) iter $$ e.at % !!env t]
  (* Elimination forms are considered splices *)
  | (IdxE _ | SliceE _ | UpdE _ | ExtE _ | DotE _ | CallE _), IterT _ ->
    [elab_exp env e t]
  (* All other expressions are considered splices *)
  (* TODO: can't they be splices, too? *)
  | _, IterT (t1, iter) ->
    let es' = elab_exp_notation' env e t1 in
    [lift_exp' (tup_exp' es' e.at) iter $$ e.at % !!!env t]

  | ParenE (e1, _), _ ->
    elab_exp_notation' env e1 t
  | _, ParenT t1 ->
    elab_exp_notation' env e t1

  | _, _ ->
    [elab_exp env e t]

and elab_exp_notation_iter env es (t1, iter) t at : Il.exp =
  (*
  Printf.printf "[niteration %s] %s  :  %s\n%!"
    (string_of_region at)
    (String.concat " " (List.map string_of_exp es))
    (string_of_typ t);
  *)
  match es, iter with
  (* If the sequence actually starts with a non-nullary constructor,
   * then assume this is a singleton iteration and fallback to variant *)
  | {it = AtomE atom; at = at1; _}::_, iter when is_variant_typ env t1 &&
      case_has_args env t1 atom at1 ->
    let cases, _ = as_variant_typ "expression" env Check t1 at in
    lift_exp' (elab_exp_variant env es cases t1 at) iter $$ at % !!!env t

  (* An empty sequence represents the None case for options *)
  | [], Opt ->
    Il.OptE None $$ at % !!!env t
  (* An empty sequence represents the Nil case for lists *)
  | [], List ->
    Il.ListE [] $$ at % !!!env t
  (* All other elements are either splices or (by cast injection) elements;
   * nested expressions must be lifted into a tuple *)
  | e1::es2, List ->
    let es1' = elab_exp_notation' env e1 t in
    let e2' = elab_exp_notation_iter env es2 (t1, iter) t at in
    cat_exp' (tup_exp' es1' e1.at) e2' $$ at % !!!env t

  | _, _ ->
    error_typ at "expression" t

and elab_exp_variant env es cases t at : Il.exp =
  (*
  Printf.printf "[variant %s] {%s}  :  %s\n%!"
    (string_of_region at)
    (String.concat " " (List.map string_of_exp es))
    (string_of_typ t);
  (*
    (String.concat " | "
      (List.map (fun (atom, ts, _) ->
          string_of_typ (SeqT ((AtomT atom $ at) :: ts) $ at)
        ) cases
      )
    );
  *)
  *)
  match es with
  | {it = AtomE atom; _}::es ->
    let ts = find_case cases atom at in
    (* TODO: this is a bit hacky *)
    let e2 = SeqE es $ at in
    let es' = elab_exp_notation' env e2 (SeqT ts $ t.at) in
    let t2 = expand_singular' env t.it $ at in
    cast_exp "variant case" env
      (Il.CaseE (elab_atom atom, tup_exp' es' at) $$ at % !!env t2) t2 t
  | _ ->
    error_typ at "expression" t


and elab_path env p t : Il.path * typ =
  match p.it with
  | RootP ->
    Il.RootP $$ p.at % !!env t, t
  | IdxP (p1, e1) ->
    let p1', t1 = elab_path env p1 t in
    let e1' = elab_exp env e1 (NatT $ e1.at) in
    let t' = as_list_typ "path" env Check t1 p1.at in
    Il.IdxP (p1', e1') $$ p.at % !!env t', t'
  | SliceP (p1, e1, e2) ->
    let p1', t1 = elab_path env p1 t in
    let e1' = elab_exp env e1 (NatT $ e1.at) in
    let e2' = elab_exp env e2 (NatT $ e2.at) in
    let _ = as_list_typ "path" env Check t1 p1.at in
    Il.SliceP (p1', e1', e2') $$ p.at % !!env t1, t1
  | DotP (p1, atom) ->
    let p1', t1 = elab_path env p1 t in
    let tfs = as_struct_typ "path" env Check t1 p1.at in
    let t' = find_field tfs atom p1.at in
    Il.DotP (p1', elab_atom atom) $$ p.at % !!env t', t'


and cast_empty phrase env t at t' : Il.exp =
  match expand env t with
  | IterT (_, Opt) -> Il.OptE None $$ at % t'
  | IterT (_, List) -> Il.ListE [] $$ at % t'
  | _ -> error_typ at phrase t

and cast_exp phrase env e' t1 t2 : Il.exp =
  (*
  Printf.printf "[cast %s] (%s) <: (%s)  >>  (%s) <: (%s)  eq=%b\n%!"
    (string_of_region e'.at)
    (string_of_typ t1) (string_of_typ t2)
    (string_of_typ (expand env t1 $ t1.at))
    (string_of_typ (expand env t2 $ t2.at))
    (equiv_typ env t1 t2);
  *)
  if equiv_typ env t1 t2 then e' else
  match expand env t2 with
  | IterT (t21, Opt) ->
    Il.OptE (Some (cast_exp_variant phrase env e' t1 t21)) $$ e'.at % !!env t2
  | IterT (t21, (List | List1)) ->
    Il.ListE [cast_exp_variant phrase env e' t1 t21] $$ e'.at % !!env t2
  | _ ->
    cast_exp_variant phrase env e' t1 t2

and cast_exp_variant phrase env e' t1 t2 : Il.exp =
  if equiv_typ env t1 t2 then e' else
  if is_variant_typ env t1 && is_variant_typ env t2 then
    let cases1, dots1 = as_variant_typ "" env Check t1 e'.at in
    let cases2, _dots2 = as_variant_typ "" env Check t2 e'.at in
    if dots1 = Dots then
      error e'.at "used variant type is only partially defined at this point";
    (try
      List.iter (fun (atom, ts1, _) ->
        let ts2 = find_case cases2 atom t1.at in
        (* Shallow subtyping on variants *)
        if List.length ts1 <> List.length ts2
        || not (List.for_all2 Eq.eq_typ ts1 ts2) then
          error_atom e'.at atom "type mismatch for case"
      ) cases1
    with Error (_, msg) -> error_typ2 e'.at phrase t1 t2 (", " ^ msg)
    );
    Il.SubE (e', elab_typ env t1, elab_typ env t2) $$ e'.at % !!env t2
  else
    error_typ2 e'.at phrase t1 t2 ""


and elab_iterexp env iter =
  (elab_iter env iter, [])


(* Definitions *)

let make_binds env free dims at : Il.binds =
  List.map (fun id' ->
    let id = id' $ at in
    let t = elab_typ env (find "variable" env.vars (prefix_id id)) in
    let ctx = List.map (elab_iter env) (Multiplicity.Env.find id.it dims) in
    (id, t, ctx)
  ) (Set.elements free)


let rec elab_prem env prem : Il.premise =
  match prem.it with
  | RulePr (id, e) ->
    let t, _ = find "relation" env.rels id in
    let _, mixop, _ = elab_typ_notation env t in
    let es' = elab_exp_notation' env e t in
    Il.RulePr (id, mixop, tup_exp' es' e.at) $ prem.at
  | IfPr e ->
    let e' = elab_exp env e (BoolT $ e.at) in
    Il.IfPr e' $ prem.at
  | ElsePr ->
    Il.ElsePr $ prem.at
  | IterPr (prem1, iter) ->
    let prem1' = elab_prem env prem1 in
    let iter' = elab_iterexp env iter in
    Il.IterPr (prem1', iter') $ prem.at


let infer_typ_definition _env t : syn_typ =
  match t.it with
  | StrT _ | CaseT _ -> Either.Left Ok
  | _ -> Either.Left Bad

let infer_def env d =
  match d.it with
  | SynD (id1, _id2, t, _hints) ->
    if not (bound env.typs id1) then (
      env.typs <- bind "syntax type" env.typs id1 (infer_typ_definition env t);
      env.vars <- bind "variable" env.vars id1 (VarT id1 $ id1.at);
    )
  | _ -> ()

let elab_hintdef _env hd : Il.def list =
  match hd.it with
  | SynH (id1, _id2, hints) ->
    if hints = [] then [] else
    [Il.HintD (Il.SynH (id1, elab_hints hints) $ hd.at) $ hd.at]
  | RelH (id, hints) ->
    if hints = [] then [] else
    [Il.HintD (Il.RelH (id, elab_hints hints) $ hd.at) $ hd.at]
  | DecH (id, hints) ->
    if hints = [] then [] else
    [Il.HintD (Il.DecH (id, elab_hints hints) $ hd.at) $ hd.at]
  | AtomH _ | VarH _ ->
    []

let elab_def env d : Il.def list =
  match d.it with
  | SynD (id1, id2, t, hints) ->
    let dt' = elab_typ_definition env id1 t in
    let t1, closed =
      match find "syntax type" env.typs id1, t.it with
      | Either.Left _, CaseT (Dots, _, _, _) ->
        error_id id1 "extension of not yet defined syntax type"
      | Either.Left _, CaseT (NoDots, _, _, dots2) ->
        t, dots2 = NoDots
      | Either.Left _, _ ->
        t, true
      | Either.Right ({it = CaseT (dots1, ids1, tcs1, Dots); at; _}, _),
          CaseT (Dots, ids2, tcs2, dots2) ->
        CaseT (dots1, ids1 @ ids2, tcs1 @ tcs2, dots2) $ over_region [at; t.at],
          dots2 = NoDots
      | Either.Right _, CaseT (Dots, _, _, _) ->
        error_id id1 "extension of non-extensible syntax type"
      | Either.Right _, _ ->
        error_id id1 "duplicate declaration for syntax type";
    in
    (*
    Printf.printf "[def %s] %s ~> %s\n%!" id1.it
      (string_of_typ t) (Il.Print.string_of_deftyp dt');
    *)
    env.typs <- rebind "syntax type" env.typs id1 (Either.Right (t1, dt'));
    (if not closed then [] else [Il.SynD (id1, dt') $ d.at])
      @ elab_hintdef env (SynH (id1, id2, hints) $ d.at)
  | RelD (id, t, hints) ->
    let _, mixop, ts' = elab_typ_notation env t in
    env.rels <- bind "relation" env.rels id (t, []);
    [Il.RelD (id, mixop, tup_typ' ts' t.at, []) $ d.at]
      @ elab_hintdef env (RelH (id, hints) $ d.at)
  | RuleD (id1, id2, e, prems) ->
    let dims = Multiplicity.check_def d in
    let dims' = Multiplicity.Env.map (List.map (elab_iter env)) dims in
    let t, rules' = find "relation" env.rels id1 in
    let _, mixop, _ = elab_typ_notation env t in
    let es' = List.map (Multiplicity.annot_exp dims') (elab_exp_notation' env e t) in
    let prems' = List.map (Multiplicity.annot_prem dims')
      (map_nl_list (elab_prem env) prems) in
    let free = (Free.free_def d).Free.varid in
    let binds' = make_binds env free dims d.at in
    let rule' = Il.RuleD (id2, binds', mixop, tup_exp' es' e.at, prems') $ d.at in
    env.rels <- rebind "relation" env.rels id1 (t, rule'::rules');
    []
  | VarD (id, t, _hints) ->
    let _t' = elab_typ env t in
    env.vars <- bind "variable" env.vars id t;
    []
  | DecD (id, e1, t2, hints) ->
    let t1 = infer_exp env e1 in
    let _exp1' = elab_exp env e1 t1 in
    let t1' = elab_typ env t1 in
    let t2' = elab_typ env t2 in
    env.defs <- bind "function" env.defs id (t1, t2, []);
    [Il.DecD (id, t1', t2', []) $ d.at]
      @ elab_hintdef env (DecH (id, hints) $ d.at)
  | DefD (id, e1, e2, prems) ->
    let dims = Multiplicity.check_def d in
    let dims' = Multiplicity.Env.map (List.map (elab_iter env)) dims in
    let t1, t2, clauses' = find "function" env.defs id in
    let e1' = Multiplicity.annot_exp dims' (elab_exp env e1 t1) in
    let e2' = Multiplicity.annot_exp dims' (elab_exp env e2 t2) in
    let prems' = List.map (Multiplicity.annot_prem dims')
      (map_nl_list (elab_prem env) prems) in
<<<<<<< HEAD
    let free_prems =
      List.filter_map (function Nl -> None | Elem e -> Some e) prems
      |> Free.(free_list free_prem) in
    let free_rh =
      Free.(Set.diff (Set.diff (free_exp e2).varid (free_exp e1).varid) free_prems.varid) in
=======
    let free_rh =
      Free.(Set.diff (Set.diff (free_exp e2).varid
        (free_exp e1).varid) (free_list free_prem (filter_nl prems)).varid)
    in
>>>>>>> 093949bb
    if free_rh <> Free.Set.empty then
      error d.at ("definition contains unbound variable(s) `" ^
        String.concat "`, `" (Free.Set.elements free_rh) ^ "`");
    let free = Free.(Set.union
      (free_exp e1).varid (free_nl_list free_prem prems).varid) in
    let binds' = make_binds env free dims d.at in
    let clause' = Il.DefD (binds', e1', e2', prems') $ d.at in
    env.defs <- rebind "definition" env.defs id (t1, t2, clause'::clauses');
    []
  | SepD ->
    []
  | HintD hd ->
    elab_hintdef env hd


let populate_def env d' : Il.def =
  match d'.it with
  | Il.SynD _ | Il.HintD _ -> d'
  | Il.RelD (id, mixop, t', []) ->
    let _, rules' = find "relation" env.rels id in
    Il.RelD (id, mixop, t', List.rev rules') $ d'.at
  | Il.DecD (id, t1', t2', []) ->
    let _, _, clauses' = find "function" env.defs id in
    Il.DecD (id, t1', t2', List.rev clauses') $ d'.at
  | _ ->
    assert false


(* Scripts *)

let origins i (map : int Map.t ref) (set : Il.Free.Set.t) =
  Il.Free.Set.iter (fun id -> map := Map.add id i !map) set

let deps (map : int Map.t) (set : Il.Free.Set.t) : int array =
  Array.map (fun id ->
try
   Map.find id map
with Not_found as e -> Printf.printf "[%s]\n%!" id; raise e
 ) (Array.of_seq (Il.Free.Set.to_seq set))


let check_recursion ds' =
  List.iter (fun d' ->
    match d'.it, (List.hd ds').it with
    | Il.HintD _, _ | _, Il.HintD _
    | Il.SynD _, Il.SynD _
    | Il.RelD _, Il.RelD _
    | Il.DecD _, Il.DecD _ -> ()
    | _, _ ->
      error (List.hd ds').at (" " ^ string_of_region d'.at ^
        ": invalid recursion between definitions of different sort")
  ) ds'
  (* TODO: check that notations are non-recursive and defs are inductive? *)

let recursify_defs ds' : Il.def list =
  let open Il.Free in
  let da = Array.of_list ds' in
  let map_synid = ref Map.empty in
  let map_relid = ref Map.empty in
  let map_defid = ref Map.empty in
  let frees = Array.map Il.Free.free_def da in
  let bounds = Array.map Il.Free.bound_def da in
  Array.iteri (fun i bound ->
    origins i map_synid bound.synid;
    origins i map_relid bound.relid;
    origins i map_defid bound.defid;
  ) bounds;
  let graph =
    Array.map (fun free ->
      Array.concat
        [ deps !map_synid free.synid;
          deps !map_relid free.relid;
          deps !map_defid free.defid;
        ];
    ) frees
  in
  let sccs = Scc.sccs graph in
  List.map (fun set ->
    let ds'' = List.map (fun i -> da.(i)) (Scc.Set.elements set) in
    check_recursion ds'';
    let i = Scc.Set.choose set in
    match ds'' with
    | [d'] when Il.Free.disjoint bounds.(i) frees.(i) -> d'
    | ds'' -> Il.RecD ds'' $ Source.over_region (List.map at ds'')
  ) sccs

let elab ds : Il.script =
  let env = new_env () in
  List.iter (infer_def env) ds;
  let ds' = List.concat_map (elab_def env) ds in
  let ds' = List.map (populate_def env) ds' in
  recursify_defs ds'<|MERGE_RESOLUTION|>--- conflicted
+++ resolved
@@ -1061,18 +1061,10 @@
     let e2' = Multiplicity.annot_exp dims' (elab_exp env e2 t2) in
     let prems' = List.map (Multiplicity.annot_prem dims')
       (map_nl_list (elab_prem env) prems) in
-<<<<<<< HEAD
-    let free_prems =
-      List.filter_map (function Nl -> None | Elem e -> Some e) prems
-      |> Free.(free_list free_prem) in
-    let free_rh =
-      Free.(Set.diff (Set.diff (free_exp e2).varid (free_exp e1).varid) free_prems.varid) in
-=======
     let free_rh =
       Free.(Set.diff (Set.diff (free_exp e2).varid
         (free_exp e1).varid) (free_list free_prem (filter_nl prems)).varid)
     in
->>>>>>> 093949bb
     if free_rh <> Free.Set.empty then
       error d.at ("definition contains unbound variable(s) `" ^
         String.concat "`, `" (Free.Set.elements free_rh) ^ "`");
