open Util
open Source
open El
open Ast
open Print

module Il = struct include Il include Ast end

module Set = Free.Set
module Map = Map.Make(String)

let filter_nl xs = List.filter_map (function Nl -> None | Elem x -> Some x) xs
let map_nl_list f xs = List.map f (filter_nl xs)
let iter_nl_list f xs = List.iter f (filter_nl xs)


(* Errors *)

let error at msg = Source.error at "type" msg

let error_atom at atom t msg =
  error at (msg ^ " `" ^ string_of_atom atom ^ "` in type `" ^ string_of_typ t ^ "`")

let error_id id msg =
  error id.at (msg ^ " `" ^ id.it ^ "`")

let error_typ at phrase t =
  error at (phrase ^ " does not match expected type `" ^ string_of_typ t ^ "`")

let error_typ2 at phrase t1 t2 reason =
  error at (phrase ^ "'s type `" ^ string_of_typ t1 ^ "`" ^
    " does not match expected type `" ^ string_of_typ t2 ^ "`" ^ reason)

type direction = Infer | Check

let error_dir_typ at phrase dir t expected =
  match dir with
  | Check -> error_typ at phrase t
  | Infer ->
    error at (phrase ^ "'s type `" ^ string_of_typ t ^ "`" ^
      " does not match expected type " ^ expected)


(* Helpers *)

let unparen_exp e =
  match e.it with
  | ParenE (e1, _) -> e1
  | _ -> e

let unseq_exp e =
  match e.it with
  | EpsE -> []
  | SeqE es -> es
  | _ -> [e]

let tup_typ' ts' at =
  match ts' with
  | [t'] -> t'
  | _ -> Il.TupT ts' $ at

let tup_exp' es' at =
  match es' with
  | [e'] -> e'
  | _ -> Il.TupE es' $$ (at, Il.TupT (List.map note es') $ at)

let lift_exp' e' iter' =
  if iter' = Opt then
    Il.OptE (Some e')
  else
    Il.ListE [e']

let cat_exp' e1' e2' =
  match e1'.it, e2'.it with
  | _, Il.ListE [] -> e1'.it
  | Il.ListE [], _ -> e2'.it
  | Il.ListE es1, Il.ListE es2 -> Il.ListE (es1 @ es2)
  | _ -> Il.CatE (e1', e2')


let rec exp_of_sym sym =
  let e =
    match sym.it with
    | VarG (id, []) -> VarE id
    | NatG n -> NatE n
    | HexG n -> HexE n
    | CharG n -> CharE n
    | TextG t -> TextE t
    | EpsG -> EpsE
    | SeqG gs -> SeqE (map_nl_list exp_of_sym gs)
    | ParenG g -> ParenE (exp_of_sym g, false)
    | TupG gs -> TupE (List.map exp_of_sym gs)
    | IterG (g, iter) -> IterE (exp_of_sym g, iter)
    | ArithG e -> e.it
    | VarG _ | AltG _ | RangeG _ | AttrG _ ->
      Source.error sym.at "syntax" "malformed expression"
  in e $ sym.at


(* Environment *)

type fwd_typ = Bad | Ok
type var_typ = typ
type syn_typ = (fwd_typ, typ * Il.deftyp) Either.t
type gram_typ = param list * typ * gram option
type rel_typ = typ * Il.rule list
type def_typ = typ * typ * Il.clause list

type env =
  { mutable vars : var_typ Map.t;
    mutable typs : syn_typ Map.t;
    mutable syms : gram_typ Map.t;
    mutable rels : rel_typ Map.t;
    mutable defs : def_typ Map.t;
  }

let new_env () =
  { vars = Map.empty
      |> Map.add "bool" (BoolT $ no_region)
      |> Map.add "nat" (NumT NatT $ no_region)
      |> Map.add "int" (NumT IntT $ no_region)
      |> Map.add "rat" (NumT RatT $ no_region)
      |> Map.add "real" (NumT RealT $ no_region)
      |> Map.add "text" (TextT $ no_region);
    typs = Map.empty;
    syms = Map.empty;
    rels = Map.empty;
    defs = Map.empty;
  }

let bound env' id = Map.mem id.it env'

let find space env' id =
  match Map.find_opt id.it env' with
  | None -> error_id id ("undeclared " ^ space)
  | Some t -> t

let bind space env' id t =
  if Map.mem id.it env' then
    error_id id ("duplicate declaration for " ^ space)
  else
    Map.add id.it t env'

let rebind _space env' id t =
  assert (Map.mem id.it env');
  Map.add id.it t env'

let find_field fs atom at t =
  match List.find_opt (fun (atom', _, _) -> atom' = atom) fs with
  | Some (_, x, _) -> x
  | None -> error_atom at atom t "unbound field"

let find_case cases atom at t =
  match List.find_opt (fun (atom', _, _) -> atom' = atom) cases with
  | Some (_, x, _) -> x
  | None -> error_atom at atom t "unknown case"


let rec prefix_id id = prefix_id' id.it $ id.at
and prefix_id' id =
  match String.index_opt id '_', String.index_opt id '\'' with
  | None, None -> id
  | None, Some n | Some n, None -> String.sub id 0 n
  | Some n1, Some n2 -> String.sub id 0 (min n1 n2)


(* Type Accessors *)

let as_defined_typid' env id at : typ' * [`Alias | `NoAlias] =
  match find "syntax type" env.typs id with
  | Either.Right (t, {it = Il.AliasT _t'; _}) -> t.it, `Alias
  | Either.Right (t, _deftyp') -> t.it, `NoAlias
  | Either.Left Ok -> VarT id, `NoAlias
  | Either.Left Bad ->
    error_id (id.it $ at) "invalid forward use of syntax type"

let rec expand' env = function
  | VarT id as t' ->
    (match as_defined_typid' env id id.at with
    | t1, `Alias -> expand' env t1
    | _ -> t'
    )
  | ParenT t -> expand' env t.it
  | t' -> t'

let expand env t = expand' env t.it

let expand_singular' env t' =
  match expand' env t' with
  | IterT (t1, (Opt | List | List1)) -> expand env t1
  | t' -> t'


let as_iter_typ phrase env dir t at : typ * iter =
  match expand' env t.it with
  | IterT (t1, iter) -> t1, iter
  | _ -> error_dir_typ at phrase dir t "(_)*"

let as_list_typ phrase env dir t at : typ =
  match expand' env t.it with
  | IterT (t1, (List | List1 | ListN _)) -> t1
  | _ -> error_dir_typ at phrase dir t "(_)*"

let as_tup_typ phrase env dir t at : typ list =
  match expand_singular' env t.it with
  | TupT ts -> ts
  | _ -> error_dir_typ at phrase dir t "(_,...,_)"


let rec as_notation_typid' phrase env id at : typ =
  match as_defined_typid' env id at with
  | VarT id', `Alias -> as_notation_typid' phrase env id' at
  | (AtomT _ | SeqT _ | InfixT _ | BrackT _ | IterT _) as t, _ -> t $ at
  | _ -> error_dir_typ at phrase Infer (VarT id $ id.at) "_ ... _"

let as_notation_typ phrase env dir t at : typ =
  match expand_singular' env t.it with
  | VarT id -> as_notation_typid' phrase env id at
  | _ -> error_dir_typ at phrase dir t "_ ... _"

let rec as_struct_typid' phrase env id at : typfield list =
  match as_defined_typid' env id at with
  | VarT id', `Alias -> as_struct_typid' phrase env id' at
  | StrT tfs, _ -> filter_nl tfs
  | _ -> error_dir_typ at phrase Infer (VarT id $ id.at) "| ..."

let as_struct_typ phrase env dir t at : typfield list =
  match expand_singular' env t.it with
  | VarT id -> as_struct_typid' phrase env id at
  | _ -> error_dir_typ at phrase dir t "{...}"

let rec as_variant_typid' phrase env id at : typcase list * dots =
  match as_defined_typid' env id at with
  | VarT id', `Alias -> as_variant_typid' phrase env id' at
  | CaseT (_dots1, ids, cases, dots2), _ ->
    let casess = map_nl_list (as_variant_typid "" env) ids in
    List.concat (filter_nl cases :: List.map fst casess), dots2
  | _ -> error_dir_typ id.at phrase Infer (VarT id $ id.at) "| ..."

and as_variant_typid phrase env id : typcase list * dots =
  as_variant_typid' phrase env id id.at

let as_variant_typ phrase env dir t at : typcase list * dots =
  match expand_singular' env t.it with
  | VarT id -> as_variant_typid' phrase env id at
  | _ -> error_dir_typ at phrase dir t "| ..."

let case_has_args env t atom at : bool =
  let cases, _ = as_variant_typ "" env Check t at in
  let t, _prems = find_case cases atom at t in
  match t.it with
  | SeqT ({it = AtomT _; _}::_) -> true
  | _ -> false


let is_x_typ as_x_typ env t =
  try ignore (as_x_typ "" env Check t no_region); true
  with Error _ -> false

let is_iter_typ = is_x_typ as_iter_typ
let is_notation_typ = is_x_typ as_notation_typ
let is_variant_typ = is_x_typ as_variant_typ


(* Type Equivalence *)

let equiv_list equiv_x xs1 xs2 =
  List.length xs1 = List.length xs2 && List.for_all2 equiv_x xs1 xs2

let rec equiv_typ env t1 t2 =
  (*
  Printf.eprintf "[equiv] (%s) == (%s)  eq=%b  (expanded (%s) == (%s))\n%!"
    (Print.string_of_typ t1) (Print.string_of_typ t2)
    (t1.it = t2.it)
    (Print.string_of_typ (expand env t1 $ t1.at)) (Print.string_of_typ (expand env t2 $ t2.at));
  *)
  t1.it = t2.it ||
  match expand env t1, expand env t2 with
  | VarT id1, VarT id2 -> id1.it = id2.it
  | TupT ts1, TupT ts2 -> equiv_list (equiv_typ env) ts1 ts2
  | IterT (t11, iter1), IterT (t21, iter2) ->
    equiv_typ env t11 t21 && Eq.eq_iter iter1 iter2
  | RangeT _, NumT NatT | NumT NatT, RangeT _ -> true
  | t1', t2' -> Eq.eq_typ (t1' $ t1.at) (t2' $ t2.at)

let sub_typ env t1 t2 =
  equiv_typ env t1 t2 ||
  match expand env t1, expand env t2 with
  | NumT t1', NumT t2' -> t1' < t2'
  | _ -> false


(* Hints *)

let elab_hint {hintid; hintexp} : Il.hint =
  let ss =
    match hintexp.it with
    | SeqE es -> List.map Print.string_of_exp es
    | _ -> [Print.string_of_exp hintexp]
  in
  {Il.hintid; Il.hintexp = ss}

let elab_hints = List.map elab_hint


(* Atoms and Operators *)

let elab_atom = function
  | Atom s -> Il.Atom s
  | Infinity -> Il.Infinity
  | Bot -> Il.Bot
  | Top -> Il.Top
  | Dot -> Il.Dot
  | Dot2 -> Il.Dot2
  | Dot3 -> Il.Dot3
  | Semicolon -> Il.Semicolon
  | Backslash -> Il.Backslash
  | In -> Il.In
  | Arrow -> Il.Arrow
  | Arrow2 -> Il.Arrow2
  | Colon -> Il.Colon
  | Sub -> Il.Sub
  | Sup -> Il.Sup
  | Assign -> Il.Assign
  | Equiv -> Il.Equiv
  | Approx -> Il.Approx
  | SqArrow -> Il.SqArrow
  | SqArrowStar -> Il.SqArrowStar
  | Prec -> Il.Prec
  | Succ -> Il.Succ
  | Turnstile -> Il.Turnstile
  | Tilesturn -> Il.Tilesturn
  | Quest -> Il.Quest
  | Plus -> Il.Plus
  | Star -> Il.Star
  | Comma -> Il.Comma
  | Bar -> Il.Bar
  | LParen -> Il.LParen
  | RParen -> Il.RParen
  | LBrack -> Il.LBrack
  | RBrack -> Il.RBrack
  | LBrace -> Il.LBrace
  | RBrace -> Il.RBrace

let numtyps = [NatT; IntT; RatT; RealT]

let elab_numtyp t : Il.numtyp =
  match t with
  | NatT -> Il.NatT
  | IntT -> Il.IntT
  | RatT -> Il.RatT
  | RealT -> Il.RealT

let infer_numop fop' ts =
  List.map (fun t -> fop' (elab_numtyp t), NumT t) ts

let infer_unop = function
  | NotOp -> [Il.NotOp, BoolT]
  | PlusOp -> infer_numop (fun t -> Il.PlusOp t) (List.tl numtyps)
  | MinusOp -> infer_numop (fun t -> Il.MinusOp t) (List.tl numtyps)

let infer_binop = function
  | AndOp -> [Il.AndOp, BoolT]
  | OrOp -> [Il.OrOp, BoolT]
  | ImplOp -> [Il.ImplOp, BoolT]
  | EquivOp -> [Il.EquivOp, BoolT]
  | AddOp -> infer_numop (fun t -> Il.AddOp t) numtyps
  | SubOp -> infer_numop (fun t -> Il.SubOp t) numtyps
  | MulOp -> infer_numop (fun t -> Il.MulOp t) numtyps
  | DivOp -> infer_numop (fun t -> Il.DivOp t) numtyps
  | ExpOp -> infer_numop (fun t -> Il.ExpOp t) numtyps

let infer_cmpop = function
  | EqOp -> `Poly Il.EqOp
  | NeOp -> `Poly Il.NeOp
  | LtOp -> `Over (infer_numop (fun t -> Il.LtOp t) numtyps)
  | GtOp -> `Over (infer_numop (fun t -> Il.GtOp t) numtyps)
  | LeOp -> `Over (infer_numop (fun t -> Il.LeOp t) numtyps)
  | GeOp -> `Over (infer_numop (fun t -> Il.GeOp t) numtyps)

let elab_unop env op t1 at : Il.unop * typ =
  let ops = infer_unop op in
  match List.find_opt (fun (_, t) -> sub_typ env t1 (t $ at)) ops with
  | Some (op', t) -> op', t $ at
  | None ->
    error at ("operator is not defined for type `" ^ string_of_typ t1 ^ "`")

let elab_binop env op t1 t2 at : Il.binop * typ =
  let ops = infer_binop op in
  match
    List.find_opt (fun (_, t) ->
      sub_typ env t1 (t $ at) && sub_typ env t2 (t $ at)) ops
  with
  | Some (op', t) -> op', t $ at
  | None ->
    error at ("operator " ^ string_of_binop op ^ " is not defined for types `" ^
      string_of_typ t1 ^ "` and `" ^ string_of_typ t2 ^ "`")

let elab_cmpop env op
  : [`Poly of Il.cmpop | `Over of typ -> typ -> region -> Il.cmpop * typ] =
  match infer_cmpop op with
  | `Poly op' -> `Poly op'
  | `Over ops -> `Over (fun t1 t2 at ->
    match
      List.find_opt (fun (_, t) ->
        sub_typ env t1 (t $ at) && sub_typ env t2 (t $ at)) ops
    with
    | Some (op', t) -> op', t $ at
    | None ->
      error at ("operator " ^ string_of_cmpop op ^ " is not defined for types `" ^
        string_of_typ t1 ^ "` and `" ^ string_of_typ t2 ^ "`")
    )

let merge_mixop mixop1 mixop2 =
  match mixop1, mixop2 with
  | _, [] -> mixop1
  | [], _ -> mixop2
  | mixop1, atoms2::mixop2' ->
    let mixop1', atoms1 = Lib.List.split_last mixop1 in
    mixop1' @ [atoms1 @ atoms2] @ mixop2'


let check_atoms phrase item list at =
  let _, dups =
    List.fold_right (fun (atom, _, _) (set, dups) ->
      let s = Print.string_of_atom atom in
      if Set.mem s set then (set, s::dups) else (Set.add s set, dups)
    ) list (Set.empty, [])
  in
  if dups <> [] then
    error at (phrase ^ " contains duplicate " ^ item ^ "(s) `" ^
      String.concat "`, `" dups ^ "`")


(* Iteration *)

let rec elab_iter env iter : Il.iter =
  match iter with
  | Opt -> Il.Opt
  | List -> Il.List
  | List1 -> Il.List1
  | ListN (e, id_opt) ->
    Option.iter (fun id ->
      let t = find "variable" env.vars (prefix_id id) in
      if not (equiv_typ env t (NumT NatT $ id.at)) then
        error_typ e.at "iteration index" (NumT NatT $ id.at)
    ) id_opt;
    Il.ListN (elab_exp env e (NumT NatT $ e.at), id_opt)


(* Types *)

and elab_typ env t : Il.typ =
  match t.it with
  | VarT id ->
    (match find "syntax type" env.typs id with
    | Either.Left Bad -> error_id id "invalid forward reference to syntax type"
    | _ -> Il.VarT id $ t.at
    )
  | BoolT -> Il.BoolT $ t.at
  | NumT t' -> Il.NumT (elab_numtyp t') $ t.at
  | TextT -> Il.TextT $ t.at
  | ParenT t1 -> elab_typ env t1
  | TupT ts -> Il.TupT (List.map (elab_typ env) ts) $ t.at
  | IterT (t1, iter) ->
    (match iter with
    | List1 | ListN _ -> error t.at "illegal iterator in syntax type"
    | _ -> Il.IterT (elab_typ env t1, elab_iter env iter) $ t.at
    )
  | StrT _ | CaseT _ | RangeT _ | AtomT _ | SeqT _ | InfixT _ | BrackT _ ->
    error t.at "this type is only allowed in type definitions"

and elab_typ_definition env id t : Il.deftyp =
  (match t.it with
  | StrT tfs ->
    let tfs' = filter_nl tfs in
    check_atoms "record" "field" tfs' t.at;
    Il.StructT (map_nl_list (elab_typfield env) tfs)
  | CaseT (dots1, ids, cases, _dots2) ->
    let cases0 =
      if dots1 = Dots then fst (as_variant_typid "own type" env id) else [] in
    let casess = map_nl_list (as_variant_typid "parent type" env) ids in
    let cases' =
      List.flatten (cases0 :: List.map fst casess @ [filter_nl cases]) in
    let tcs' = List.map (elab_typcase env t.at) cases' in
    check_atoms "variant" "case" cases' t.at;
    Il.VariantT tcs'
  | RangeT tes ->
    (* TODO: for now, erase ranges to nat or int *)
    let t = List.hd (map_nl_list (elab_typenum env) tes) in
    Il.AliasT t
  | _ ->
    match elab_typ_notation env t with
    | false, _mixop, ts' -> Il.AliasT (tup_typ' ts' t.at)
    | true, mixop, ts' -> Il.NotationT (mixop, tup_typ' ts' t.at)
  ) $ t.at


and elab_typfield env (atom, (t, prems), hints) : Il.typfield =
  let _, _, ts' = elab_typ_notation env t in
  let dims = Multiplicity.check_typdef t prems in
  let dims' = Multiplicity.Env.map (List.map (elab_iter env)) dims in
  let prems' = List.map (Multiplicity.annot_prem dims')
    (map_nl_list (elab_prem env) prems) in
  let free = Free.(free_nl_list free_prem prems).varid in
  let binds' = make_binds env free dims t.at in
  ( elab_atom atom,
    (binds', tup_typ' ts' t.at, prems'),
    elab_hints hints
  )

and elab_typcase env at (atom, (t, prems), hints) : Il.typcase =
  let _, _, ts' = elab_typ_notation env t in
  let dims = Multiplicity.check_typdef t prems in
  let dims' = Multiplicity.Env.map (List.map (elab_iter env)) dims in
  let prems' = List.map (Multiplicity.annot_prem dims')
    (map_nl_list (elab_prem env) prems) in
  let free = Free.(free_nl_list free_prem prems).varid in
  let binds' = make_binds env free dims at in
  ( elab_atom atom,
    (binds', tup_typ' ts' at, prems'),
    elab_hints hints
  )

and elab_typenum env (e1, e2o) : Il.typ =
  let _e1' = elab_exp env e1 (NumT IntT $ e1.at) in
  let _e2o' = Option.map (fun e2 -> elab_exp env e2 (NumT IntT $ e2.at)) e2o in
  elab_typ env (snd (infer_exp env e1))

and elab_typ_notation env t : bool * Il.mixop * Il.typ list =
  (*
  Printf.eprintf "[typ_not %s] %s\n%!"
    (string_of_region t.at) (string_of_typ t);
  *)
  match t.it with
  | AtomT atom ->
    true, [[elab_atom atom]], []
  | SeqT [] ->
    true, [[]], []
  | SeqT (t1::ts2) ->
    let _b1, mixop1, ts1' = elab_typ_notation env t1 in
    let _b2, mixop2, ts2' = elab_typ_notation env (SeqT ts2 $ t.at) in
    true, merge_mixop mixop1 mixop2, ts1' @ ts2'
  | InfixT (t1, atom, t2) ->
    let _b1, mixop1, ts1' = elab_typ_notation env t1 in
    let _b2, mixop2, ts2' = elab_typ_notation env t2 in
    true, merge_mixop (merge_mixop mixop1 [[elab_atom atom]]) mixop2, ts1' @ ts2'
  | BrackT (l, t1, r) ->
    let _b1, mixop1, ts' = elab_typ_notation env t1 in
    true, merge_mixop (merge_mixop [[elab_atom l]] mixop1) [[elab_atom r]], ts'
  | ParenT t1 ->
    let b1, mixop1, ts1' = elab_typ_notation env t1 in
    b1, merge_mixop (merge_mixop [[Il.LParen]] mixop1) [[Il.RParen]], ts1'
  | IterT (t1, iter) ->
    (match iter with
    | List1 | ListN _ -> error t.at "illegal iterator in notation type"
    | _ ->
      let b1, mixop1, ts' = elab_typ_notation env t1 in
      let iter' = elab_iter env iter in
      let t' = Il.IterT (tup_typ' ts' t1.at, iter') $ t.at in
      let op = match iter with Opt -> Il.Quest | _ -> Il.Star in
      b1, [List.flatten mixop1] @ [[op]], [t']
    )
  | _ ->
    false, [[]; []], [elab_typ env t]


and (!!!) env t = let _, _, ts' = elab_typ_notation env t in tup_typ' ts' t.at


(* Expressions *)

and infer_exp env e : Il.exp * typ =
  let e', t = infer_exp' env e in
  e' $$ e.at % elab_typ env t, t

and infer_exp' env e : Il.exp' * typ =
  (*
  Printf.eprintf "[infer %s] %s\n%!"
    (string_of_region e.at) (string_of_exp e);
  *)
  match e.it with
  | VarE id ->
    Il.VarE id, find "variable" env.vars (prefix_id id)
  | AtomE _ ->
    error e.at "cannot infer type of atom"
  | BoolE b ->
    Il.BoolE b, BoolT $ e.at
  | NatE n | HexE n | CharE n ->
    Il.NatE n, NumT NatT $ e.at
  | TextE s ->
    Il.TextE s, TextT $ e.at
  | UnE (op, e1) ->
    let e1', t1 = infer_exp env e1 in
    let op', t = elab_unop env op t1 e.at in
    Il.UnE (op', cast_exp "operand" env e1' t1 t), t
  | BinE (e1, op, e2) ->
    let e1', t1 = infer_exp env e1 in
    let e2', t2 = infer_exp env e2 in
    let op', t = elab_binop env op t1 t2 e.at in
    Il.BinE (op',
      cast_exp "operand" env e1' t1 t,
      cast_exp "operand" env e2' t2 t
    ), t
  | CmpE (e1, op, ({it = CmpE (e21, _, _); _} as e2)) ->
    let e1', _t1 = infer_exp env (CmpE (e1, op, e21) $ e.at) in
    let e2', _t2 = infer_exp env e2 in
    Il.BinE (Il.AndOp, e1', e2'), BoolT $ e.at
  | CmpE (e1, op, e2) ->
    (match elab_cmpop env op with
    | `Poly op' ->
      let e1', t1 = infer_exp env e1 in
      let e2' = elab_exp env e2 t1 in
      Il.CmpE (op', e1', e2'), BoolT $ e.at
    | `Over elab_cmpop'  ->
      let e1', t1 = infer_exp env e1 in
      let e2', t2 = infer_exp env e2 in
      let op', t = elab_cmpop' t1 t2 e.at in
      Il.CmpE (op',
        cast_exp "operand" env e1' t1 t,
        cast_exp "operand" env e2' t2 t
      ), BoolT $ e.at
    )
  | IdxE (e1, e2) ->
    let e1', t1 = infer_exp env e1 in
    let t = as_list_typ "expression" env Infer t1 e1.at in
    let e2' = elab_exp env e2 (NumT NatT $ e2.at) in
    Il.IdxE (e1', e2'), t
  | SliceE (e1, e2, e3) ->
    let e1', t1 = infer_exp env e1 in
    let _t' = as_list_typ "expression" env Infer t1 e1.at in
    let e2' = elab_exp env e2 (NumT NatT $ e2.at) in
    let e3' = elab_exp env e3 (NumT NatT $ e3.at) in
    Il.SliceE (e1', e2', e3'), t1
  | UpdE (e1, p, e2) ->
    let e1', t1 = infer_exp env e1 in
    let p', t2 = elab_path env p t1 in
    let e2' = elab_exp env e2 t2 in
    Il.UpdE (e1', p', e2'), t1
  | ExtE (e1, p, e2) ->
    let e1', t1 = infer_exp env e1 in
    let p', t2 = elab_path env p t1 in
    let _t21 = as_list_typ "path" env Infer t2 p.at in
    let e2' = elab_exp env e2 t2 in
    Il.ExtE (e1', p', e2'), t1
  | StrE _ ->
    error e.at "cannot infer type of record"
  | DotE (e1, atom) ->
    let e1', t1 = infer_exp env e1 in
    let tfs = as_struct_typ "expression" env Infer t1 e1.at in
    let t, _prems = find_field tfs atom e1.at t1 in
    Il.DotE (e1', elab_atom atom), t
  | CommaE (e1, e2) ->
    let e1', t1 = infer_exp env e1 in
    let tfs = as_struct_typ "expression" env Infer t1 e1.at in
    (* TODO: this is a bit of a hack *)
    (match e2.it with
    | SeqE ({it = AtomE atom; at; _} :: es2) ->
      let _t2 = find_field tfs atom at t1 in
      let e2 = match es2 with [e2] -> e2 | _ -> SeqE es2 $ e2.at in
      let e2' = elab_exp env (StrE [Elem (atom, e2)] $ e2.at) t1 in
      Il.CompE (e1', e2'), t1
    | _ -> failwith "unimplemented: infer CommaE"
    )
  | CompE (e1, e2) ->
    let e1', t1 = infer_exp env e1 in
    let _ = as_struct_typ "record" env Infer t1 e.at in
    let e2' = elab_exp env e2 t1 in
    Il.CompE (e1', e2'), t1
  | LenE e1 ->
    let e1', t1 = infer_exp env e1 in
    let _t11 = as_list_typ "expression" env Infer t1 e1.at in
    Il.LenE e1', NumT NatT $ e.at
  | SizeE id ->
    let _ = find "grammar" env.syms id in
    NatE 0, NumT NatT $ e.at
  | ParenE (e1, _) ->
    infer_exp' env e1
  | TupE es ->
    let es', ts = List.split (List.map (infer_exp env) es) in
    Il.TupE es', TupT ts $ e.at
  | CallE (id, e2) ->
    let t2, t, _ = find "function" env.defs id in
    let e2' = elab_exp env e2 t2 in
    Il.CallE (id, e2'), t
  | EpsE -> error e.at "cannot infer type of empty sequence"
  | SeqE _ -> error e.at "cannot infer type of expression sequence"
  | InfixE _ -> error e.at "cannot infer type of infix expression"
  | BrackE _ -> error e.at "cannot infer type of bracket expression"
  | IterE (e1, iter) ->
    let e1', t1 = infer_exp env e1 in
    let iter' = elab_iterexp env iter in
    Il.IterE (e1', iter'), IterT (t1, match iter with ListN _ -> List | _ -> iter) $ e.at
  | HoleE _ -> error e.at "misplaced hole"
  | FuseE _ -> error e.at "misplaced token concatenation"


and elab_exp env e t : Il.exp =
  let e' = elab_exp' env e t in
  e' $$ e.at % elab_typ env t

and elab_exp' env e t : Il.exp' =
  (*
  Printf.eprintf "[elab %s] %s  :  %s\n%!"
    (string_of_region e.at) (string_of_exp e) (string_of_typ t);
  *)
  match e.it with
  | VarE _ ->
    let e', t' = infer_exp env e in
    cast_exp' "variable" env e' t' t
  | BoolE _ ->
    let e', t' = infer_exp env e in
    cast_exp' "boolean" env e' t' t
  | NatE _ | HexE _ | CharE _ ->
    let e', t' = infer_exp env e in
    cast_exp' "number" env e' t' t
  | TextE _ ->
    let e', t' = infer_exp env e in
    cast_exp' "text" env e' t' t
  | UnE _ ->
    let e', t' = infer_exp env e in
    cast_exp' "unary operator" env e' t' t
  | BinE _ ->
    let e', t' = infer_exp env e in
    cast_exp' "binary operator" env e' t' t
  | CmpE _ ->
    let e', t' = infer_exp env e in
    cast_exp' "comparison operator" env e' t' t
  | IdxE _ ->
    let e', t' = infer_exp env e in
    cast_exp' "list element" env e' t' t
  | SliceE (e1, e2, e3) ->
    let _t' = as_list_typ "expression" env Check t e1.at in
    let e1' = elab_exp env e1 t in
    let e2' = elab_exp env e2 (NumT NatT $ e2.at) in
    let e3' = elab_exp env e3 (NumT NatT $ e3.at) in
    Il.SliceE (e1', e2', e3')
  | UpdE (e1, p, e2) ->
    let e1' = elab_exp env e1 t in
    let p', t2 = elab_path env p t in
    let e2' = elab_exp env e2 t2 in
    Il.UpdE (e1', p', e2')
  | ExtE (e1, p, e2) ->
    let e1' = elab_exp env e1 t in
    let p', t2 = elab_path env p t in
    let _t21 = as_list_typ "path" env Check t2 p.at in
    let e2' = elab_exp env e2 t2 in
    Il.ExtE (e1', p', e2')
  | StrE efs ->
    let tfs = as_struct_typ "record" env Check t e.at in
    let efs' = elab_expfields env (filter_nl efs) tfs t e.at in
    Il.StrE efs'
  | DotE _ ->
    let e', t' = infer_exp env e in
    cast_exp' "projection" env e' t' t
  | CommaE (e1, e2) ->
    let e1' = elab_exp env e1 t in
    let tfs = as_struct_typ "expression" env Check t e1.at in
    (* TODO: this is a bit of a hack *)
    (match e2.it with
    | SeqE ({it = AtomE atom; at; _} :: es2) ->
      let _t2 = find_field tfs atom at t in
      let e2 = match es2 with [e2] -> e2 | _ -> SeqE es2 $ e2.at in
      let e2' = elab_exp env (StrE [Elem (atom, e2)] $ e2.at) t in
      Il.CompE (e1', e2')
    | _ -> failwith "unimplemented: check CommaE"
    )
  | CompE (e1, e2) ->
    let _ = as_struct_typ "record" env Check t e.at in
    let e1' = elab_exp env e1 t in
    let e2' = elab_exp env e2 t in
    Il.CompE (e1', e2')
  | LenE _ ->
    let e', t' = infer_exp env e in
    cast_exp' "list length" env e' t' t
  | SizeE _ ->
    let e', t' = infer_exp env e in
    cast_exp' "expansion length" env e' t' t
  | ParenE (e1, true) when is_iter_typ env t ->
    (* Significant parentheses indicate a singleton *)
    let t1, _iter = as_iter_typ "expression" env Check t e.at in
    let e1' = elab_exp env e1 t1 in
    cast_exp' "expression" env e1' t1 t
  | ParenE (e1, _) ->
    elab_exp' env e1 t
  | TupE es ->
    let ts = as_tup_typ "tuple" env Check t e.at in
    if List.length es <> List.length ts then
      error e.at "arity mismatch for expression list";
    let es' = List.map2 (elab_exp env) es ts in
    Il.TupE es'
  | CallE _ ->
    let e', t' = infer_exp env e in
    cast_exp' "function application" env e' t' t
  | EpsE | SeqE _ when is_iter_typ env t ->
    let e1 = unseq_exp e in
    elab_exp_iter' env e1 (as_iter_typ "" env Check t e.at) t e.at
  | EpsE
  | AtomE _
  | InfixE _
  | BrackE _
  | SeqE _ ->
    (* All these expression forms can only be used when checking against
     * either a defined notation/variant type or (for SeqE) an iteration type;
     * the latter case is already captured above *)
    if is_notation_typ env t then
      (elab_exp_notation env e (as_notation_typ "" env Check t e.at) t).it
    else if is_variant_typ env t then
      (elab_exp_variant env e
        (fst (as_variant_typ "" env Check t e.at)) t e.at).it
    else
      error_typ e.at "expression" t
  | IterE (e1, iter2) ->
    (* An iteration expression must match the expected type directly,
     * significant parentheses have to be used otherwise *)
    let t1, iter = as_iter_typ "iteration" env Check t e.at in
    if (iter = Opt) <> (iter2 = Opt) then
      error_typ e.at "iteration expression" t;
    let e1' = elab_exp env e1 t1 in
    let iter2' = elab_iterexp env iter2 in
    Il.IterE (e1', iter2')
  | HoleE _ -> error e.at "misplaced hole"
  | FuseE _ -> error e.at "misplaced token fuse"

and elab_expfields env efs tfs t at : Il.expfield list =
  match efs, tfs with
  | [], [] -> []
  | (atom1, e)::efs2, (atom2, (t, _prems), _)::tfs2 when atom1 = atom2 ->
    let es' = elab_exp_notation' env e t in
    let efs2' = elab_expfields env efs2 tfs2 t at in
    (elab_atom atom1, tup_exp' es' e.at) :: efs2'
  | _, (atom, (t, _prems), _)::tfs2 ->
    let atom' = string_of_atom atom in
    let e' =
      cast_empty ("omitted record field `" ^ atom' ^ "`") env t at (elab_typ env t) in
    let efs2' = elab_expfields env efs tfs2 t at in
    (elab_atom atom, e') :: efs2'
  | (atom, e)::_, [] ->
    error_atom e.at atom t "unexpected record field"

and elab_exp_iter env es (t1, iter) t at : Il.exp =
  let e' = elab_exp_iter' env es (t1, iter) t at in
  e' $$ at % elab_typ env t

and elab_exp_iter' env es (t1, iter) t at : Il.exp' =
  (*
  Printf.eprintf "[iteration %s] %s  :  %s = (%s)%s\n%!"
    (string_of_region at)
    (String.concat " " (List.map string_of_exp es))
    (string_of_typ t) (string_of_typ t1) (string_of_iter iter);
  *)
  match es, iter with
  (* If the sequence actually starts with a non-nullary constructor,
   * then assume this is a singleton iteration and fallback to variant *)
  | {it = AtomE atom; at = at1; _}::_, _
    when is_variant_typ env t1 && case_has_args env t1 atom at1 ->
    let cases, _dots = as_variant_typ "" env Check t1 at in
    lift_exp' (elab_exp_variant env (SeqE es $ at) cases t1 at) iter

  (* An empty sequence represents the None case for options *)
  | [], Opt ->
    Il.OptE None
  (* An empty sequence represents the Nil case for lists *)
  | [], List ->
    Il.ListE []
  (* All other elements are either splices or (by cast injection) elements *)
  | e1::es2, List ->
    let e1' = elab_exp env e1 t in
    let e2' = elab_exp_iter env es2 (t1, iter) t at in
    cat_exp' e1' e2'

  | _, _ ->
    error_typ at "expression" t

<<<<<<< HEAD
and elab_exp_notation env e nt t : Il.exp = (*
  Printf.printf "[notation %s] %s  :  %s\n%!"
    (string_of_region e.at) (string_of_exp e) (string_of_typ t);
  *)
=======
and elab_exp_notation env e nt t : Il.exp =
>>>>>>> 15db111b
  (* Convert notation into applications of mixin operators *)
  let e' = tup_exp' (elab_exp_notation' env e nt) e.at in
  match elab_typ_notation env nt with
  | false, _, _ -> e'
  | true, mixop, _ -> Il.MixE (mixop, e') $$ e.at % elab_typ env t

and elab_exp_notation' env e t : Il.exp list =
  (*
  Printf.eprintf "[notation %s] %s  :  %s\n%!"
    (string_of_region e.at) (string_of_exp e) (string_of_typ t);
  *)
  match e.it, t.it with
  | AtomE atom, AtomT atom' ->
    if atom <> atom' then error_typ e.at "atom" t;
    []
  | InfixE (e1, atom, e2), InfixT (t1, atom', t2) ->
    if atom <> atom' then error_typ e.at "infix expression" t;
    let es1' = elab_exp_notation' env e1 t1 in
    let es2' = elab_exp_notation' env e2 t2 in
    es1' @ es2'
  | BrackE (l, e1, r), BrackT (l', t1, r') ->
    if (l, r) <> (l', r') then error_typ e.at "bracket expression" t;
    elab_exp_notation' env e1 t1

  | SeqE [], SeqT [] ->
    []
  (* Iterations at the end of a sequence may be inlined *)
  | _, SeqT [{it = IterT _; _} as t1] ->
    elab_exp_notation' env e t1
  (* Optional iterations may always be inlined, use backtracking *)
  | SeqE (e1::es2), SeqT (({it = IterT (_, Opt); _} as t1)::ts2) ->
    (try
      let es1' = [cast_empty "omitted sequence tail" env t1 e.at (!!!env t1)] in
      let es2' = elab_exp_notation' env e (SeqT ts2 $ t.at) in
      es1' @ es2'
    with Source.Error _ ->
      (*
      Printf.eprintf "[backtrack %s] %s  :  %s\n%!"
        (string_of_region e.at) (string_of_exp e) (string_of_typ t);
      *)
      let es1' = elab_exp_notation' env e1 t1 in
      let es2' = elab_exp_notation' env (SeqE es2 $ e.at) (SeqT ts2 $ t.at) in
      es1' @ es2'
    )
  | SeqE (e1::es2), SeqT (t1::ts2) ->
    let es1' = elab_exp_notation' env (unparen_exp e1) t1 in
    let es2' = elab_exp_notation' env (SeqE es2 $ e.at) (SeqT ts2 $ t.at) in
    es1' @ es2'
  (* Trailing elements can be omitted if they can be eps *)
  | SeqE [], SeqT (t1::ts2) ->
    let e1' = cast_empty "omitted sequence tail" env t1 e.at (!!!env t1) in
    let es2' =
      elab_exp_notation' env (SeqE [] $ e.at) (SeqT ts2 $ t.at) in
    [e1'] @ es2'
  | SeqE (e1::_), SeqT [] ->
    error e1.at
      "superfluous expression does not match expected empty notation type"
  (* Since trailing elements can be omitted, a singleton may match a sequence *)
  | _, SeqT _ ->
    elab_exp_notation' env (SeqE [e] $ e.at) t

  | SeqE [e1], IterT _ ->
    [elab_exp env e1 t]
  | (EpsE | SeqE _), IterT (t1, iter) ->
    [elab_exp_notation_iter env (unseq_exp e) (t1, iter) t e.at]
  | IterE (e1, iter1), IterT (t1, iter) ->
    if iter = Opt && iter1 <> Opt then
      error_typ e.at "iteration expression" t;
    let es1' = elab_exp_notation' env e1 t1 in
    let iter1' = elab_iterexp env iter1 in
    [Il.IterE (tup_exp' es1' e1.at, iter1') $$ e.at % !!!env t]
  (* Significant parentheses indicate a singleton *)
  | ParenE (e1, true), IterT (t1, iter) ->
    let es' = elab_exp_notation' env e1 t1 in
    [lift_exp' (tup_exp' es' e.at) iter $$ e.at % elab_typ env t]
  (* Elimination forms are considered splices *)
  | (IdxE _ | SliceE _ | UpdE _ | ExtE _ | DotE _ | CallE _), IterT _ ->
    [elab_exp env e t]
  (* All other expressions are considered splices *)
  (* TODO: can't they be splices, too? *)
  | _, IterT (t1, iter) ->
    let es' = elab_exp_notation' env e t1 in
    [lift_exp' (tup_exp' es' e.at) iter $$ e.at % !!!env t]

  | ParenE (e1, _), _ ->
    elab_exp_notation' env e1 t
  | _, ParenT t1 ->
    elab_exp_notation' env e t1

  | _, _ ->
    [elab_exp env e t]

and elab_exp_notation_iter env es (t1, iter) t at : Il.exp =
  let e' = elab_exp_notation_iter' env es (t1, iter) t at in
  let _, _, ts' = elab_typ_notation env t in
  e' $$ at % tup_typ' ts' t.at

and elab_exp_notation_iter' env es (t1, iter) t at : Il.exp' =
  (*
  Printf.eprintf "[niteration %s] %s  :  %s\n%!"
    (string_of_region at)
    (String.concat " " (List.map string_of_exp es))
    (string_of_typ t);
  *)
  match es, iter with
  (* If the sequence actually starts with a non-nullary constructor,
   * then assume this is a singleton iteration and fallback to variant *)
  | {it = AtomE atom; at = at1; _}::_, _
    when is_variant_typ env t1 && case_has_args env t1 atom at1 ->
    let cases, _ = as_variant_typ "expression" env Check t1 at in
    lift_exp' (elab_exp_variant env (SeqE es $ at) cases t1 at) iter

  (* An empty sequence represents the None case for options *)
  | [], Opt ->
    Il.OptE None
  (* An empty sequence represents the Nil case for lists *)
  | [], List ->
    Il.ListE []
  (* All other elements are either splices or (by cast injection) elements;
   * nested expressions must be lifted into a tuple *)
  | e1::es2, List ->
    let es1' = elab_exp_notation' env e1 t in
    let e2' = elab_exp_notation_iter env es2 (t1, iter) t at in
    cat_exp' (tup_exp' es1' e1.at) e2'

  | _, _ ->
    error_typ at "expression" t

and elab_exp_variant env e cases t at : Il.exp =
  (*
  Printf.eprintf "[variant %s] {%s}  :  %s\n%!"
    (string_of_region at)
    (string_of_exp e)
    (string_of_typ t);
  (*
    (String.concat " | "
      (List.map (fun (atom, ts, _) ->
          string_of_typ (SeqT ((AtomT atom $ at) :: ts) $ at)
        ) cases
      )
    );
  *)
  *)
  let atom =
    match e.it with
    | AtomE atom
    | SeqE ({it = AtomE atom; _}::_)
    | InfixE (_, atom, _)
    | BrackE (atom, _, _) -> atom
    | _ -> error_typ at "expression" t
  in
  let t1, _prems = find_case cases atom at t in
  let es' = elab_exp_notation' env e t1 in
  let t2 = expand_singular' env t.it $ at in
  let t2' = elab_typ env t2 in
  cast_exp "variant case" env
    (Il.CaseE (elab_atom atom, tup_exp' es' at) $$ at % t2') t2 t


and elab_path env p t : Il.path * typ =
  let p', t' = elab_path' env p t in
  p' $$ p.at % elab_typ env t', t'

and elab_path' env p t : Il.path' * typ =
  match p.it with
  | RootP ->
    Il.RootP, t
  | IdxP (p1, e1) ->
    let p1', t1 = elab_path env p1 t in
    let e1' = elab_exp env e1 (NumT NatT $ e1.at) in
    let t' = as_list_typ "path" env Check t1 p1.at in
    Il.IdxP (p1', e1'), t'
  | SliceP (p1, e1, e2) ->
    let p1', t1 = elab_path env p1 t in
    let e1' = elab_exp env e1 (NumT NatT $ e1.at) in
    let e2' = elab_exp env e2 (NumT NatT $ e2.at) in
    let _ = as_list_typ "path" env Check t1 p1.at in
    Il.SliceP (p1', e1', e2'), t1
  | DotP (p1, atom) ->
    let p1', t1 = elab_path env p1 t in
    let tfs = as_struct_typ "path" env Check t1 p1.at in
    let t', _prems = find_field tfs atom p1.at t1 in
    Il.DotP (p1', elab_atom atom), t'


and cast_empty phrase env t at t' : Il.exp =
  match expand env t with
  | IterT (_, Opt) -> Il.OptE None $$ at % t'
  | IterT (_, List) -> Il.ListE [] $$ at % t'
  | _ -> error_typ at phrase t

and cast_exp phrase env e' t1 t2 : Il.exp =
  let e'' = cast_exp' phrase env e' t1 t2 in
  e'' $$ e'.at % elab_typ env t2

and cast_exp' phrase env e' t1 t2 : Il.exp' =
  (*
  Printf.eprintf "[cast %s] (%s) <: (%s)  >>  (%s) <: (%s)  eq=%b\n%!"
    (string_of_region e'.at)
    (string_of_typ t1) (string_of_typ t2)
    (string_of_typ (expand env t1 $ t1.at))
    (string_of_typ (expand env t2 $ t2.at))
    (equiv_typ env t1 t2);
  *)
  if equiv_typ env t1 t2 then
    e'.it
  else if sub_typ env t1 t2 then
    Il.SubE (e', elab_typ env t1, elab_typ env t2)
  else
    match expand env t2 with
    | IterT (t21, Opt) ->
      Il.OptE (Some (cast_exp phrase env e' t1 t21))
    | IterT (t21, (List | List1)) ->
      Il.ListE [cast_exp phrase env e' t1 t21]
    | _ ->
      (cast_exp_variant phrase env e' t1 t2).it

and cast_exp_variant phrase env e' t1 t2 : Il.exp =
  if equiv_typ env t1 t2 then e' else
  if is_variant_typ env t1 && is_variant_typ env t2 then
    let cases1, dots1 = as_variant_typ "" env Check t1 e'.at in
    let cases2, _dots2 = as_variant_typ "" env Check t2 e'.at in
    if dots1 = Dots then
      error e'.at "used variant type is only partially defined at this point";
    (try
      List.iter (fun (atom, (t1', _prems1), _) ->
        let t2', _prems2 = find_case cases2 atom t1.at t2 in
        (* Shallow subtyping on variants *)
        if not (Eq.eq_typ t1' t2') then
          error_atom e'.at atom t1 "type mismatch for case"
      ) cases1
    with Error (_, msg) -> error_typ2 e'.at phrase t1 t2 (", " ^ msg)
    );
    Il.SubE (e', elab_typ env t1, elab_typ env t2) $$ e'.at % elab_typ env t2
  else
    error_typ2 e'.at phrase t1 t2 ""


and elab_iterexp env iter : Il.iterexp =
  (elab_iter env iter, [])


(* Premises *)

and elab_prem env prem : Il.premise =
  match prem.it with
  | RulePr (id, e) ->
    let t, _ = find "relation" env.rels id in
    let _, mixop, _ = elab_typ_notation env t in
    let es' = elab_exp_notation' env e t in
    Il.RulePr (id, mixop, tup_exp' es' e.at) $ prem.at
  | IfPr e ->
    let e' = elab_exp env e (BoolT $ e.at) in
    Il.IfPr e' $ prem.at
  | ElsePr ->
    Il.ElsePr $ prem.at
  | IterPr (prem1, iter) ->
    let prem1' = elab_prem env prem1 in
    let iter' = elab_iterexp env iter in
    Il.IterPr (prem1', iter') $ prem.at


(* Grammars *)

and elab_gramargs env gs ps at : env =
  match gs, ps with
  | [], [] -> env
  | g::_, [] -> error g.at "superfluous grammar parameter"
  | [], _::_ -> error at "too few grammar parameter"
  | g::gs', p::ps' ->
    let env' =
      match p.it with
      | VarP id ->
        let t = find "variable" env.vars (prefix_id id) in
        let _e' = elab_exp env (exp_of_sym g) t in
        env
      | GramP (_id1, id2, iters) ->
        match g.it with
        | VarG (id, gs') ->
          let ps', t, _gram = find "grammar" env.syms id in
          let rec check_iters t iters =
            match t.it, iters with
            | _, [] -> t
            | IterT (t', iter), iter'::iters' when Eq.eq_iter iter iter' ->
              check_iters t' iters'
            | _, _ ->
              error g.at "inconsistent multiplicity for grammar argument";
          in
          let t' = check_iters t (List.rev iters) in
          let env' = elab_gramargs env gs' ps' g.at in
          let dt' =  Il.AliasT (elab_typ env' t') $ t.at in
          { env' with
            typs = bind "syntax type" env'.typs id2 (Either.Right (t, dt'));
            vars = bind "variable" env'.vars id2 (VarT id2 $ id2.at);
          }
        | _ ->
          error g.at "malformed grammar argument"
    in elab_gramargs env' gs' ps' at

and elab_sym env g : typ * env =
  match g.it with
  | VarG (id, gs) ->
    let ps, t, _gram = find "grammar" env.syms id in
    let env' = elab_gramargs env gs ps g.at in
    t, env'
  | NatG _ | HexG _ | CharG _ -> NumT NatT $ g.at, env
  | TextG _ -> TextT $ g.at, env
  | EpsG -> TupT [] $ g.at, env
  | SeqG gs ->
    let _ts, env' = elab_sym_list env (filter_nl gs) in
    TupT [] $ g.at, env'
  | AltG gs ->
    let _ = elab_sym_list env (filter_nl gs) in
    TupT [] $ g.at, env
  | RangeG (g1, g2) ->
    let t1, env1 = elab_sym env g1 in
    let t2, env2 = elab_sym env g2 in
    if env1 != env then
      error g1.at "invalid symbol in range";
    if env2 != env then
      error g2.at "invalid symbol in range";
    if not (equiv_typ env t1 t2) then
      error_typ2 g2.at "range item" t2 t1 " of other range item";
    TupT [] $ g.at, env
  | ParenG g1 -> elab_sym env g1
  | TupG gs ->
    let ts, env' = elab_sym_list env gs in
    TupT ts $ g.at, env'
  | IterG (g1, iter) ->
    let t1, env1 = elab_sym env g1 in
    let _iter' = elab_iterexp env iter in
    IterT (t1, match iter with Opt -> Opt | _ -> List) $ g.at, env1
  | ArithG e ->
    let _e', t = infer_exp env e in
    t, env
  | AttrG (g1, e) ->
    let t1, env1 = elab_sym env g1 in
    let _e' = elab_exp env1 e t1 in
    TupT [] $ g.at, env

and elab_sym_list env = function
  | [] -> [], env
  | g::gs ->
    let t, env' = elab_sym env g in
    let ts, env'' = elab_sym_list env' gs in
    t::ts, env''

and elab_prod env prod t =
  let (g, e, prems) = prod.it in
  let _e' = elab_exp env e t in
  let _prems' = map_nl_list (elab_prem env) prems in
  elab_sym env g

and elab_gram env gram t =
  let (_dots1, prods, _dots2) = gram.it in
  iter_nl_list (fun prod -> ignore (elab_prod env prod t)) prods


(* Definitions *)

and make_binds env free dims at : Il.binds =
  List.map (fun id' ->
    let id = id' $ at in
    let t = elab_typ env (find "variable" env.vars (prefix_id id)) in
    let ctx = List.map (elab_iter env) (Multiplicity.Env.find id.it dims) in
    (id, t, ctx)
  ) (Set.elements free)


let elab_params env ps : env =
  List.fold_left (fun env p ->
    match p.it with
    | VarP _id -> env
    | GramP (id1, id2, iters) ->
      let _ = List.map (elab_iter env) iters in
      let t = List.fold_left (fun t iter -> IterT(t, iter) $ p.at) (VarT id2 $ id2.at) iters in
      { env with
        typs = bind "syntax type" env.typs id2 (Either.Left Ok);
        vars = bind "variable" env.vars id2 (VarT id2 $ id2.at);
        syms = bind "grammar" env.syms id1 ([], t, None);
      }
  ) env ps


let infer_typ_definition _env t : syn_typ =
  match t.it with
  | StrT _ | CaseT _ -> Either.Left Ok
  | _ -> Either.Left Bad

let infer_syndef env d =
  match d.it with
  | SynD (id1, _id2, t, _hints) ->
    if not (bound env.typs id1) then (
      env.typs <- bind "syntax type" env.typs id1 (infer_typ_definition env t);
      env.vars <- bind "variable" env.vars id1 (VarT id1 $ id1.at);
    )
  | _ -> ()

let infer_gramdef env d =
  match d.it with
  | GramD (id1, _id2, ps, t, _gram, _hints) ->
    if not (bound env.syms id1) then (
      let env' = elab_params env ps in
      let _t' = elab_typ env' t in
      env.syms <- bind "grammar" env.syms id1 (ps, t, None);
    )
  | _ -> ()

let elab_hintdef _env hd : Il.def list =
  match hd.it with
  | SynH (id1, _id2, hints) ->
    if hints = [] then [] else
    [Il.HintD (Il.SynH (id1, elab_hints hints) $ hd.at) $ hd.at]
  | RelH (id, hints) ->
    if hints = [] then [] else
    [Il.HintD (Il.RelH (id, elab_hints hints) $ hd.at) $ hd.at]
  | DecH (id, hints) ->
    if hints = [] then [] else
    [Il.HintD (Il.DecH (id, elab_hints hints) $ hd.at) $ hd.at]
  | GramH _ | AtomH _ | VarH _ ->
    []

let elab_def env d : Il.def list =
  match d.it with
  | SynD (id1, id2, t, hints) ->
    let dt' = elab_typ_definition env id1 t in
    let t1, closed =
      match find "syntax type" env.typs id1, t.it with
      | Either.Left _, CaseT (Dots, _, _, _) ->
        error_id id1 "extension of not yet defined syntax type"
      | Either.Left _, CaseT (NoDots, _, _, dots2) ->
        t, dots2 = NoDots
      | Either.Left _, _ ->
        t, true
      | Either.Right ({it = CaseT (dots1, ids1, tcs1, Dots); at; _}, _),
          CaseT (Dots, ids2, tcs2, dots2) ->
        CaseT (dots1, ids1 @ ids2, tcs1 @ tcs2, dots2) $ over_region [at; t.at],
          dots2 = NoDots
      | Either.Right _, CaseT (Dots, _, _, _) ->
        error_id id1 "extension of non-extensible syntax type"
      | Either.Right _, _ ->
        error_id id1 "duplicate declaration for syntax type";
    in
    (*
    Printf.eprintf "[def %s] %s ~> %s\n%!" id1.it
      (string_of_typ t) (Il.Print.string_of_deftyp dt');
    *)
    env.typs <- rebind "syntax type" env.typs id1 (Either.Right (t1, dt'));
    (if not closed then [] else [Il.SynD (id1, dt') $ d.at])
      @ elab_hintdef env (SynH (id1, id2, hints) $ d.at)
  | GramD _ -> []
  | RelD (id, t, hints) ->
    let _, mixop, ts' = elab_typ_notation env t in
    env.rels <- bind "relation" env.rels id (t, []);
    [Il.RelD (id, mixop, tup_typ' ts' t.at, []) $ d.at]
      @ elab_hintdef env (RelH (id, hints) $ d.at)
  | RuleD (id1, id2, e, prems) ->
    let dims = Multiplicity.check_def d in
    let dims' = Multiplicity.Env.map (List.map (elab_iter env)) dims in
    let t, rules' = find "relation" env.rels id1 in
    let _, mixop, _ = elab_typ_notation env t in
    let es' = List.map (Multiplicity.annot_exp dims') (elab_exp_notation' env e t) in
    let prems' = List.map (Multiplicity.annot_prem dims')
      (map_nl_list (elab_prem env) prems) in
    let free_rh =
      Free.(Set.diff
        (free_nl_list free_prem prems).varid
        (Set.union
          (pat_exp e).varid
          (free_nl_list bound_prem prems).varid
        )
      )
    in
    if free_rh <> Free.Set.empty then
      error d.at ("rule contains unbound variable(s) `" ^
        String.concat "`, `" (Free.Set.elements free_rh) ^ "`");
    let free = (Free.free_def d).Free.varid in
    let binds' = make_binds env free dims d.at in
    let rule' = Il.RuleD (id2, binds', mixop, tup_exp' es' e.at, prems') $ d.at in
    env.rels <- rebind "relation" env.rels id1 (t, rule'::rules');
    []
  | VarD (id, t, _hints) ->
    let _t' = elab_typ env t in
    env.vars <- bind "variable" env.vars id t;
    []
  | DecD (id, e1, t2, hints) ->
    let _e1', t1 = infer_exp env e1 in
    let t1' = elab_typ env t1 in
    let t2' = elab_typ env t2 in
    env.defs <- bind "function" env.defs id (t1, t2, []);
    [Il.DecD (id, t1', t2', []) $ d.at]
      @ elab_hintdef env (DecH (id, hints) $ d.at)
  | DefD (id, e1, e2, prems) ->
    let dims = Multiplicity.check_def d in
    let dims' = Multiplicity.Env.map (List.map (elab_iter env)) dims in
    let t1, t2, clauses' = find "function" env.defs id in
    let e1' = Multiplicity.annot_exp dims' (elab_exp env e1 t1) in
    let e2' = Multiplicity.annot_exp dims' (elab_exp env e2 t2) in
    let prems' = List.map (Multiplicity.annot_prem dims')
      (map_nl_list (elab_prem env) prems) in
    let free_rh =
      Free.(Set.diff
        (Set.union
          (free_exp e2).varid
          (free_nl_list free_prem prems).varid
        )
        (Set.union
          (Set.union
            (pat_exp e1).varid
            (bound_exp e2).varid
          )
          (free_nl_list bound_prem prems).varid
        )
      )
    in
    if free_rh <> Free.Set.empty then
      error d.at ("definition contains unbound variable(s) `" ^
        String.concat "`, `" (Free.Set.elements free_rh) ^ "`");
    let free = Free.(Set.union (Set.union
      (free_exp e1).varid (free_exp e2).varid) (free_nl_list free_prem prems).varid) in
    let binds' = make_binds env free dims d.at in
    let clause' = Il.DefD (binds', e1', e2', prems') $ d.at in
    env.defs <- rebind "definition" env.defs id (t1, t2, clause'::clauses');
    []
  | SepD ->
    []
  | HintD hd ->
    elab_hintdef env hd

let elab_gramdef env d =
  match d.it with
  | GramD (id1, _id2, ps, t, gram, _hints) ->
    let env' = elab_params env ps in
    let _t' = elab_typ env' t in
    elab_gram env' gram t;
    let ps1, t1, gram1_opt = find "grammar" env.syms id1 in
    let gram' =
      match gram1_opt, gram.it with
      | None, (Dots, _, _) ->
        error_id id1 "extension of not yet defined grammar"
      | None, _ ->
        gram
      | Some {it = (dots1, prods1, Dots); at; _}, (Dots, prods2, dots2) ->
        if not Eq.(eq_list eq_param ps ps1) then
          error d.at "grammar parameters differ from previous fragment";
        if not (equiv_typ env' t t1) then
          error_typ2 d.at "grammar" t1 t " of previous fragment";
        (dots1, prods1 @ prods2, dots2) $ over_region [at; t.at]
      | Some _, (Dots, _, _) ->
        error_id id1 "extension of non-extensible grammar"
      | Some _, _ ->
        error_id id1 "duplicate declaration for grammar";
    in
    env.syms <- rebind "grammar" env.syms id1 (ps, t, Some gram')
  | _ -> ()


let populate_def env d' : Il.def =
  match d'.it with
  | Il.SynD _ | Il.HintD _ -> d'
  | Il.RelD (id, mixop, t', []) ->
    let _, rules' = find "relation" env.rels id in
    Il.RelD (id, mixop, t', List.rev rules') $ d'.at
  | Il.DecD (id, t1', t2', []) ->
    let _, _, clauses' = find "function" env.defs id in
    Il.DecD (id, t1', t2', List.rev clauses') $ d'.at
  | _ ->
    assert false


(* Scripts *)

let origins i (map : int Map.t ref) (set : Il.Free.Set.t) =
  Il.Free.Set.iter (fun id -> map := Map.add id i !map) set

let deps (map : int Map.t) (set : Il.Free.Set.t) : int array =
  Array.map (fun id -> Map.find id map) (Array.of_seq (Il.Free.Set.to_seq set))


let check_recursion ds' =
  List.iter (fun d' ->
    match d'.it, (List.hd ds').it with
    | Il.HintD _, _ | _, Il.HintD _
    | Il.SynD _, Il.SynD _
    | Il.RelD _, Il.RelD _
    | Il.DecD _, Il.DecD _ -> ()
    | _, _ ->
      error (List.hd ds').at (" " ^ string_of_region d'.at ^
        ": invalid recursion between definitions of different sort")
  ) ds'
  (* TODO: check that notations are non-recursive and defs are inductive? *)

let recursify_defs ds' : Il.def list =
  let open Il.Free in
  let da = Array.of_list ds' in
  let map_synid = ref Map.empty in
  let map_relid = ref Map.empty in
  let map_defid = ref Map.empty in
  let frees = Array.map Il.Free.free_def da in
  let bounds = Array.map Il.Free.bound_def da in
  Array.iteri (fun i bound ->
    origins i map_synid bound.synid;
    origins i map_relid bound.relid;
    origins i map_defid bound.defid;
  ) bounds;
  let graph =
    Array.map (fun free ->
      Array.concat
        [ deps !map_synid free.synid;
          deps !map_relid free.relid;
          deps !map_defid free.defid;
        ];
    ) frees
  in
  let sccs = Scc.sccs graph in
  List.map (fun set ->
    let ds'' = List.map (fun i -> da.(i)) (Scc.Set.elements set) in
    check_recursion ds'';
    let i = Scc.Set.choose set in
    match ds'' with
    | [d'] when Il.Free.disjoint bounds.(i) frees.(i) -> d'
    | ds'' -> Il.RecD ds'' $ Source.over_region (List.map at ds'')
  ) sccs

let elab ds : Il.script =
  let env = new_env () in
  List.iter (infer_syndef env) ds;
  let ds' = List.concat_map (elab_def env) ds in
  let ds' = List.map (populate_def env) ds' in
  List.iter (infer_gramdef env) ds;
  List.iter (elab_gramdef env) ds;
  recursify_defs ds'<|MERGE_RESOLUTION|>--- conflicted
+++ resolved
@@ -872,14 +872,7 @@
   | _, _ ->
     error_typ at "expression" t
 
-<<<<<<< HEAD
-and elab_exp_notation env e nt t : Il.exp = (*
-  Printf.printf "[notation %s] %s  :  %s\n%!"
-    (string_of_region e.at) (string_of_exp e) (string_of_typ t);
-  *)
-=======
 and elab_exp_notation env e nt t : Il.exp =
->>>>>>> 15db111b
   (* Convert notation into applications of mixin operators *)
   let e' = tup_exp' (elab_exp_notation' env e nt) e.at in
   match elab_typ_notation env nt with
