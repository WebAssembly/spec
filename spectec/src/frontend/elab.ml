--- conflicted
+++ resolved
@@ -336,20 +336,12 @@
   | Opt -> Il.Opt
   | List -> Il.List
   | List1 -> Il.List1
-<<<<<<< HEAD
-  | ListN e ->
-    match e.it with
-    | ParenE ({ it = CmpE ({ it = VarE id; _ }, LtOp, e); _}, _) ->
-      Il.IndexedListN (id, elab_exp env e (NatT $ e.at))
-    | _ -> Il.ListN (elab_exp env e (NatT $ e.at))
-=======
   | ListN (e, id_opt) ->
     Option.iter (fun id ->
       let t = find "variable" env.vars (prefix_id id) in
       if (t.it <> NatT) then error_typ e.at "iteration index" (NatT $ e.at)
     ) id_opt;
     Il.ListN (elab_exp env e (NatT $ e.at), id_opt)
->>>>>>> 384016dc
 
 
 (* Types *)
