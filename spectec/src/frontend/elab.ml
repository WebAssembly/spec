open Util
open Source
open El
open Ast
open Convert
open Print

module Il = struct include Il include Ast end

module Set = Free.Set
module Map = Map.Make(String)


(* Errors *)

let error at msg = Source.error at "type" msg

let error_atom at atom t msg =
  error at (msg ^ " `" ^ string_of_atom atom ^ "` in type `" ^ string_of_typ t ^ "`")

let error_id id msg =
  error id.at (msg ^ " `" ^ id.it ^ "`")

let error_typ at phrase t =
  error at (phrase ^ " does not match expected type `" ^ string_of_typ t ^ "`")

let error_typ2 at phrase t1 t2 reason =
  error at (phrase ^ "'s type `" ^ string_of_typ t1 ^ "`" ^
    " does not match expected type `" ^ string_of_typ t2 ^ "`" ^ reason)

type direction = Infer | Check

let error_dir_typ at phrase dir t expected =
  match dir with
  | Check -> error_typ at phrase t
  | Infer ->
    error at (phrase ^ "'s type `" ^ string_of_typ t ^ "`" ^
      " does not match expected type " ^ expected)


(* Helpers *)

let unparen_exp e =
  match e.it with
  | ParenE (e1, _) -> e1
  | _ -> e

let unseq_exp e =
  match e.it with
  | EpsE -> []
  | SeqE es -> es
  | _ -> [e]

let tup_typ' ts' at =
  match ts' with
  | [t'] -> t'
  | _ -> Il.TupT ts' $ at

let tup_exp' es' at =
  match es' with
  | [e'] -> e'
  | _ -> Il.TupE es' $$ (at, Il.TupT (List.map note es') $ at)

let lift_exp' e' iter' =
  if iter' = Opt then
    Il.OptE (Some e')
  else
    Il.ListE [e']

let cat_exp' e1' e2' =
  match e1'.it, e2'.it with
  | _, Il.ListE [] -> e1'.it
  | Il.ListE [], _ -> e2'.it
  | Il.ListE es1, Il.ListE es2 -> Il.ListE (es1 @ es2)
  | _ -> Il.CatE (e1', e2')


(* Environment *)

type kind =
  | Transp  (* alias types, notation types, type parameters *)
  | Opaque  (* structures or variants *)
  | Defined of typ * Il.deftyp
  | Family of (arg list * typ * Il.deftyp) list (* family of types *)

type var_typ = typ
type syn_typ = param list * kind
type gram_typ = param list * typ * gram option
type rel_typ = typ * Il.rule list
type def_typ = param list * typ * (def * Il.clause) list

type env =
  { mutable vars : var_typ Map.t;
    mutable typs : syn_typ Map.t;
    mutable syms : gram_typ Map.t;
    mutable rels : rel_typ Map.t;
    mutable defs : def_typ Map.t;
  }

let new_env () =
  { vars = Map.empty
      |> Map.add "bool" (BoolT $ no_region)
      |> Map.add "nat" (NumT NatT $ no_region)
      |> Map.add "int" (NumT IntT $ no_region)
      |> Map.add "rat" (NumT RatT $ no_region)
      |> Map.add "real" (NumT RealT $ no_region)
      |> Map.add "text" (TextT $ no_region);
    typs = Map.empty;
    syms = Map.empty;
    rels = Map.empty;
    defs = Map.empty;
  }

let local_env env = {env with vars = env.vars}

let bound env' id = Map.mem id.it env'

let find space env' id =
  match Map.find_opt id.it env' with
  | None -> failwith (string_of_region id.at^": "^space^" "^id.it) (*error_id id ("undeclared " ^ space)*)
  | Some t -> t

let bind space env' id t =
  if Map.mem id.it env' then
    error_id id ("duplicate declaration for " ^ space)
  else
    Map.add id.it t env'

let rebind _space env' id t =
  assert (Map.mem id.it env');
  Map.add id.it t env'

let find_field fs atom at t =
  match List.find_opt (fun (atom', _, _) -> atom'.it = atom.it) fs with
  | Some (_, x, _) -> x
  | None -> error_atom at atom t "unbound field"

let find_case cases atom at t =
  match List.find_opt (fun (atom', _, _) -> atom'.it = atom.it) cases with
  | Some (_, x, _) -> x
  | None -> error_atom at atom t "unknown case"


let to_eval_typ id (ps, k) =
  match k with
  | Opaque | Transp ->
    let args' = List.map Convert.arg_of_param ps in
    [(args', VarT (id $ no_region, args') $ no_region)]
  | Defined (t, _dt') ->
    [(List.map Convert.arg_of_param ps, t)]
  | Family defs ->
    List.map (fun (args, t, _dt') -> (args,t)) defs

let to_eval_def (_ps, _t, clauses) =
  List.map (fun (d, _) ->
    match d.it with
    | DefD (_id, args, e, prems) -> (args, e, Convert.filter_nl prems)
    | _ -> assert false
  ) clauses

let to_eval_env env =
  let typs = Map.mapi to_eval_typ env.typs in
  let defs = Map.map to_eval_def env.defs in
  let syms = Map.map ignore env.syms in
  Eval.{typs; defs; syms}


(* Type Accessors *)

let rec arg_subst s ps args =
  match ps, args with
  | p::ps', a::as' ->
    let s' =
      match p.it, !((Subst.subst_arg s a).it) with
      | ExpP (id, _), ExpA e -> Subst.add_varid s id e
      | SynP id, SynA t -> Subst.add_synid s id t
      | GramP (id, _), GramA g -> Subst.add_gramid s id g
      | _, _ -> assert false
    in arg_subst s' ps' as'
  | _, _ -> assert (ps = [] && args = []); s

let aliased dt' =
  match dt'.it with
  | Il.AliasT _ -> `Alias
  | _ -> `NoAlias

let as_defined_typid' env id args at : typ' * [`Alias | `NoAlias] =
  match find "syntax type" env.typs (strip_var_suffix id) with
  | ps, Defined (t, dt') ->
    let t' = if ps = [] then t else  (* optimization *)
      Subst.subst_typ (arg_subst Subst.empty ps args) t in
    t'.it, aliased dt'
  | _ps, Opaque -> VarT (id, args), `NoAlias
  | _ps, Transp ->
    error_id (id.it $ at) "invalid forward use of syntax type"
  | _ps, Family defs ->
    let rec lookup = function
      | [] -> error_id (id.it $ at) "undefined case of syntax type family"
      | (args', t, dt')::defs' ->
        if args' = [] then t.it, aliased dt' else   (* optimisation *)
        let env' = to_eval_env env in
        match Eval.(match_list match_arg env' Subst.empty args args') with
        | None -> lookup defs'
        | Some s -> (Subst.subst_typ s t).it, aliased dt'
    in lookup defs

let rec expand' env = function
  | VarT (id, args) as t' ->
    (match as_defined_typid' env id args id.at with
    | t1, `Alias -> expand' env t1
    | _ -> t'
    | exception Error _ -> t'
    )
  | ParenT t -> expand' env t.it
  | t' -> t'

let expand env t = expand' env t.it

exception Last
let rec expand_id env t = try expand_id' env t.it with Last -> "" $ no_region
and expand_id' env = function
  | VarT (id, args) ->
    (match as_defined_typid' env id args id.at with
    | t1, `Alias -> (try expand_id' env t1 with Last -> id)
    | _ -> id
    | exception Error _ -> id
    )
  | ParenT t1 | IterT (t1, _) -> expand_id env t1
  | _ -> raise Last


let expand_iter_notation env t =
  match expand env t with
  | VarT (id, args) as t' ->
    (match as_defined_typid' env id args t.at with
    | IterT _ as t'', _ -> t''
    | _ -> t'
    )
  | t' -> t'

let expand_singular env t =
  match expand env t with
  | IterT (t1, (Opt | List | List1)) -> expand env t1
  | t' -> t'


let as_iter_typ phrase env dir t at : typ * iter =
  match expand env t with
  | IterT (t1, iter) -> t1, iter
  | _ -> error_dir_typ at phrase dir t "(_)*"

let as_list_typ phrase env dir t at : typ =
  match expand env t with
  | IterT (t1, List) -> t1
  | _ -> error_dir_typ at phrase dir t "(_)*"

let as_iter_notation_typ phrase env dir t at : typ * iter =
  match expand_iter_notation env t with
  | IterT (t1, iter) -> t1, iter
  | _ -> error_dir_typ at phrase dir t "(_)*"

let as_opt_notation_typ phrase env dir t at : typ =
  match expand_iter_notation env t with
  | IterT (t1, Opt) -> t1
  | _ -> error_dir_typ at phrase dir t "(_)?"

let as_tup_typ phrase env dir t at : typ list =
  match expand_singular env t with
  | TupT ts -> ts
  | _ -> error_dir_typ at phrase dir t "(_,...,_)"


let rec as_notation_typid' phrase env id args at : typ =
  match as_defined_typid' env id args at with
  | VarT (id', args'), `Alias -> as_notation_typid' phrase env id' args' at
  | (AtomT _ | SeqT _ | InfixT _ | BrackT _ | IterT _) as t, _ -> t $ at
  | _ -> error_dir_typ at phrase Infer (VarT (id, args) $ id.at) "_ ... _"

let as_notation_typ phrase env dir t at : typ =
  match expand_singular env t with
  | VarT (id, args) -> as_notation_typid' phrase env id args at
  | _ -> error_dir_typ at phrase dir t "_ ... _"

let rec as_struct_typid' phrase env id args at : typfield list =
  match as_defined_typid' env id args at with
  | VarT (id', args'), `Alias -> as_struct_typid' phrase env id' args' at
  | StrT tfs, _ -> filter_nl tfs
  | _ -> error_dir_typ at phrase Infer (VarT (id, args) $ id.at) "| ..."

let as_struct_typ phrase env dir t at : typfield list =
  match expand_singular env t with
  | VarT (id, args) -> as_struct_typid' phrase env id args at
  | _ -> error_dir_typ at phrase dir t "{...}"

let rec as_variant_typid' phrase env id args at : typcase list * dots =
  match as_defined_typid' env id args at with
  | VarT (id', args'), `Alias -> as_variant_typid' phrase env id' args' at
  | CaseT (_dots1, ts, cases, dots2), _ ->
    let casess = map_filter_nl_list (fun t -> as_variant_typ "" env Infer t at) ts in
    List.concat (filter_nl cases :: List.map fst casess), dots2
  | _ -> error_dir_typ id.at phrase Infer (VarT (id, args) $ id.at) "| ..."

and as_variant_typid phrase env id args : typcase list * dots =
  as_variant_typid' phrase env id args id.at

and as_variant_typ phrase env dir t at : typcase list * dots =
  match expand_singular env t with
  | VarT (id, args) -> as_variant_typid' phrase env id args at
  | _ -> error_dir_typ at phrase dir t "| ..."

let case_has_args env t atom at : bool =
  let cases, _ = as_variant_typ "" env Check t at in
  let t, _prems = find_case cases atom at t in
  match t.it with
  | SeqT ({it = AtomT _; _}::_) -> true
  | _ -> false


let is_x_typ as_x_typ env t =
  try ignore (as_x_typ "" env Check t no_region); true
  with Error _ -> false

let is_iter_typ = is_x_typ as_iter_typ
let is_iter_notation_typ = is_x_typ as_iter_notation_typ
let is_opt_notation_typ = is_x_typ as_opt_notation_typ
let is_notation_typ = is_x_typ as_notation_typ
let is_variant_typ = is_x_typ as_variant_typ


(* Type Equivalence and Shallow Numeric Subtyping *)

let equiv_typ env t1 t2 =
  Eval.equiv_typ (to_eval_env env) t1 t2

let sub_typ env t1 t2 =
  match expand env t1, expand env t2 with
  | NumT t1', NumT t2' -> t1' <= t2'
  | RangeT (Elem (e1, _)::_), NumT t2' ->
    (* TODO: this should use infer_exp *)
    (match (Eval.reduce_exp (to_eval_env env) e1).it with
    | NatE _ -> true
    | UnE (MinusOp, _) -> t2' <= IntT
    | _ -> assert false
    )
  | _ -> equiv_typ env t1 t2


(* Hints *)

let elab_hint tid {hintid; hintexp} : Il.hint =
  let module IterAtoms =
    Iter.Make(struct include Iter.Skip let visit_atom atom = atom.note := tid.it end)
  in
  IterAtoms.exp hintexp;
  let ss =
    match hintexp.it with
    | SeqE es -> List.map Print.string_of_exp es
    | _ -> [Print.string_of_exp hintexp]
  in
  {Il.hintid; Il.hintexp = ss}

let elab_hints tid = List.map (elab_hint tid)


(* Atoms and Operators *)

let elab_atom atom tid =
  atom.note := tid.it;
  match atom.it with
  | Atom s -> Il.Atom s
  | Infinity -> Il.Infinity
  | Bot -> Il.Bot
  | Top -> Il.Top
  | Dot -> Il.Dot
  | Dot2 -> Il.Dot2
  | Dot3 -> Il.Dot3
  | Semicolon -> Il.Semicolon
  | Backslash -> Il.Backslash
  | In -> Il.In
  | Arrow -> Il.Arrow
  | Arrow2 -> Il.Arrow2
  | Colon -> Il.Colon
  | Sub -> Il.Sub
  | Sup -> Il.Sup
  | Assign -> Il.Assign
  | Equiv -> Il.Equiv
  | Approx -> Il.Approx
  | SqArrow -> Il.SqArrow
  | SqArrowStar -> Il.SqArrowStar
  | Prec -> Il.Prec
  | Succ -> Il.Succ
  | Turnstile -> Il.Turnstile
  | Tilesturn -> Il.Tilesturn
  | Quest -> Il.Quest
  | Plus -> Il.Plus
  | Star -> Il.Star
  | Comma -> Il.Comma
  | Bar -> Il.Bar
  | LParen -> Il.LParen
  | RParen -> Il.RParen
  | LBrack -> Il.LBrack
  | RBrack -> Il.RBrack
  | LBrace -> Il.LBrace
  | RBrace -> Il.RBrace

let numtyps = [NatT; IntT; RatT; RealT]

let elab_numtyp t : Il.numtyp =
  match t with
  | NatT -> Il.NatT
  | IntT -> Il.IntT
  | RatT -> Il.RatT
  | RealT -> Il.RealT

let infer_numop fop' ts =
  List.map (fun t -> fop' (elab_numtyp t), NumT t) ts

let infer_unop = function
  | NotOp -> [Il.NotOp, BoolT]
  | PlusOp -> infer_numop (fun t -> Il.PlusOp t) (List.tl numtyps)
  | MinusOp -> infer_numop (fun t -> Il.MinusOp t) (List.tl numtyps)

let infer_binop = function
  | AndOp -> [Il.AndOp, BoolT]
  | OrOp -> [Il.OrOp, BoolT]
  | ImplOp -> [Il.ImplOp, BoolT]
  | EquivOp -> [Il.EquivOp, BoolT]
  | AddOp -> infer_numop (fun t -> Il.AddOp t) numtyps
  | SubOp -> infer_numop (fun t -> Il.SubOp t) numtyps
  | MulOp -> infer_numop (fun t -> Il.MulOp t) numtyps
  | DivOp -> infer_numop (fun t -> Il.DivOp t) numtyps
  | ExpOp -> infer_numop (fun t -> Il.ExpOp t) numtyps

let infer_cmpop = function
  | EqOp -> `Poly Il.EqOp
  | NeOp -> `Poly Il.NeOp
  | LtOp -> `Over (infer_numop (fun t -> Il.LtOp t) numtyps)
  | GtOp -> `Over (infer_numop (fun t -> Il.GtOp t) numtyps)
  | LeOp -> `Over (infer_numop (fun t -> Il.LeOp t) numtyps)
  | GeOp -> `Over (infer_numop (fun t -> Il.GeOp t) numtyps)

let elab_unop env op t1 at : Il.unop * typ =
  let ops = infer_unop op in
  match List.find_opt (fun (_, t) -> sub_typ env t1 (t $ at)) ops with
  | Some (op', t) -> op', t $ at
  | None ->
    error at ("operator is not defined for type `" ^ string_of_typ t1 ^ "`")

let elab_binop env op t1 t2 at : Il.binop * typ =
  let ops = infer_binop op in
  match
    List.find_opt (fun (_, t) ->
      sub_typ env t1 (t $ at) && sub_typ env t2 (t $ at)) ops
  with
  | Some (op', t) -> op', t $ at
  | None ->
    error at ("operator " ^ string_of_binop op ^ " is not defined for types `" ^
      string_of_typ t1 ^ "` and `" ^ string_of_typ t2 ^ "`")

let elab_cmpop env op
  : [`Poly of Il.cmpop | `Over of typ -> typ -> region -> Il.cmpop * typ] =
  match infer_cmpop op with
  | `Poly op' -> `Poly op'
  | `Over ops -> `Over (fun t1 t2 at ->
    match
      List.find_opt (fun (_, t) ->
        sub_typ env t1 (t $ at) && sub_typ env t2 (t $ at)) ops
    with
    | Some (op', t) -> op', t $ at
    | None ->
      error at ("operator " ^ string_of_cmpop op ^ " is not defined for types `" ^
        string_of_typ t1 ^ "` and `" ^ string_of_typ t2 ^ "`")
    )

let merge_mixop mixop1 mixop2 =
  match mixop1, mixop2 with
  | _, [] -> mixop1
  | [], _ -> mixop2
  | mixop1, atoms2::mixop2' ->
    let mixop1', atoms1 = Lib.List.split_last mixop1 in
    mixop1' @ [atoms1 @ atoms2] @ mixop2'


let check_atoms phrase item list at =
  let _, dups =
    List.fold_right (fun (atom, _, _) (set, dups) ->
      let s = Print.string_of_atom atom in
      if Set.mem s set then (set, s::dups) else (Set.add s set, dups)
    ) list (Set.empty, [])
  in
  if dups <> [] then
    error at (phrase ^ " contains duplicate " ^ item ^ "(s) `" ^
      String.concat "`, `" dups ^ "`")


(* Iteration *)

let rec elab_iter env iter : Il.iter =
  match iter with
  | Opt -> Il.Opt
  | List -> Il.List
  | List1 -> Il.List1
  | ListN (e, id_opt) ->
    Option.iter (fun id ->
      let t = find "variable" env.vars (strip_var_suffix id) in
      if not (equiv_typ env t (NumT NatT $ id.at)) then
        error_typ e.at "iteration index" (NumT NatT $ id.at)
    ) id_opt;
    Il.ListN (elab_exp env e (NumT NatT $ e.at), id_opt)


(* Types *)

and elab_typ env t : Il.typ =
  match t.it with
  | VarT (id, args) ->
    assert (
      let t' = VarT (id, []) $ t.at in
      Eq.eq_typ t' El.Convert.(typ_of_varid (varid_of_typ t'))
    );
    let id' = strip_var_suffix id in
    let ps, _ = find "syntax type" env.typs id' in
    let _es', _s = elab_args env ps args t.at in
    (* TODO: for now, erase type arguments *)
    Il.VarT id' $ t.at
  | BoolT -> Il.BoolT $ t.at
  | NumT t' -> Il.NumT (elab_numtyp t') $ t.at
  | TextT -> Il.TextT $ t.at
  | ParenT t1 -> elab_typ env t1
  | TupT ts -> Il.TupT (List.map (elab_typ env) ts) $ t.at
  | IterT (t1, iter) ->
    (match iter with
    | List1 | ListN _ -> error t.at "illegal iterator in syntax type"
    | _ -> Il.IterT (elab_typ env t1, elab_iter env iter) $ t.at
    )
  | StrT _ | CaseT _ | RangeT _ | AtomT _ | SeqT _ | InfixT _ | BrackT _ ->
    error t.at "this type is only allowed in type definitions"

and elab_typ_definition env tid t : Il.deftyp =
  assert (tid.it <> "");
  (match t.it with
  | StrT tfs ->
    let tfs' = filter_nl tfs in
    check_atoms "record" "field" tfs' t.at;
    Il.StructT (map_filter_nl_list (elab_typfield env tid) tfs)
  | CaseT (dots1, ts, cases, _dots2) ->
    let cases0 =
      if dots1 = Dots then fst (as_variant_typid "own type" env tid []) else [] in
    let casess = map_filter_nl_list (fun t -> as_variant_typ "parent type" env Infer t t.at) ts in
    let cases' =
      List.flatten (cases0 :: List.map fst casess @ [filter_nl cases]) in
    let tcs' = List.map (elab_typcase env tid t.at) cases' in
    check_atoms "variant" "case" cases' t.at;
    Il.VariantT tcs'
  | RangeT tes ->
    (* TODO: for now, erase ranges to nat or int *)
<<<<<<< HEAD
    let ts' = map_filter_nl_list (elab_typenum env) tes in
    (* HACK: assume that left-most enumerator is the smallest *)
=======
    let ts' = map_filter_nl_list (elab_typenum env tid) tes in
>>>>>>> c999b4db
    Il.AliasT (List.hd ts')
  | _ ->
    match elab_typ_notation env tid t with
    | false, _mixop, ts' -> Il.AliasT (tup_typ' ts' t.at)
    | true, mixop, ts' -> Il.NotationT (mixop, tup_typ' ts' t.at)
  ) $ t.at


and elab_typfield env tid (atom, (t, prems), hints) : Il.typfield =
  assert (tid.it <> "");
  let env' = local_env env in
  let _, _, ts' = elab_typ_notation env' tid t in
  let dims = Multiplicity.check_typdef t prems in
  let dims' = Multiplicity.Env.map (List.map (elab_iter env')) dims in
  let prems' = List.map (Multiplicity.annot_prem dims')
    (map_filter_nl_list (elab_prem env') prems) in
  let free = Free.(free_nl_list free_prem prems).varid in
  let binds' = make_binds env' free dims t.at in
  ( elab_atom atom tid,
    (binds', tup_typ' ts' t.at, prems'),
    elab_hints tid hints
  )

and elab_typcase env tid at (atom, (t, prems), hints) : Il.typcase =
  assert (tid.it <> "");
  let env' = local_env env in
  let _, _, ts' = elab_typ_notation env' tid t in
  let dims = Multiplicity.check_typdef t prems in
  let dims' = Multiplicity.Env.map (List.map (elab_iter env')) dims in
  let prems' = List.map (Multiplicity.annot_prem dims')
    (map_filter_nl_list (elab_prem env') prems) in
  let free = Free.(free_nl_list free_prem prems).varid in
  let binds' = make_binds env' free dims at in
  ( elab_atom atom tid,
    (binds', tup_typ' ts' at, prems'),
    elab_hints tid hints
  )

and elab_typenum env tid (e1, e2o) : Il.typ =
  assert (tid.it <> "");
  let _e1' = elab_exp env e1 (NumT IntT $ e1.at) in
  let _e2o' = Option.map (fun e2 -> elab_exp env e2 (NumT IntT $ e2.at)) e2o in
  elab_typ env (snd (infer_exp env e1))

and elab_typ_notation env tid t : bool * Il.mixop * Il.typ list =
  (*
  Printf.eprintf "[typ_not %s] %s = %s\n%!"
    (string_of_region t.at) tid.it (string_of_typ t);
  *)
  assert (tid.it <> "");
  match t.it with
  | VarT (id, args) ->
    let id' = strip_var_suffix id in
    (match find "syntax type" env.typs id' with
    | _, Transp -> error_id id "invalid forward reference to syntax type"
    | ps, _ ->
      let _es', _s = elab_args env ps args t.at in
      (* TODO: for now, erase type arguments *)
      false, [[]; []], [Il.VarT id' $ t.at]
    )
  | AtomT atom ->
    true, [[elab_atom atom tid]], []
  | SeqT [] ->
    true, [[]], []
  | SeqT (t1::ts2) ->
    let _b1, mixop1, ts1' = elab_typ_notation env tid t1 in
    let _b2, mixop2, ts2' = elab_typ_notation env tid (SeqT ts2 $ t.at) in
    true, merge_mixop mixop1 mixop2, ts1' @ ts2'
  | InfixT (t1, atom, t2) ->
    let _b1, mixop1, ts1' = elab_typ_notation env tid t1 in
    let _b2, mixop2, ts2' = elab_typ_notation env tid t2 in
    true, merge_mixop (merge_mixop mixop1 [[elab_atom atom tid]]) mixop2, ts1' @ ts2'
  | BrackT (l, t1, r) ->
    let _b1, mixop1, ts' = elab_typ_notation env tid t1 in
    true, merge_mixop (merge_mixop [[elab_atom l tid]] mixop1) [[elab_atom r tid]], ts'
  | ParenT t1 ->
    let b1, mixop1, ts1' = elab_typ_notation env tid t1 in
    b1, merge_mixop (merge_mixop [[Il.LParen]] mixop1) [[Il.RParen]], ts1'
  | IterT (t1, iter) ->
    (match iter with
    | List1 | ListN _ -> error t.at "illegal iterator in notation type"
    | _ ->
      let b1, mixop1, ts' = elab_typ_notation env tid t1 in
      let iter' = elab_iter env iter in
      let t' = Il.IterT (tup_typ' ts' t1.at, iter') $ t.at in
      let op = match iter with Opt -> Il.Quest | _ -> Il.Star in
      b1, [List.flatten mixop1] @ [[op]], [t']
    )
  | _ ->
    false, [[]; []], [elab_typ env t]


and (!!!) env tid t = let _, _, ts' = elab_typ_notation env tid t in tup_typ' ts' t.at


(* Expressions *)

and infer_exp env e : Il.exp * typ =
  let e', t = infer_exp' env e in
  e' $$ e.at % elab_typ env t, t

and infer_exp' env e : Il.exp' * typ =
  (*
  Printf.eprintf "[infer %s] %s\n%!"
    (string_of_region e.at) (string_of_exp e);
  *)
  match e.it with
  | VarE (id, args) ->
    if args <> [] then
      Source.error e.at "syntax" "malformed expression";
    let t = find "variable" env.vars (strip_var_suffix id) in
    Il.VarE id, t
  | AtomE _ ->
    error e.at "cannot infer type of atom"
  | BoolE b ->
    Il.BoolE b, BoolT $ e.at
  | NatE (_op, n) ->
    Il.NatE n, NumT NatT $ e.at
  | TextE s ->
    Il.TextE s, TextT $ e.at
  | UnE (op, e1) ->
    let e1', t1 = infer_exp env e1 in
    let op', t = elab_unop env op t1 e.at in
    Il.UnE (op', cast_exp "operand" env e1' t1 t), t
  | BinE (e1, op, e2) ->
    let e1', t1 = infer_exp env e1 in
    let e2', t2 = infer_exp env e2 in
    let op', t = elab_binop env op t1 t2 e.at in
    Il.BinE (op',
      cast_exp "operand" env e1' t1 t,
      cast_exp "operand" env e2' t2 t
    ), t
  | CmpE (e1, op, ({it = CmpE (e21, _, _); _} as e2)) ->
    let e1', _t1 = infer_exp env (CmpE (e1, op, e21) $ e.at) in
    let e2', _t2 = infer_exp env e2 in
    Il.BinE (Il.AndOp, e1', e2'), BoolT $ e.at
  | CmpE (e1, op, e2) ->
    (match elab_cmpop env op with
    | `Poly op' ->
      let e1', t1 = infer_exp env e1 in
      let e2' = elab_exp env e2 t1 in
      Il.CmpE (op', e1', e2'), BoolT $ e.at
    | `Over elab_cmpop'  ->
      let e1', t1 = infer_exp env e1 in
      let e2', t2 = infer_exp env e2 in
      let op', t = elab_cmpop' t1 t2 e.at in
      Il.CmpE (op',
        cast_exp "operand" env e1' t1 t,
        cast_exp "operand" env e2' t2 t
      ), BoolT $ e.at
    )
  | IdxE (e1, e2) ->
    let e1', t1 = infer_exp env e1 in
    let t = as_list_typ "expression" env Infer t1 e1.at in
    let e2' = elab_exp env e2 (NumT NatT $ e2.at) in
    Il.IdxE (e1', e2'), t
  | SliceE (e1, e2, e3) ->
    let e1', t1 = infer_exp env e1 in
    let _t' = as_list_typ "expression" env Infer t1 e1.at in
    let e2' = elab_exp env e2 (NumT NatT $ e2.at) in
    let e3' = elab_exp env e3 (NumT NatT $ e3.at) in
    Il.SliceE (e1', e2', e3'), t1
  | UpdE (e1, p, e2) ->
    let e1', t1 = infer_exp env e1 in
    let p', t2 = elab_path env p t1 in
    let e2' = elab_exp env e2 t2 in
    Il.UpdE (e1', p', e2'), t1
  | ExtE (e1, p, e2) ->
    let e1', t1 = infer_exp env e1 in
    let p', t2 = elab_path env p t1 in
    let _t21 = as_list_typ "path" env Infer t2 p.at in
    let e2' = elab_exp env e2 t2 in
    Il.ExtE (e1', p', e2'), t1
  | StrE _ ->
    error e.at "cannot infer type of record"
  | DotE (e1, atom) ->
    let e1', t1 = infer_exp env e1 in
    let tfs = as_struct_typ "expression" env Infer t1 e1.at in
    let t, _prems = find_field tfs atom e1.at t1 in
    Il.DotE (e1', elab_atom atom (expand_id env t1)), t
  | CommaE (e1, e2) ->
    let e1', t1 = infer_exp env e1 in
    let tfs = as_struct_typ "expression" env Infer t1 e1.at in
    (* TODO: this is a bit of a hack *)
    (match e2.it with
    | SeqE ({it = AtomE atom; at; _} :: es2) ->
      let _t2 = find_field tfs atom at t1 in
      let e2 = match es2 with [e2] -> e2 | _ -> SeqE es2 $ e2.at in
      let e2' = elab_exp env (StrE [Elem (atom, e2)] $ e2.at) t1 in
      Il.CompE (e1', e2'), t1
    | _ -> failwith "unimplemented: infer CommaE"
    )
  | CompE (e1, e2) ->
    let e1', t1 = infer_exp env e1 in
    let _ = as_struct_typ "record" env Infer t1 e.at in
    let e2' = elab_exp env e2 t1 in
    Il.CompE (e1', e2'), t1
  | LenE e1 ->
    let e1', t1 = infer_exp env e1 in
    let _t11 = as_list_typ "expression" env Infer t1 e1.at in
    Il.LenE e1', NumT NatT $ e.at
  | SizeE id ->
    let _ = find "grammar" env.syms id in
    NatE 0, NumT NatT $ e.at
  | ParenE (e1, _) ->
    infer_exp' env e1
  | TupE es ->
    let es', ts = List.split (List.map (infer_exp env) es) in
    Il.TupE es', TupT ts $ e.at
  | CallE (id, args) ->
    let ps, t, _ = find "function" env.defs id in
    let es', s = elab_args env ps args e.at in
    Il.CallE (id, tup_exp' es' e.at), Subst.subst_typ s t
  | EpsE -> error e.at "cannot infer type of empty sequence"
  | SeqE _ -> error e.at "cannot infer type of expression sequence"
  | InfixE _ -> error e.at "cannot infer type of infix expression"
  | BrackE _ -> error e.at "cannot infer type of bracket expression"
  | IterE (e1, iter) ->
    let e1', t1 = infer_exp env e1 in
    let iter' = elab_iterexp env iter in
    Il.IterE (e1', iter'), IterT (t1, match iter with ListN _ -> List | _ -> iter) $ e.at
  | TypE (e1, t) ->
    let _t' = elab_typ env t in
    (elab_exp env e1 t).it, t
  | HoleE _ -> error e.at "misplaced hole"
  | FuseE _ -> error e.at "misplaced token concatenation"


and elab_exp env e t : Il.exp =
  try
    let e' = elab_exp' env e t in
    e' $$ e.at % elab_typ env t
  with Source.Error _ when is_notation_typ env t ->
    elab_exp_notation env (expand_id env t) e (as_notation_typ "" env Check t e.at) t

and elab_exp' env e t : Il.exp' =
  (*
  Printf.eprintf "[elab %s] %s  :  %s\n%!"
    (string_of_region e.at) (string_of_exp e) (string_of_typ t);
  *)
  match e.it with
  | VarE (id, []) when not (Map.mem (strip_var_suffix id).it env.vars) ->
    (* Infer type of variable *)
    env.vars <- bind "variable" env.vars (strip_var_suffix id) t;
    Il.VarE id
  | VarE _ ->
    let e', t' = infer_exp env e in
    cast_exp' "variable" env e' t' t
  | BoolE _ ->
    let e', t' = infer_exp env e in
    cast_exp' "boolean" env e' t' t
  | NatE _ ->
    let e', t' = infer_exp env e in
    cast_exp' "number" env e' t' t
  | TextE _ ->
    let e', t' = infer_exp env e in
    cast_exp' "text" env e' t' t
  | UnE _ ->
    let e', t' = infer_exp env e in
    cast_exp' "unary operator" env e' t' t
  | BinE _ ->
    let e', t' = infer_exp env e in
    cast_exp' "binary operator" env e' t' t
  | CmpE _ ->
    let e', t' = infer_exp env e in
    cast_exp' "comparison operator" env e' t' t
  | IdxE _ ->
    let e', t' = infer_exp env e in
    cast_exp' "list element" env e' t' t
  | SliceE (e1, e2, e3) ->
    let _t' = as_list_typ "expression" env Check t e1.at in
    let e1' = elab_exp env e1 t in
    let e2' = elab_exp env e2 (NumT NatT $ e2.at) in
    let e3' = elab_exp env e3 (NumT NatT $ e3.at) in
    Il.SliceE (e1', e2', e3')
  | UpdE (e1, p, e2) ->
    let e1' = elab_exp env e1 t in
    let p', t2 = elab_path env p t in
    let e2' = elab_exp env e2 t2 in
    Il.UpdE (e1', p', e2')
  | ExtE (e1, p, e2) ->
    let e1' = elab_exp env e1 t in
    let p', t2 = elab_path env p t in
    let _t21 = as_list_typ "path" env Check t2 p.at in
    let e2' = elab_exp env e2 t2 in
    Il.ExtE (e1', p', e2')
  | StrE efs ->
    let tfs = as_struct_typ "record" env Check t e.at in
    let efs' = elab_expfields env (expand_id env t) (filter_nl efs) tfs t e.at in
    Il.StrE efs'
  | DotE _ ->
    let e', t' = infer_exp env e in
    cast_exp' "projection" env e' t' t
  | CommaE (e1, e2) ->
    let e1' = elab_exp env e1 t in
    let tfs = as_struct_typ "expression" env Check t e1.at in
    (* TODO: this is a bit of a hack *)
    (match e2.it with
    | SeqE ({it = AtomE atom; at; _} :: es2) ->
      let _t2 = find_field tfs atom at t in
      let e2 = match es2 with [e2] -> e2 | _ -> SeqE es2 $ e2.at in
      let e2' = elab_exp env (StrE [Elem (atom, e2)] $ e2.at) t in
      Il.CompE (e1', e2')
    | _ -> failwith "unimplemented: check CommaE"
    )
  | CompE (e1, e2) ->
    let _ = as_struct_typ "record" env Check t e.at in
    let e1' = elab_exp env e1 t in
    let e2' = elab_exp env e2 t in
    Il.CompE (e1', e2')
  | LenE _ ->
    let e', t' = infer_exp env e in
    cast_exp' "list length" env e' t' t
  | SizeE _ ->
    let e', t' = infer_exp env e in
    cast_exp' "expansion length" env e' t' t
  | ParenE (e1, true) when is_iter_typ env t ->
    (* Significant parentheses indicate a singleton *)
    let t1, _iter = as_iter_typ "expression" env Check t e.at in
    let e1' = elab_exp env e1 t1 in
    cast_exp' "expression" env e1' t1 t
  | ParenE (e1, _) ->
    elab_exp' env e1 t
  | TupE es ->
    let ts = as_tup_typ "tuple" env Check t e.at in
    if List.length es <> List.length ts then
      error e.at "arity mismatch for expression list";
    let es' = List.map2 (elab_exp env) es ts in
    Il.TupE es'
  | CallE _ ->
    let e', t' = infer_exp env e in
    cast_exp' "function application" env e' t' t
  | EpsE | SeqE _ when is_iter_typ env t ->
    let es = unseq_exp e in
    elab_exp_iter' env es (as_iter_typ "" env Check t e.at) t e.at
  | EpsE
  | AtomE _
  | InfixE _
  | BrackE _
  | SeqE _ ->
    (* All these expression forms can only be used when checking against
     * either a defined notation/variant type or (for SeqE) an iteration type;
     * the latter case is already captured above *)
    if is_notation_typ env t then
      let nt = as_notation_typ "" env Check t e.at in
      (elab_exp_notation env (expand_id env t) e nt t).it
    else if is_variant_typ env t then
      let tcs, _ = as_variant_typ "" env Check t e.at in
      (elab_exp_variant env (expand_id env t) e tcs t e.at).it
    else
      error_typ e.at "expression" t
  | IterE (e1, iter2) ->
    (* An iteration expression must match the expected type directly,
     * significant parentheses have to be used otherwise *)
    let t1, iter = as_iter_typ "iteration" env Check t e.at in
    if (iter = Opt) <> (iter2 = Opt) then
      error_typ e.at "iteration expression" t;
    let e1' = elab_exp env e1 t1 in
    let iter2' = elab_iterexp env iter2 in
    Il.IterE (e1', iter2')
  | TypE _ ->
    let e', t' = infer_exp env e in
    cast_exp' "type annotation" env e' t' t
  | HoleE _ -> error e.at "misplaced hole"
  | FuseE _ -> error e.at "misplaced token fuse"

and elab_expfields env tid efs tfs t at : Il.expfield list =
  assert (tid.it <> "");
  match efs, tfs with
  | [], [] -> []
<<<<<<< HEAD
  | (atom1, e)::efs2, (atom2, (t, _prems), _)::tfs2 when atom1 = atom2 ->
    let es', _s = elab_exp_notation' env e t in
    let efs2' = elab_expfields env efs2 tfs2 t at in
    (elab_atom atom1, tup_exp' es' e.at) :: efs2'
=======
  | (atom1, e)::efs2, (atom2, (t, _prems), _)::tfs2 when atom1.it = atom2.it ->
    let es' = elab_exp_notation' env tid e t in
    let efs2' = elab_expfields env tid efs2 tfs2 t at in
    (elab_atom atom1 tid, tup_exp' es' e.at) :: efs2'
>>>>>>> c999b4db
  | _, (atom, (t, _prems), _)::tfs2 ->
    let atom' = string_of_atom atom in
    let e' =
      cast_empty ("omitted record field `" ^ atom' ^ "`") env t at (elab_typ env t) in
    let efs2' = elab_expfields env tid efs tfs2 t at in
    (elab_atom atom tid, e') :: efs2'
  | (atom, e)::_, [] ->
    error_atom e.at atom t "unexpected record field"

and elab_exp_iter env es (t1, iter) t at : Il.exp =
  let e' = elab_exp_iter' env es (t1, iter) t at in
  e' $$ at % elab_typ env t

and elab_exp_iter' env es (t1, iter) t at : Il.exp' =
  (*
  Printf.eprintf "[iteration %s] %s  :  %s = (%s)%s\n%!"
    (string_of_region at)
    (String.concat " " (List.map string_of_exp es))
    (string_of_typ t) (string_of_typ t1) (string_of_iter iter);
  *)
  match es, iter with
  (* If the sequence actually starts with a non-nullary constructor,
   * then assume this is a singleton iteration and fallback to variant *)
  | {it = AtomE atom; at = at1; _}::_, _
    when is_variant_typ env t1 && case_has_args env t1 atom at1 ->
    let cases, _dots = as_variant_typ "" env Check t1 at in
    lift_exp' (elab_exp_variant env (expand_id env t1) (SeqE es $ at) cases t1 at) iter

  (* An empty sequence represents the None case for options *)
  | [], Opt ->
    Il.OptE None
  (* An empty sequence represents the Nil case for lists *)
  | [], List ->
    Il.ListE []
  (* All other elements are either splices or (by cast injection) elements *)
  | e1::es2, List ->
    let e1' = elab_exp env e1 t in
    let e2' = elab_exp_iter env es2 (t1, iter) t at in
    cat_exp' e1' e2'

  | _, _ ->
    error_typ at "expression" t

and elab_exp_notation env tid e nt t : Il.exp =
  (* Convert notation into applications of mixin operators *)
<<<<<<< HEAD
  let es', _s = elab_exp_notation' env e nt in
  let e' = tup_exp' es' e.at in
  match elab_typ_notation env nt with
  | false, _, _ -> e'
  | true, mixop, _ -> Il.MixE (mixop, e') $$ e.at % elab_typ env t

and elab_exp_notation' env e t : Il.exp list * Subst.t =
=======
  assert (tid.it <> "");
  let e' = tup_exp' (elab_exp_notation' env tid e nt) e.at in
  match elab_typ_notation env tid nt with
  | false, _, _ -> e'
  | true, mixop, _ -> Il.MixE (mixop, e') $$ e.at % elab_typ env t

and elab_exp_notation' env tid e t : Il.exp list =
>>>>>>> c999b4db
  (*
  Printf.eprintf "[notation %s] %s  :  %s\n%!"
    (string_of_region e.at) (string_of_exp e) (string_of_typ t);
  *)
  assert (tid.it <> "");
  match e.it, t.it with
  | AtomE atom, AtomT atom' ->
<<<<<<< HEAD
    if atom <> atom' then error_typ e.at "atom" t;
    [], Subst.empty
  | InfixE (e1, atom, e2), InfixT (t1, atom', t2) ->
    if atom <> atom' then error_typ e.at "infix expression" t;
    let es1', s1 = elab_exp_notation' env e1 t1 in
    let es2', s2 = elab_exp_notation' env e2 (Subst.subst_typ s1 t2) in
    es1' @ es2', Subst.union s1 s2
=======
    if atom.it <> atom'.it then error_typ e.at "atom" t;
    ignore (elab_atom atom tid);
    []
  | InfixE (e1, atom, e2), InfixT (t1, atom', t2) ->
    if atom.it <> atom'.it then error_typ e.at "infix expression" t;
    let es1' = elab_exp_notation' env tid e1 t1 in
    let es2' = elab_exp_notation' env tid e2 t2 in
    es1' @ es2'
>>>>>>> c999b4db
  | BrackE (l, e1, r), BrackT (l', t1, r') ->
    if (l.it, r.it) <> (l'.it, r'.it) then error_typ e.at "bracket expression" t;
    elab_exp_notation' env tid e1 t1

  | SeqE [], SeqT [] ->
    [], Subst.empty
  (* Iterations at the end of a sequence may be inlined *)
  | _, SeqT [t1] when is_iter_typ env t1 ->
    elab_exp_notation' env tid e t1
  (* Optional iterations may always be inlined, use backtracking *)
  | SeqE (e1::es2), SeqT (t1::ts2) when is_opt_notation_typ env t1 ->
    (try
      (*
      Printf.eprintf "[try %s] %s  :  %s\n%!"
        (string_of_region e.at) (string_of_exp e) (string_of_typ t);
      *)
<<<<<<< HEAD
      let es1' = [cast_empty "omitted sequence tail" env t1 e.at (!!!env t1)] in
      let es2', s2 = elab_exp_notation' env e (SeqT ts2 $ t.at) in
      es1' @ es2', s2
=======
      let es1' = [cast_empty "omitted sequence tail" env t1 e.at (!!!env tid t1)] in
      let es2' = elab_exp_notation' env tid e (SeqT ts2 $ t.at) in
      es1' @ es2'
>>>>>>> c999b4db
    with Source.Error _ ->
      (*
      Printf.eprintf "[backtrack %s] %s  :  %s\n%!"
        (string_of_region e.at) (string_of_exp e) (string_of_typ t);
      *)
<<<<<<< HEAD
      let es1', s1 = elab_exp_notation' env e1 t1 in
      let es2', s2 = elab_exp_notation' env (SeqE es2 $ e.at) (Subst.subst_typ s1 (SeqT ts2 $ t.at)) in
      es1' @ es2', Subst.union s2 s2
    )
  | SeqE (e1::es2), SeqT (t1::ts2) ->
    let es1', s1 = elab_exp_notation' env (unparen_exp e1) t1 in
    let es2', s2 = elab_exp_notation' env (SeqE es2 $ e.at) (Subst.subst_typ s1 (SeqT ts2 $ t.at)) in
    es1' @ es2', Subst.union s1 s2
  (* Trailing elements can be omitted if they can be eps *)
  | SeqE [], SeqT (t1::ts2) ->
    let es1' = [cast_empty "omitted sequence tail" env t1 e.at (!!!env t1)] in
    let es2', s2 =
      elab_exp_notation' env (SeqE [] $ e.at) (SeqT ts2 $ t.at) in
    es1' @ es2', s2
=======
      let es1' = elab_exp_notation' env tid e1 t1 in
      let es2' = elab_exp_notation' env tid (SeqE es2 $ e.at) (SeqT ts2 $ t.at) in
      es1' @ es2'
    )
  | SeqE (e1::es2), SeqT (t1::ts2) ->
    let es1' = elab_exp_notation' env tid (unparen_exp e1) t1 in
    let es2' = elab_exp_notation' env tid (SeqE es2 $ e.at) (SeqT ts2 $ t.at) in
    es1' @ es2'
  (* Trailing elements can be omitted if they can be eps *)
  | SeqE [], SeqT (t1::ts2) ->
    let e1' = cast_empty "omitted sequence tail" env t1 e.at (!!!env tid t1) in
    let es2' =
      elab_exp_notation' env tid (SeqE [] $ e.at) (SeqT ts2 $ t.at) in
    [e1'] @ es2'
>>>>>>> c999b4db
  | SeqE (e1::_), SeqT [] ->
    error e1.at
      "superfluous expression does not match expected empty notation type"
  (* Since trailing elements can be omitted, a singleton may match a sequence *)
  | _, SeqT _ ->
    elab_exp_notation' env tid (SeqE [e] $ e.at) t

  | SeqE [e1], IterT _ ->
    [elab_exp env e1 t], Subst.empty
  | (EpsE | SeqE _), IterT (t1, iter) ->
<<<<<<< HEAD
    [elab_exp_notation_iter env (unseq_exp e) (t1, iter) t e.at], Subst.empty
  | IterE (e1, iter1), IterT (t1, iter) ->
    if iter = Opt && iter1 <> Opt then
      error_typ e.at "iteration expression" t;
    let es1', _s1 = elab_exp_notation' env e1 t1 in
    let iter1' = elab_iterexp env iter1 in
    [Il.IterE (tup_exp' es1' e1.at, iter1') $$ e.at % !!!env t], Subst.empty
  (* Significant parentheses indicate a singleton *)
  | ParenE (e1, true), IterT (t1, iter) ->
    let es', _s = elab_exp_notation' env e1 t1 in
    [lift_exp' (tup_exp' es' e.at) iter $$ e.at % elab_typ env t], Subst.empty
=======
    [elab_exp_notation_iter env tid (unseq_exp e) (t1, iter) t e.at]
  | IterE (e1, iter1), IterT (t1, iter) ->
    if iter = Opt && iter1 <> Opt then
      error_typ e.at "iteration expression" t;
    let es1' = elab_exp_notation' env tid e1 t1 in
    let iter1' = elab_iterexp env iter1 in
    [Il.IterE (tup_exp' es1' e1.at, iter1') $$ e.at % !!!env tid t]
  (* Significant parentheses indicate a singleton *)
  | ParenE (e1, true), IterT (t1, iter) ->
    let es' = elab_exp_notation' env tid e1 t1 in
    [lift_exp' (tup_exp' es' e.at) iter $$ e.at % elab_typ env t]
>>>>>>> c999b4db
  (* Elimination forms are considered splices *)
  | (IdxE _ | SliceE _ | UpdE _ | ExtE _ | DotE _ | CallE _), IterT _ ->
    [elab_exp env e t], Subst.empty
  (* All other expressions are considered splices *)
  (* TODO: can't they be splices, too? *)
  | _, IterT (t1, iter) ->
<<<<<<< HEAD
    let es', _s = elab_exp_notation' env e t1 in
    [lift_exp' (tup_exp' es' e.at) iter $$ e.at % !!!env t], Subst.empty
=======
    let es' = elab_exp_notation' env tid e t1 in
    [lift_exp' (tup_exp' es' e.at) iter $$ e.at % !!!env tid t]
>>>>>>> c999b4db

  | ParenE (e1, _), _ ->
    elab_exp_notation' env tid e1 t
  | _, ParenT t1 ->
    elab_exp_notation' env tid e t1

  | _, VarT (id, _) ->
    [elab_exp env e t], Subst.add_varid Subst.empty id e

  | _, _ ->
    [elab_exp env e t], Subst.empty


and elab_exp_notation_iter env tid es (t1, iter) t at : Il.exp =
  assert (tid.it <> "");
  let e' = elab_exp_notation_iter' env tid es (t1, iter) t at in
  let _, _, ts' = elab_typ_notation env tid t in
  e' $$ at % tup_typ' ts' t.at

and elab_exp_notation_iter' env tid es (t1, iter) t at : Il.exp' =
  (*
  Printf.eprintf "[niteration %s] %s  :  %s = %s\n%!"
    (string_of_region at)
    (String.concat " " (List.map string_of_exp es))
    tid.it (string_of_typ t);
  *)
  assert (tid.it <> "");
  match es, iter with
  (* If the sequence actually starts with a non-nullary constructor,
   * then assume this is a singleton iteration and fallback to variant *)
  | {it = AtomE atom; at = at1; _}::_, _
    when is_variant_typ env t1 && case_has_args env t1 atom at1 ->
    let cases, _ = as_variant_typ "expression" env Check t1 at in
    lift_exp' (elab_exp_variant env (expand_id env t1) (SeqE es $ at) cases t1 at) iter

  (* An empty sequence represents the None case for options *)
  | [], Opt ->
    Il.OptE None
  (* An empty sequence represents the Nil case for lists *)
  | [], List ->
    Il.ListE []
  (* All other elements are either splices or (by cast injection) elements;
   * nested expressions must be lifted into a tuple *)
  | e1::es2, List ->
<<<<<<< HEAD
    let es1', _s1 = elab_exp_notation' env e1 t in
    let e2' = elab_exp_notation_iter env es2 (t1, iter) t at in
=======
    let es1' = elab_exp_notation' env tid e1 t in
    let e2' = elab_exp_notation_iter env tid es2 (t1, iter) t at in
>>>>>>> c999b4db
    cat_exp' (tup_exp' es1' e1.at) e2'

  | _, _ ->
    error_typ at "expression" t

and elab_exp_variant env tid e cases t at : Il.exp =
  (*
  Printf.eprintf "[variant %s] {%s}  :  %s = %s\n%!"
    (string_of_region at)
    (string_of_exp e)
    tid.it (string_of_typ t);
  (*
    (String.concat " | "
      (List.map (fun (atom, ts, _) ->
          string_of_typ (SeqT ((AtomT atom $ at) :: ts) $ at)
        ) cases
      )
    );
  *)
  *)
  assert (tid.it <> "");
  let atom =
    match e.it with
    | AtomE atom
    | SeqE ({it = AtomE atom; _}::_)
    | InfixE (_, atom, _)
    | BrackE (atom, _, _) -> atom
    | _ -> error_typ at "expression" t
  in
  let t1, _prems = find_case cases atom at t in
<<<<<<< HEAD
  let es', _s = elab_exp_notation' env e t1 in
=======
  let es' = elab_exp_notation' env tid e t1 in
>>>>>>> c999b4db
  let t2 = expand_singular env t $ at in
  let t2' = elab_typ env t2 in
  cast_exp "variant case" env
    (Il.CaseE (elab_atom atom tid, tup_exp' es' at) $$ at % t2') t2 t


and elab_path env p t : Il.path * typ =
  let p', t' = elab_path' env p t in
  p' $$ p.at % elab_typ env t', t'

and elab_path' env p t : Il.path' * typ =
  match p.it with
  | RootP ->
    Il.RootP, t
  | IdxP (p1, e1) ->
    let p1', t1 = elab_path env p1 t in
    let e1' = elab_exp env e1 (NumT NatT $ e1.at) in
    let t' = as_list_typ "path" env Check t1 p1.at in
    Il.IdxP (p1', e1'), t'
  | SliceP (p1, e1, e2) ->
    let p1', t1 = elab_path env p1 t in
    let e1' = elab_exp env e1 (NumT NatT $ e1.at) in
    let e2' = elab_exp env e2 (NumT NatT $ e2.at) in
    let _ = as_list_typ "path" env Check t1 p1.at in
    Il.SliceP (p1', e1', e2'), t1
  | DotP (p1, atom) ->
    let p1', t1 = elab_path env p1 t in
    let tfs = as_struct_typ "path" env Check t1 p1.at in
    let t', _prems = find_field tfs atom p1.at t1 in
    Il.DotP (p1', elab_atom atom (expand_id env t1)), t'


and cast_empty phrase env t at t' : Il.exp =
  match expand env t with
  | IterT (_, Opt) -> Il.OptE None $$ at % t'
  | IterT (_, List) -> Il.ListE [] $$ at % t'
  | VarT _ when is_iter_notation_typ env t ->
    assert (is_notation_typ env t);
    (match expand_iter_notation env t with
    | IterT (_, iter) as t1 ->
      let _, mixop, ts' = elab_typ_notation env (expand_id env t) (t1 $ t.at) in
      assert (List.length ts' = 1);
      let e1' = if iter = Opt then Il.OptE None else Il.ListE [] in
      Il.MixE (mixop, e1' $$ at % tup_typ' ts' at) $$ at % t'
    | _ -> error_typ at phrase t
    )
  | _ -> error_typ at phrase t

and cast_exp phrase env e' t1 t2 : Il.exp =
  let e'' = cast_exp' phrase env e' t1 t2 in
  e'' $$ e'.at % elab_typ env t2

and cast_exp' phrase env e' t1 t2 : Il.exp' =
  (*
  Printf.eprintf "[cast %s] (%s) <: (%s)  >>  (%s) <: (%s)\n%!"
    (string_of_region e'.at)
    (string_of_typ t1) (string_of_typ t2)
    (string_of_typ (expand env t1 $ t1.at))
    (string_of_typ (expand env t2 $ t2.at));
  *)
  if equiv_typ env t1 t2 then
    e'.it
  else if sub_typ env t1 t2 then
    Il.SubE (e', elab_typ env t1, elab_typ env t2)
  else
    match expand env t2 with
    | RangeT _ ->
      if sub_typ env t1 (NumT IntT $ t1.at) then
        (* TODO: can't generally prove it's in range *)
        e'.it
      else
        error e'.at ("literal not in range of type `" ^ string_of_typ t2 ^ "`")
    | IterT (t21, Opt) ->
      Il.OptE (Some (cast_exp phrase env e' t1 t21))
    | IterT (t21, (List | List1)) ->
      Il.ListE [cast_exp phrase env e' t1 t21]
    | _ ->
      (cast_exp_variant phrase env e' t1 t2).it

and cast_exp_variant phrase env e' t1 t2 : Il.exp =
  if equiv_typ env t1 t2 then e' else
  if is_variant_typ env t1 && is_variant_typ env t2 then
    let cases1, dots1 = as_variant_typ "" env Check t1 e'.at in
    let cases2, _dots2 = as_variant_typ "" env Check t2 e'.at in
    if dots1 = Dots then
      error e'.at "used variant type is only partially defined at this point";
    (try
      List.iter (fun (atom, (t1', _prems1), _) ->
        let t2', _prems2 = find_case cases2 atom t1.at t2 in
        (* Shallow subtyping on variants *)
        let env' = to_eval_env env in
        if not (Eq.eq_typ (Eval.reduce_typ env' t1') (Eval.reduce_typ env' t2')) then
          failwith "bla" (*error_atom e'.at atom t1 "type mismatch for case"*)
      ) cases1
    with Error (_, msg) -> error_typ2 e'.at phrase t1 t2 (", " ^ msg)
    );
    Il.SubE (e', elab_typ env t1, elab_typ env t2) $$ e'.at % elab_typ env t2
  else
    error_typ2 e'.at phrase t1 t2 ""


and elab_iterexp env iter : Il.iterexp =
  (elab_iter env iter, [])


(* Premises *)

and elab_prem env prem : Il.premise =
  match prem.it with
  | RulePr (id, e) ->
    let t, _ = find "relation" env.rels id in
<<<<<<< HEAD
    let _, mixop, _ = elab_typ_notation env t in
    let es', _s = elab_exp_notation' env e t in
=======
    let _, mixop, _ = elab_typ_notation env id t in
    let es' = elab_exp_notation' env id e t in
>>>>>>> c999b4db
    Il.RulePr (id, mixop, tup_exp' es' e.at) $ prem.at
  | IfPr e ->
    let e' = elab_exp env e (BoolT $ e.at) in
    Il.IfPr e' $ prem.at
  | ElsePr ->
    Il.ElsePr $ prem.at
  | IterPr (prem1, iter) ->
    let prem1' = elab_prem env prem1 in
    let iter' = elab_iterexp env iter in
    Il.IterPr (prem1', iter') $ prem.at


(* Grammars *)

and elab_sym env g : typ * env =
  match g.it with
  | VarG (id, args) ->
    let ps, t, _gram = find "grammar" env.syms id in
    let _es', s = elab_args env ps args g.at in
    Subst.subst_typ s t, env
  | NatG _ -> NumT NatT $ g.at, env
  | TextG _ -> TextT $ g.at, env
  | EpsG -> TupT [] $ g.at, env
  | SeqG gs ->
    let _ts, env' = elab_sym_list env (filter_nl gs) in
    TupT [] $ g.at, env'
  | AltG gs ->
    let _ = elab_sym_list env (filter_nl gs) in
    TupT [] $ g.at, env
  | RangeG (g1, g2) ->
    let t1, env1 = elab_sym env g1 in
    let t2, env2 = elab_sym env g2 in
    if env1 != env then
      error g1.at "invalid symbol in range";
    if env2 != env then
      error g2.at "invalid symbol in range";
    if not (equiv_typ env t1 t2) then
      error_typ2 g2.at "range item" t2 t1 " of other range item";
    TupT [] $ g.at, env
  | ParenG g1 -> elab_sym env g1
  | TupG gs ->
    let ts, env' = elab_sym_list env gs in
    TupT ts $ g.at, env'
  | IterG (g1, iter) ->
    let t1, env1 = elab_sym env g1 in
    let _iter' = elab_iterexp env iter in
    IterT (t1, match iter with Opt -> Opt | _ -> List) $ g.at, env1
  | ArithG e ->
    let _e', t = infer_exp env e in
    t, env
  | AttrG (e, g1) ->
    let t1, env1 = elab_sym env g1 in
    let _e' = elab_exp env1 e t1 in
    TupT [] $ g.at, env
  | FuseG _ -> error g.at "misplaced token concatenation"

and elab_sym_list env = function
  | [] -> [], env
  | g::gs ->
    let t, env' = elab_sym env g in
    let ts, env'' = elab_sym_list env' gs in
    t::ts, env''

and elab_prod env prod t =
  let (g, e, prems) = prod.it in
  let _e' = elab_exp env e t in
  let _prems' = map_filter_nl_list (elab_prem env) prems in
  elab_sym env g

and elab_gram env gram t =
  let (_dots1, prods, _dots2) = gram.it in
  iter_nl_list (fun prod -> ignore (elab_prod env prod t)) prods


(* Definitions *)

and make_binds env free dims at : Il.binds =
  List.map (fun id' ->
    let id = id' $ at in
    let t = find "variable" env.vars (strip_var_suffix id) in
    let t' = elab_typ env t in
    let ctx = List.map (elab_iter env) (Multiplicity.Env.find id.it dims) in
    (id, t', ctx)
  ) (Set.elements free)


and elab_args env ps args at : Il.exp list * Subst.subst =
  let rec loop ps args es s =
    (*
    if ps <> [] || args <> [] then
    Printf.eprintf "[args] {%s}  :  {%s}[%s]\n%!"
      (String.concat " " (List.map string_of_arg args))
      (String.concat " " (List.map string_of_param ps))
      (String.concat ", " (List.map (fun (x, e) -> x^"="^string_of_exp e) Subst.(Map.bindings s.varid)));
    *)
    match ps, args with
    | [], [] -> List.rev es, s
    | [], a::_ -> error a.at "too many arguments"
    | _::_, [] -> error at "too few arguments"
    | p::ps', a::as' ->
      (match p.it, !(a.it) with  (* HACK: handle shorthands *)
      | SynP _, ExpA e -> a.it := SynA (typ_of_exp e)
      | GramP _, ExpA e ->  a.it := GramA (sym_of_exp e)
      | _, _ -> ()
      );
      let es', s' =
        match (Subst.subst_param s p).it, !(a.it) with
        | ExpP (id, t), ExpA e ->
          let e' = elab_exp env e t in
          e'::es, Subst.add_varid s id e
        | SynP id, SynA t ->
          let _ = elab_typ env t in
          (* TODO: for now we erase non-exp args *)
          es, Subst.add_synid s id t
        | GramP (id, t), GramA g ->
          let t', _ = elab_sym env g in
          let s' = subst_implicit env s t t' in
          if not (sub_typ env t' (Subst.subst_typ s' t)) then
            error_typ2 a.at "argument" t' t "";
          (* TODO: for now we erase non-exp args *)
          es, Subst.add_gramid s' id g
        | _, _ ->
          error a.at "sort mismatch for argument"
      in loop ps' as' es' s'
    in loop ps args [] Subst.empty

and subst_implicit env s t t' : Subst.subst =
  let free = Free.(Set.filter (fun id -> not (Map.mem id env.typs)) (free_typ t).synid) in
  let rec inst s t t' =
    match t.it, t'.it with
    | VarT (id, []), _
      when Free.Set.mem id.it free && not (Subst.mem_synid s id) ->
      Subst.add_synid s id t'
    | ParenT t1, _ -> inst s t1 t'
    | _, ParenT t1' -> inst s t t1'
    | TupT (t1::ts), TupT (t1'::ts') ->
      inst (inst s t1 t1') (TupT ts $ t.at) (TupT ts' $ t'.at)
    | IterT (t1, _), IterT (t1', _) -> inst s t1 t1'
    | _ -> s
  in inst s t t'

let bind_implicit env t : env =
  let free = Free.free_typ t in
  Free.Set.fold (fun id' env ->
    if Map.mem id' env.typs then env else
    let id = id' $ t.at in
    { env with
      typs = bind "syntax type" env.typs id ([], Transp);
      vars = bind "variable" env.vars id (VarT (id, []) $ id.at);
    }
  ) free.synid env

let elab_params env ps : Il.typ list * env =
  List.fold_left (fun (ts', env) p ->
    match p.it with
    | ExpP (id, t) ->
      let t' = elab_typ env t in
      ts' @ [t'],
      if id.it = "" || id.it = "_" then env else
      if not (bound env.vars (strip_var_suffix id)) then
        {env with vars = bind "variable" env.vars id t}
      else
        let t2 = find "" env.vars (strip_var_suffix id) in
        if equiv_typ env t t2 then env else
          error_typ2 id.at "local variable" t t2 ", shadowing with different type"
    | SynP id ->
      ts',  (* TODO: for now we erase non-exp params *)
      { env with
        typs = bind "syntax type" env.typs id ([], Transp);
        vars = bind "variable" env.vars id (VarT (id, []) $ id.at);
      }
    | GramP (id, t) ->
      (* Treat unbound type identifiers in t as implicitly bound. *)
      let env' = bind_implicit env t in
      let _t' = elab_typ env' t in
      ts',  (* TODO: for now we erase non-exp params *)
      if id.it = "" || id.it = "_" then env' else
      { env' with syms = bind "grammar" env'.syms id ([], t, None) }
  ) ([], env) ps


let infer_typ_definition _env t : kind =
  match t.it with
  | StrT _ | CaseT _ -> Opaque
  | _ -> Transp

let infer_syndef env d =
  match d.it with
  | FamD (id, ps, _hints) ->
    (*
    Printf.eprintf "[isyndef %s]\n%!" (string_of_region d.at);
    *)
    if not (bound env.typs id) then (
      let _, _env' = elab_params (local_env env) ps in
      env.typs <- bind "syntax type" env.typs id (ps, Family []);
      if ps = [] then  (* only types without parameters double as variables *)
        env.vars <- bind "variable" env.vars id (VarT (id, []) $ id.at);
    )
  | SynD (id1, _id2, args, t, _hints) ->
    (*
    Printf.eprintf "[isyndef %s]\n%!" (string_of_region d.at);
    *)
    if not (bound env.typs id1) then (
      let ps = List.map Convert.param_of_arg args in
      let env' = local_env env in
      let _, env' = elab_params env' ps in
      let k = infer_typ_definition env' t in
      env.typs <- bind "syntax type" env.typs id1 (ps, k);
      if ps = [] then  (* only types without parameters double as variables *)
        env.vars <- bind "variable" env.vars id1 (VarT (id1, []) $ id1.at);
    )
  | VarD (id, t, _hints) ->
    (* This is to ensure that we get rebind errors in syntactic order. *)
    env.vars <- bind "variable" env.vars id t;
  | _ -> ()

let infer_gramdef env d =
  match d.it with
  | GramD (id1, _id2, ps, t, _gram, _hints) ->
    (*
    Printf.eprintf "[igramdef %s]\n%!" (string_of_region d.at);
    *)
    if not (bound env.syms id1) then (
      let _ts', env' = elab_params env ps in
      let _t' = elab_typ env' t in
      env.syms <- bind "grammar" env.syms id1 (ps, t, None);
    )
  | _ -> ()

let elab_hintdef _env hd : Il.def list =
  match hd.it with
  | SynH (id1, _id2, hints) ->
    if hints = [] then [] else
    [Il.HintD (Il.SynH (id1, elab_hints id1 hints) $ hd.at) $ hd.at]
  | RelH (id, hints) ->
    if hints = [] then [] else
    [Il.HintD (Il.RelH (id, elab_hints id hints) $ hd.at) $ hd.at]
  | DecH (id, hints) ->
    if hints = [] then [] else
    [Il.HintD (Il.DecH (id, elab_hints id hints) $ hd.at) $ hd.at]
  | GramH _ | AtomH _ | VarH _ ->
    []

let elab_def env d : Il.def list =
  (*
  Printf.eprintf "[DEF %s]\n%!" (string_of_region d.at);
  let ds' =
  *)
  match d.it with
  | FamD (id, ps, hints) ->
    let _ts', _env' = elab_params (local_env env) ps in
    env.typs <- rebind "syntax type" env.typs id (ps, Family []);
    [Il.SynD (id, Il.VariantT [] $ d.at) $ d.at]  (* dummy type, filled in by populate_defs *)
      @ elab_hintdef env (SynH (id, "" $ id.at, hints) $ d.at)
  | SynD (id1, id2, args, t, hints) ->
    let env' = local_env env in
    let ps = List.map Convert.param_of_arg args in
    let _ts', env' = elab_params env' ps in
    let dt' = elab_typ_definition env' id1 t in
    let ps1, k1 = find "syntax type" env.typs id1 in
    let k1', closed =
      match k1, t.it with
      | Opaque, CaseT (Dots, _, _, _) ->
        error_id id1 "extension of not yet defined syntax type"
      | Opaque, CaseT (NoDots, _, _, dots2) ->
        Defined (t, dt'), dots2 = NoDots
      | (Opaque | Transp), _ ->
        Defined (t, dt'), true
      | Defined ({it = CaseT (dots1, ids1, tcs1, Dots); at; _}, _),
          CaseT (Dots, ids2, tcs2, dots2) ->
        if not Eq.(eq_list eq_param ps ps1) then
          error d.at "syntax parameters differ from previous fragment";
        let t1 = CaseT (dots1, ids1 @ ids2, tcs1 @ tcs2, dots2) $ over_region [at; t.at] in
        Defined (t1, dt'), dots2 = NoDots
      | Defined _, CaseT (Dots, _, _, _) ->
        error_id id1 "extension of non-extensible syntax type"
      | Defined _, _ ->
        error_id id1 "duplicate declaration for syntax type";
      | Family _, CaseT (dots1, _, _, dots2) when dots1 = Dots || dots2 = Dots ->
        error_id id1 "syntax type family cases are not extensible"
      | Family defs, _ ->
        (* TODO: for now, type families are erased to a single type *)
        let _ts', _s = elab_args (local_env env) ps1 args d.at in
        Family (defs @ [(args, t, dt')]), false
    in
    (*
    Printf.eprintf "[syntax %s] %s ~> %s\n%!" id1.it
      (string_of_typ t) (Il.Print.string_of_deftyp dt');
    *)
    (* TODO: for now, we erase type parameters; this checks that it's okay. *)
    let free = Il.Free.free_deftyp dt' in
    List.iter (fun p ->
      if
        match p.it with
        | ExpP _ -> false
        | SynP id -> Il.Free.Set.mem id.it free.synid
        | GramP _ -> false  (* grammars are erased as well *)
      then
        error p.at "parameter still occurs on right-hand side after erasure"
    ) ps;
    env.typs <- rebind "syntax type" env.typs id1 (ps1, k1');
    (if not closed then [] else [Il.SynD (id1, dt') $ d.at])
      @ elab_hintdef env (SynH (id1, id2, hints) $ d.at)
  | GramD _ -> []
  | RelD (id, t, hints) ->
    let _, mixop, ts' = elab_typ_notation env id t in
    env.rels <- bind "relation" env.rels id (t, []);
    [Il.RelD (id, mixop, tup_typ' ts' t.at, []) $ d.at]
      @ elab_hintdef env (RelH (id, hints) $ d.at)
  | RuleD (id1, id2, e, prems) ->
    let env' = local_env env in
    let dims = Multiplicity.check_def d in
    let dims' = Multiplicity.Env.map (List.map (elab_iter env')) dims in
    let t, rules' = find "relation" env.rels id1 in
<<<<<<< HEAD
    let _, mixop, _ = elab_typ_notation env t in
    let es' = List.map (Multiplicity.annot_exp dims') (fst (elab_exp_notation' env' e t)) in
=======
    let _, mixop, _ = elab_typ_notation env id1 t in
    let es' = List.map (Multiplicity.annot_exp dims') (elab_exp_notation' env' id1 e t) in
>>>>>>> c999b4db
    let prems' = List.map (Multiplicity.annot_prem dims')
      (map_filter_nl_list (elab_prem env') prems) in
    let free_rh =
      Free.(Set.diff
        (free_nl_list free_prem prems).varid
        (Set.union
          (pat_exp e).varid
          (free_nl_list bound_prem prems).varid
        )
      )
    in
    if free_rh <> Free.Set.empty then
      error d.at ("rule contains unbound variable(s) `" ^
        String.concat "`, `" (Free.Set.elements free_rh) ^ "`");
    let free = (Free.free_def d).Free.varid in
    let binds' = make_binds env' free dims d.at in
    let rule' = Il.RuleD (id2, binds', mixop, tup_exp' es' e.at, prems') $ d.at in
    env.rels <- rebind "relation" env.rels id1 (t, rules' @ [rule']);
    []
  | VarD (id, t, _hints) ->
    let _t' = elab_typ env t in
    env.vars <- rebind "variable" env.vars id t;
    []
  | DecD (id, ps, t, hints) ->
    let ts', env' = elab_params (local_env env) ps in
    let t' = elab_typ env' t in
    env.defs <- bind "function" env.defs id (ps, t, []);
    [Il.DecD (id, tup_typ' ts' id.at, t', []) $ d.at]
      @ elab_hintdef env (DecH (id, hints) $ d.at)
  | DefD (id, args, e, prems) ->
    let env' = local_env env in
    let dims = Multiplicity.check_def d in
    let dims' = Multiplicity.Env.map (List.map (elab_iter env')) dims in
    let ps, t, clauses' = find "function" env.defs id in
    let es', s = elab_args env' ps args d.at in
    let e1' = Multiplicity.annot_exp dims' (tup_exp' es' d.at) in
    let e2' = Multiplicity.annot_exp dims' (elab_exp env' e (Subst.subst_typ s t)) in
    let prems' = List.map (Multiplicity.annot_prem dims')
      (map_filter_nl_list (elab_prem env') prems) in
    let free_rh =
      Free.(Set.diff
        (Set.union
          (free_exp e).varid
          (free_nl_list free_prem prems).varid
        )
        (Set.union
          (Set.union
            (free_list pat_arg args).varid
            (bound_exp e).varid
          )
          (free_nl_list bound_prem prems).varid
        )
      )
    in
    if free_rh <> Free.Set.empty then
      error d.at ("definition contains unbound variable(s) `" ^
        String.concat "`, `" (Free.Set.elements free_rh) ^ "`");
    let free =
      Free.(Set.union
        (Set.union (free_list free_arg args).varid (free_exp e).varid)
        (free_nl_list free_prem prems).varid
      )
    in
    let binds' = make_binds env' free dims d.at in
    let clause' = Il.DefD (binds', e1', e2', prems') $ d.at in
    env.defs <- rebind "definition" env.defs id (ps, t, clauses' @ [(d, clause')]);
    []
  | SepD ->
    []
  | HintD hd ->
    elab_hintdef env hd
  (*
  in
  Printf.eprintf "[DEF %s] done\n%!" (string_of_region d.at);
  ds'
  *)

let elab_gramdef env d =
  match d.it with
  | GramD (id1, _id2, ps, t, gram, _hints) ->
    (*
    Printf.eprintf "[GRAMDEF %s]\n%!" (string_of_region d.at);
    *)
    let _ts', env' = elab_params (local_env env) ps in
    let _t' = elab_typ env' t in
    elab_gram env' gram t;
    let ps1, t1, gram1_opt = find "grammar" env.syms id1 in
    let gram' =
      match gram1_opt, gram.it with
      | None, (Dots, _, _) ->
        error_id id1 "extension of not yet defined grammar"
      | None, _ ->
        gram
      | Some {it = (dots1, prods1, Dots); at; _}, (Dots, prods2, dots2) ->
        if not Eq.(eq_list eq_param ps ps1) then
          error d.at "grammar parameters differ from previous fragment";
        if not (equiv_typ env' t t1) then
          error_typ2 d.at "grammar" t1 t " of previous fragment";
        (dots1, prods1 @ prods2, dots2) $ over_region [at; t.at]
      | Some _, (Dots, _, _) ->
        error_id id1 "extension of non-extensible grammar"
      | Some _, _ ->
        error_id id1 "duplicate declaration for grammar";
    in
    env.syms <- rebind "grammar" env.syms id1 (ps, t, Some gram')
  | _ -> ()


let populate_def env d' : Il.def =
  (*
  Printf.eprintf "[populate %s]\n%!" (string_of_region d'.at);
  *)
  match d'.it with
  | Il.SynD (id, _dt') ->
    (match find "syntax type" env.typs id with
    | _ps, Family [] ->
      error_id id "syntax type family has no defined cases";
    | _ps, Family (def1::defs) ->
      let _, t1, dt1' = def1 in
      let _t, dt' =
        List.fold_left (fun (t1, dt1') (_, _t2, dt2') ->
          match dt1'.it, dt2'.it with
          | Il.VariantT tcs1', Il.VariantT tcs2' ->
            (* TODO: for now, merge cases into one variant type *)
            (* may not yield well-typed IL in all cases *)
            let rec merge tcs1' tcs2' =
              match tcs1', tcs2' with
              | [], _ -> tcs2'
              | _, [] -> tcs1'
              | (atom1, tt1, hints1)::tcs1'', (atom2, tt2, hints2)::tcs2'' ->
                match compare atom1 atom2 with
                | -1 -> (atom1, tt1, hints1) :: merge tcs1'' ((atom2, tt2, hints2)::tcs2'')
                | +1 -> (atom2, tt2, hints2) :: merge ((atom1, tt1, hints1)::tcs1'') tcs2''
                | _ ->
                  (* TODO: this is a hack *)
(*
                  let (binds1, t1', prems1) = tt1 in
                  let (binds2, t2', prems2) = tt2 in
                  if
                    binds1 <> [] || binds2 <> [] || prems1 <> [] || prems2 <> [] ||
                    not (Il.Eq.eq_typ t1' t2')
                  then
                    error_id id ("syntax type family case is incompatible (`" ^
                      Il.Print.(string_of_deftyp dt1' ^ "` vs `" ^ string_of_deftyp dt2' ^ "`) for"));
*)
                  (atom1, tt1, hints1 @ hints2) :: merge tcs1'' tcs2''
            in
            t1, Il.VariantT (merge (List.sort compare tcs1') (List.sort compare tcs2')) $ dt1'.at
          | _, _ ->
            let dt1' = elab_typ_definition env id (expand env t1 $ t1.at) in
(*
            let dt2' = elab_typ_definition env id (expand env t2 $ t2.at) in
            if not (Il.Eq.eq_deftyp dt1' dt2') then
              error_id id ("syntax type family case erases to different IL type (" ^
                Il.Print.(string_of_deftyp dt1' ^ " vs " ^ string_of_deftyp dt2' ^ ") for "));
*)
            t1, dt1'
        ) (t1, dt1') defs
      in
      Il.SynD (id, dt') $ d'.at
    | _ps, _k ->
      d'
    )
  | Il.RelD (id, mixop, t', []) ->
    let _, rules' = find "relation" env.rels id in
    Il.RelD (id, mixop, t', rules') $ d'.at
  | Il.DecD (id, t1', t2', []) ->
    let _, _, clauses' = find "function" env.defs id in
    Il.DecD (id, t1', t2', List.map snd clauses') $ d'.at
  | Il.HintD _ -> d'
  | _ ->
    assert false


(* Scripts *)

let origins i (map : int Map.t ref) (set : Il.Free.Set.t) =
  Il.Free.Set.iter (fun id -> map := Map.add id i !map) set

let deps (map : int Map.t) (set : Il.Free.Set.t) : int array =
  Array.map (fun id -> Map.find id map) (Array.of_seq (Il.Free.Set.to_seq set))


let check_recursion ds' =
  List.iter (fun d' ->
    match d'.it, (List.hd ds').it with
    | Il.HintD _, _ | _, Il.HintD _
    | Il.SynD _, Il.SynD _
    | Il.RelD _, Il.RelD _
    | Il.DecD _, Il.DecD _ -> ()
    | _, _ ->
      error (List.hd ds').at (" " ^ string_of_region d'.at ^
        ": invalid recursion between definitions of different sort")
  ) ds'
  (* TODO: check that notations are non-recursive and defs are inductive? *)

let recursify_defs ds' : Il.def list =
  let open Il.Free in
  let da = Array.of_list ds' in
  let map_synid = ref Map.empty in
  let map_relid = ref Map.empty in
  let map_defid = ref Map.empty in
  let frees = Array.map Il.Free.free_def da in
  let bounds = Array.map Il.Free.bound_def da in
  Array.iteri (fun i bound ->
    origins i map_synid bound.synid;
    origins i map_relid bound.relid;
    origins i map_defid bound.defid;
  ) bounds;
  let graph =
    Array.map (fun free ->
      Array.concat
        [ deps !map_synid free.synid;
          deps !map_relid free.relid;
          deps !map_defid free.defid;
        ];
    ) frees
  in
  let sccs = Scc.sccs graph in
  List.map (fun set ->
    let ds'' = List.map (fun i -> da.(i)) (Scc.Set.elements set) in
    check_recursion ds'';
    let i = Scc.Set.choose set in
    match ds'' with
    | [d'] when Il.Free.disjoint bounds.(i) frees.(i) -> d'
    | ds'' -> Il.RecD ds'' $ Source.over_region (List.map at ds'')
  ) sccs


let elab ds : Il.script =
  let env = new_env () in
Printf.eprintf "[INFER DEF]\n%!";
  List.iter (infer_syndef env) ds;
Printf.eprintf "[ELAB DEF]\n%!";
  let ds' = List.concat_map (elab_def env) ds in
Printf.eprintf "[POPULATE DEF]\n%!";
  let ds' = List.map (populate_def env) ds' in
Printf.eprintf "[INFER GRAMDEF]\n%!";
  List.iter (infer_gramdef env) ds;
Printf.eprintf "[ELAB GRAMDEF]\n%!";
  List.iter (elab_gramdef env) ds;
Printf.eprintf "[RECURSIFY]\n%!";
  recursify_defs ds'<|MERGE_RESOLUTION|>--- conflicted
+++ resolved
@@ -554,12 +554,8 @@
     Il.VariantT tcs'
   | RangeT tes ->
     (* TODO: for now, erase ranges to nat or int *)
-<<<<<<< HEAD
-    let ts' = map_filter_nl_list (elab_typenum env) tes in
+    let ts' = map_filter_nl_list (elab_typenum env tid) tes in
     (* HACK: assume that left-most enumerator is the smallest *)
-=======
-    let ts' = map_filter_nl_list (elab_typenum env tid) tes in
->>>>>>> c999b4db
     Il.AliasT (List.hd ts')
   | _ ->
     match elab_typ_notation env tid t with
@@ -652,7 +648,8 @@
     false, [[]; []], [elab_typ env t]
 
 
-and (!!!) env tid t = let _, _, ts' = elab_typ_notation env tid t in tup_typ' ts' t.at
+and (!!!) env tid t =
+  let _, _, ts' = elab_typ_notation env tid t in tup_typ' ts' t.at
 
 
 (* Expressions *)
@@ -796,10 +793,10 @@
     elab_exp_notation env (expand_id env t) e (as_notation_typ "" env Check t e.at) t
 
 and elab_exp' env e t : Il.exp' =
-  (*
+  (* *)
   Printf.eprintf "[elab %s] %s  :  %s\n%!"
     (string_of_region e.at) (string_of_exp e) (string_of_typ t);
-  *)
+  (* *)
   match e.it with
   | VarE (id, []) when not (Map.mem (strip_var_suffix id).it env.vars) ->
     (* Infer type of variable *)
@@ -930,17 +927,10 @@
   assert (tid.it <> "");
   match efs, tfs with
   | [], [] -> []
-<<<<<<< HEAD
-  | (atom1, e)::efs2, (atom2, (t, _prems), _)::tfs2 when atom1 = atom2 ->
-    let es', _s = elab_exp_notation' env e t in
-    let efs2' = elab_expfields env efs2 tfs2 t at in
-    (elab_atom atom1, tup_exp' es' e.at) :: efs2'
-=======
   | (atom1, e)::efs2, (atom2, (t, _prems), _)::tfs2 when atom1.it = atom2.it ->
-    let es' = elab_exp_notation' env tid e t in
+    let es', _s = elab_exp_notation' env tid e t in
     let efs2' = elab_expfields env tid efs2 tfs2 t at in
     (elab_atom atom1 tid, tup_exp' es' e.at) :: efs2'
->>>>>>> c999b4db
   | _, (atom, (t, _prems), _)::tfs2 ->
     let atom' = string_of_atom atom in
     let e' =
@@ -986,23 +976,14 @@
 
 and elab_exp_notation env tid e nt t : Il.exp =
   (* Convert notation into applications of mixin operators *)
-<<<<<<< HEAD
-  let es', _s = elab_exp_notation' env e nt in
+  assert (tid.it <> "");
+  let es', _s = elab_exp_notation' env tid e nt in
   let e' = tup_exp' es' e.at in
-  match elab_typ_notation env nt with
-  | false, _, _ -> e'
-  | true, mixop, _ -> Il.MixE (mixop, e') $$ e.at % elab_typ env t
-
-and elab_exp_notation' env e t : Il.exp list * Subst.t =
-=======
-  assert (tid.it <> "");
-  let e' = tup_exp' (elab_exp_notation' env tid e nt) e.at in
   match elab_typ_notation env tid nt with
   | false, _, _ -> e'
   | true, mixop, _ -> Il.MixE (mixop, e') $$ e.at % elab_typ env t
 
-and elab_exp_notation' env tid e t : Il.exp list =
->>>>>>> c999b4db
+and elab_exp_notation' env tid e t : Il.exp list * Subst.t =
   (*
   Printf.eprintf "[notation %s] %s  :  %s\n%!"
     (string_of_region e.at) (string_of_exp e) (string_of_typ t);
@@ -1010,24 +991,14 @@
   assert (tid.it <> "");
   match e.it, t.it with
   | AtomE atom, AtomT atom' ->
-<<<<<<< HEAD
-    if atom <> atom' then error_typ e.at "atom" t;
+    if atom.it <> atom'.it then error_typ e.at "atom" t;
+    ignore (elab_atom atom tid);
     [], Subst.empty
   | InfixE (e1, atom, e2), InfixT (t1, atom', t2) ->
-    if atom <> atom' then error_typ e.at "infix expression" t;
-    let es1', s1 = elab_exp_notation' env e1 t1 in
-    let es2', s2 = elab_exp_notation' env e2 (Subst.subst_typ s1 t2) in
+    if atom.it <> atom'.it then error_typ e.at "infix expression" t;
+    let es1', s1 = elab_exp_notation' env tid e1 t1 in
+    let es2', s2 = elab_exp_notation' env tid e2 (Subst.subst_typ s1 t2) in
     es1' @ es2', Subst.union s1 s2
-=======
-    if atom.it <> atom'.it then error_typ e.at "atom" t;
-    ignore (elab_atom atom tid);
-    []
-  | InfixE (e1, atom, e2), InfixT (t1, atom', t2) ->
-    if atom.it <> atom'.it then error_typ e.at "infix expression" t;
-    let es1' = elab_exp_notation' env tid e1 t1 in
-    let es2' = elab_exp_notation' env tid e2 t2 in
-    es1' @ es2'
->>>>>>> c999b4db
   | BrackE (l, e1, r), BrackT (l', t1, r') ->
     if (l.it, r.it) <> (l'.it, r'.it) then error_typ e.at "bracket expression" t;
     elab_exp_notation' env tid e1 t1
@@ -1044,51 +1015,30 @@
       Printf.eprintf "[try %s] %s  :  %s\n%!"
         (string_of_region e.at) (string_of_exp e) (string_of_typ t);
       *)
-<<<<<<< HEAD
-      let es1' = [cast_empty "omitted sequence tail" env t1 e.at (!!!env t1)] in
-      let es2', s2 = elab_exp_notation' env e (SeqT ts2 $ t.at) in
+      let es1' = [cast_empty "omitted sequence tail" env t1 e.at (!!!env tid t1)] in
+      let es2', s2 = elab_exp_notation' env tid e (SeqT ts2 $ t.at) in
       es1' @ es2', s2
-=======
-      let es1' = [cast_empty "omitted sequence tail" env t1 e.at (!!!env tid t1)] in
-      let es2' = elab_exp_notation' env tid e (SeqT ts2 $ t.at) in
-      es1' @ es2'
->>>>>>> c999b4db
     with Source.Error _ ->
       (*
       Printf.eprintf "[backtrack %s] %s  :  %s\n%!"
         (string_of_region e.at) (string_of_exp e) (string_of_typ t);
       *)
-<<<<<<< HEAD
-      let es1', s1 = elab_exp_notation' env e1 t1 in
-      let es2', s2 = elab_exp_notation' env (SeqE es2 $ e.at) (Subst.subst_typ s1 (SeqT ts2 $ t.at)) in
+      let es1', s1 = elab_exp_notation' env tid e1 t1 in
+      let es2', s2 =
+        elab_exp_notation' env tid (SeqE es2 $ e.at) (Subst.subst_typ s1 (SeqT ts2 $ t.at)) in
       es1' @ es2', Subst.union s2 s2
     )
   | SeqE (e1::es2), SeqT (t1::ts2) ->
-    let es1', s1 = elab_exp_notation' env (unparen_exp e1) t1 in
-    let es2', s2 = elab_exp_notation' env (SeqE es2 $ e.at) (Subst.subst_typ s1 (SeqT ts2 $ t.at)) in
+    let es1', s1 = elab_exp_notation' env tid (unparen_exp e1) t1 in
+    let es2', s2 =
+      elab_exp_notation' env tid (SeqE es2 $ e.at) (Subst.subst_typ s1 (SeqT ts2 $ t.at)) in
     es1' @ es2', Subst.union s1 s2
   (* Trailing elements can be omitted if they can be eps *)
   | SeqE [], SeqT (t1::ts2) ->
-    let es1' = [cast_empty "omitted sequence tail" env t1 e.at (!!!env t1)] in
+    let es1' = [cast_empty "omitted sequence tail" env t1 e.at (!!!env tid t1)] in
     let es2', s2 =
-      elab_exp_notation' env (SeqE [] $ e.at) (SeqT ts2 $ t.at) in
+      elab_exp_notation' env tid (SeqE [] $ e.at) (SeqT ts2 $ t.at) in
     es1' @ es2', s2
-=======
-      let es1' = elab_exp_notation' env tid e1 t1 in
-      let es2' = elab_exp_notation' env tid (SeqE es2 $ e.at) (SeqT ts2 $ t.at) in
-      es1' @ es2'
-    )
-  | SeqE (e1::es2), SeqT (t1::ts2) ->
-    let es1' = elab_exp_notation' env tid (unparen_exp e1) t1 in
-    let es2' = elab_exp_notation' env tid (SeqE es2 $ e.at) (SeqT ts2 $ t.at) in
-    es1' @ es2'
-  (* Trailing elements can be omitted if they can be eps *)
-  | SeqE [], SeqT (t1::ts2) ->
-    let e1' = cast_empty "omitted sequence tail" env t1 e.at (!!!env tid t1) in
-    let es2' =
-      elab_exp_notation' env tid (SeqE [] $ e.at) (SeqT ts2 $ t.at) in
-    [e1'] @ es2'
->>>>>>> c999b4db
   | SeqE (e1::_), SeqT [] ->
     error e1.at
       "superfluous expression does not match expected empty notation type"
@@ -1099,44 +1049,25 @@
   | SeqE [e1], IterT _ ->
     [elab_exp env e1 t], Subst.empty
   | (EpsE | SeqE _), IterT (t1, iter) ->
-<<<<<<< HEAD
-    [elab_exp_notation_iter env (unseq_exp e) (t1, iter) t e.at], Subst.empty
+    [elab_exp_notation_iter env tid (unseq_exp e) (t1, iter) t e.at], Subst.empty
   | IterE (e1, iter1), IterT (t1, iter) ->
     if iter = Opt && iter1 <> Opt then
       error_typ e.at "iteration expression" t;
-    let es1', _s1 = elab_exp_notation' env e1 t1 in
+    let es1', _s1 = elab_exp_notation' env tid e1 t1 in
     let iter1' = elab_iterexp env iter1 in
-    [Il.IterE (tup_exp' es1' e1.at, iter1') $$ e.at % !!!env t], Subst.empty
+    [Il.IterE (tup_exp' es1' e1.at, iter1') $$ e.at % !!!env tid t], Subst.empty
   (* Significant parentheses indicate a singleton *)
   | ParenE (e1, true), IterT (t1, iter) ->
-    let es', _s = elab_exp_notation' env e1 t1 in
+    let es', _s = elab_exp_notation' env tid e1 t1 in
     [lift_exp' (tup_exp' es' e.at) iter $$ e.at % elab_typ env t], Subst.empty
-=======
-    [elab_exp_notation_iter env tid (unseq_exp e) (t1, iter) t e.at]
-  | IterE (e1, iter1), IterT (t1, iter) ->
-    if iter = Opt && iter1 <> Opt then
-      error_typ e.at "iteration expression" t;
-    let es1' = elab_exp_notation' env tid e1 t1 in
-    let iter1' = elab_iterexp env iter1 in
-    [Il.IterE (tup_exp' es1' e1.at, iter1') $$ e.at % !!!env tid t]
-  (* Significant parentheses indicate a singleton *)
-  | ParenE (e1, true), IterT (t1, iter) ->
-    let es' = elab_exp_notation' env tid e1 t1 in
-    [lift_exp' (tup_exp' es' e.at) iter $$ e.at % elab_typ env t]
->>>>>>> c999b4db
   (* Elimination forms are considered splices *)
   | (IdxE _ | SliceE _ | UpdE _ | ExtE _ | DotE _ | CallE _), IterT _ ->
     [elab_exp env e t], Subst.empty
   (* All other expressions are considered splices *)
   (* TODO: can't they be splices, too? *)
   | _, IterT (t1, iter) ->
-<<<<<<< HEAD
-    let es', _s = elab_exp_notation' env e t1 in
-    [lift_exp' (tup_exp' es' e.at) iter $$ e.at % !!!env t], Subst.empty
-=======
-    let es' = elab_exp_notation' env tid e t1 in
-    [lift_exp' (tup_exp' es' e.at) iter $$ e.at % !!!env tid t]
->>>>>>> c999b4db
+    let es', _s = elab_exp_notation' env tid e t1 in
+    [lift_exp' (tup_exp' es' e.at) iter $$ e.at % !!!env tid t], Subst.empty
 
   | ParenE (e1, _), _ ->
     elab_exp_notation' env tid e1 t
@@ -1181,13 +1112,8 @@
   (* All other elements are either splices or (by cast injection) elements;
    * nested expressions must be lifted into a tuple *)
   | e1::es2, List ->
-<<<<<<< HEAD
-    let es1', _s1 = elab_exp_notation' env e1 t in
-    let e2' = elab_exp_notation_iter env es2 (t1, iter) t at in
-=======
-    let es1' = elab_exp_notation' env tid e1 t in
+    let es1', _s1 = elab_exp_notation' env tid e1 t in
     let e2' = elab_exp_notation_iter env tid es2 (t1, iter) t at in
->>>>>>> c999b4db
     cat_exp' (tup_exp' es1' e1.at) e2'
 
   | _, _ ->
@@ -1218,11 +1144,7 @@
     | _ -> error_typ at "expression" t
   in
   let t1, _prems = find_case cases atom at t in
-<<<<<<< HEAD
-  let es', _s = elab_exp_notation' env e t1 in
-=======
-  let es' = elab_exp_notation' env tid e t1 in
->>>>>>> c999b4db
+  let es', _s = elab_exp_notation' env tid e t1 in
   let t2 = expand_singular env t $ at in
   let t2' = elab_typ env t2 in
   cast_exp "variant case" env
@@ -1334,13 +1256,8 @@
   match prem.it with
   | RulePr (id, e) ->
     let t, _ = find "relation" env.rels id in
-<<<<<<< HEAD
-    let _, mixop, _ = elab_typ_notation env t in
-    let es', _s = elab_exp_notation' env e t in
-=======
     let _, mixop, _ = elab_typ_notation env id t in
-    let es' = elab_exp_notation' env id e t in
->>>>>>> c999b4db
+    let es', _s = elab_exp_notation' env id e t in
     Il.RulePr (id, mixop, tup_exp' es' e.at) $ prem.at
   | IfPr e ->
     let e' = elab_exp env e (BoolT $ e.at) in
@@ -1655,13 +1572,8 @@
     let dims = Multiplicity.check_def d in
     let dims' = Multiplicity.Env.map (List.map (elab_iter env')) dims in
     let t, rules' = find "relation" env.rels id1 in
-<<<<<<< HEAD
-    let _, mixop, _ = elab_typ_notation env t in
-    let es' = List.map (Multiplicity.annot_exp dims') (fst (elab_exp_notation' env' e t)) in
-=======
     let _, mixop, _ = elab_typ_notation env id1 t in
-    let es' = List.map (Multiplicity.annot_exp dims') (elab_exp_notation' env' id1 e t) in
->>>>>>> c999b4db
+    let es' = List.map (Multiplicity.annot_exp dims') (fst (elab_exp_notation' env' id1 e t)) in
     let prems' = List.map (Multiplicity.annot_prem dims')
       (map_filter_nl_list (elab_prem env') prems) in
     let free_rh =
