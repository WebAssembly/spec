--- conflicted
+++ resolved
@@ -696,11 +696,7 @@
     render_rule_deco env " \\, " id1 id2 ""
   | _ -> failwith "render_ruledef"
 
-<<<<<<< HEAD
-let render_red_conditions env = function
-=======
 let render_conditions env tabs = function
->>>>>>> 384016dc
   | [] -> " & "
   | [Elem {it = ElsePr; _}] -> " &\\quad\n  " ^ word "otherwise"
   | (Elem {it = ElsePr; _})::prems ->
@@ -710,16 +706,6 @@
     " &\\quad\n  " ^ word "if" ^ "~" ^
     concat_map_nl (" \\\\\n " ^ tabs ^ "\\quad {\\land}~") "" (render_prem env) prems
 
-
-let render_func_conditions env = function
-  | [] -> " & "
-  | [Elem {it = ElsePr; _}] -> " &\\quad\n  " ^ word "otherwise"
-  | (Elem {it = ElsePr; _})::prems ->
-    " &\\quad\n  " ^ word "otherwise, if" ^ "~" ^
-    concat_map_nl " \\\\\n &&&\\quad {\\land}~" "" (render_prem env) prems
-  | prems ->
-    " &\\quad\n  " ^ word "if" ^ "~" ^
-    concat_map_nl " \\\\\n &&&\\quad {\\land}~" "" (render_prem env) prems
 
 let render_reddef env d =
   match d.it with
@@ -731,22 +717,14 @@
     in
     render_rule_deco env "" id1 id2 " \\quad " ^ "& " ^
       render_exp env e1 ^ " &" ^ render_atom env SqArrow ^ "& " ^
-<<<<<<< HEAD
-        render_exp env e2 ^ render_red_conditions env prems
-=======
         render_exp env e2 ^ render_conditions env "&&&&" prems
->>>>>>> 384016dc
   | _ -> failwith "render_reddef"
 
 let render_funcdef env d =
   match d.it with
   | DefD (id1, e1, e2, prems) ->
     render_exp env (CallE (id1, e1) $ d.at) ^ " &=& " ^
-<<<<<<< HEAD
-      render_exp env e2 ^ render_func_conditions env prems
-=======
       render_exp env e2 ^ render_conditions env "&&&" prems
->>>>>>> 384016dc
   | _ -> failwith "render_funcdef"
 
 let rec render_sep_defs ?(sep = " \\\\\n") ?(br = " \\\\[0.8ex]\n") f = function
