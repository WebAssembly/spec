open Util
open Source
open El.Ast
open El.Convert
open Config


(* Errors *)

let error at msg = Source.error at "latex generation" msg


(* Environment *)

module Set = Set.Make(String)
module Map = Map.Make(String)

type rel_sort = TypingRel | ReductionRel

type env =
  { config : config;
    vars : Set.t ref;
    show_typ : exp list Map.t ref;
    show_gram : exp list Map.t ref;
    show_var : exp list Map.t ref;
    show_rel : exp list Map.t ref;
    show_def : exp list Map.t ref;
    show_case : exp list Map.t ref;
    show_field : exp list Map.t ref;
    desc_typ : exp list Map.t ref;
    desc_gram : exp list Map.t ref;
    deco_typ : bool;
    deco_rule : bool;
    current_rel : string;
  }

let new_env config =
  { config;
    vars = ref Set.empty;
    show_typ = ref Map.empty;
    show_gram = ref Map.empty;
    show_var = ref Map.empty;
    show_rel = ref Map.empty;
    show_def = ref Map.empty;
    show_case = ref Map.empty;
    show_field = ref Map.empty;
    desc_typ = ref Map.empty;
    desc_gram = ref Map.empty;
    deco_typ = false;
    deco_rule = false;
    current_rel = "";
  }

let with_syntax_decoration b env = {env with deco_typ = b}
let with_rule_decoration b env = {env with deco_rule = b}


let env_hints name map id hints =
  List.iter (fun {hintid; hintexp} ->
    if hintid.it = name then
    let exps = match Map.find_opt id !map with Some exps -> exps | None -> [] in
    map := Map.add id (hintexp::exps) !map
  ) hints

let env_typfield env = function
  | Elem ({it = Atom id; _}, _, hints) ->
    env_hints "show" env.show_field id hints
  | _ -> ()

let env_typcase env = function
  | Elem ({it = Atom id; _}, _, hints) ->
    env_hints "show" env.show_case id hints
  | _ -> ()

let env_typ env t =
  match t.it with
  | StrT tfs -> List.iter (env_typfield env) tfs
  | CaseT (_, _, tcases, _) -> List.iter (env_typcase env) tcases
  | _ -> ()  (* TODO: this assumes that types structs & variants aren't nested *)

let env_hintdef env hd =
  match hd.it with
  | AtomH (id, hints) ->
    env_hints "show" env.show_field id.it hints;
    env_hints "show" env.show_case id.it hints
  | TypH (id1, id2, hints) ->
    let id = if id2.it = "" then id1.it else id1.it ^ "/" ^ id2.it in
    env_hints "desc" env.desc_typ id hints;
    env_hints "show" env.show_typ id1.it hints;
    env_hints "show" env.show_var id1.it hints
  | GramH (id1, id2, hints) ->
    let id = if id2.it = "" then id1.it else id1.it ^ "/" ^ id2.it in
    env_hints "desc" env.desc_gram id hints;
    env_hints "show" env.show_gram id1.it hints
  | RelH (id, hints) -> env_hints "show" env.show_rel id.it hints
  | VarH (id, hints) -> env_hints "show" env.show_var id.it hints
  | DecH (id, hints) -> env_hints "show" env.show_def id.it hints

let env_def env d =
  match d.it with
  | FamD (id, _ps, hints) ->
    env.vars := Set.add id.it !(env.vars);
    env_hintdef env (TypH (id, "" $ id.at, hints) $ d.at);
    env_hintdef env (VarH (id, hints) $ d.at)
  | TypD (id1, id2, _args, t, hints) ->
    env.vars := Set.add id1.it !(env.vars);
    env_hintdef env (TypH (id1, id2, hints) $ d.at);
    env_hintdef env (VarH (id1, hints) $ d.at);
    env_typ env t
  | GramD (id1, id2, _ps, _t, _gram, hints) ->
    env_hintdef env (GramH (id1, id2, hints) $ d.at)
  | RelD (id, _t, hints) -> env_hintdef env (RelH (id, hints) $ d.at)
  | VarD (id, _t, hints) ->
    env.vars := Set.add id.it !(env.vars);
    env_hintdef env (VarH (id, hints) $ d.at)
  | DecD (id, _as, _e, hints) -> env_hintdef env (DecH (id, hints) $ d.at)
  | RuleD _ | DefD _ | SepD -> ()
  | HintD hd -> env_hintdef env hd

let env config script : env =
  let env = new_env config in
  List.iter (env_def env) script;
  env

let config env : Config.t =
  env.config

let env_with_config env config : env =
  {env with config}


(* Helpers *)

let concat = String.concat
let suffix s f x = f x ^ s
let space f x = " " ^ f x ^ " "

let rec has_nl = function
  | [] -> false
  | Nl::_ -> true
  | _::xs -> has_nl xs

let rec concat_map_nl sep br f = function
  | [] -> ""
  | [Elem x] -> f x
  | (Elem x)::xs -> f x ^ sep ^ concat_map_nl sep br f xs
  | Nl::xs -> br ^ concat_map_nl sep br f xs

let rec altern_map_nl sep br f = function
  | [] -> ""
  | [Elem x] -> f x
  | (Elem x)::Nl::xs -> f x ^ br ^ altern_map_nl sep br f xs
  | (Elem x)::xs -> f x ^ sep ^ altern_map_nl sep br f xs
  | Nl::xs -> br ^ altern_map_nl sep br f xs

let strip_nl = function
  | Nl::xs -> xs
  | xs -> xs


let as_paren_exp e =
  match e.it with
  | ParenE (e1, _) -> e1
  | _ -> e

let as_tup_exp e =
  match e.it with
  | TupE es -> es
  | _ -> [e]

let rec fuse_exp e deep =
  match e.it with
  | ParenE (e1, b) when deep -> ParenE (fuse_exp e1 false, b) $ e.at
  | IterE (e1, iter) -> IterE (fuse_exp e1 deep, iter) $ e.at
  | SeqE (e1::es) -> List.fold_left (fun e1 e2 -> FuseE (e1, e2) $ e.at) e1 es
  | _ -> e


(* Show expansions *)

exception Arity_mismatch

let render_exp_fwd = ref (fun _ -> assert false)
let render_arg_fwd = ref (fun _ -> assert false)
let render_args_fwd = ref (fun _ -> assert false)

let rec expand_iter args i iter =
  match iter with
  | Opt | List | List1 -> iter
  | ListN (e, id_opt) -> ListN (expand_exp args i e, id_opt)

and expand_exp args i e =
  (match e.it with
  | AtomE _ | BoolE _ | NatE _ | TextE _ | EpsE -> e.it
  | VarE (id, args') -> VarE (id, List.map (expand_arg args i) args')
  | UnE (op, e) -> UnE (op, expand_exp args i e)
  | BinE (e1, op, e2) ->
    let e1' = expand_exp args i e1 in
    let e2' = expand_exp args i e2 in
    BinE (e1', op, e2')
  | CmpE (e1, op, e2) ->
    let e1' = expand_exp args i e1 in
    let e2' = expand_exp args i e2 in
    CmpE (e1', op, e2')
  | SeqE es -> SeqE (List.map (expand_exp args i) es)
  | IdxE (e1, e2) ->
    let e1' = expand_exp args i e1 in
    let e2' = expand_exp args i e2 in
    IdxE (e1', e2')
  | SliceE (e1, e2, e3) ->
    let e1' = expand_exp args i e1 in
    let e2' = expand_exp args i e2 in
    let e3' = expand_exp args i e3 in
    SliceE (e1', e2', e3')
  | UpdE (e1, p, e2) ->
    let e1' = expand_exp args i e1 in
    let p' = expand_path args i p in
    let e2' = expand_exp args i e2 in
    UpdE (e1', p', e2')
  | ExtE (e1, p, e2) ->
    let e1' = expand_exp args i e1 in
    let p' = expand_path args i p in
    let e2' = expand_exp args i e2 in
    ExtE (e1', p', e2')
  | StrE efs -> StrE (map_nl_list (expand_expfield args i) efs)
  | DotE (e, atom) -> DotE (expand_exp args i e, atom)
  | CommaE (e1, e2) ->
    let e1' = expand_exp args i e1 in
    let e2' = expand_exp args i e2 in
    CommaE (e1', e2')
  | CompE (e1, e2) ->
    let e1' = expand_exp args i e1 in
    let e2' = expand_exp args i e2 in
    CompE (e1', e2')
  | LenE e -> LenE (expand_exp args i e)
  | SizeE id -> SizeE id
  | ParenE (e, b) -> ParenE (expand_exp args i e, b)
  | TupE es -> TupE (List.map (expand_exp args i) es)
  | InfixE (e1, atom, e2) ->
    let e1' = expand_exp args i e1 in
    let e2' = expand_exp args i e2 in
    InfixE (e1', atom, e2')
  | BrackE (l, e1, r) -> BrackE (l, expand_exp args i e1, r)
  | CallE (id, args') -> CallE (id, List.map (expand_arg args i) args')
  | IterE (e1, iter) ->
    let e1' = expand_exp args i e1 in
    let iter' = expand_iter args i iter in
    IterE (e1', iter')
  | TypE (e1, t) -> TypE (expand_exp args i e1, t)
  | HoleE (u, `Num j) ->
    (match List.nth_opt args j with
    | None -> raise Arity_mismatch
    | Some arg -> i := j + 1;
      if u = `Use then CallE ("" $ e.at, [arg]) else SeqE []
    )
  | HoleE (u, `Next) -> (expand_exp args i (HoleE (u, `Num !i) $ e.at)).it
  | HoleE (u, `Rest) ->
    let args' = try Lib.List.drop !i args with Failure _ -> raise Arity_mismatch in
    i := List.length args;
    if u = `Use then CallE ("" $ e.at, args') else SeqE []
  | FuseE (e1, e2) ->
    let e1' = expand_exp args i e1 in
    let e2' = expand_exp args i e2 in
    FuseE (e1', e2')
  ) $ e.at

and expand_expfield args i (atom, e) =
  (atom, expand_exp args i e)

and expand_path args i p =
  (match p.it with
  | RootP -> RootP
  | IdxP (p1, e1) ->
    let p1' = expand_path args i p1 in
    let e1' = expand_exp args i e1 in
    IdxP (p1', e1')
  | SliceP (p1, e1, e2) ->
    let p1' = expand_path args i p1 in
    let e1' = expand_exp args i e1 in
    let e2' = expand_exp args i e2 in
    SliceP (p1', e1', e2')
  | DotP (p1, atom) -> DotP (expand_path args i p1, atom)
  ) $ p.at

and expand_arg args i a =
  ref (match !(a.it) with
  | ExpA e -> ExpA (expand_exp args i e)
  | a' -> a'
  ) $ a.at


(* Attempt to show-expand the application `id(args)`, using the hints `show`,
 * and the function `render` for rendering the resulting expression.
 * If no hint can be found, fall back to the default of rendering `f`.
 *)
let render_expand render env (show : exp list Map.t ref) id args f =
  match Map.find_opt id.it !show with
  | None -> f ()
  | Some showexps ->
    let rec attempt = function
      | [] -> f ()
      | showexp::showexps' ->
        try
          let e = expand_exp args (ref 0) showexp in
          (* Avoid cyclic expansion *)
          show := Map.remove id.it !show;
          Fun.protect (fun () -> render env e)
            ~finally:(fun () -> show := Map.add id.it showexps !show)
        with Arity_mismatch -> attempt showexps'
          (* HACK: Ignore arity mismatches, such that overloading notation works,
           * e.g., using CONST for both instruction and relation. *)
    in attempt showexps

let ends_sub id = id <> "" && id.[String.length id - 1] = '_'
let chop_sub id = String.sub id 0 (String.length id - 1)

(* Render the application `id(args)`, using the hints `show`,
 * and the function `render_id`, `render_exp` for rendering the id and
 * possible show expansion results, respectively.
 *)
let render_apply render_id render_exp env show id args =
  render_expand render_exp env show id args
    (fun () ->
      match args with
      | arg::args when ends_sub id.it ->
        (* Handle subscripting *)
        "{" ^ render_id env (chop_sub id.it $ id.at) ^
        "}_{" ^ !render_arg_fwd env arg ^ "}" ^ !render_args_fwd env args
      | args -> render_id env id ^ !render_args_fwd env args
    )


(* Identifiers *)

let is_digit c = '0' <= c && c <= '9'
let is_upper c = 'A' <= c && c <= 'Z'
let lower = String.lowercase_ascii

let rec chop_tick id =
  if id.[String.length id - 1] <> '\'' then id else
  chop_tick (String.sub id 0 (String.length id - 1))

let rec chop_sub_exp e =
  match e.it with
  | VarE (id, []) when ends_sub id.it -> Some (VarE (chop_sub id.it $ id.at, []) $ e.at)
  | AtomE {it = Atom "_"; _} -> Some (SeqE [] $ e.at)
  | AtomE {it = Atom id; at; note} when ends_sub id ->
    Some (AtomE {it = Atom (chop_sub id); at; note} $ e.at)
  | FuseE (e1, e2) ->
    (match chop_sub_exp e2 with
    | Some e2' -> Some (FuseE (e1, e2') $ e.at)
    | None -> None
    )
  | _ -> None

let dash_id = Str.(global_replace (regexp "-") "{-}")
let quote_id = Str.(global_replace (regexp "_") "\\_")
let shrink_id = Str.(global_replace (regexp "[0-9]+") "{\\\\scriptstyle\\0}")

let id_style = function
  | `Var -> "\\mathit"
  | `Func -> "\\mathrm"
  | `Atom -> "\\mathsf"
  | `Token -> "\\mathtt"

let render_id' env style id note =
  if env.config.macros_for_ids then
    "\\" ^ id ^ note
  else
    id_style style ^ "{" ^ shrink_id id ^ "}"

let rec render_id_sub env style show at = function
  | [] -> ""
  | ""::ss -> render_id_sub env style show at ss
  | s::ss when style = `Var && is_upper s.[0] && not (Set.mem (chop_tick s) !(env.vars)) ->
    render_id_sub env `Atom show at (lower s :: ss)  (* subscripts may be atoms *)
  | s1::""::ss -> render_id_sub env style show at (s1::ss)
  | s1::s2::ss when style = `Atom && is_upper s2.[0] ->
    render_id_sub env `Atom show at ((s1 ^ "_" ^ lower s2)::ss)
  | s::ss ->
    let rec find_ticks i =
      if i > 0 && s.[i - 1] = '\'' then find_ticks (i - 1) else i
    in
    let n = String.length s in
    let i = find_ticks n in
    let s' = String.sub s 0 i in
    let s'' =
      if String.for_all is_digit s' then s' else
      render_expand !render_exp_fwd env show
        (s' $ at) [] (fun () -> render_id' env style s' "")
    in
    "{" ^ (if i = n then s'' else s'' ^ String.sub s i (n - i)) ^ "}" ^
    (if ss = [] then "" else "_{" ^ render_id_sub env `Var env.show_var at ss ^ "}")

let render_id env style show id =
  render_id_sub env style show id.at (String.split_on_char '_' id.it)

let render_typid env id = render_id env `Var env.show_typ id
let render_varid env id = render_id env `Var env.show_var id
let render_defid env id = render_id env `Func (ref Map.empty) id
let render_gramid env id = render_id env `Token env.show_gram
  (* TODO: HACK for now *)
  (let len = String.length id.it in
  if len > 1 && is_upper id.it.[0] then String.sub id.it 1 (len - 1) $ id.at else id)

let render_atomid env id note =
  render_id' env `Atom (quote_id (lower id)) note

let render_ruleid env id1 id2 =
  let id1' =
    match Map.find_opt id1.it !(env.show_rel) with
    | None -> id1.it
    | Some [] -> assert false
    | Some ({it = TextE s; _}::_) -> s
    | Some ({at; _}::_) ->
      error at "malformed `show` hint for relation"
  in
  let id2' = if id2.it = "" then "" else "-" ^ id2.it in
  "\\textsc{\\scriptsize " ^ dash_id (quote_id (id1' ^ id2')) ^ "}"

let render_rule_deco env pre id1 id2 post =
  if not env.deco_rule then "" else
  pre ^ "{[" ^ render_ruleid env id1 id2 ^ "]}" ^ post


(* Operators *)

let render_atom env atom =
  let macros = env.config.macros_for_atoms in
  let tid =
    if not macros then
      ""
    else if !(atom.note) <> "" then
      !(atom.note)
    else
      error atom.at
        ("cannot infer type of notation `" ^ El.Print.string_of_atom atom ^ "`")
  in
  let s =
    match atom.it with
    | Atom id when id.[0] = '_' && id <> "_" -> ""
    | Atom id -> render_atomid env id tid
    | Infinity -> "\\infty"
    | Bot -> "\\bot"
    | Top -> "\\top"
    | Dot -> if macros then "\\dot" else "."
    | Dot2 -> if macros then "\\dotdot" else ".."
    | Dot3 -> "\\dots"
    | Semicolon -> if macros then "\\semicolon" else ";"
    | Backslash -> "\\setminus"
    | In -> "\\in"
    | Arrow -> "\\rightarrow"
    | Arrow2 -> "\\Rightarrow"
    | Colon -> if macros then "\\colon" else ":"
    | Sub -> "\\leq"
    | Sup -> "\\geq"
    | Assign -> if macros then "\\assign" else ":="
    | Equiv -> "\\equiv"
    | Approx -> "\\approx"
    | SqArrow -> "\\hookrightarrow"
    | SqArrowStar -> "\\hookrightarrow^\\ast"
    | Prec -> "\\prec"
    | Succ -> "\\succ"
    | Tilesturn -> "\\dashv"
    | Turnstile -> "\\vdash"
    | Quest -> if macros then "\\quest" else "{}^?"
    | Plus -> if macros then "\\plus" else "{}^+"
    | Star -> if macros then "\\ast" else "{}^\\ast"
    | Comma -> if macros then "\\comma" else ","
    | Bar -> "\\mid"
    | LParen -> if macros then "\\lparen" else "("
    | RParen -> if macros then "\\rparen" else ")"
    | LBrack -> if macros then "\\lbrack" else "["
    | RBrack -> if macros then "\\rbrack" else "]"
    | LBrace -> if macros then "\\lbrace" else "\\{"
    | RBrace -> if macros then "\\rbrace" else "\\}"
  in s ^ tid

let render_unop = function
  | NotOp -> "\\neg"
  | PlusOp -> "+"
  | MinusOp -> "-"

let render_binop = function
  | AndOp -> "\\land"
  | OrOp -> "\\lor"
  | ImplOp -> "\\Rightarrow"
  | EquivOp -> "\\Leftrightarrow"
  | AddOp -> "+"
  | SubOp -> "-"
  | MulOp -> "\\cdot"
  | DivOp -> "/"
  | ExpOp -> assert false

let render_cmpop = function
  | EqOp -> "="
  | NeOp -> "\\neq"
  | LtOp -> "<"
  | GtOp -> ">"
  | LeOp -> "\\leq"
  | GeOp -> "\\geq"

let render_dots = function
  | Dots -> [Elem "\\dots"]
  | NoDots -> []


(* Iteration *)

let rec render_iter env = function
  | Opt -> "^?"
  | List -> "^\\ast"
  | List1 -> "^{+}"
  | ListN ({it = ParenE (e, _); _}, None) | ListN (e, None) ->
    "^{" ^ render_exp env e ^ "}"
  | ListN (e, Some id) ->
    "^{" ^ render_varid env id ^ "<" ^ render_exp env e ^ "}"


(* Types *)

and render_typ env t =
  (*
  Printf.eprintf "[render_typ %s] %s\n%!"
    (string_of_region t.at) (El.Print.string_of_typ t);
  *)
  match t.it with
  | StrT tfs ->
    "\\{\\; " ^
    "\\begin{array}[t]{@{}l@{}l@{}}\n" ^
    concat_map_nl ",\\; " "\\\\\n  " (render_typfield env) tfs ^ " \\;\\}" ^
    "\\end{array}"
  | CaseT (dots1, ts, tcases, dots2) ->
    altern_map_nl " ~|~ " " \\\\ &&|&\n" Fun.id
      (render_dots dots1 @ map_nl_list (render_typ env) ts @
        map_nl_list (render_typcase env) tcases @ render_dots dots2)
  | RangeT tes ->
    altern_map_nl " ~|~ " "\\\\ &&|&\n" (render_typenum env) tes
  | _ ->
    render_exp env (exp_of_typ t)


and render_typfield env (atom, (t, prems), _hints) =
  render_fieldname env atom t.at ^ "~" ^ render_typ env t ^
  if prems = [] then "" else render_conditions env "&&&&" prems

and render_typcase env (_atom, (t, prems), _hints) =
  render_typ env t ^
  if prems = [] then "" else render_conditions env "&&&&" prems

and render_typenum env (e, eo) =
  render_exp env e ^
  match eo with
  | None -> ""
  | Some e2 -> " ~|~ \\dots ~|~ " ^ render_exp env e2


(* Expressions *)

and render_exp env e =
  (*
  Printf.eprintf "[render_exp %s] %s\n%!"
    (string_of_region e.at) (El.Print.string_of_exp e);
  *)
  match e.it with
  | VarE (id, args) ->
    render_apply render_varid render_exp env env.show_typ id args
  | BoolE b -> render_atom env (Atom (string_of_bool b) $$ e.at % ref "bool")
  | NatE (DecOp, n) -> string_of_int n
  | NatE (HexOp, n) ->
    let fmt : (_, _, _) format =
      if n < 0x100 then "%02X" else
      if n < 0x10000 then "%04X" else
      "%X"
    in "\\mathtt{0x" ^ Printf.sprintf fmt n ^ "}"
  | NatE (CharOp, n) ->
    let fmt : (_, _, _) format =
      if n < 0x100 then "%02X" else
      if n < 0x10000 then "%04X" else
      "%X"
    in "\\mathrm{U{+}" ^ Printf.sprintf fmt n ^ "}"
  | TextE t -> "``" ^ t ^ "''"
  | UnE (op, e2) -> "{" ^ render_unop op ^ render_exp env e2 ^ "}"
  | BinE (e1, ExpOp, ({it = ParenE (e2, _); _ } | e2)) ->
    "{" ^ render_exp env e1 ^ "^{" ^ render_exp env e2 ^ "}}"
  | BinE (e1, op, e2) ->
    render_exp env e1 ^ space render_binop op ^ render_exp env e2
  | CmpE (e1, op, e2) ->
    render_exp env e1 ^ space render_cmpop op ^ render_exp env e2
  | EpsE -> "\\epsilon"
  | AtomE atom ->
    render_expand render_exp env env.show_case (El.Print.string_of_atom atom $ e.at) []
      (fun () -> render_atom env atom)
  | SeqE ({it = AtomE atom; at; _}::es) ->
    let args = List.map arg_of_exp es in
    render_expand render_exp env env.show_case (El.Print.string_of_atom atom $ at) args
      (fun () ->
        match atom.it, es with
        | Atom id, e1::es2 when ends_sub id ->
          (* Handle subscripting *)
          "{" ^ render_atomid env (chop_sub id) !(atom.note) ^
          "}_{" ^ render_exps "," env (as_tup_exp e1) ^ "}" ^
          (if es2 = [] then "" else "\\," ^ render_exps "~" env es2)
        | _ ->
          let s1 = render_atom env atom in
          let s2 = render_exps "~" env es in
          assert (s1 <> "" || s2 <> "");
          if s1 <> "" && s2 <> "" then s1 ^ "~" ^ s2 else s1 ^ s2
      )
  (* Hack for binop_nt *)
  | SeqE (e1::e2::es) when chop_sub_exp e1 <> None ->
    "{" ^ render_exp env (Option.get (chop_sub_exp e1)) ^ "}_{" ^
      render_exps "," env (as_tup_exp e2) ^ "}" ^
      (if es = [] then "" else "\\," ^ render_exp env (SeqE es $ e.at))
  | SeqE es -> render_exps "~" env es
  | IdxE (e1, e2) -> render_exp env e1 ^ "[" ^ render_exp env e2 ^ "]"
  | SliceE (e1, e2, e3) ->
    render_exp env e1 ^
      "[" ^ render_exp env e2 ^ " : " ^ render_exp env e3 ^ "]"
  | UpdE (e1, p, e2) ->
    render_exp env e1 ^
      "[" ^ render_path env p ^ " = " ^ render_exp env e2 ^ "]"
  | ExtE (e1, p, e2) ->
    render_exp env e1 ^
      "[" ^ render_path env p ^ " = .." ^ render_exp env e2 ^ "]"
  | StrE efs ->
    "\\{ " ^
    "\\begin{array}[t]{@{}l@{}}\n" ^
    concat_map_nl ",\\; " "\\\\\n  " (render_expfield env) efs ^ " \\}" ^
    "\\end{array}"
  | DotE (e1, atom) -> render_exp env e1 ^ "." ^ render_fieldname env atom e.at
  | CommaE (e1, e2) -> render_exp env e1 ^ ", " ^ render_exp env e2
  | CompE (e1, e2) -> render_exp env e1 ^ " \\oplus " ^ render_exp env e2
  | LenE e1 -> "{|" ^ render_exp env e1 ^ "|}"
  | SizeE id -> "||" ^ render_gramid env id ^ "||"
  | ParenE ({it = SeqE [{it = AtomE atom; _}; _]; _} as e1, _) when render_atom env atom = "" ->
    render_exp env e1
  | ParenE (e1, _) -> "(" ^ render_exp env e1 ^ ")"
  | TupE es -> "(" ^ render_exps ",\\, " env es ^ ")"
  | InfixE ({it = SeqE []; _}, atom, e2) ->
    "{" ^ space (render_atom env) atom ^ "}\\;" ^ render_exp env e2
  | InfixE (e1, atom, e2) ->
    render_exp env e1 ^ space (render_atom env) atom ^ render_exp env e2
  | BrackE (l, e1, r) ->
    render_atom env l ^ render_exp env e1 ^ render_atom env r
  | CallE (id, [arg]) when id.it = "" -> (* expansion result only *)
    render_arg env arg
  | CallE (id, args) when id.it = "" ->  (* expansion result only *)
    render_args env args
  | CallE (id, args) ->
    render_apply render_defid render_exp env env.show_def id args
  | IterE (e1, iter) -> "{" ^ render_exp env e1 ^ render_iter env iter ^ "}"
  | TypE ({it = VarE ({it = "_"; _}, []); _}, t) ->
    (* HACK for rendering shorthand parameters that have been turned into args
     * with arg_of_param, for use in render_apply. *)
    render_typ env t
  | TypE (e1, _) -> render_exp env e1
  | FuseE (e1, e2) ->
    (* Hack for printing t.LOADn_sx *)
    let e2' = as_paren_exp (fuse_exp e2 true) in
    "{" ^ render_exp env e1 ^ "}" ^ "{" ^ render_exp env e2' ^ "}"
  | HoleE _ -> assert false

and render_exps sep env es =
  concat sep (List.filter ((<>) "") (List.map (render_exp env) es))

and render_expfield env (atom, e) =
  render_fieldname env atom e.at ^ "~" ^ render_exp env e

and render_path env p =
  match p.it with
  | RootP -> ""
  | IdxP (p1, e) -> render_path env p1 ^ "[" ^ render_exp env e ^ "]"
  | SliceP (p1, e1, e2) ->
    render_path env p1 ^ "[" ^ render_exp env e1 ^ " : " ^ render_exp env e2 ^ "]"
  | DotP ({it = RootP; _}, atom) -> render_fieldname env atom p.at
  | DotP (p1, atom) ->
    render_path env p1 ^ "." ^ render_fieldname env atom p.at

and render_fieldname env atom at =
  render_expand render_exp env env.show_field (El.Print.string_of_atom atom $ at) []
    (fun () -> render_atom env atom)


(* Premises *)

and render_prem env prem =
  match prem.it with
  | RulePr (id, e) -> render_exp {env with current_rel = id.it} e
  | IfPr e -> render_exp env e
  | ElsePr -> error prem.at "misplaced `otherwise` premise"
  | IterPr ({it = IterPr _; _} as prem', iter) ->
    "{" ^ render_prem env prem' ^ "}" ^ render_iter env iter
  | IterPr (prem', iter) ->
    "(" ^ render_prem env prem' ^ ")" ^ render_iter env iter

and word s = "\\mbox{" ^ s ^ "}"

and render_conditions env tabs = function
  | [] -> " & "
  | [Elem {it = ElsePr; _}] -> " &\\quad\n  " ^ word "otherwise"
  | (Elem {it = ElsePr; _})::prems ->
    " &\\quad\n  " ^ word "otherwise, if" ^ "~" ^
    concat_map_nl (" \\\\\n " ^ tabs ^ "\\quad {\\land}~") "" (render_prem env) prems
  | prems ->
    " &\\quad\n  " ^ word "if" ^ "~" ^
    concat_map_nl (" \\\\\n " ^ tabs ^ "\\quad {\\land}~") "" (render_prem env) prems


(* Grammars *)

and render_exp_as_sym env e =
  render_sym env (sym_of_exp e)

and render_sym env g =
  match g.it with
  | VarG (id, args) ->
    render_apply render_gramid render_exp_as_sym env env.show_gram id args
  | NatG (DecOp, n) -> string_of_int n
  | NatG (HexOp, n) ->
    let fmt : (_, _, _) format =
      if n < 0x100 then "%02X" else
      if n < 0x10000 then "%04X" else
      "%X"
    in "\\mathtt{0x" ^ Printf.sprintf fmt n ^ "}"
  | NatG (CharOp, n) ->
    let fmt : (_, _, _) format =
      if n < 0x100 then "%02X" else
      if n < 0x10000 then "%04X" else
      "%X"
    in "\\mathrm{U{+}" ^ Printf.sprintf fmt n ^ "}"
  | TextG t -> "`" ^ t ^ "'"
  | EpsG -> "\\epsilon"
  | SeqG gs -> render_syms "~" env gs
  | AltG gs -> render_syms " ~|~ " env gs
  | RangeG (g1, g2) ->
    render_sym env g1 ^ " ~|~ \\dots ~|~ " ^ render_sym env g2
  | ParenG g1 -> "(" ^ render_sym env g1 ^ ")"
  | TupG gs -> "(" ^ concat ", " (List.map (render_sym env) gs) ^ ")"
  | IterG (g1, iter) -> "{" ^ render_sym env g1 ^ render_iter env iter ^ "}"
  | ArithG e -> render_exp env e
  | AttrG (e, g1) -> render_exp env e ^ "{:}" ^ render_sym env g1
  | FuseG (g1, g2) ->
    "{" ^ render_sym env g1 ^ "}" ^ "{" ^ render_sym env g2 ^ "}"

and render_syms sep env gs =
  altern_map_nl sep " \\\\ &&&" (render_sym env) gs

and render_prod env prod =
  let (g, e, prems) = prod.it in
  render_sym env g ^ " &\\Rightarrow& " ^ render_exp env e ^
    if prems = [] then "" else render_conditions env "&&&&&&" prems

and render_gram env gram =
  let (dots1, prods, dots2) = gram.it in
  altern_map_nl " ~|~ " " \\\\ &&|&\n" Fun.id
    ( render_dots dots1 @
      map_nl_list (render_prod env) prods @
      render_dots dots2
    )


(* Definitions *)

and render_arg env arg =
  match !(arg.it) with
  | ExpA e -> render_exp env e
  | TypA t -> render_typ env t
  | GramA g -> render_sym env g

and render_args env args =
  match List.map (render_arg env) args with
  | [] -> ""
  | ss -> "(" ^ concat ", " ss ^ ")"

let render_param env p =
  match p.it with
  | ExpP (id, t) -> if id.it = "_" then render_typ env t else render_varid env id
  | TypP id -> render_typid env id
  | GramP (id, _t) -> render_gramid env id

let _render_params env = function
  | [] -> ""
  | ps -> "(" ^ concat ", " (List.map (render_param env) ps) ^ ")"

let () = render_exp_fwd := render_exp
let () = render_arg_fwd := render_arg
let () = render_args_fwd := render_args


let merge_typ t1 t2 =
  match t1.it, t2.it with
  | CaseT (dots1, ids1, cases1, _), CaseT (_, ids2, cases2, dots2) ->
    CaseT (dots1, ids1 @ strip_nl ids2, cases1 @ strip_nl cases2, dots2) $ t1.at
  | _, _ -> assert false

let merge_gram gram1 gram2 =
  match gram1.it, gram2.it with
  | (dots1, prods1, _), (_, prods2, dots2) ->
    (dots1, prods1 @ strip_nl prods2, dots2) $ gram1.at

let rec merge_typdefs = function
  | [] -> []
  | {it = TypD (id1, _, ps, t1, _); at; _}::
    {it = TypD (id2, _, _ps, t2, _); _}::ds when id1.it = id2.it ->
    let d' = TypD (id1, "" $ no_region, ps, merge_typ t1 t2, []) $ at in
    merge_typdefs (d'::ds)
  | d::ds ->
    d :: merge_typdefs ds

let rec merge_gramdefs = function
  | [] -> []
  | {it = GramD (id1, _, ps, t, gram1, _); at; _}::
    {it = GramD (id2, _, _ps, _t, gram2, _); _}::ds when id1.it = id2.it ->
    let d' = GramD (id1, "" $ no_region, ps, t, merge_gram gram1 gram2, []) $ at in
    merge_gramdefs (d'::ds)
  | d::ds ->
    d :: merge_gramdefs ds

let string_of_desc = function
  | Some ({it = TextE s; _}::_) -> Some s
  | Some ({at; _}::_) -> error at "malformed description hint"
  | _ -> None

let render_typdeco env id =
  match env.deco_typ, string_of_desc (Map.find_opt id.it !(env.desc_typ)) with
  | true, Some s -> "\\mbox{(" ^ s ^ ")} & "
  | _ -> "& "

let render_typdef env d =
  match d.it with
  | TypD (id1, _id2, args, t, _) ->
    render_typdeco env id1 ^
    render_apply render_typid render_exp env env.show_typ id1 args ^
    " &::=& " ^ render_typ env t
  | _ -> assert false

let render_gramdef env d =
  match d.it with
  | GramD (id1, _id2, ps, _t, gram, _) ->
    let args = List.map arg_of_param ps in
    "& " ^ render_apply render_gramid render_exp_as_sym env env.show_gram id1 args ^
      " &::=& " ^ render_gram env gram
  | _ -> assert false

let render_ruledef env d =
  match d.it with
  | RuleD (id1, id2, e, prems) ->
    "\\frac{\n" ^
      (if has_nl prems then "\\begin{array}{@{}c@{}}\n" else "") ^
      altern_map_nl " \\qquad\n" " \\\\\n" (suffix "\n" (render_prem env)) prems ^
      (if has_nl prems then "\\end{array}\n" else "") ^
    "}{\n" ^
      render_exp {env with current_rel = id1.it} e ^ "\n" ^
    "}" ^
    render_rule_deco env " \\, " id1 id2 ""
  | _ -> failwith "render_ruledef"


let render_reddef env d =
  match d.it with
  | RuleD (id1, id2, e, prems) ->
    let e1, op, e2 =
      match e.it with
      | InfixE (e1, op, e2) -> e1, op, e2
      | _ -> error e.at "unrecognized format for reduction rule"
    in
    render_rule_deco env "" id1 id2 " \\quad " ^ "& " ^
      render_exp env e1 ^ " &" ^ render_atom env op ^ "& " ^
        render_exp env e2 ^ render_conditions env "&&&&" prems
  | _ -> failwith "render_reddef"

let render_funcdef env d =
  match d.it with
  | DefD (id1, args, e, prems) ->
    render_exp env (CallE (id1, args) $ d.at) ^ " &=& " ^
      render_exp env e ^ render_conditions env "&&&" prems
  | _ -> failwith "render_funcdef"

let rec render_sep_defs ?(sep = " \\\\\n") ?(br = " \\\\[0.8ex]\n") f = function
  | [] -> ""
  | {it = SepD; _}::ds -> "{} \\\\[-2ex]\n" ^ render_sep_defs ~sep ~br f ds
  | d::{it = SepD; _}::ds -> f d ^ br ^ render_sep_defs ~sep ~br f ds
  | d::ds -> f d ^ sep ^ render_sep_defs ~sep ~br f ds


let rec classify_rel e : rel_sort option =
  match e.it with
  | InfixE (_, {it = Turnstile; _}, _) -> Some TypingRel
  | InfixE (_, {it = SqArrow | SqArrowStar | Approx; _}, _) -> Some ReductionRel
  | InfixE (e1, _, e2) ->
    (match classify_rel e1 with
    | None -> classify_rel e2
    | some -> some
    )
  | _ -> None


let rec render_defs env = function
  | [] -> ""
  | d::ds' as ds ->
    let sp = if env.config.display then "" else "@{~}" in
    match d.it with
<<<<<<< HEAD
    | TypD _ ->
      let ds' = merge_typdefs ds in
      let deco = if env.deco_typ then "l" else "l@{}" in
      "\\begin{array}{@{}" ^ deco ^ "rrl@{}l@{}}\n" ^
        render_sep_defs (render_typdef env) ds' ^
=======
    | SynD _ ->
      let ds' = merge_syndefs ds in
      let deco = if env.deco_syn then "l" else "l@{}" in
      "\\begin{array}{@{}" ^ deco ^ "r" ^ sp ^ "r" ^ sp ^ "l@{}l@{}}\n" ^
        render_sep_defs (render_syndef env) ds' ^
>>>>>>> 37606caf
      "\\end{array}"
    | GramD _ ->
      let ds' = merge_gramdefs ds in
      "\\begin{array}{@{}l@{}r" ^ sp ^ "r" ^ sp ^ "lll@{}l@{}}\n" ^
        render_sep_defs (render_gramdef env) ds' ^
      "\\end{array}"
    | RelD (id, t, _hints) ->
      "\\boxed{" ^
        render_typ {env with current_rel = id.it} t ^
      "}" ^
      (if ds' = [] then "" else " \\; " ^ render_defs env ds')
    | RuleD (_, _, e, _) ->
      (match classify_rel e with
      | Some TypingRel ->
        "\\begin{array}{@{}c@{}}\\displaystyle\n" ^
          render_sep_defs ~sep:"\n\\qquad\n" ~br:"\n\\\\[3ex]\\displaystyle\n"
            (render_ruledef env) ds ^
        "\\end{array}"
      | Some ReductionRel ->
        "\\begin{array}{@{}l@{}l" ^ sp ^ "c" ^ sp ^ "l@{}l@{}}\n" ^
          render_sep_defs (render_reddef env) ds ^
        "\\end{array}"
      | None -> error d.at "unrecognized form of relation"
      )
    | DefD _ ->
      "\\begin{array}{@{}l" ^ sp ^ "c" ^ sp ^ "l@{}l@{}}\n" ^
        render_sep_defs (render_funcdef env) ds ^
      "\\end{array}"
    | SepD ->
      " \\\\\n" ^
      render_defs env ds'
    | FamD _ | VarD _ | DecD _ | HintD _ ->
      failwith "render_defs"

let render_def env d = render_defs env [d]


(* Scripts *)

let rec split_typdefs typdefs = function
  | [] -> List.rev typdefs, []
  | d::ds ->
    match d.it with
    | TypD _ -> split_typdefs (d::typdefs) ds
    | _ -> List.rev typdefs, d::ds

let rec split_gramdefs gramdefs = function
  | [] -> List.rev gramdefs, []
  | d::ds ->
    match d.it with
    | GramD _ -> split_gramdefs (d::gramdefs) ds
    | _ -> List.rev gramdefs, d::ds

let rec split_reddefs id reddefs = function
  | [] -> List.rev reddefs, []
  | d::ds ->
    match d.it with
    | RuleD (id1, _, _, _) when id1.it = id ->
      split_reddefs id (d::reddefs) ds
    | _ -> List.rev reddefs, d::ds

let rec split_funcdefs id funcdefs = function
  | [] -> List.rev funcdefs, []
  | d::ds ->
    match d.it with
    | DefD (id1, _, _, _) when id1.it = id -> split_funcdefs id (d::funcdefs) ds
    | _ -> List.rev funcdefs, d::ds

let rec render_script env = function
  | [] -> ""
  | d::ds ->
    match d.it with
    | TypD _ ->
      let typdefs, ds' = split_typdefs [d] ds in
      "$$\n" ^ render_defs env typdefs ^ "\n$$\n\n" ^
      render_script env ds'
    | GramD _ ->
      let gramdefs, ds' = split_gramdefs [d] ds in
      "$$\n" ^ render_defs env gramdefs ^ "\n$$\n\n" ^
      render_script env ds'
    | RelD _ ->
      "$" ^ render_def env d ^ "$\n\n" ^
      render_script env ds
    | RuleD (id1, _, e, _) ->
      (match classify_rel e with
      | Some TypingRel ->
        "$$\n" ^ render_def env d ^ "\n$$\n\n" ^
        render_script env ds
      | Some ReductionRel ->
        let reddefs, ds' = split_reddefs id1.it [d] ds in
        "$$\n" ^ render_defs env reddefs ^ "\n$$\n\n" ^
        render_script env ds'
      | None -> error d.at "unrecognized form of relation"
      )
    | DefD (id, _, _, _) ->
      let funcdefs, ds' = split_funcdefs id.it [d] ds in
      "$$\n" ^ render_defs env funcdefs ^ "\n$$\n\n" ^
      render_script env ds'
    | SepD ->
      "\\vspace{1ex}\n\n" ^
      render_script env ds
    | FamD _ | VarD _ | DecD _ | HintD _ ->
      render_script env ds<|MERGE_RESOLUTION|>--- conflicted
+++ resolved
@@ -901,19 +901,11 @@
   | d::ds' as ds ->
     let sp = if env.config.display then "" else "@{~}" in
     match d.it with
-<<<<<<< HEAD
     | TypD _ ->
       let ds' = merge_typdefs ds in
       let deco = if env.deco_typ then "l" else "l@{}" in
-      "\\begin{array}{@{}" ^ deco ^ "rrl@{}l@{}}\n" ^
+      "\\begin{array}{@{}" ^ deco ^ "r" ^ sp ^ "r" ^ sp ^ "l@{}l@{}}\n" ^
         render_sep_defs (render_typdef env) ds' ^
-=======
-    | SynD _ ->
-      let ds' = merge_syndefs ds in
-      let deco = if env.deco_syn then "l" else "l@{}" in
-      "\\begin{array}{@{}" ^ deco ^ "r" ^ sp ^ "r" ^ sp ^ "l@{}l@{}}\n" ^
-        render_sep_defs (render_syndef env) ds' ^
->>>>>>> 37606caf
       "\\end{array}"
     | GramD _ ->
       let ds' = merge_gramdefs ds in
