--- conflicted
+++ resolved
@@ -70,12 +70,6 @@
 let isDefinedE ?(at = no) ~note e = IsDefinedE e |> mk_expr at note
 let matchE ?(at = no) ~note (e1, e2) = MatchE (e1, e2) |> mk_expr at note
 let hasTypeE ?(at = no) ~note (e, ty) = HasTypeE (e, ty) |> mk_expr at note
-<<<<<<< HEAD
-let topLabelE ?(at = no) ~note () = TopLabelE |> mk_expr at note
-let topFrameE ?(at = no) ~note () = TopFrameE |> mk_expr at note
-let topHandlerE ?(at = no) ~note () = TopHandlerE |> mk_expr at note
-=======
->>>>>>> c7ddf3b9
 let topValueE ?(at = no) ~note e_opt = TopValueE e_opt |> mk_expr at note
 let topValuesE ?(at = no) ~note e = TopValuesE e |> mk_expr at note
 let subE ?(at = no) ~note (id, ty) = SubE (id, ty) |> mk_expr at note
@@ -295,8 +289,4 @@
 let stateT = varT "state" []
 let instrT = varT "instr" []
 let admininstrT = varT "admininstr" []
-<<<<<<< HEAD
-let funcT = varT "func" []
-=======
-let evalctxT = varT "evalctx" []
->>>>>>> c7ddf3b9
+let evalctxT = varT "evalctx" []