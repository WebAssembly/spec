--- conflicted
+++ resolved
@@ -60,12 +60,8 @@
   | FrameE (e1_opt, e2) -> FrameE (Option.map new_ e1_opt, new_ e2)
   | LabelE (e1, e2) -> LabelE (new_ e1, new_ e2)
   | ContE e' -> ContE (new_ e')
-<<<<<<< HEAD
-  | NameE n -> NameE n
+  | VarE n -> VarE n
   | SubE (n, t) -> SubE (n, t)
-=======
-  | VarE n -> VarE n
->>>>>>> 67d0385f
   | IterE (e, names, iter) -> IterE (new_ e, names, iter)
   | YetE _ -> e in
 
@@ -95,12 +91,8 @@
   | ContextKindC (s, e) -> ContextKindC (s, new_e e)
   | IsCaseOfC (e, s) -> IsCaseOfC (new_e e, s)
   | IsDefinedC e -> IsDefinedC (new_e e)
-<<<<<<< HEAD
   | HasTypeC (e, t) -> HasTypeC(new_e e, t)
-  | ValidC e -> ValidC (new_e e)
-=======
   | IsValidC e -> IsValidC (new_e e)
->>>>>>> 67d0385f
   | TopLabelC -> c
   | TopFrameC -> c
   | TopValueC (Some e) -> TopValueC (Some (new_e e))
