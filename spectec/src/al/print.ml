--- conflicted
+++ resolved
@@ -141,12 +141,8 @@
   | ContE e -> sprintf "the continuation of %s" (string_of_expr e)
   | LabelE (e1, e2) ->
       sprintf "the label_%s{%s}" (string_of_expr e1) (string_of_expr e2)
-<<<<<<< HEAD
-  | NameE n -> n
+  | VarE n -> n
   | SubE (n, _) -> n
-=======
-  | VarE n -> n
->>>>>>> 67d0385f
   | IterE (e, _, iter) -> string_of_expr e ^ string_of_iter iter
   | ArrowE (e1, e2) ->
     (match e1 with ListE _ -> string_of_expr e1 | _ -> "[" ^ string_of_expr e1 ^ "]" )
@@ -182,14 +178,9 @@
       sprintf "%s %s %s" (string_of_expr e1) (string_of_cmpop op) (string_of_expr e2)
   | ContextKindC (s, e) -> sprintf "%s is %s" (string_of_expr e) (string_of_kwd s)
   | IsDefinedC e -> sprintf "%s is defined" (string_of_expr e)
-<<<<<<< HEAD
-  | IsCaseOfC (e, c) -> sprintf "%s is of the case %s" (string_of_expr e) (string_of_keyword c)
+  | IsCaseOfC (e, c) -> sprintf "%s is of the case %s" (string_of_expr e) (string_of_kwd c)
   | HasTypeC (e, t) -> sprintf "the type of %s is %s" (string_of_expr e) t
-  | ValidC e -> sprintf "%s is valid" (string_of_expr e)
-=======
-  | IsCaseOfC (e, c) -> sprintf "%s is of the case %s" (string_of_expr e) (string_of_kwd c)
   | IsValidC e -> sprintf "%s is valid" (string_of_expr e)
->>>>>>> 67d0385f
   | TopLabelC -> "a label is now on the top of the stack"
   | TopFrameC -> "a frame is now on the top of the stack"
   | TopValueC (Some e) -> sprintf "a value of value type %s is on the top of the stack" (string_of_expr e)
@@ -445,12 +436,8 @@
       ^ ", "
       ^ structured_string_of_expr e2
       ^ ")"
-<<<<<<< HEAD
-  | NameE n -> "NameE (" ^ n ^ ")"
+  | VarE n -> "VarE (" ^ n ^ ")"
   | SubE (n, t) -> "SubE (" ^ n ^ "," ^ t ^ ")"
-=======
-  | VarE n -> "VarE (" ^ n ^ ")"
->>>>>>> 67d0385f
   | IterE (e, names, iter) ->
       "IterE ("
       ^ structured_string_of_expr e
@@ -512,14 +499,9 @@
       ^ ")"
   | ContextKindC (s, e) -> sprintf "ContextKindC (%s, %s)" (structured_string_of_kwd s) (structured_string_of_expr e)
   | IsDefinedC e -> "DefinedC (" ^ structured_string_of_expr e ^ ")"
-<<<<<<< HEAD
-  | IsCaseOfC (e, c) -> "CaseOfC (" ^ structured_string_of_expr e ^ ", " ^ structured_string_of_keyword c ^ ")"
-  | ValidC e -> "ValidC (" ^ structured_string_of_expr e ^ ")"
+  | IsCaseOfC (e, c) -> "CaseOfC (" ^ structured_string_of_expr e ^ ", " ^ structured_string_of_kwd c ^ ")"
   | HasTypeC (e, t) -> "HasTypeC (" ^ structured_string_of_expr e ^ ", " ^ t ^ ")"
-=======
-  | IsCaseOfC (e, c) -> "CaseOfC (" ^ structured_string_of_expr e ^ ", " ^ structured_string_of_kwd c ^ ")"
   | IsValidC e -> "IsValidC (" ^ structured_string_of_expr e ^ ")"
->>>>>>> 67d0385f
   | TopLabelC -> "TopLabelC"
   | TopFrameC -> "TopFrameC"
   | TopValueC e_opt -> "TopValueC" ^ string_of_opt " (" structured_string_of_expr ")" e_opt 
