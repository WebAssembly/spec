open Ast
open Util
open Source

module IdSet = Set.Make (String)

(* Expressions *)

let (@) = IdSet.union
let (-) = IdSet.diff
let free_opt free_x xo = Option.(value (map free_x xo) ~default:IdSet.empty)
let free_list free_x xs = List.(fold_left IdSet.union IdSet.empty (map free_x xs))


let free_id = IdSet.singleton

let rec free_expr expr =
  match expr.it with
  | NumE _
  | BoolE _
  | GetCurStateE
  | GetCurContextE _
  | ContextKindE _
  | YetE _ -> IdSet.empty
  | VarE id
  | SubE (id, _) -> free_id id
  | UnE (_, e)
  | LenE e
  | ChooseE e -> free_expr e
  | BinE (_, e1, e2)
  | CompE (e1, e2)
  | CatE (e1, e2)
  | MemE (e1, e2) -> free_expr e1 @ free_expr e2
  | CallE (_, al)
  | InvCallE (_, _, al) ->  free_list free_arg al
  | TupE el
  | ListE el
  | CaseE (_, el) -> free_list free_expr el
  | StrE r -> free_list (fun (_, e) -> free_expr !e) r
  | AccE (e, p) -> free_expr e @ free_path p
  | ExtE (e1, ps, e2, _)
  | UpdE (e1, ps, e2) -> free_expr e1 @ free_list free_path ps @ free_expr e2
  | OptE e_opt -> free_opt free_expr e_opt
  | IterE (e, ie) ->
    (* We look for semantic free variables, not the syntactic free variables. *)
    (* Therefore, in the expression `x*{x <- xs}`, xs is free, but x is not. *)
    let free1 = free_expr e in
    let bound, free2 = free_iterexp ie in
    (free1 - bound) @ free2
  | MatchE (e1, e2) -> free_expr e1 @ free_expr e2
<<<<<<< HEAD
  | TopLabelE
  | TopFrameE
  | TopHandlerE
=======
>>>>>>> c7ddf3b9
  | TopValueE None -> IdSet.empty
  | IsDefinedE e
  | IsCaseOfE (e, _)
  | HasTypeE (e, _)
  | IsValidE e
  | TopValueE (Some e)
  | TopValuesE e -> free_expr e


(* Iters *)

and free_iter = function
  | Opt
  | List
  | List1 -> IdSet.empty
  | ListN (e, id_opt) -> free_opt IdSet.singleton id_opt @ free_expr e


(* Paths *)

and free_path path =
  match path.it with
  | IdxP e -> free_expr e
  | SliceP (e1, e2) -> free_expr e1 @ free_expr e2
  | DotP _ -> IdSet.empty


(* Args *)

and free_arg arg =
  match arg.it with
  | ExpA e -> free_expr e
  | TypA _
  | DefA _ -> IdSet.empty


(* Iter exps *)

and free_iterexp (iter, xes) =
  let xs, es = List.split xes in
  let bound = free_list free_id xs in
  let free = free_iter iter @ free_list free_expr es in
  bound, free


(* Instructions *)

let rec free_instr instr =
  match instr.it with
  | IfI (e, il1, il2) -> free_expr e @ free_list free_instr il1 @ free_list free_instr il2
  | OtherwiseI il -> free_list free_instr il
  | EitherI (il1, il2) -> free_list free_instr il1 @ free_list free_instr il2
  | TrapI | NopI | ReturnI None | ExitI _ | YetI _ -> IdSet.empty
  | ThrowI e | PushI e | PopI e | PopAllI e | ReturnI (Some e)
  | ExecuteI e | ExecuteSeqI e ->
    free_expr e
  | LetI (e1, e2) | AppendI (e1, e2) | FieldWiseAppendI (e1, e2) -> free_expr e1 @ free_expr e2
  | EnterI (e1, e2, il) -> free_expr e1 @ free_expr e2 @ free_list free_instr il
  | AssertI e -> free_expr e
  | PerformI (_, al) -> free_list free_arg al
  | ReplaceI (e1, p, e2) -> free_expr e1 @ free_path p @ free_expr e2<|MERGE_RESOLUTION|>--- conflicted
+++ resolved
@@ -48,12 +48,6 @@
     let bound, free2 = free_iterexp ie in
     (free1 - bound) @ free2
   | MatchE (e1, e2) -> free_expr e1 @ free_expr e2
-<<<<<<< HEAD
-  | TopLabelE
-  | TopFrameE
-  | TopHandlerE
-=======
->>>>>>> c7ddf3b9
   | TopValueE None -> IdSet.empty
   | IsDefinedE e
   | IsCaseOfE (e, _)
