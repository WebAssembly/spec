--- conflicted
+++ resolved
@@ -87,44 +87,36 @@
 ;; 0-aux.watsup
 rec {
 
-<<<<<<< HEAD
-;; 0-aux.watsup:44.1-44.74
-def $concatn(syntax X, X**, nat : nat) : X*
-  ;; 0-aux.watsup:45.1-45.51
-  def $concatn{syntax X, n : n}(syntax X, [], n) = []
-  ;; 0-aux.watsup:46.1-46.95
-  def $concatn{syntax X, w* : X*, w'** : X**, n : n}(syntax X, [w*{w : X}] :: w'*{w' : X}*{w' : X}, n) = w*{w : X} :: $concatn(syntax X, w'*{w' : X}*{w' : X}, n)
+;; 0-aux.watsup:53.1-53.61
+def $concatn_(syntax X, X**, nat : nat) : X*
+  ;; 0-aux.watsup:54.1-54.38
+  def $concatn_{syntax X, n : n}(syntax X, [], n) = []
+  ;; 0-aux.watsup:55.1-55.73
+  def $concatn_{syntax X, w^n : X^n, n : n, w'^n* : X^n*}(syntax X, [w^n{w : X}] :: w'^n{w' : X}*{w' : X}, n) = w^n{w : X} :: $concatn_(syntax X, w'^n{w' : X}*{w' : X}, n)
 }
 
 ;; 0-aux.watsup
 rec {
 
-;; 0-aux.watsup:48.1-48.78
+;; 0-aux.watsup:57.1-57.78
 def $disjoint_(syntax X, X*) : bool
-  ;; 0-aux.watsup:49.1-49.37
+  ;; 0-aux.watsup:58.1-58.37
   def $disjoint_{syntax X}(syntax X, []) = true
-  ;; 0-aux.watsup:50.1-50.68
-=======
-;; 0-aux.watsup:53.1-53.78
-def $disjoint_(syntax X, X*) : bool
-  ;; 0-aux.watsup:54.1-54.37
-  def $disjoint_{syntax X}(syntax X, []) = true
-  ;; 0-aux.watsup:55.1-55.68
->>>>>>> eea9577f
+  ;; 0-aux.watsup:59.1-59.68
   def $disjoint_{syntax X, w : X, w'* : X*}(syntax X, [w] :: w'*{w' : X}) = (~ w <- w'*{w' : X} /\ $disjoint_(syntax X, w'*{w' : X}))
 }
 
 ;; 0-aux.watsup
 rec {
 
-;; 0-aux.watsup:58.1-58.38
+;; 0-aux.watsup:62.1-62.38
 def $setminus1_(syntax X, X : X, X*) : X*
-  ;; 0-aux.watsup:62.1-62.38
+  ;; 0-aux.watsup:66.1-66.38
   def $setminus1_{syntax X, w : X}(syntax X, w, []) = [w]
-  ;; 0-aux.watsup:63.1-63.78
+  ;; 0-aux.watsup:67.1-67.78
   def $setminus1_{syntax X, w : X, w_1 : X, w'* : X*}(syntax X, w, [w_1] :: w'*{w' : X}) = []
     -- if (w = w_1)
-  ;; 0-aux.watsup:64.1-64.77
+  ;; 0-aux.watsup:68.1-68.77
   def $setminus1_{syntax X, w : X, w_1 : X, w'* : X*}(syntax X, w, [w_1] :: w'*{w' : X}) = $setminus1_(syntax X, w, w'*{w' : X})
     -- otherwise
 }
@@ -132,44 +124,44 @@
 ;; 0-aux.watsup
 rec {
 
-;; 0-aux.watsup:57.1-57.56
+;; 0-aux.watsup:61.1-61.56
 def $setminus_(syntax X, X*, X*) : X*
-  ;; 0-aux.watsup:60.1-60.40
+  ;; 0-aux.watsup:64.1-64.40
   def $setminus_{syntax X, w* : X*}(syntax X, [], w*{w : X}) = []
-  ;; 0-aux.watsup:61.1-61.90
+  ;; 0-aux.watsup:65.1-65.90
   def $setminus_{syntax X, w_1 : X, w'* : X*, w* : X*}(syntax X, [w_1] :: w'*{w' : X}, w*{w : X}) = $setminus1_(syntax X, w_1, w*{w : X}) :: $setminus_(syntax X, w'*{w' : X}, w*{w : X})
 }
 
 ;; 0-aux.watsup
 rec {
 
-;; 0-aux.watsup:69.1-69.46
+;; 0-aux.watsup:73.1-73.46
 def $setproduct2_(syntax X, X : X, X**) : X**
-  ;; 0-aux.watsup:75.1-75.44
+  ;; 0-aux.watsup:79.1-79.44
   def $setproduct2_{syntax X, w_1 : X}(syntax X, w_1, []) = []
-  ;; 0-aux.watsup:76.1-76.90
+  ;; 0-aux.watsup:80.1-80.90
   def $setproduct2_{syntax X, w_1 : X, w'* : X*, w** : X**}(syntax X, w_1, [w'*{w' : X}] :: w*{w : X}*{w : X}) = [[w_1] :: w'*{w' : X}] :: $setproduct2_(syntax X, w_1, w*{w : X}*{w : X})
 }
 
 ;; 0-aux.watsup
 rec {
 
-;; 0-aux.watsup:68.1-68.47
+;; 0-aux.watsup:72.1-72.47
 def $setproduct1_(syntax X, X*, X**) : X**
-  ;; 0-aux.watsup:73.1-73.46
+  ;; 0-aux.watsup:77.1-77.46
   def $setproduct1_{syntax X, w** : X**}(syntax X, [], w*{w : X}*{w : X}) = []
-  ;; 0-aux.watsup:74.1-74.107
+  ;; 0-aux.watsup:78.1-78.107
   def $setproduct1_{syntax X, w_1 : X, w'* : X*, w** : X**}(syntax X, [w_1] :: w'*{w' : X}, w*{w : X}*{w : X}) = $setproduct2_(syntax X, w_1, w*{w : X}*{w : X}) :: $setproduct1_(syntax X, w'*{w' : X}, w*{w : X}*{w : X})
 }
 
 ;; 0-aux.watsup
 rec {
 
-;; 0-aux.watsup:67.1-67.82
+;; 0-aux.watsup:71.1-71.82
 def $setproduct_(syntax X, X**) : X**
-  ;; 0-aux.watsup:71.1-71.40
+  ;; 0-aux.watsup:75.1-75.40
   def $setproduct_{syntax X}(syntax X, []) = [[]]
-  ;; 0-aux.watsup:72.1-72.90
+  ;; 0-aux.watsup:76.1-76.90
   def $setproduct_{syntax X, w_1* : X*, w** : X**}(syntax X, [w_1*{w_1 : X}] :: w*{w : X}*{w : X}) = $setproduct1_(syntax X, w_1*{w_1 : X}, $setproduct_(syntax X, w*{w : X}*{w : X}))
 }
 
@@ -5653,7 +5645,7 @@
   rule array.new_data-num{z : state, i : nat, n : n, x : idx, y : idx, zt : storagetype, c^n : lit_(zt)^n, mut : mut}:
     `%~>%`(`%;%`_config(z, [CONST_instr(I32_numtype, `%`_num_(i)) CONST_instr(I32_numtype, `%`_num_(n)) ARRAY.NEW_DATA_instr(x, y)]), $const($cunpack(zt), $cunpacknum_(zt, c))^n{c : lit_(zt)} :: [ARRAY.NEW_FIXED_instr(x, `%`_u32(n))])
     -- Expand: `%~~%`($type(z, x), ARRAY_comptype(`%%`_arraytype(mut, zt)))
-    -- if ($concatn(syntax byte, $zbytes_(zt, c)^n{c : lit_(zt)}, ($zsize(zt) / 8)) = $data(z, y).BYTES_datainst[i : ((n * $zsize(zt)) / 8)])
+    -- if ($concatn_(syntax byte, $zbytes_(zt, c)^n{c : lit_(zt)}, ($zsize(zt) / 8)) = $data(z, y).BYTES_datainst[i : ((n * $zsize(zt)) / 8)])
 
   ;; 8-reduction.watsup
   rule array.get-null{z : state, ht : heaptype, i : nat, sx? : sx?, x : idx}:
