--- conflicted
+++ resolved
@@ -19,7 +19,6 @@
 
 relation Eval: config ~>* state; val*  hint(show "E-expr")
 relation Eval_expr: state; expr ~>* state; val*  hint(show "E-expr")
-relation Eval_expr_const: state; expr ~>* state; val*  hint(show "E-expr-const")
 
 rule Eval/done:
   z; val* ~>* z; val*
@@ -33,10 +32,6 @@
   z; instr*  ~>*  z'; val*
   -- Eval: z; instr*  ~>*  z; val*
 
-rule Eval_expr_const:
-  z; instr^n  ~>*  z'; val^n
-  -- Eval: z; instr^n  ~>*  z; val^n
-
 
 ;;
 ;; Instructions
@@ -160,31 +155,32 @@
 ;; Function instructions
 
 rule Step_read/call:
-<<<<<<< HEAD
-  z; (CALL x)  ~>  (CALL_ADDR $funcaddr(z)[x])
-=======
   z; (CALL x)  ~>  (REF.FUNC_ADDR $funcaddr(z)[x]) (CALL_REF)
->>>>>>> 5b0ee429
 
 rule Step_read/call_ref-null:
-  z; (REF.NULL ht) (CALL_REF x)  ~>  TRAP
+  z; (REF.NULL ht) (CALL_REF x?)  ~>  TRAP
 
 rule Step_read/call_ref-func:
-  z; (REF.FUNC_ADDR a) (CALL_REF x)  ~>  (CALL_ADDR a)
+  z; val^n (REF.FUNC_ADDR a) (CALL_REF x?)  ~>  (FRAME_ m `{f} (LABEL_ m `{epsilon} instr*))
+  -- if $funcinst(z)[a] = fi
+  -- Expand: fi.TYPE ~~ FUNC (t_1^n -> t_2^m)
+  -- if fi.CODE = FUNC x' (LOCAL t)* (instr*)
+  -- if f = {LOCAL val^n ($default(t))*, MODULE fi.MODULE}
 
 
 rule Step_read/return_call:
-<<<<<<< HEAD
-  z; (RETURN_CALL x)  ~>  (RETURN_CALL_ADDR $funcaddr(z)[x])
-=======
   z; (RETURN_CALL x)  ~>  (REF.FUNC_ADDR $funcaddr(z)[x]) (RETURN_CALL_REF)
->>>>>>> 5b0ee429
-
-rule Step_pure/return_call_ref-frame-null:
-  (REF.NULL ht) (RETURN_CALL_REF x)  ~>  TRAP
-
-rule Step_pure/return_call_ref-frame-addr:
-  (REF.FUNC_ADDR a) (RETURN_CALL_REF x)  ~>  (RETURN_CALL_ADDR a)
+
+
+rule Step_read/return_call_ref-frame-null:
+  z; (FRAME_ k `{f} val* (REF.NULL ht) (RETURN_CALL_REF x?) instr*)  ~>  TRAP
+
+rule Step_read/return_call_ref-frame-addr:
+  z; (FRAME_ k `{f} val'* val^n (REF.FUNC_ADDR a) (RETURN_CALL_REF x?) instr*)  ~>  val^n (REF.FUNC_ADDR a) (CALL_REF x?)
+  -- Expand: $funcinst(z)[a].TYPE ~~ FUNC (t_1^n -> t_2^m)
+
+rule Step_read/return_call_ref-label:
+  z; (LABEL_ k `{instr'*} val* (RETURN_CALL_REF x?) instr*)  ~>  val* (RETURN_CALL_REF x?)
 
 
 rule Step_pure/call_indirect-call:
@@ -192,22 +188,6 @@
 
 rule Step_pure/return_call_indirect:
   (RETURN_CALL_INDIRECT x y)  ~>  (TABLE.GET x) (REF.CAST (REF NULL $idx(y))) (RETURN_CALL_REF y)
-
-
-rule Step_read/call_addr:
-  z; val^n (CALL_ADDR a)  ~>  (FRAME_ m `{f} (LABEL_ m `{epsilon} instr*))
-  -- if $funcinst(z)[a] = fi
-  -- Expand: fi.TYPE ~~ FUNC (t_1^n -> t_2^m)
-  -- if fi.CODE = FUNC x (LOCAL t)* (instr*)
-  -- if f = {LOCAL val^n ($default(t))*, MODULE fi.MODULE}
-
-rule Step_read/return_call_addr-frame:
-  z; (FRAME_ k `{f} val* (RETURN_CALL_ADDR a) instr*)  ~>  val'^n (CALL_ADDR a)
-  -- Expand: $funcinst(z)[a].TYPE ~~ FUNC (t_1^n -> t_2^m)
-  -- if val* = val''* val'^n
-
-rule Step_read/return_call_addr-label:
-  z; (LABEL_ k `{instr'*} val* (RETURN_CALL_ADDR a) instr*)  ~>  val* (RETURN_CALL_ADDR a)
 
 
 rule Step_pure/frame-vals:
@@ -411,13 +391,6 @@
   z; (REF.ARRAY_ADDR a) (CONST I32 i) (ARRAY.GET sx? x)  ~>  $unpackval(zt, sx?, fv)
   -- if fv = $arrayinst(z)[a].FIELD[i]
   -- Expand: $arrayinst(z)[a].TYPE ~~ ARRAY (mut zt)
-<<<<<<< HEAD
-
-rule Step_read/array.get-trap:
-  z; (REF.ARRAY_ADDR a) (CONST I32 i) (ARRAY.GET sx? x)  ~>  TRAP
-  -- otherwise
-=======
->>>>>>> 5b0ee429
 
 
 rule Step/array.set-null:
@@ -431,10 +404,6 @@
   z; (REF.ARRAY_ADDR a) (CONST I32 i) val (ARRAY.SET x)  ~>  $with_array(z, a, i, fv); epsilon
   -- Expand: $arrayinst(z)[a].TYPE ~~ ARRAY (mut zt)
   -- if fv = $packval(zt, val)
-
-rule Step/array.set-trap:
-  z; (REF.ARRAY_ADDR a) (CONST I32 i) val (ARRAY.SET x)  ~>  z; TRAP
-  -- otherwise
 
 
 rule Step_read/array.len-null:
@@ -567,7 +536,7 @@
 rule Step_pure/any.convert_extern-null:
   (REF.NULL ht) ANY.CONVERT_EXTERN  ~>  (REF.NULL ANY)
 
-rule Step_pure/any.covnert_extern-addr:
+rule Step_pure/any.convert_extern-addr:
   (REF.EXTERN addrref) ANY.CONVERT_EXTERN  ~>  addrref
 
 
