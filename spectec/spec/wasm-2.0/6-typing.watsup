--- conflicted
+++ resolved
@@ -425,11 +425,7 @@
 
 rule Instr_const/global.get:
   C |- (GLOBAL.GET x) CONST
-<<<<<<< HEAD
   -- if C.GLOBAL[x] = t
-=======
-  -- if C.GLOBAL[x] = eps t
->>>>>>> fcd99b93
 
 
 rule Expr_const: C |- instr* CONST
