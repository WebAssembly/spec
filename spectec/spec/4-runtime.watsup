--- conflicted
+++ resolved
@@ -164,18 +164,6 @@
 def $with_elem((s; f), x, r*) = s[.ELEM[f.MODULE.ELEM[x]].ELEM = r*]; f
 def $with_data((s; f), x, b*) = s[.DATA[f.MODULE.DATA[x]].DATA = b*]; f
 
-<<<<<<< HEAD
-def $grow_table(tableinst, nat, ref) : tableinst
-def $grow_memory(meminst, nat) : meminst
-def $grow_table(ti, n, r) = ti'
-  -- if ti = { TYPE `[i .. j?] reftype, ELEM r'* }
-  -- if i' = $(|r'*| + n)
-  -- if ti' = { TYPE `[i' .. j?] reftype, ELEM r'* r^n }
-def $grow_memory(mi, n) = mi'
-  -- if mi = { TYPE (`[i .. j?] I8), DATA b* }
-  -- if i' = $(|b*| / (64 * $Ki) + n)
-  -- if mi' = { TYPE (`[i' .. j?] I8), DATA b* 0^(n * 64 * $Ki) }
-=======
 def $grow_table(tableinst, nat, ref) : tableinst hint(partial)
 def $grow_memory(meminst, nat) : meminst hint(partial)
 
@@ -189,7 +177,6 @@
   -- if i' = $(|b*| / (64 * $Ki) + n)
   -- if mi' = { TYPE (`[i' .. j] I8), DATA b* 0^(n * 64 * $Ki) }
   -- Memtype_ok: |- mi'.TYPE : OK
->>>>>>> 093949bb
 
 ;; Administrative Instructions
 
