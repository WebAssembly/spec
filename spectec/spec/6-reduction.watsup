;; Instructions

relation Step: config ~> config                 hint(show "E")
relation Step_pure: admininstr* ~> admininstr*  hint(show "E")
relation Step_read: config ~> admininstr*       hint(show "E")

rule Step/pure:
  z; instr*  ~>  z; instr'*
  -- Step_pure: instr* ~> instr'*

rule Step/read:
  z; instr*  ~>  z; instr'*
  -- Step_read: z; instr* ~> instr'*


rule Step_pure/unreachable:
  UNREACHABLE  ~>  TRAP

rule Step_pure/nop:
  NOP  ~>  epsilon

rule Step_pure/drop:
  val DROP  ~>  epsilon


rule Step_pure/select-true:
  val_1 val_2 (CONST I32 c) (SELECT t?)  ~>  val_1
  -- if c =/= 0

rule Step_pure/select-false:
  val_1 val_2 (CONST I32 c) (SELECT t?)  ~>  val_2
  -- if c = 0


rule Step_pure/block:
  val^k (BLOCK bt instr*)  ~>  (LABEL_ n `{epsilon} val^k instr*)
  -- if bt = t_1^k -> t_2^n

rule Step_pure/loop:
  val^k (LOOP bt instr*)  ~>  (LABEL_ n `{LOOP bt instr*} val^k instr*)
  -- if bt = t_1^k -> t_2^n

rule Step_pure/if-true:
  (CONST I32 c) (IF bt instr_1* ELSE instr_2*)  ~>  (BLOCK bt instr_1*)
  -- if c =/= 0

rule Step_pure/if-false:
  (CONST I32 c) (IF bt instr_1* ELSE instr_2*)  ~>  (BLOCK bt instr_2*)
  -- if c = 0


rule Step_pure/label-vals:
  (LABEL_ n `{instr*} val*)  ~>  val*


;; TODO: may want a label context instead of bubbling up
rule Step_pure/br-zero:
  (LABEL_ n `{instr'*} val'* val^n (BR 0) instr*)  ~>  val^n instr'*

rule Step_pure/br-succ:
  (LABEL_ n `{instr'*} val* (BR $(l+1)) instr*)  ~>  val* (BR l)


rule Step_pure/br_if-true:
  (CONST I32 c) (BR_IF l)  ~>  (BR l)
  -- if c =/= 0

rule Step_pure/br_if-false:
  (CONST I32 c) (BR_IF l)  ~>  epsilon
  -- if c = 0


rule Step_pure/br_table-lt:
  (CONST I32 i) (BR_TABLE l* l')  ~>  (BR l*[i])
  -- if i < |l*|

rule Step_pure/br_table-ge:
  (CONST I32 i) (BR_TABLE l* l')  ~>  (BR l')
  -- if i >= |l*|


rule Step_read/call:
  z; (CALL x)  ~>  (CALL_ADDR $funcaddr(z)[x])  ;; TODO

rule Step_read/call_indirect-call:
  z; (CONST I32 i) (CALL_INDIRECT x ft)  ~>  (CALL_ADDR a)
  -- if $table(z, x)[i] = (REF.FUNC_ADDR a)
  -- if $funcinst(z)[a] = m; func

rule Step_read/call_indirect-trap:
  z; (CONST I32 i) (CALL_INDIRECT x ft)  ~>  TRAP
  -- otherwise

rule Step_read/call_addr:
  z; val^k (CALL_ADDR a)  ~>  (FRAME_ n `{f} (LABEL_ n `{epsilon} instr*))
  -- if $funcinst(z)[a] = m; FUNC (t_1^k -> t_2^n) t* instr*
  -- if f = {LOCAL val^k ($default_(t))*, MODULE m}


rule Step_pure/frame-vals:
  (FRAME_ n `{f} val^n)  ~>  val^n

rule Step_pure/return-frame:
  (FRAME_ n `{f} val'* val^n RETURN instr*)  ~>  val^n

rule Step_pure/return-label:
  (LABEL_ k `{instr'*} val* RETURN instr*)  ~>  val* RETURN


rule Step_pure/unop-val:
  (CONST nt c_1) (UNOP nt unop)  ~>  (CONST nt c)
  -- if $unop(unop, nt, c_1) = c  ;; TODO

rule Step_pure/unop-trap:
  (CONST nt c_1) (UNOP nt unop)  ~>  TRAP
  -- if $unop(unop, nt, c_1) = epsilon  ;; TODO


rule Step_pure/binop-val:
  (CONST nt c_1) (CONST nt c_2) (BINOP nt binop)  ~>  (CONST nt c)
  -- if $binop(binop, nt, c_1, c_2) = c  ;; TODO

rule Step_pure/binop-trap:
  (CONST nt c_1) (CONST nt c_2) (BINOP nt binop)  ~>  TRAP
  -- if $binop(binop, nt, c_1, c_2) = epsilon  ;; TODO


rule Step_pure/testop:
  (CONST nt c_1) (TESTOP nt testop)  ~>  (CONST I32 c)
  -- if c = $testop(testop, nt, c_1)

rule Step_pure/relop:
  (CONST nt c_1) (CONST nt c_2) (RELOP nt relop)  ~>  (CONST I32 c)
  -- if c = $relop(relop, nt, c_1, c_2)


rule Step_pure/extend:
  (CONST nt c) (EXTEND nt n)  ~>  (CONST nt $ext(n, $size(nt), S, c))


rule Step_pure/cvtop-val:
  (CONST nt c_1) (CVTOP nt_1 cvtop nt_2 sx?)  ~>  (CONST nt c)
  -- if $cvtop(nt_1, cvtop, nt_2, sx?, c_1) = c  ;; TODO

rule Step_pure/cvtop-trap:
  (CONST nt c_1) (CVTOP nt_1 cvtop nt_2 sx?)  ~>  TRAP
  -- if $cvtop(nt_1, cvtop, nt_2, sx?, c_1) = epsilon  ;; TODO


rule Step_read/ref.func:
  z; (REF.FUNC x) ~> (REF.FUNC_ADDR $funcaddr(z)[x])


rule Step_pure/ref.is_null-true:
  val REF.IS_NULL  ~>  (CONST I32 1)
  -- if val = (REF.NULL rt)

rule Step_pure/ref.is_null-false:
  val REF.IS_NULL  ~>  (CONST I32 0)
  -- otherwise


rule Step_read/local.get:
  z; (LOCAL.GET x)  ~>  $local(z, x)

rule Step/local.set:
  z; val (LOCAL.SET x)  ~>  $with_local(z, x, val); epsilon

rule Step_pure/local.tee:
  val (LOCAL.TEE x)  ~>  val val (LOCAL.SET x)


rule Step_read/global.get:
  z; (GLOBAL.GET x)  ~>  $global(z, x)

rule Step/global.set:
  z; val (GLOBAL.SET x)  ~>  $with_global(z, x, val); epsilon


rule Step_read/table.get-trap:
  z; (CONST I32 i) (TABLE.GET x)  ~>  TRAP
  -- if i >= |$table(z, x)|

rule Step_read/table.get-val:
  z; (CONST I32 i) (TABLE.GET x)  ~>  $table(z,x)[i]
  -- if i < |$table(z, x)|

rule Step/table.set-trap:
  z; (CONST I32 i) ref (TABLE.GET x)  ~>  z; TRAP
  -- if i >= |$table(z, x)|

rule Step/table.set-val:
  z; (CONST I32 i) ref (TABLE.GET x)  ~>  $with_table(z, x, i, ref); epsilon
  -- if i < |$table(z, x)|


rule Step_read/table.size:
  z; (TABLE.SIZE x)  ~>  (CONST I32 n)
  -- if |$table(z, x)| = n  ;; TODO: inline this


rule Step/table.grow-succeed:
  z; ref (CONST I32 n) (TABLE.GROW x)  ~>  $with_tableext(z, x, ref^n); (CONST I32 $(|$table(z, x)|))

<<<<<<< HEAD
rule Step_read/table.grow-fail:
  z; ref (CONST I32 n) (TABLE.GROW x)  ~>  (CONST I32 $(-1))
=======
rule Step/table.grow-fail:
  z; ref (CONST I32 n) (TABLE.GROW x)  ~>  z; (CONST I32 $(-1))
>>>>>>> 2d0be467


rule Step_read/table.fill-trap:
  z; (CONST I32 i) val (CONST I32 n) (TABLE.FILL x)  ~>  TRAP
  -- if $(i + n) > |$table(z, x)|

rule Step_read/table.fill-zero:
  z; (CONST I32 i) val (CONST I32 n) (TABLE.FILL x)  ~>  epsilon
  -- otherwise
  -- if n = 0

rule Step_read/table.fill-succ:
  z; (CONST I32 i) val (CONST I32 n) (TABLE.FILL x)  ~>
    (CONST I32 i) val (TABLE.SET x)
    (CONST I32 $(i+1)) val (CONST I32 $(n-1)) (TABLE.FILL x)
  -- otherwise


rule Step_read/table.copy-trap:
  z; (CONST I32 j) (CONST I32 i) (CONST I32 n) (TABLE.COPY x y)  ~>  TRAP
  -- if $(i + n) > |$table(z, y)| \/ $(j + n) > |$table(z, x)|

rule Step_read/table.copy-zero:
  z; (CONST I32 j) (CONST I32 i) (CONST I32 n) (TABLE.COPY x y)  ~>  epsilon
  -- otherwise
  -- if n = 0

rule Step_read/table.copy-le:
  z; (CONST I32 j) (CONST I32 i) (CONST I32 n) (TABLE.COPY x y)  ~>
    (CONST I32 j) (CONST I32 i) (TABLE.GET y) (TABLE.SET x)
    (CONST I32 $(j+1)) (CONST I32 $(i+1)) (CONST I32 $(n-1)) (TABLE.COPY x y)
  -- otherwise
  -- if j <= i

rule Step_read/table.copy-gt:
  z; (CONST I32 j) (CONST I32 i) (CONST I32 n) (TABLE.COPY x y)  ~>
    (CONST I32 $(j+n-1)) (CONST I32 $(i+n-1)) (TABLE.GET y) (TABLE.SET x)
    (CONST I32 $(j+1)) (CONST I32 $(i+1)) (CONST I32 $(n-1)) (TABLE.COPY x y)
  -- otherwise


rule Step_read/table.init-trap:
  z; (CONST I32 j) (CONST I32 i) (CONST I32 n) (TABLE.INIT x y)  ~>  TRAP
  -- if $(i + n) > |$elem(z, y)| \/ $(j + n) > |$table(z, x)|

rule Step_read/table.init-zero:
  z; (CONST I32 j) (CONST I32 i) (CONST I32 n) (TABLE.INIT x y)  ~>  epsilon
  -- otherwise
  -- if n = 0

rule Step_read/table.init-succ:
  z; (CONST I32 j) (CONST I32 i) (CONST I32 n) (TABLE.INIT x y)  ~>
    (CONST I32 j) $elem(z,y)[i] (TABLE.SET x)
    (CONST I32 $(j+1)) (CONST I32 $(i+1)) (CONST I32 $(n-1)) (TABLE.INIT x y)
  -- otherwise


rule Step/elem.drop:
  z; (ELEM.DROP x)  ~>  $with_elem(z, x, epsilon); epsilon


rule Step_read/load-num-trap:
  z; (CONST I32 i) (LOAD nt n_A n_O)  ~>  TRAP
  -- if $(i + n_O + $size(nt)/8 >= |$mem(z, 0)|)

rule Step_read/load-num-val:
  z; (CONST I32 i) (LOAD nt n_A n_O)  ~>  (CONST nt c)
  -- if $bytes_($size(nt), c) = $mem(z, 0)[i + n_O : $size(nt)/8]

rule Step_read/load-pack-trap:
  z; (CONST I32 i) (LOAD nt (n _ sx) n_A n_O)  ~>  TRAP
  -- if $(i + n_O + n/8 >= |$mem(z, 0)|)

rule Step_read/load-pack-val:
  z; (CONST I32 i) (LOAD nt (n _ sx) n_A n_O)  ~>  (CONST nt c)
  -- if $bytes_(n, c) = $mem(z, 0)[i + n_O : n/8]


rule Step/store-num-trap:
  z; (CONST I32 i) (CONST I32 c) (STORE nt n_A n_O)  ~>  z; TRAP
  -- if $(i + n_O + $size(nt)/8) >= |$mem(z, 0)|

rule Step/store-num-val:
  z; (CONST I32 i) (CONST I32 c) (STORE nt n_A n_O)  ~>  $with_mem(z, 0, $(i + n_O), $($size(nt)/8), b*); epsilon
  -- if b* = $bytes_($size(nt), c)

rule Step/store-pack-trap:
  z; (CONST I32 i) (CONST I32 c) (STORE nt n n_A n_O)  ~>  z; TRAP
  -- if $(i + n_O + n/8) >= |$mem(z, 0)|

rule Step/store-pack-val:
  z; (CONST I32 i) (CONST I32 c) (STORE nt n n_A n_O)  ~>  $with_mem(z, 0, $(i + n_O), $(n/8), b*); epsilon
  -- if b* = $bytes_(n, $wrap_(($size(nt),n), c))


rule Step/memory.grow-succeed:
  z; (CONST I32 n) (MEMORY.GROW)  ~>  $with_memext(z, 0, 0^(n * 64 * $Ki)); (CONST I32 $(|$mem(z, 0)|))

rule Step/memory.grow-fail:
  z; (CONST I32 n) (MEMORY.GROW)  ~>  z; (CONST I32 $(-1))


rule Step_read/memory.fill-trap:
  z; (CONST I32 i) val (CONST I32 n) (MEMORY.FILL)  ~>  TRAP
  -- if $(i + n) > |$mem(z, 0)|

rule Step_read/memory.fill-zero:
  z; (CONST I32 i) val (CONST I32 n) (MEMORY.FILL)  ~>  epsilon
  -- otherwise
  -- if n = 0

rule Step_read/memory.fill-succ:
  z; (CONST I32 i) val (CONST I32 n) (MEMORY.FILL)  ~>
    (CONST I32 i) val (STORE I32 8 0 0)
    (CONST I32 $(i+1)) val (CONST I32 $(n-1)) (MEMORY.FILL)
  -- otherwise


rule Step_read/memory.copy-trap:
  z; (CONST I32 j) (CONST I32 i) (CONST I32 n) (MEMORY.COPY)  ~>  TRAP
  -- if $(i + n) > |$table(z, 0)| \/ $(j + n) > |$table(z, 0)|

rule Step_read/memory.copy-zero:
  z; (CONST I32 j) (CONST I32 i) (CONST I32 n) (MEMORY.COPY)  ~>  epsilon
  -- otherwise
  -- if n = 0

rule Step_read/memory.copy-le:
  z; (CONST I32 j) (CONST I32 i) (CONST I32 n) (MEMORY.COPY)  ~>
    (CONST I32 j) (CONST I32 i) (LOAD I32 (8 _ U) 0 0) (STORE I32 8 0 0)
    (CONST I32 $(j+1)) (CONST I32 $(i+1)) (CONST I32 $(n-1)) (MEMORY.COPY)
  -- otherwise
  -- if j <= i

rule Step_read/memory.copy-gt:
  z; (CONST I32 j) (CONST I32 i) (CONST I32 n) (MEMORY.COPY)  ~>
    (CONST I32 $(j+n-1)) (CONST I32 $(i+n-1)) (LOAD I32 (8 _ U) 0 0) (STORE I32 8 0 0)
    (CONST I32 $(j+1)) (CONST I32 $(i+1)) (CONST I32 $(n-1)) (MEMORY.COPY)
  -- otherwise


rule Step_read/memory.init-trap:
  z; (CONST I32 j) (CONST I32 i) (CONST I32 n) (MEMORY.INIT x)  ~>  TRAP
  -- if $(i + n) > |$data(z, x)| \/ $(j + n) > |$mem(z, 0)|

rule Step_read/memory.init-zero:
  z; (CONST I32 j) (CONST I32 i) (CONST I32 n) (MEMORY.INIT x)  ~>  epsilon
  -- otherwise
  -- if n = 0

rule Step_read/memory.init-succ:
  z; (CONST I32 j) (CONST I32 i) (CONST I32 n) (MEMORY.INIT x)  ~>
    (CONST I32 j) (CONST I32 $data(z,x)[i]) (STORE I32 8 0 0)
    (CONST I32 $(j+1)) (CONST I32 $(i+1)) (CONST I32 $(n-1)) (MEMORY.INIT x)
  -- otherwise


rule Step/data.drop:
  z; (DATA.DROP x)  ~>  $with_data(z, x, epsilon); epsilon<|MERGE_RESOLUTION|>--- conflicted
+++ resolved
@@ -202,13 +202,8 @@
 rule Step/table.grow-succeed:
   z; ref (CONST I32 n) (TABLE.GROW x)  ~>  $with_tableext(z, x, ref^n); (CONST I32 $(|$table(z, x)|))
 
-<<<<<<< HEAD
-rule Step_read/table.grow-fail:
-  z; ref (CONST I32 n) (TABLE.GROW x)  ~>  (CONST I32 $(-1))
-=======
 rule Step/table.grow-fail:
   z; ref (CONST I32 n) (TABLE.GROW x)  ~>  z; (CONST I32 $(-1))
->>>>>>> 2d0be467
 
 
 rule Step_read/table.fill-trap:
