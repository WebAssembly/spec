;;
;; Auxiliaries
;;

;; Vectors

grammar Bvec(grammar BX : el) : el* =
  | n:Bu32 (el:BX)^n => el^n



;;
;; Values
;;

;; Numbers

grammar Bbyte : byte = | b:0x00 | ... | b:0xFF => b

grammar BuN(N) : uN(N) hint(show Bu#N) =
  | n:Bbyte                 => n                       -- if $(n < 2^7 /\ n < 2^N)
  | n:Bbyte m:BuN(($(N-7))) => $(2^7 * m + (n - 2^7))  -- if $(n >= 2^7 /\ N > 7)

grammar BsN(N) : sN(N) hint(show Bs#N) =
  | n:Bbyte                 => n                       -- if $(n < 2^6 /\ n < 2^(N-1))
  | n:Bbyte                 => $(n - 2^7)              -- if $(2^6 <= n < 2^7 /\ n >= 2^7 - 2^(N-1))
  | n:Bbyte i:BuN(($(N-7))) => $(2^7 * i + (n - 2^7))  -- if $(n >= 2^7 /\ N > 7)

grammar BiN(N) : iN(N) hint(show Bi#N) =
  | i:BsN(N)                => $invsigned(N, i)


grammar BfN(N) : fN(N) hint(show Bf#N) =
  | b*:Bbyte^(N/8)  => $invfbytes(N, b*)


grammar Bu32 : u32 = | n:BuN(32) => n
grammar Bu64 : u64 = | n:BuN(64) => n
grammar Bs33 : s33 = | i:BsN(33) => i

grammar Bf32 : f32 = | p:BfN(32) => p
grammar Bf64 : f64 = | p:BfN(64) => p


;; Names

def $utf8(name) : byte*
def $utf8(c) = b  -- if c < U+0080 /\ c = b
def $utf8(c) = b_1 b_2  -- if U+0080 <= c < U+0800 /\ c = $(2^6*(b_1 - 0xC0) + (b_2 - 0x80))
def $utf8(c) = b_1 b_2 b_3  -- if (U+0800 <= c < U+D800 \/ U+E000 <= c < U+10000) /\ c = $(2^12*(b_1 - 0xE0) + 2^6*(b_2 - 0x80) + (b_3 - 0x80))
def $utf8(c) = b_1 b_2 b_3 b_4  -- if (U+10000 <= c < U+11000) /\ c = $(2^18*(b_1 - 0xF0) + 2^12*(b_2 - 0x80) + 2^6*(b_3 - 0x80) + (b_4 - 0x80))
def $utf8(c*) = $concat_bytes($utf8(c)*)

grammar Bname : name =
  | b*:Bvec(Bbyte) => name  -- if $utf8(name) = b*


;; Indices

grammar Btypeidx : typeidx = | x:Bu32 => x
grammar Bfuncidx : funcidx = | x:Bu32 => x
grammar Bglobalidx : globalidx = | x:Bu32 => x
grammar Btableidx : tableidx = | x:Bu32 => x
grammar Bmemidx : memidx = | x:Bu32 => x
grammar Belemidx : elemidx = | x:Bu32 => x
grammar Bdataidx : dataidx = | x:Bu32 => x
grammar Blocalidx : localidx = | x:Bu32 => x
grammar Blabelidx : labelidx = | x:Bu32 => x

grammar Bexternidx : externidx =
  | 0x00 x:Bfuncidx => FUNC x
  | 0x01 x:Btableidx => TABLE x
  | 0x02 x:Bmemidx => MEM x
  | 0x03 x:Bglobalidx => GLOBAL x


;;
;; Types
;;

;; Value types

grammar Bnumtype : numtype =
  | 0x7F => I32
  | 0x7E => I64
  | 0x7D => F32
  | 0x7C => F64

grammar Bvectype : vectype =
  | 0x7B => V128

grammar Babsheaptype : heaptype =
  | 0x73 => NOFUNC
  | 0x72 => NOEXTERN
  | 0x71 => NONE
  | 0x70 => FUNC
  | 0x6F => EXTERN
  | 0x6E => ANY
  | 0x6D => EQ
  | 0x6C => I31
  | 0x6B => STRUCT
  | 0x6A => ARRAY

grammar Bheaptype : heaptype =
  | ht:Babsheaptype => ht
  | x33:Bs33 => _IDX $s33_to_u32(x33)  -- if x33 >= 0

grammar Breftype : reftype =
<<<<<<< HEAD
  | 0x64 ht:Bheaptype => REF ht
=======
  | 0x64 ht:Bheaptype => REF eps ht
>>>>>>> fcd99b93
  | 0x63 ht:Bheaptype => REF NULL ht
  | ht:Babsheaptype => REF NULL ht

grammar Bvaltype : valtype =
  | nt:Bnumtype => nt
  | vt:Bvectype => vt
  | rt:Breftype => rt


grammar Bresulttype : resulttype =
  | t*:Bvec(Bvaltype) => t*


;; Type definitions

grammar Bmut : mut =
  | 0x00 => eps
  | 0x01 => MUT

grammar Bpackedtype : packedtype =
  | 0x78 => I8
  | 0x77 => I16

grammar Bstoragetype : storagetype =
  | t:Bvaltype => t
  | pt:Bpackedtype => pt

grammar Bfieldtype : fieldtype =
  | zt:Bstoragetype mut:Bmut => mut zt

grammar Bcomptype : comptype =
  | 0x60 t_1*:Bresulttype t_2*:Bresulttype => FUNC (t_1* -> t_2*)
  | 0x59 yt*:Bvec(Bfieldtype) => STRUCT yt*
  | 0x58 yt:Bfieldtype => ARRAY yt

grammar Bsubtype : subtype =
<<<<<<< HEAD
  | 0x50 x*:Bvec(Btypeidx) ct:Bcomptype => SUB x* ct
=======
  | 0x50 x*:Bvec(Btypeidx) ct:Bcomptype => SUB eps x* ct
>>>>>>> fcd99b93
  | 0x49 x*:Bvec(Btypeidx) ct:Bcomptype => SUB FINAL x* ct
  | ct:Bcomptype => SUB FINAL eps ct

grammar Brectype : rectype =
  | 0x48 st*:Bvec(Bsubtype) => REC st*
  | st:Bsubtype => REC st


;; External types

grammar Blimits : limits =
  | 0x00 n:Bu32 => `[n .. $(2^32-1)]
  | 0x01 n:Bu32 m:Bu32 => `[n .. m]

grammar Bglobaltype : globaltype =
  | t:Bvaltype mut:Bmut => mut t

grammar Btabletype : tabletype =
  | rt:Breftype lim:Blimits => lim rt

grammar Bmemtype : memtype =
  | lim:Blimits => lim I8


grammar Bexterntype : externtype =
  | 0x00 ct:Bcomptype => FUNC (DEF (REC (SUB FINAL eps ct)) 0)  ;; TODO: typeidx
  | 0x01 tt:Btabletype => TABLE tt
  | 0x02 mt:Bmemtype => MEM mt
  | 0x03 gt:Bglobaltype => GLOBAL gt


;;
;; Instructions
;;

;; Block types

grammar Bblocktype : blocktype =
  | 0x40 => _RESULT eps
  | t:Bvaltype => _RESULT t
  | i:Bs33 => _IDX x  -- if i >= 0 /\ i = x


;; Control instructions

grammar Binstr/control : instr =
  | 0x00 => UNREACHABLE
  | 0x01 => NOP
  | 0x02 bt:Bblocktype (in:Binstr)* 0x0B => BLOCK bt in*
  | 0x03 bt:Bblocktype (in:Binstr)* 0x0B => LOOP bt in*
  | 0x04 bt:Bblocktype (in:Binstr)* 0x0B => IF bt in* ELSE eps
  | 0x04 bt:Bblocktype (in_1:Binstr)* 0x05 (in_2:Binstr)* 0x0B => IF bt in_1* ELSE in_2*
  | 0x0C l:Blabelidx => BR l
  | 0x0D l:Blabelidx => BR_IF l
  | 0x0E l*:Bvec(Blabelidx) l_N:Blabelidx => BR_TABLE l* l_N
  | 0x0F => RETURN
  | 0x10 x:Bfuncidx => CALL x
  | 0x11 y:Btypeidx x:Btableidx => CALL_INDIRECT x y
  | ...


;; Reference instructions

syntax castop = (nul, nul)

grammar Bcastop : castop =
  | 0x00 => (eps, eps)
  | 0x01 => (NULL, eps)
  | 0x02 => (eps, NULL)
  | 0x03 => (NULL, NULL)

grammar Binstr/reference : instr = ...
  | 0xD0 ht:Bheaptype => REF.NULL ht
  | 0xD1 => REF.IS_NULL
  | 0xD2 x:Bfuncidx => REF.FUNC x
  | 0xD3 => REF.EQ
  | 0xD4 => REF.AS_NON_NULL
  | 0xD5 l:Blabelidx => BR_ON_NULL l
  | 0xD6 l:Blabelidx => BR_ON_NON_NULL l
<<<<<<< HEAD
  | 0xFB 20:Bu32 ht:Bheaptype => REF.TEST (REF ht)
  | 0xFB 21:Bu32 ht:Bheaptype => REF.TEST (REF NULL ht)
  | 0xFB 22:Bu32 ht:Bheaptype => REF.CAST (REF ht)
=======
  | 0xFB 20:Bu32 ht:Bheaptype => REF.TEST (REF eps ht)
  | 0xFB 21:Bu32 ht:Bheaptype => REF.TEST (REF NULL ht)
  | 0xFB 22:Bu32 ht:Bheaptype => REF.CAST (REF eps ht)
>>>>>>> fcd99b93
  | 0xFB 23:Bu32 ht:Bheaptype => REF.CAST (REF NULL ht)
  | 0xFB 24:Bu32 (nul_1, nul_2):Bcastop l:Blabelidx ht_1:Bheaptype ht_2:Bheaptype => BR_ON_CAST l (REF nul_1 ht_1) (REF nul_2 ht_2)
  | 0xFB 25:Bu32 (nul_1, nul_2):Bcastop l:Blabelidx ht_1:Bheaptype ht_2:Bheaptype => BR_ON_CAST_FAIL l (REF nul_1 ht_1) (REF nul_2 ht_2)
  | ...



;; Heap instructions

grammar Binstr/struct : instr = ...
  | 0xFB 0:Bu32 x:Btypeidx => STRUCT.NEW x
  | 0xFB 1:Bu32 x:Btypeidx => STRUCT.NEW_DEFAULT x
<<<<<<< HEAD
  | 0xFB 2:Bu32 x:Btypeidx i:Bu32 => STRUCT.GET x i
=======
  | 0xFB 2:Bu32 x:Btypeidx i:Bu32 => STRUCT.GET eps x i
>>>>>>> fcd99b93
  | 0xFB 3:Bu32 x:Btypeidx i:Bu32 => STRUCT.GET S x i
  | 0xFB 4:Bu32 x:Btypeidx i:Bu32 => STRUCT.GET U x i
  | 0xFB 5:Bu32 x:Btypeidx i:Bu32 => STRUCT.SET x i
  | 0xFB 6:Bu32 x:Btypeidx => ARRAY.NEW x
  | 0xFB 7:Bu32 x:Btypeidx => ARRAY.NEW_DEFAULT x
  | 0xFB 8:Bu32 x:Btypeidx n:Bu32 => ARRAY.NEW_FIXED x n
  | 0xFB 9:Bu32 x:Btypeidx y:Bdataidx => ARRAY.NEW_DATA x y
  | 0xFB 10:Bu32 x:Btypeidx y:Belemidx => ARRAY.NEW_ELEM x y
<<<<<<< HEAD
  | 0xFB 11:Bu32 x:Btypeidx => ARRAY.GET x
=======
  | 0xFB 11:Bu32 x:Btypeidx => ARRAY.GET eps x
>>>>>>> fcd99b93
  | 0xFB 12:Bu32 x:Btypeidx => ARRAY.GET S x
  | 0xFB 13:Bu32 x:Btypeidx => ARRAY.GET U x
  | 0xFB 14:Bu32 x:Btypeidx => ARRAY.SET x
  | 0xFB 15:Bu32 => ARRAY.LEN
  | 0xFB 16:Bu32 x:Btypeidx => ARRAY.FILL x
  | 0xFB 17:Bu32 x_1:Btypeidx x_2:Btypeidx => ARRAY.COPY x_1 x_2
  | 0xFB 18:Bu32 x:Btypeidx y:Bdataidx => ARRAY.INIT_DATA x y
  | 0xFB 19:Bu32 x:Btypeidx y:Belemidx => ARRAY.INIT_ELEM x y
  | 0xFB 26:Bu32 => ANY.CONVERT_EXTERN
  | 0xFB 27:Bu32 => EXTERN.CONVERT_ANY
  | 0xFB 28:Bu32 => REF.I31
  | 0xFB 29:Bu32 => I31.GET S
  | 0xFB 30:Bu32 => I31.GET U
  | ...


;; Parametric instructions

grammar Binstr/parametric : instr = ...
  | 0x1A => DROP
<<<<<<< HEAD
  | 0x1B => SELECT
=======
  | 0x1B => SELECT eps
>>>>>>> fcd99b93
;;  | 0x1C t*:Bvec(Bvaltype) => SELECT (t*)    TODO
  | ...


;; Variable instructions

grammar Binstr/variable : instr = ...
  | 0x20 x:Blocalidx => LOCAL.GET x
  | 0x21 x:Blocalidx => LOCAL.SET x
  | 0x22 x:Blocalidx => LOCAL.TEE x
  | 0x23 x:Bglobalidx => GLOBAL.GET x
  | 0x24 x:Bglobalidx => GLOBAL.SET x
  | ...


;; Table instructions

grammar Binstr/table : instr = ...
  | 0x25 x:Btableidx => TABLE.GET x
  | 0x26 x:Btableidx => TABLE.SET x
  | 0xFC 12:Bu32 y:Belemidx x:Btableidx => TABLE.INIT x y
  | 0xFC 13:Bu32 x:Belemidx => ELEM.DROP x
  | 0xFC 14:Bu32 x_1:Btableidx x_2:Btableidx => TABLE.COPY x_1 x_2
  | 0xFC 15:Bu32 x:Btableidx => TABLE.GROW x
  | 0xFC 16:Bu32 x:Btableidx => TABLE.SIZE x
  | 0xFC 17:Bu32 x:Btableidx => TABLE.FILL x
  | ...


;; Memory instructions

syntax memidxop = (memidx, memop)

grammar Bmemop : memidxop =
  | n:Bu32 m:Bu32 => (0, {ALIGN n, OFFSET m})            -- if $(n < 2^6)
  | n:Bu32 x:Bmemidx m:Bu32 => (x, {ALIGN n, OFFSET m})  -- if $(2^6 <= n < 2^7)

grammar Binstr/memory : instr = ...
  | 0x28 (x,mo):Bmemop => LOAD I32 x mo
  | 0x29 (x,mo):Bmemop => LOAD I64 x mo
  | 0x2A (x,mo):Bmemop => LOAD F32 x mo
  | 0x2B (x,mo):Bmemop => LOAD F64 x mo
  | 0x2C (x,mo):Bmemop => LOAD I32 (8 _ S) x mo
  | 0x2D (x,mo):Bmemop => LOAD I32 (8 _ U) x mo
  | 0x2E (x,mo):Bmemop => LOAD I32 (16 _ S) x mo
  | 0x2F (x,mo):Bmemop => LOAD I32 (16 _ U) x mo
  | 0x30 (x,mo):Bmemop => LOAD I64 (8 _ S) x mo
  | 0x31 (x,mo):Bmemop => LOAD I64 (8 _ U) x mo
  | 0x32 (x,mo):Bmemop => LOAD I64 (16 _ S) x mo
  | 0x33 (x,mo):Bmemop => LOAD I64 (16 _ U) x mo
  | 0x34 (x,mo):Bmemop => LOAD I64 (32 _ S) x mo
  | 0x35 (x,mo):Bmemop => LOAD I64 (32 _ U) x mo
  | 0x36 (x,mo):Bmemop => STORE I32 x mo
  | 0x37 (x,mo):Bmemop => STORE I64 x mo
  | 0x38 (x,mo):Bmemop => STORE F32 x mo
  | 0x39 (x,mo):Bmemop => STORE F64 x mo
  | 0x3A (x,mo):Bmemop => STORE I32 8 x mo
  | 0x3B (x,mo):Bmemop => STORE I32 16 x mo
  | 0x3C (x,mo):Bmemop => STORE I64 8 x mo
  | 0x3D (x,mo):Bmemop => STORE I64 16 x mo
  | 0x3E (x,mo):Bmemop => STORE I64 32 x mo
  | 0x3F x:Bmemidx => MEMORY.SIZE x
  | 0x40 x:Bmemidx => MEMORY.GROW x
  | 0xFC 8:Bu32 y:Bdataidx x:Bmemidx => MEMORY.INIT x y
  | 0xFC 9:Bu32 x:Bdataidx => DATA.DROP x
  | 0xFC 10:Bu32 x_1:Bmemidx x_2:Bmemidx => MEMORY.COPY x_1 x_2
  | 0xFC 11:Bu32 x:Bmemidx => MEMORY.FILL x
  | ...



;; Numeric instructions

grammar Binstr/numeric-const : instr = ...
  | 0x41 n:Bu32 => CONST I32 n
  | 0x42 n:Bu64 => CONST I64 n
;;  | 0x43 p:Bf32 => CONST F32 p    ;; TODO
;;  | 0x44 p:Bf64 => CONST F64 p    ;; TODO
  | ...

grammar Binstr/numeric-test-i32 : instr = ...
  | 0x45 => TESTOP I32 (_I EQZ)
  | ...

grammar Binstr/numeric-rel-i32 : instr = ...
  | 0x46 => RELOP I32 (_I EQ)
  | 0x47 => RELOP I32 (_I NE)
  | 0x48 => RELOP I32 (_I (LT S))
  | 0x49 => RELOP I32 (_I (LT U))
  | 0x4A => RELOP I32 (_I (GT S))
  | 0x4B => RELOP I32 (_I (GT U))
  | 0x4C => RELOP I32 (_I (LE S))
  | 0x4D => RELOP I32 (_I (LE U))
  | 0x4E => RELOP I32 (_I (GE S))
  | 0x4F => RELOP I32 (_I (GE U))
  | ...

grammar Binstr/numeric-test-i64 : instr = ...
  | 0x50 => TESTOP I64 (_I EQZ)
  | ...

grammar Binstr/numeric-rel-i64 : instr = ...
  | 0x51 => RELOP I64 (_I EQ)
  | 0x52 => RELOP I64 (_I NE)
  | 0x53 => RELOP I64 (_I (LT S))
  | 0x54 => RELOP I64 (_I (LT U))
  | 0x55 => RELOP I64 (_I (GT S))
  | 0x56 => RELOP I64 (_I (GT U))
  | 0x57 => RELOP I64 (_I (LE S))
  | 0x58 => RELOP I64 (_I (LE U))
  | 0x59 => RELOP I64 (_I (GE S))
  | 0x5A => RELOP I64 (_I (GE U))
  | ...

grammar Binstr/numeric-rel-f32 : instr = ...
  | 0x5B => RELOP F32 (_F EQ)
  | 0x5C => RELOP F32 (_F NE)
  | 0x5D => RELOP F32 (_F LT)
  | 0x5E => RELOP F32 (_F GT)
  | 0x5F => RELOP F32 (_F LE)
  | 0x60 => RELOP F32 (_F GE)
  | ...

grammar Binstr/numeric-rel-f64 : instr = ...
  | 0x61 => RELOP F64 (_F EQ)
  | 0x62 => RELOP F64 (_F NE)
  | 0x63 => RELOP F64 (_F LT)
  | 0x64 => RELOP F64 (_F GT)
  | 0x65 => RELOP F64 (_F LE)
  | 0x66 => RELOP F64 (_F GE)
  | ...

grammar Binstr/numeric-un-i32 : instr = ...
  | 0x67 => UNOP I32 (_I CLZ)
  | 0x68 => UNOP I32 (_I CTZ)
  | 0x69 => UNOP I32 (_I POPCNT)
  | ...

grammar Binstr/numeric-bin-i32 : instr = ...
  | 0x6A => BINOP I32 (_I ADD)
  | 0x6B => BINOP I32 (_I SUB)
  | 0x6C => BINOP I32 (_I MUL)
  | 0x6D => BINOP I32 (_I (DIV S))
  | 0x6E => BINOP I32 (_I (DIV U))
  | 0x6F => BINOP I32 (_I (REM S))
  | 0x70 => BINOP I32 (_I (REM U))
  | 0x71 => BINOP I32 (_I AND)
  | 0x72 => BINOP I32 (_I OR)
  | 0x73 => BINOP I32 (_I XOR)
  | 0x74 => BINOP I32 (_I SHL)
  | 0x75 => BINOP I32 (_I (SHR S))
  | 0x76 => BINOP I32 (_I (SHR U))
  | 0x77 => BINOP I32 (_I ROTL)
  | 0x78 => BINOP I32 (_I ROTR)
  | ...

grammar Binstr/numeric-un-i64 : instr = ...
  | 0x79 => UNOP I64 (_I CLZ)
  | 0x7A => UNOP I64 (_I CTZ)
  | 0x7B => UNOP I64 (_I POPCNT)
  | ...

grammar Binstr/numeric-bin-i64 : instr = ...
  | 0x7C => BINOP I64 (_I ADD)
  | 0x7D => BINOP I64 (_I SUB)
  | 0x7E => BINOP I64 (_I MUL)
  | 0x7F => BINOP I64 (_I (DIV S))
  | 0x80 => BINOP I64 (_I (DIV U))
  | 0x81 => BINOP I64 (_I (REM S))
  | 0x82 => BINOP I64 (_I (REM U))
  | 0x83 => BINOP I64 (_I AND)
  | 0x84 => BINOP I64 (_I OR)
  | 0x85 => BINOP I64 (_I XOR)
  | 0x86 => BINOP I64 (_I SHL)
  | 0x87 => BINOP I64 (_I (SHR S))
  | 0x88 => BINOP I64 (_I (SHR U))
  | 0x89 => BINOP I64 (_I ROTL)
  | 0x8A => BINOP I64 (_I ROTR)
  | ...

grammar Binstr/numeric-un-f32 : instr = ...
  | 0x8B => UNOP F32 (_F ABS)
  | 0x8C => UNOP F32 (_F NEG)
  | 0x8D => UNOP F32 (_F CEIL)
  | 0x8E => UNOP F32 (_F FLOOR)
  | 0x8F => UNOP F32 (_F TRUNC)
  | 0x90 => UNOP F32 (_F NEAREST)
  | 0x91 => UNOP F32 (_F SQRT)
  | ...

grammar Binstr/numeric-bin-f32 : instr = ...
  | 0x92 => BINOP F32 (_F ADD)
  | 0x93 => BINOP F32 (_F SUB)
  | 0x94 => BINOP F32 (_F MUL)
  | 0x95 => BINOP F32 (_F DIV)
  | 0x96 => BINOP F32 (_F MIN)
  | 0x97 => BINOP F32 (_F MAX)
  | 0x98 => BINOP F32 (_F COPYSIGN)
  | ...

grammar Binstr/numeric-un-f64 : instr = ...
  | 0x99 => UNOP F64 (_F ABS)
  | 0x9A => UNOP F64 (_F NEG)
  | 0x9B => UNOP F64 (_F CEIL)
  | 0x9C => UNOP F64 (_F FLOOR)
  | 0x9D => UNOP F64 (_F TRUNC)
  | 0x9E => UNOP F64 (_F NEAREST)
  | 0x9F => UNOP F64 (_F SQRT)
  | ...

grammar Binstr/numeric-bin-f64 : instr = ...
  | 0xA0 => BINOP F64 (_F ADD)
  | 0xA1 => BINOP F64 (_F SUB)
  | 0xA2 => BINOP F64 (_F MUL)
  | 0xA3 => BINOP F64 (_F DIV)
  | 0xA4 => BINOP F64 (_F MIN)
  | 0xA5 => BINOP F64 (_F MAX)
  | 0xA6 => BINOP F64 (_F COPYSIGN)
  | ...


grammar Binstr/numeric-cvt : instr = ...
  | 0xA7 => CVTOP I32 CONVERT I64
  | 0xA8 => CVTOP I32 CONVERT F32 S
  | 0xA9 => CVTOP I32 CONVERT F32 U
  | 0xAA => CVTOP I32 CONVERT F64 S
  | 0xAB => CVTOP I32 CONVERT F64 U
  | 0xAC => CVTOP I64 CONVERT I32 S
  | 0xAD => CVTOP I64 CONVERT I32 U
  | 0xAE => CVTOP I64 CONVERT F32 S
  | 0xAF => CVTOP I64 CONVERT F32 U
  | 0xB0 => CVTOP I64 CONVERT F64 S
  | 0xB1 => CVTOP I64 CONVERT F64 U
  | 0xB2 => CVTOP F32 CONVERT I32 S
  | 0xB3 => CVTOP F32 CONVERT I32 U
  | 0xB4 => CVTOP F32 CONVERT I64 S
  | 0xB5 => CVTOP F32 CONVERT I64 U
  | 0xB6 => CVTOP F32 CONVERT F64
  | 0xB7 => CVTOP F64 CONVERT I32 S
  | 0xB8 => CVTOP F64 CONVERT I32 U
  | 0xB9 => CVTOP F64 CONVERT I64 S
  | 0xBA => CVTOP F64 CONVERT I64 U
  | 0xBB => CVTOP F64 CONVERT F32
  | 0xBC => CVTOP I32 REINTERPRET F32
  | 0xBD => CVTOP I64 REINTERPRET F64
  | 0xBE => CVTOP F32 REINTERPRET I32
  | 0xBF => CVTOP F64 REINTERPRET I64
  | 0xFC 0:Bu32 => CVTOP I32 CONVERT_SAT F32 S
  | 0xFC 1:Bu32 => CVTOP I32 CONVERT_SAT F32 U
  | 0xFC 2:Bu32 => CVTOP I32 CONVERT_SAT F64 S
  | 0xFC 3:Bu32 => CVTOP I32 CONVERT_SAT F64 U
  | 0xFC 4:Bu32 => CVTOP I64 CONVERT_SAT F32 S
  | 0xFC 5:Bu32 => CVTOP I64 CONVERT_SAT F32 U
  | 0xFC 6:Bu32 => CVTOP I64 CONVERT_SAT F64 S
  | 0xFC 7:Bu32 => CVTOP I64 CONVERT_SAT F64 U
  | ...

grammar Binstr/numeric-extend : instr = ...
  | 0xC0 => EXTEND I32 8
  | 0xC1 => EXTEND I32 16
  | 0xC2 => EXTEND I64 8
  | 0xC3 => EXTEND I64 16
  | 0xC4 => EXTEND I64 32
  | ...


;; Expressions

grammar Bexpr : expr =
  | (in:Binstr)* 0x0B => in*



;;
;; Modules
;;

;; Sections

var sz : nat

<<<<<<< HEAD
grammar Bsection_(N, grammar BX : en*) : en*  hint(desc "section") =
  | N:Bbyte sz:Bu32 en*:BX => en*  -- if sz = ||BX||
  | epsilon => epsilon
=======
grammar Bsection_(N, grammar B : S*) : S*  hint(desc "section") =
  | N:Bbyte sz:Bu32 S*:B => S*  -- if sz = ||B||
  | eps => eps
>>>>>>> fcd99b93


;; Custom sections

grammar Bcustom : ()* hint(desc "custom data") =
  | Bname Bbyte* => ()

grammar Bcustomsec : () hint(desc "custom section") =
  | Bsection_(0, Bcustom) => ()


;; Type section

grammar Btype : type =
  | qt:Brectype => TYPE qt

grammar Btypesec : type* hint(desc "type section") =
  | ty*:Bsection_(1, Bvec(Btype)) => ty*


;; Import section

grammar Bimport : import =
  | nm_1:Bname nm_2:Bname xt:Bexterntype => IMPORT nm_1 nm_2 xt

grammar Bimportsec : import* hint(desc "import section") =
  | im*:Bsection_(2, Bvec(Bimport)) => im*


;; Function section

grammar Bfuncsec : typeidx* hint(desc "function section") =
  | x*:Bsection_(3, Bvec(Btypeidx)) => x*


;; Table section

grammar Btable : table =
  | tt:Btabletype e:Bexpr => TABLE tt e

grammar Btablesec : table* hint(desc "table section") =
  | tab*:Bsection_(4, Bvec(Btable)) => tab*


;; Memory section

grammar Bmem : mem =
  | mt:Bmemtype => MEMORY mt

grammar Bmemsec : mem* hint(desc "memory section") =
  | mem*:Bsection_(5, Bvec(Bmem)) => mem*


;; Global section

grammar Bglobal : global =
  | gt:Bglobaltype e:Bexpr => GLOBAL gt e

grammar Bglobalsec : global* hint(desc "global section") =
  | glob*:Bsection_(6, Bvec(Bglobal)) => glob*


;; Export section

grammar Bexport : export =
  | nm:Bname ux:Bexternidx => EXPORT nm ux

grammar Bexportsec : export* hint(desc "export section") =
  | ex*:Bsection_(7, Bvec(Bexport)) => ex*


;; Start section

grammar Bstart : start* =
  | x:Bfuncidx => (START x)

grammar Bstartsec : start* hint(desc "start section") =
  | start*:Bsection_(8, Bstart) => start*


;; Element section

grammar Belemkind : reftype hint(desc "element kind") =
  | 0x00 => REF NULL FUNC

grammar Belem : elem =
  | 0:Bu32 e_o:Bexpr y*:Bvec(Bfuncidx) =>
      ELEM (REF NULL FUNC) (REF.FUNC y)* (ACTIVE 0 e_o)
  | 1:Bu32 rt:Belemkind y*:Bvec(Bfuncidx) =>
      ELEM rt (REF.FUNC y)* PASSIVE
  | 2:Bu32 x:Btableidx expr:Bexpr rt:Belemkind y*:Bvec(Bfuncidx) =>
      ELEM rt (REF.FUNC y)* (ACTIVE x expr)
  | 3:Bu32 rt:Belemkind y*:Bvec(Bfuncidx) =>
      ELEM rt (REF.FUNC y)* DECLARE
  | 4:Bu32 e_o:Bexpr e*:Bvec(Bexpr) =>
      ELEM (REF NULL FUNC) e* (ACTIVE 0 e_o)
  | 5:Bu32 rt:Breftype e*:Bvec(Bexpr) =>
      ELEM rt e* PASSIVE
  | 6:Bu32 x:Btableidx expr:Bexpr e*:Bvec(Bexpr) =>
      ELEM (REF NULL FUNC) e* (ACTIVE x expr)
  | 7:Bu32 rt:Breftype e*:Bvec(Bexpr) =>
      ELEM rt e* DECLARE

grammar Belemsec : elem* hint(desc "element section") =
  | elem*:Bsection_(9, Bvec(Belem)) => elem*


;; Code section

def $concat_locals((local*)*) : local*  hint(show $concat(%))
def $concat_locals(eps) = eps
def $concat_locals((loc*) (loc'*)*) = loc* $concat_locals((loc'*)*)


syntax code = (local*, expr)

grammar Blocals : local* hint(desc "local") =
  | n:Bu32 t:Bvaltype => (LOCAL t)^n

grammar Bfunc : code =
  | local**:Bvec(Blocals) expr:Bexpr => ($concat_locals(local**), expr)

grammar Bcode : code =
  | sz:Bu32 code:Bfunc => code  -- if sz = ||Bfunc||

grammar Bcodesec : code* hint(desc "code section") =
  | code*:Bsection_(10, Bvec(Bcode)) => code*


;; Data section

grammar Bdata : data =
  | 0:Bu32 e:Bexpr b*:Bvec(Bbyte) => DATA b* (ACTIVE 0 e)
  | 1:Bu32 b*:Bvec(Bbyte) => DATA b* PASSIVE
  | 2:Bu32 x:Bmemidx e:Bexpr b*:Bvec(Bbyte) => DATA b* (ACTIVE x e)

grammar Bdatasec : data* hint(desc "data section") =
  | data*:Bsection_(11, Bvec(Bdata)) => data*


;; Data count section

grammar Bdatacnt : u32* hint(desc "data count") =
  | n:Bu32 => n

grammar Bdatacntsec : u32* hint(desc "data count section") =
  | n*:Bsection_(12, Bdatacnt) => n*


;; Modules

grammar Bmodule : module =
  | 0x00 0x61 0x73 0x6D 1:Bu32
    Bcustomsec*


    type*:Btypesec
    Bcustomsec*


    import*:Bimportsec
    Bcustomsec*


    typeidx^n:Bfuncsec
    Bcustomsec*


    table*:Btablesec
    Bcustomsec*


    mem*:Bmemsec
    Bcustomsec*


    global*:Bglobalsec
    Bcustomsec*


    export*:Bexportsec
    Bcustomsec*


    start*:Bstartsec
    Bcustomsec*


    elem*:Belemsec
    Bcustomsec*


    m'*:Bdatacntsec
    Bcustomsec*


    (local*, expr)^n:Bcodesec
    Bcustomsec*


    data^m:Bdatasec
    Bcustomsec* =>
      MODULE type* import* func^n global* table* mem* elem* data^m start* export*
    -- if m'* = eps \/ $free_dataidx_funcs(func^n) = eps
    -- if m = $sum(m'*)
    -- if (func = FUNC typeidx local* expr)*<|MERGE_RESOLUTION|>--- conflicted
+++ resolved
@@ -106,11 +106,7 @@
   | x33:Bs33 => _IDX $s33_to_u32(x33)  -- if x33 >= 0
 
 grammar Breftype : reftype =
-<<<<<<< HEAD
   | 0x64 ht:Bheaptype => REF ht
-=======
-  | 0x64 ht:Bheaptype => REF eps ht
->>>>>>> fcd99b93
   | 0x63 ht:Bheaptype => REF NULL ht
   | ht:Babsheaptype => REF NULL ht
 
@@ -147,11 +143,7 @@
   | 0x58 yt:Bfieldtype => ARRAY yt
 
 grammar Bsubtype : subtype =
-<<<<<<< HEAD
   | 0x50 x*:Bvec(Btypeidx) ct:Bcomptype => SUB x* ct
-=======
-  | 0x50 x*:Bvec(Btypeidx) ct:Bcomptype => SUB eps x* ct
->>>>>>> fcd99b93
   | 0x49 x*:Bvec(Btypeidx) ct:Bcomptype => SUB FINAL x* ct
   | ct:Bcomptype => SUB FINAL eps ct
 
@@ -231,15 +223,9 @@
   | 0xD4 => REF.AS_NON_NULL
   | 0xD5 l:Blabelidx => BR_ON_NULL l
   | 0xD6 l:Blabelidx => BR_ON_NON_NULL l
-<<<<<<< HEAD
   | 0xFB 20:Bu32 ht:Bheaptype => REF.TEST (REF ht)
   | 0xFB 21:Bu32 ht:Bheaptype => REF.TEST (REF NULL ht)
   | 0xFB 22:Bu32 ht:Bheaptype => REF.CAST (REF ht)
-=======
-  | 0xFB 20:Bu32 ht:Bheaptype => REF.TEST (REF eps ht)
-  | 0xFB 21:Bu32 ht:Bheaptype => REF.TEST (REF NULL ht)
-  | 0xFB 22:Bu32 ht:Bheaptype => REF.CAST (REF eps ht)
->>>>>>> fcd99b93
   | 0xFB 23:Bu32 ht:Bheaptype => REF.CAST (REF NULL ht)
   | 0xFB 24:Bu32 (nul_1, nul_2):Bcastop l:Blabelidx ht_1:Bheaptype ht_2:Bheaptype => BR_ON_CAST l (REF nul_1 ht_1) (REF nul_2 ht_2)
   | 0xFB 25:Bu32 (nul_1, nul_2):Bcastop l:Blabelidx ht_1:Bheaptype ht_2:Bheaptype => BR_ON_CAST_FAIL l (REF nul_1 ht_1) (REF nul_2 ht_2)
@@ -252,11 +238,7 @@
 grammar Binstr/struct : instr = ...
   | 0xFB 0:Bu32 x:Btypeidx => STRUCT.NEW x
   | 0xFB 1:Bu32 x:Btypeidx => STRUCT.NEW_DEFAULT x
-<<<<<<< HEAD
   | 0xFB 2:Bu32 x:Btypeidx i:Bu32 => STRUCT.GET x i
-=======
-  | 0xFB 2:Bu32 x:Btypeidx i:Bu32 => STRUCT.GET eps x i
->>>>>>> fcd99b93
   | 0xFB 3:Bu32 x:Btypeidx i:Bu32 => STRUCT.GET S x i
   | 0xFB 4:Bu32 x:Btypeidx i:Bu32 => STRUCT.GET U x i
   | 0xFB 5:Bu32 x:Btypeidx i:Bu32 => STRUCT.SET x i
@@ -265,11 +247,7 @@
   | 0xFB 8:Bu32 x:Btypeidx n:Bu32 => ARRAY.NEW_FIXED x n
   | 0xFB 9:Bu32 x:Btypeidx y:Bdataidx => ARRAY.NEW_DATA x y
   | 0xFB 10:Bu32 x:Btypeidx y:Belemidx => ARRAY.NEW_ELEM x y
-<<<<<<< HEAD
   | 0xFB 11:Bu32 x:Btypeidx => ARRAY.GET x
-=======
-  | 0xFB 11:Bu32 x:Btypeidx => ARRAY.GET eps x
->>>>>>> fcd99b93
   | 0xFB 12:Bu32 x:Btypeidx => ARRAY.GET S x
   | 0xFB 13:Bu32 x:Btypeidx => ARRAY.GET U x
   | 0xFB 14:Bu32 x:Btypeidx => ARRAY.SET x
@@ -290,11 +268,7 @@
 
 grammar Binstr/parametric : instr = ...
   | 0x1A => DROP
-<<<<<<< HEAD
   | 0x1B => SELECT
-=======
-  | 0x1B => SELECT eps
->>>>>>> fcd99b93
 ;;  | 0x1C t*:Bvec(Bvaltype) => SELECT (t*)    TODO
   | ...
 
@@ -576,15 +550,9 @@
 
 var sz : nat
 
-<<<<<<< HEAD
 grammar Bsection_(N, grammar BX : en*) : en*  hint(desc "section") =
   | N:Bbyte sz:Bu32 en*:BX => en*  -- if sz = ||BX||
-  | epsilon => epsilon
-=======
-grammar Bsection_(N, grammar B : S*) : S*  hint(desc "section") =
-  | N:Bbyte sz:Bu32 S*:B => S*  -- if sz = ||B||
   | eps => eps
->>>>>>> fcd99b93
 
 
 ;; Custom sections
