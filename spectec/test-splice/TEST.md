--- conflicted
+++ resolved
@@ -1407,8 +1407,6 @@
 warning: definition `inst_valtype` was never spliced
 warning: definition `instantiate` was never spliced
 warning: definition `instrdots` was never spliced
-<<<<<<< HEAD
-warning: definition `int` was never spliced
 warning: definition `inv_cbytes_` was never spliced
 warning: definition `inv_concat_` was never spliced
 warning: definition `inv_concatn_` was never spliced
@@ -1425,11 +1423,6 @@
 warning: definition `inv_signed_` was never spliced
 warning: definition `inv_vbytes_` was never spliced
 warning: definition `inv_zbytes_` was never spliced
-=======
-warning: definition `invfbytes_` was never spliced
-warning: definition `invibytes_` was never spliced
-warning: definition `invlanes_` was never spliced
->>>>>>> a45eaf84
 warning: definition `invoke` was never spliced
 warning: definition `ior_` was never spliced
 warning: definition `ipopcnt_` was never spliced
@@ -2236,11 +2229,8 @@
 warning: definition prose `inv_signed_` was never spliced
 warning: definition prose `invoke` was never spliced
 warning: definition prose `irelaxed_swizzle_lane_` was never spliced
-<<<<<<< HEAD
+warning: definition prose `irem_` was never spliced
 warning: definition prose `isize` was never spliced
-=======
-warning: definition prose `irem_` was never spliced
->>>>>>> a45eaf84
 warning: definition prose `isub_` was never spliced
 warning: definition prose `isub_sat_` was never spliced
 warning: definition prose `iswizzle_lane_` was never spliced
