{
open Parser
open Operators

let convert_pos pos =
  { Source.file = pos.Lexing.pos_fname;
    Source.line = pos.Lexing.pos_lnum;
    Source.column = pos.Lexing.pos_cnum - pos.Lexing.pos_bol
  }

let region lexbuf =
  let left = convert_pos (Lexing.lexeme_start_p lexbuf) in
  let right = convert_pos (Lexing.lexeme_end_p lexbuf) in
  {Source.left = left; Source.right = right}

let error lexbuf msg = raise (Script.Syntax (region lexbuf, msg))
let error_nest start lexbuf msg =
  lexbuf.Lexing.lex_start_p <- start;
  error lexbuf msg

let string s =
  let b = Buffer.create (String.length s) in
  let i = ref 1 in
  while !i < String.length s - 1 do
    let c = if s.[!i] <> '\\' then s.[!i] else
      match (incr i; s.[!i]) with
      | 'n' -> '\n'
      | 'r' -> '\r'
      | 't' -> '\t'
      | '\\' -> '\\'
      | '\'' -> '\''
      | '\"' -> '\"'
      | 'u' ->
        let j = !i + 2 in
        i := String.index_from s j '}';
        let n = int_of_string ("0x" ^ String.sub s j (!i - j)) in
        let bs = Utf8.encode [n] in
        Buffer.add_substring b bs 0 (String.length bs - 1);
        bs.[String.length bs - 1]
      | h ->
        incr i;
        Char.chr (int_of_string ("0x" ^ String.make 1 h ^ String.make 1 s.[!i]))
    in Buffer.add_char b c;
    incr i
  done;
  Buffer.contents b

let num_type = function
  | "i32" -> Types.I32Type
  | "i64" -> Types.I64Type
  | "f32" -> Types.F32Type
  | "f64" -> Types.F64Type
  | "v128" -> Types.V128Type
  | _ -> assert false

let intop t i32 i64 =
  match t with
  | "i32" -> i32
  | "i64" -> i64
  | _ -> assert false

let floatop t f32 f64 =
  match t with
  | "f32" -> f32
  | "f64" -> f64
  | _ -> assert false

let numop t i32 i64 f32 f64 v128 =
  match t with
  | "i32" -> i32
  | "i64" -> i64
  | "f32" -> f32
  | "f64" -> f64
  | "v128" -> v128
  | _ -> assert false

let unimplemented_simd = fun _ -> failwith "unimplemented simd"

let simdop s i8x16 i16x8 i32x4 i64x2 f32x4 f64x2 =
  match s with
  | "i8x16" -> i8x16
  | "i16x8" -> i16x8
  | "i32x4" -> i32x4
  | "i64x2" -> i64x2
  | "f32x4" -> f32x4
  | "f64x2" -> f64x2
  | _ -> assert false

let simd_int_op s i8x16 i16x8 i32x4 i64x2 =
  match s with
  | "i8x16" -> i8x16
  | "i16x8" -> i16x8
  | "i32x4" -> i32x4
  | "i64x2" -> i64x2
  | _ -> assert false

let simd_float_op s f32x4 f64x2 =
  match s with
  | "f32x4" -> f32x4
  | "f64x2" -> f64x2
  | _ -> assert false

let memsz sz m8 m16 m32 =
  match sz with
  | "8" -> m8
  | "16" -> m16
  | "32" -> m32
  | _ -> assert false

let ext e s u =
  match e with
  | 's' -> s
  | 'u' -> u
  | _ -> assert false

let opt = Lib.Option.get

let simd_shape = function
  | "i8x16" -> Simd.I8x16
  | "i16x8" -> Simd.I16x8
  | "i32x4" -> Simd.I32x4
  | "i64x2" -> Simd.I64x2
  | "f32x4" -> Simd.F32x4
  | "f64x2" -> Simd.F64x2
  | _ -> assert false

let only shapes s lexbuf =
  if not (List.mem s shapes) then
    error lexbuf "unknown operator"

let except shapes s lexbuf =
  if (List.mem s shapes) then
    error lexbuf "unknown operator"
}

let sign = '+' | '-'
let digit = ['0'-'9']
let hexdigit = ['0'-'9''a'-'f''A'-'F']
let num = digit ('_'? digit)*
let hexnum = hexdigit ('_'? hexdigit)*

let letter = ['a'-'z''A'-'Z']
let symbol =
  ['+''-''*''/''\\''^''~''=''<''>''!''?''@''#''$''%''&''|'':''`''.''\'']

let space = [' ''\t''\n''\r']
let ascii = ['\x00'-'\x7f']
let ascii_no_nl = ['\x00'-'\x09''\x0b'-'\x7f']
let utf8cont = ['\x80'-'\xbf']
let utf8enc =
    ['\xc2'-'\xdf'] utf8cont
  | ['\xe0'] ['\xa0'-'\xbf'] utf8cont
  | ['\xed'] ['\x80'-'\x9f'] utf8cont
  | ['\xe1'-'\xec''\xee'-'\xef'] utf8cont utf8cont
  | ['\xf0'] ['\x90'-'\xbf'] utf8cont utf8cont
  | ['\xf4'] ['\x80'-'\x8f'] utf8cont utf8cont
  | ['\xf1'-'\xf3'] utf8cont utf8cont utf8cont
let utf8 = ascii | utf8enc
let utf8_no_nl = ascii_no_nl | utf8enc

let escape = ['n''r''t''\\''\'''\"']
let character =
    [^'"''\\''\x00'-'\x1f''\x7f'-'\xff']
  | utf8enc
  | '\\'escape
  | '\\'hexdigit hexdigit 
  | "\\u{" hexnum '}'

let nat = num | "0x" hexnum
let int = sign nat
let frac = num
let hexfrac = hexnum
let float =
    sign? num '.' frac?
  | sign? num ('.' frac?)? ('e' | 'E') sign? num
  | sign? "0x" hexnum '.' hexfrac?
  | sign? "0x" hexnum ('.' hexfrac?)? ('p' | 'P') sign? num
  | sign? "inf"
  | sign? "nan"
  | sign? "nan:" "0x" hexnum
let string = '"' character* '"'
let reserved = (letter | digit | '_' | symbol)+
let name = '$' reserved

let ixx = "i" ("32" | "64")
let fxx = "f" ("32" | "64")
let vxxx = "v128"
let nxx = ixx | fxx | vxxx
let mixx = "i" ("8" | "16" | "32" | "64")
let mfxx = "f" ("32" | "64")
let sign = "s" | "u"
let mem_size = "8" | "16" | "32"
let simd_int_shape = "i8x16" | "i16x8" | "i32x4" | "i64x2"
let simd_float_shape = "f32x4" | "f64x2"
let simd_shape = simd_int_shape | simd_float_shape

rule token = parse
  | "(" { LPAR }
  | ")" { RPAR }

  | nat as s { NAT s }
  | int as s { INT s }
  | float as s { FLOAT s }

  | string as s { STRING (string s) }
  | '"'character*('\n'|eof) { error lexbuf "unclosed string literal" }
  | '"'character*['\x00'-'\x09''\x0b'-'\x1f''\x7f']
    { error lexbuf "illegal control character in string literal" }
  | '"'character*'\\'_
    { error_nest (Lexing.lexeme_end_p lexbuf) lexbuf "illegal escape" }

<<<<<<< HEAD
  | (nxx as t) { VALUE_TYPE (value_type t) }
  | (vxxx)".const" { V128_CONST }
=======
  | "extern" { EXTERN }
  | "externref" { EXTERNREF }
  | "funcref" { FUNCREF }
  | (nxx as t) { NUM_TYPE (num_type t) }
  | "mut" { MUT }

>>>>>>> cfc2c3e8
  | (nxx as t)".const"
    { let open Source in
      CONST (numop t
        (fun s -> let n = I32.of_string s.it in
          i32_const (n @@ s.at), Values.I32 n)
        (fun s -> let n = I64.of_string s.it in
          i64_const (n @@ s.at), Values.I64 n)
        (fun s -> let n = F32.of_string s.it in
          f32_const (n @@ s.at), Values.F32 n)
        (fun s -> let n = F64.of_string s.it in
          f64_const (n @@ s.at), Values.F64 n)
        unimplemented_simd)
    }
  | "ref.null" { REF_NULL }
  | "ref.func" { REF_FUNC }
  | "ref.extern" { REF_EXTERN }
  | "ref.is_null" { REF_IS_NULL }

  | "nop" { NOP }
  | "unreachable" { UNREACHABLE }
  | "drop" { DROP }
  | "block" { BLOCK }
  | "loop" { LOOP }
  | "end" { END }
  | "br" { BR }
  | "br_if" { BR_IF }
  | "br_table" { BR_TABLE }
  | "return" { RETURN }
  | "if" { IF }
  | "then" { THEN }
  | "else" { ELSE }
  | "select" { SELECT }
  | "call" { CALL }
  | "call_indirect" { CALL_INDIRECT }

  | "local.get" { LOCAL_GET }
  | "local.set" { LOCAL_SET }
  | "local.tee" { LOCAL_TEE }
  | "global.get" { GLOBAL_GET }
  | "global.set" { GLOBAL_SET }

<<<<<<< HEAD
  | (simd_shape as s)".splat"
    { SPLAT (simdop s i8x16_splat i16x8_splat i32x4_splat
                      i64x2_splat f32x4_splat f64x2_splat) }
  | (simd_shape as s)".extract_lane"
    { except ["i8x16"; "i16x8"] s lexbuf;
      EXTRACT_LANE (fun imm ->
        simdop s unimplemented_simd unimplemented_simd i32x4_extract_lane
                 i64x2_extract_lane f32x4_extract_lane f64x2_extract_lane imm) }
  | (("i8x16"|"i16x8") as t)".extract_lane_"(sign as s)
    { EXTRACT_LANE (fun imm ->
        if t = "i8x16"
        then ext s i8x16_extract_lane_s i8x16_extract_lane_u imm
        else ext s i16x8_extract_lane_s i16x8_extract_lane_u imm )}
  | (simd_shape as s)".replace_lane"
    { REPLACE_LANE (simdop s i8x16_replace_lane i16x8_replace_lane i32x4_replace_lane
                             i64x2_replace_lane f32x4_replace_lane f64x2_replace_lane) }
=======
  | "table.get" { TABLE_GET }
  | "table.set" { TABLE_SET }
  | "table.size" { TABLE_SIZE }
  | "table.grow" { TABLE_GROW }
  | "table.fill" { TABLE_FILL }
  | "table.copy" { TABLE_COPY }
  | "table.init" { TABLE_INIT }
  | "elem.drop" { ELEM_DROP }

  | "memory.size" { MEMORY_SIZE }
  | "memory.grow" { MEMORY_GROW }
  | "memory.fill" { MEMORY_FILL }
  | "memory.copy" { MEMORY_COPY }
  | "memory.init" { MEMORY_INIT }
  | "data.drop" { DATA_DROP }

>>>>>>> cfc2c3e8
  | (nxx as t)".load"
    { LOAD (fun a o ->
        numop t (i32_load (opt a 2)) (i64_load (opt a 3))
                (f32_load (opt a 2)) (f64_load (opt a 3))
                (v128_load (opt a 4)) o) }
  | (nxx as t)".store"
    { STORE (fun a o ->
        numop t (i32_store (opt a 2)) (i64_store (opt a 3))
                (f32_store (opt a 2)) (f64_store (opt a 3))
                (v128_store (opt a 4)) o) }
  | (ixx as t)".load"(mem_size as sz)"_"(sign as s)
    { if t = "i32" && sz = "32" then error lexbuf "unknown operator";
      LOAD (fun a o ->
        intop t
          (memsz sz
            (ext s i32_load8_s i32_load8_u (opt a 0))
            (ext s i32_load16_s i32_load16_u (opt a 1))
            (fun _ -> unreachable) o)
          (memsz sz
            (ext s i64_load8_s i64_load8_u (opt a 0))
            (ext s i64_load16_s i64_load16_u (opt a 1))
            (ext s i64_load32_s i64_load32_u (opt a 2)) o)) }
  | "v128.load8x8_"(sign as s)
    { LOAD (fun a o -> (ext s v128_load8x8_s v128_load8x8_u (opt a 3)) o) }
  | "v128.load16x4_"(sign as s)
    { LOAD (fun a o -> (ext s v128_load16x4_s v128_load16x4_u (opt a 3)) o) }
  | "v128.load32x2_"(sign as s)
    { LOAD (fun a o -> (ext s v128_load32x2_s v128_load32x2_u (opt a 3)) o) }
  | "v128.load8_splat"
    { LOAD (fun a o -> (v128_load8_splat (opt a 0)) o) }
  | "v128.load16_splat"
    { LOAD (fun a o -> (v128_load16_splat (opt a 1)) o) }
  | "v128.load32_splat"
    { LOAD (fun a o -> (v128_load32_splat (opt a 2)) o) }
  | "v128.load64_splat"
    { LOAD (fun a o -> (v128_load64_splat (opt a 3)) o) }
  | "v128.load32_zero"
    { LOAD (fun a o -> (v128_load32_zero (opt a 2)) o) }
  | "v128.load64_zero"
    { LOAD (fun a o -> (v128_load64_zero (opt a 3)) o) }
  | "v128.load8_lane"
    { SIMD_LOAD_LANE (fun a o i -> (v128_load8_lane (opt a 0)) o i) }
  | "v128.load16_lane"
    { SIMD_LOAD_LANE (fun a o i -> (v128_load16_lane (opt a 1)) o i) }
  | "v128.load32_lane"
    { SIMD_LOAD_LANE (fun a o i -> (v128_load32_lane (opt a 2)) o i) }
  | "v128.load64_lane"
    { SIMD_LOAD_LANE (fun a o i -> (v128_load64_lane (opt a 3)) o i) }
  | "v128.store8_lane"
    { SIMD_STORE_LANE (fun a o i -> (v128_store8_lane (opt a 0)) o i) }
  | "v128.store16_lane"
    { SIMD_STORE_LANE (fun a o i -> (v128_store16_lane (opt a 1)) o i) }
  | "v128.store32_lane"
    { SIMD_STORE_LANE (fun a o i -> (v128_store32_lane (opt a 2)) o i) }
  | "v128.store64_lane"
    { SIMD_STORE_LANE (fun a o i -> (v128_store64_lane (opt a 3)) o i) }
  | (ixx as t)".store"(mem_size as sz)
    { if t = "i32" && sz = "32" then error lexbuf "unknown operator";
      STORE (fun a o ->
        intop t
          (memsz sz
            (i32_store8 (opt a 0))
            (i32_store16 (opt a 1))
            (fun _ -> unreachable) o)
          (memsz sz
            (i64_store8 (opt a 0))
            (i64_store16 (opt a 1))
            (i64_store32 (opt a 2)) o)) }

  | "offset="(nat as s) { OFFSET_EQ_NAT s }
  | "align="(nat as s) { ALIGN_EQ_NAT s }

  | (ixx as t)".clz" { UNARY (intop t i32_clz i64_clz) }
  | (ixx as t)".ctz" { UNARY (intop t i32_ctz i64_ctz) }
  | (ixx as t)".popcnt" { UNARY (intop t i32_popcnt i64_popcnt) }
  | (ixx as t)".extend8_s" { UNARY (intop t i32_extend8_s i64_extend8_s) }
  | (ixx as t)".extend16_s" { UNARY (intop t i32_extend16_s i64_extend16_s) }
  | "i64.extend32_s" { UNARY i64_extend32_s }
  | (fxx as t)".neg" { UNARY (floatop t f32_neg f64_neg) }
  | (fxx as t)".abs" { UNARY (floatop t f32_abs f64_abs) }
  | (fxx as t)".sqrt" { UNARY (floatop t f32_sqrt f64_sqrt) }
  | (fxx as t)".ceil" { UNARY (floatop t f32_ceil f64_ceil) }
  | (fxx as t)".floor" { UNARY (floatop t f32_floor f64_floor) }
  | (fxx as t)".trunc" { UNARY (floatop t f32_trunc f64_trunc) }
  | (fxx as t)".nearest" { UNARY (floatop t f32_nearest f64_nearest) }

  | (ixx as t)".add" { BINARY (intop t i32_add i64_add) }
  | (ixx as t)".sub" { BINARY (intop t i32_sub i64_sub) }
  | (ixx as t)".mul" { BINARY (intop t i32_mul i64_mul) }
  | (ixx as t)".div_s" { BINARY (intop t i32_div_s i64_div_s) }
  | (ixx as t)".div_u" { BINARY (intop t i32_div_u i64_div_u) }
  | (ixx as t)".rem_s" { BINARY (intop t i32_rem_s i64_rem_s) }
  | (ixx as t)".rem_u" { BINARY (intop t i32_rem_u i64_rem_u) }
  | (ixx as t)".and" { BINARY (intop t i32_and i64_and) }
  | (ixx as t)".or" { BINARY (intop t i32_or i64_or) }
  | (ixx as t)".xor" { BINARY (intop t i32_xor i64_xor) }
  | (ixx as t)".shl" { BINARY (intop t i32_shl i64_shl) }
  | (ixx as t)".shr_s" { BINARY (intop t i32_shr_s i64_shr_s) }
  | (ixx as t)".shr_u" { BINARY (intop t i32_shr_u i64_shr_u) }
  | (ixx as t)".rotl" { BINARY (intop t i32_rotl i64_rotl) }
  | (ixx as t)".rotr" { BINARY (intop t i32_rotr i64_rotr) }
  | (fxx as t)".add" { BINARY (floatop t f32_add f64_add) }
  | (fxx as t)".sub" { BINARY (floatop t f32_sub f64_sub) }
  | (fxx as t)".mul" { BINARY (floatop t f32_mul f64_mul) }
  | (fxx as t)".div" { BINARY (floatop t f32_div f64_div) }
  | (fxx as t)".min" { BINARY (floatop t f32_min f64_min) }
  | (fxx as t)".max" { BINARY (floatop t f32_max f64_max) }
  | (fxx as t)".copysign" { BINARY (floatop t f32_copysign f64_copysign) }

  | (ixx as t)".eqz" { TEST (intop t i32_eqz i64_eqz) }

  | (ixx as t)".eq" { COMPARE (intop t i32_eq i64_eq) }
  | (ixx as t)".ne" { COMPARE (intop t i32_ne i64_ne) }
  | (ixx as t)".lt_s" { COMPARE (intop t i32_lt_s i64_lt_s) }
  | (ixx as t)".lt_u" { COMPARE (intop t i32_lt_u i64_lt_u) }
  | (ixx as t)".le_s" { COMPARE (intop t i32_le_s i64_le_s) }
  | (ixx as t)".le_u" { COMPARE (intop t i32_le_u i64_le_u) }
  | (ixx as t)".gt_s" { COMPARE (intop t i32_gt_s i64_gt_s) }
  | (ixx as t)".gt_u" { COMPARE (intop t i32_gt_u i64_gt_u) }
  | (ixx as t)".ge_s" { COMPARE (intop t i32_ge_s i64_ge_s) }
  | (ixx as t)".ge_u" { COMPARE (intop t i32_ge_u i64_ge_u) }
  | (fxx as t)".eq" { COMPARE (floatop t f32_eq f64_eq) }
  | (fxx as t)".ne" { COMPARE (floatop t f32_ne f64_ne) }
  | (fxx as t)".lt" { COMPARE (floatop t f32_lt f64_lt) }
  | (fxx as t)".le" { COMPARE (floatop t f32_le f64_le) }
  | (fxx as t)".gt" { COMPARE (floatop t f32_gt f64_gt) }
  | (fxx as t)".ge" { COMPARE (floatop t f32_ge f64_ge) }

  | "i32.wrap_i64" { CONVERT i32_wrap_i64 }
  | "i64.extend_i32_s" { CONVERT i64_extend_i32_s }
  | "i64.extend_i32_u" { CONVERT i64_extend_i32_u }
  | "f32.demote_f64" { CONVERT f32_demote_f64 }
  | "f64.promote_f32" { CONVERT f64_promote_f32 }
  | (ixx as t)".trunc_f32_s"
    { CONVERT (intop t i32_trunc_f32_s i64_trunc_f32_s) }
  | (ixx as t)".trunc_f32_u"
    { CONVERT (intop t i32_trunc_f32_u i64_trunc_f32_u) }
  | (ixx as t)".trunc_f64_s"
    { CONVERT (intop t i32_trunc_f64_s i64_trunc_f64_s) }
  | (ixx as t)".trunc_f64_u"
    { CONVERT (intop t i32_trunc_f64_u i64_trunc_f64_u) }
  | (ixx as t)".trunc_sat_f32_s"
    { CONVERT (intop t i32_trunc_sat_f32_s i64_trunc_sat_f32_s) }
  | (ixx as t)".trunc_sat_f32_u"
    { CONVERT (intop t i32_trunc_sat_f32_u i64_trunc_sat_f32_u) }
  | (ixx as t)".trunc_sat_f64_s"
    { CONVERT (intop t i32_trunc_sat_f64_s i64_trunc_sat_f64_s) }
  | (ixx as t)".trunc_sat_f64_u"
    { CONVERT (intop t i32_trunc_sat_f64_u i64_trunc_sat_f64_u) }
  | (fxx as t)".convert_i32_s"
    { CONVERT (floatop t f32_convert_i32_s f64_convert_i32_s) }
  | (fxx as t)".convert_i32_u"
    { CONVERT (floatop t f32_convert_i32_u f64_convert_i32_u) }
  | (fxx as t)".convert_i64_s"
    { CONVERT (floatop t f32_convert_i64_s f64_convert_i64_s) }
  | (fxx as t)".convert_i64_u"
    { CONVERT (floatop t f32_convert_i64_u f64_convert_i64_u) }
  | "f32.reinterpret_i32" { CONVERT f32_reinterpret_i32 }
  | "f64.reinterpret_i64" { CONVERT f64_reinterpret_i64 }
  | "i32.reinterpret_f32" { CONVERT i32_reinterpret_f32 }
  | "i64.reinterpret_f64" { CONVERT i64_reinterpret_f64 }

  | "type" { TYPE }
  | "func" { FUNC }
  | "start" { START }
  | "param" { PARAM }
  | "result" { RESULT }
  | "local" { LOCAL }
  | "global" { GLOBAL }
  | "table" { TABLE }
  | "memory" { MEMORY }
  | "elem" { ELEM }
  | "data" { DATA }
  | "declare" { DECLARE }
  | "offset" { OFFSET }
  | "item" { ITEM }
  | "import" { IMPORT }
  | "export" { EXPORT }

  | "module" { MODULE }
  | "binary" { BIN }
  | "quote" { QUOTE }

  | "script" { SCRIPT }
  | "register" { REGISTER }
  | "invoke" { INVOKE }
  | "get" { GET }
  | "assert_malformed" { ASSERT_MALFORMED }
  | "assert_invalid" { ASSERT_INVALID }
  | "assert_unlinkable" { ASSERT_UNLINKABLE }
  | "assert_return" { ASSERT_RETURN }
  | "assert_trap" { ASSERT_TRAP }
  | "assert_exhaustion" { ASSERT_EXHAUSTION }
  | "nan:canonical" { NAN Script.CanonicalNan }
  | "nan:arithmetic" { NAN Script.ArithmeticNan }
  | "input" { INPUT }
  | "output" { OUTPUT }

  | (simd_shape as s)".eq"
    { BINARY (simdop s i8x16_eq i16x8_eq i32x4_eq i64x2_eq f32x4_eq f64x2_eq) }
  | (simd_shape as s)".ne"
    { BINARY (simdop s i8x16_ne i16x8_ne i32x4_ne i64x2_ne f32x4_ne f64x2_ne) }
  | (simd_int_shape as s)".lt_s"
    { BINARY (simd_int_op s i8x16_lt_s i16x8_lt_s i32x4_lt_s i64x2_lt_s) }
  | (simd_int_shape as s)".lt_u"
    { except ["i64x2"] s lexbuf;
      BINARY (simd_int_op s i8x16_lt_u i16x8_lt_u i32x4_lt_u unreachable) }
  | (simd_int_shape as s)".le_s"
    { BINARY (simd_int_op s i8x16_le_s i16x8_le_s i32x4_le_s i64x2_le_s) }
  | (simd_int_shape as s)".le_u"
    { except ["i64x2"] s lexbuf;
      BINARY (simd_int_op s i8x16_le_u i16x8_le_u i32x4_le_u unreachable) }
  | (simd_int_shape as s)".gt_s"
    { BINARY (simd_int_op s i8x16_gt_s i16x8_gt_s i32x4_gt_s i64x2_gt_s) }
  | (simd_int_shape as s)".gt_u"
    { except ["i64x2"] s lexbuf;
      BINARY (simd_int_op s i8x16_gt_u i16x8_gt_u i32x4_gt_u unreachable) }
  | (simd_int_shape as s)".ge_s"
    { BINARY (simd_int_op s i8x16_ge_s i16x8_ge_s i32x4_ge_s i64x2_ge_s) }
  | (simd_int_shape as s)".ge_u"
    { except ["i64x2"] s lexbuf;
      BINARY (simd_int_op s i8x16_ge_u i16x8_ge_u i32x4_ge_u unreachable) }
  | (simd_float_shape as s)".lt" { BINARY (simd_float_op s f32x4_lt f64x2_lt) }
  | (simd_float_shape as s)".le" { BINARY (simd_float_op s f32x4_le f64x2_le) }
  | (simd_float_shape as s)".gt" { BINARY (simd_float_op s f32x4_gt f64x2_gt) }
  | (simd_float_shape as s)".ge" { BINARY (simd_float_op s f32x4_ge f64x2_ge) }
  | "i8x16.swizzle" { BINARY i8x16_swizzle }
  | "i8x16.shuffle" { SHUFFLE }
  | vxxx".not" { UNARY v128_not }
  | vxxx".and" { UNARY v128_and }
  | vxxx".andnot" { UNARY v128_andnot }
  | vxxx".or" { UNARY v128_or }
  | vxxx".xor" { UNARY v128_xor }
  | vxxx".bitselect" { TERNARY v128_bitselect }
  | vxxx".any_true" { UNARY (v128_any_true) }
  | (simd_shape as s)".neg"
    { UNARY (simdop s i8x16_neg i16x8_neg i32x4_neg i64x2_neg f32x4_neg f64x2_neg) }
  | (simd_float_shape as s)".sqrt" { UNARY (simd_float_op s f32x4_sqrt f64x2_sqrt) }
  | (simd_float_shape as s)".ceil" { UNARY (simd_float_op s f32x4_ceil f64x2_ceil) }
  | (simd_float_shape as s)".floor" { UNARY (simd_float_op s f32x4_floor f64x2_floor) }
  | (simd_float_shape as s)".trunc" { UNARY (simd_float_op s f32x4_trunc f64x2_trunc) }
  | (simd_float_shape as s)".nearest" { UNARY (simd_float_op s f32x4_nearest f64x2_nearest) }
  | (simd_float_shape as s)".pmin" { BINARY (simd_float_op s f32x4_pmin f64x2_pmin) }
  | (simd_float_shape as s)".pmax" { BINARY (simd_float_op s f32x4_pmax f64x2_pmax) }
  | (simd_shape as s)".add"
    { BINARY (simdop s i8x16_add i16x8_add i32x4_add i64x2_add f32x4_add f64x2_add) }
  | (simd_shape as s)".sub"
    { BINARY (simdop s i8x16_sub i16x8_sub i32x4_sub i64x2_sub f32x4_sub f64x2_sub) }
  | (simd_shape as s)".min_s"
    { only ["i8x16"; "i16x8"; "i32x4"] s lexbuf;
      BINARY (simdop s i8x16_min_s i16x8_min_s i32x4_min_s unreachable unreachable unreachable) }
  | (simd_shape as s)".min_u"
    { only ["i8x16"; "i16x8"; "i32x4"] s lexbuf;
      BINARY (simdop s i8x16_min_u i16x8_min_u i32x4_min_u unreachable unreachable unreachable) }
  | (simd_shape as s)".max_s"
    { only ["i8x16"; "i16x8"; "i32x4"] s lexbuf;
      BINARY (simdop s i8x16_max_s i16x8_max_s i32x4_max_s unreachable unreachable unreachable) }
  | (simd_shape as s)".max_u"
    { only ["i8x16"; "i16x8"; "i32x4"] s lexbuf;
      BINARY (simdop s i8x16_max_u i16x8_max_u i32x4_max_u unreachable unreachable unreachable) }
  | (simd_shape as s)".mul"
    { only ["i16x8"; "i32x4"; "i64x2"; "f32x4"; "f64x2"] s lexbuf;
      BINARY (simdop s unreachable i16x8_mul i32x4_mul i64x2_mul f32x4_mul f64x2_mul) }
  | (simd_float_shape as s)".div" { BINARY (simd_float_op s f32x4_div f64x2_div) }
  | (simd_float_shape as s)".min" { BINARY (simd_float_op s f32x4_min f64x2_min) }
  | (simd_float_shape as s)".max" { BINARY (simd_float_op s f32x4_max f64x2_max) }
  | (simd_shape as s)".abs"
    { UNARY (simdop s i8x16_abs i16x8_abs i32x4_abs i64x2_abs f32x4_abs f64x2_abs) }
  | "i8x16.popcnt"
    { UNARY i8x16_popcnt }
  | (simd_int_shape as s)".all_true"
    { UNARY (simd_int_op s i8x16_all_true i16x8_all_true i32x4_all_true i64x2_all_true) }
  | (simd_int_shape as s)".bitmask"
    { UNARY (simd_int_op s i8x16_bitmask i16x8_bitmask i32x4_bitmask i64x2_bitmask) }
  | (simd_int_shape as s)".shl"
    { SHIFT (simd_int_op s i8x16_shl i16x8_shl i32x4_shl i64x2_shl) }
  | (simd_int_shape as s)".shr_s"
    { SHIFT (simd_int_op s i8x16_shr_s i16x8_shr_s i32x4_shr_s i64x2_shr_s) }
  | (simd_int_shape as s)".shr_u"
    { SHIFT (simd_int_op s i8x16_shr_u i16x8_shr_u i32x4_shr_u i64x2_shr_u) }
  | (simd_int_shape as s)".avgr_u"
    { only ["i8x16"; "i16x8"] s lexbuf;
      UNARY (simd_int_op s i8x16_avgr_u i16x8_avgr_u unreachable unreachable) }
  | "i32x4.trunc_sat_f32x4_"(sign as s)
  { UNARY (ext s i32x4_trunc_sat_f32x4_s i32x4_trunc_sat_f32x4_u) }
  | "i32x4.trunc_sat_f64x2_"(sign as s)"_zero"
  { UNARY (ext s i32x4_trunc_sat_f64x2_s_zero i32x4_trunc_sat_f64x2_u_zero) }
  | "f64x2.promote_low_f32x4"
    { UNARY f64x2_promote_low_f32x4 }
  | "f32x4.demote_f64x2_zero"
    { UNARY f32x4_demote_f64x2_zero }
  | "f32x4.convert_i32x4_"(sign as s)
  { UNARY (ext s f32x4_convert_i32x4_s f32x4_convert_i32x4_u) }
  | "f64x2.convert_low_i32x4_"(sign as s)
  { UNARY (ext s f64x2_convert_low_i32x4_s f64x2_convert_low_i32x4_u) }
  | "i8x16.narrow_i16x8_"(sign as s)
  { BINARY (ext s i8x16_narrow_i16x8_s i8x16_narrow_i16x8_u) }
  | "i16x8.narrow_i32x4_"(sign as s)
  { BINARY (ext s i16x8_narrow_i32x4_s i16x8_narrow_i32x4_u) }
  | "i16x8.extend_low_i8x16_"(sign as s)
    { UNARY (ext s i16x8_extend_low_i8x16_s i16x8_extend_low_i8x16_u) }
  | "i16x8.extend_high_i8x16_"(sign as s)
    { UNARY (ext s i16x8_extend_high_i8x16_s i16x8_extend_high_i8x16_u) }
  | "i32x4.extend_low_i16x8_"(sign as s)
    { UNARY (ext s i32x4_extend_low_i16x8_s i32x4_extend_low_i16x8_u) }
  | "i32x4.extend_high_i16x8_"(sign as s)
    { UNARY (ext s i32x4_extend_high_i16x8_s i32x4_extend_high_i16x8_u) }
  | "i64x2.extend_low_i32x4_"(sign as s)
    { UNARY (ext s i64x2_extend_low_i32x4_s i64x2_extend_low_i32x4_u) }
  | "i64x2.extend_high_i32x4_"(sign as s)
    { UNARY (ext s i64x2_extend_high_i32x4_s i64x2_extend_high_i32x4_u) }

  | "i8x16.add_sat_"(sign as s)
  { BINARY (ext s i8x16_add_sat_s i8x16_add_sat_u) }
  | "i8x16.sub_sat_"(sign as s)
  { BINARY (ext s i8x16_sub_sat_s i8x16_sub_sat_u) }
  | "i16x8.add_sat_"(sign as s)
  { BINARY (ext s i16x8_add_sat_s i16x8_add_sat_u) }
  | "i16x8.sub_sat_"(sign as s)
  { BINARY (ext s i16x8_sub_sat_s i16x8_sub_sat_u) }

  | "i32x4.dot_i16x8_s"
  { BINARY i32x4_dot_i16x8_s }

  | "i16x8.extmul_low_i8x16_"(sign as s)
    { BINARY (ext s i16x8_extmul_low_i8x16_s i16x8_extmul_low_i8x16_u) }
  | "i16x8.extmul_high_i8x16_"(sign as s)
    { BINARY (ext s i16x8_extmul_high_i8x16_s i16x8_extmul_high_i8x16_u) }
  | "i32x4.extmul_low_i16x8_"(sign as s)
    { BINARY (ext s i32x4_extmul_low_i16x8_s i32x4_extmul_low_i16x8_u) }
  | "i32x4.extmul_high_i16x8_"(sign as s)
    { BINARY (ext s i32x4_extmul_high_i16x8_s i32x4_extmul_high_i16x8_u) }
  | "i64x2.extmul_low_i32x4_"(sign as s)
    { BINARY (ext s i64x2_extmul_low_i32x4_s i64x2_extmul_low_i32x4_u) }
  | "i64x2.extmul_high_i32x4_"(sign as s)
    { BINARY (ext s i64x2_extmul_high_i32x4_s i64x2_extmul_high_i32x4_u) }
  | "i16x8.q15mulr_sat_s"
    { BINARY i16x8_q15mulr_sat_s }

  | "i16x8.extadd_pairwise_i8x16_"(sign as s)
    { UNARY (ext s i16x8_extadd_pairwise_i8x16_s i16x8_extadd_pairwise_i8x16_u) }
  | "i32x4.extadd_pairwise_i16x8_"(sign as s)
    { UNARY (ext s i32x4_extadd_pairwise_i16x8_s i32x4_extadd_pairwise_i16x8_u) }

  | (simd_shape as s) { SIMD_SHAPE (simd_shape s) }

  | name as s { VAR s }

  | ";;"utf8_no_nl*eof { EOF }
  | ";;"utf8_no_nl*'\n' { Lexing.new_line lexbuf; token lexbuf }
  | ";;"utf8_no_nl* { token lexbuf (* causes error on following position *) }
  | "(;" { comment (Lexing.lexeme_start_p lexbuf) lexbuf; token lexbuf }
  | space#'\n' { token lexbuf }
  | '\n' { Lexing.new_line lexbuf; token lexbuf }
  | eof { EOF }

  | reserved { error lexbuf "unknown operator" }
  | utf8 { error lexbuf "malformed operator" }
  | _ { error lexbuf "malformed UTF-8 encoding" }

and comment start = parse
  | ";)" { () }
  | "(;" { comment (Lexing.lexeme_start_p lexbuf) lexbuf; comment start lexbuf }
  | '\n' { Lexing.new_line lexbuf; comment start lexbuf }
  | eof { error_nest start lexbuf "unclosed comment" }
  | utf8 { comment start lexbuf }
  | _ { error lexbuf "malformed UTF-8 encoding" }<|MERGE_RESOLUTION|>--- conflicted
+++ resolved
@@ -209,17 +209,13 @@
   | '"'character*'\\'_
     { error_nest (Lexing.lexeme_end_p lexbuf) lexbuf "illegal escape" }
 
-<<<<<<< HEAD
-  | (nxx as t) { VALUE_TYPE (value_type t) }
-  | (vxxx)".const" { V128_CONST }
-=======
   | "extern" { EXTERN }
   | "externref" { EXTERNREF }
   | "funcref" { FUNCREF }
   | (nxx as t) { NUM_TYPE (num_type t) }
+  | (vxxx)".const" { V128_CONST }
   | "mut" { MUT }
 
->>>>>>> cfc2c3e8
   | (nxx as t)".const"
     { let open Source in
       CONST (numop t
@@ -261,24 +257,6 @@
   | "global.get" { GLOBAL_GET }
   | "global.set" { GLOBAL_SET }
 
-<<<<<<< HEAD
-  | (simd_shape as s)".splat"
-    { SPLAT (simdop s i8x16_splat i16x8_splat i32x4_splat
-                      i64x2_splat f32x4_splat f64x2_splat) }
-  | (simd_shape as s)".extract_lane"
-    { except ["i8x16"; "i16x8"] s lexbuf;
-      EXTRACT_LANE (fun imm ->
-        simdop s unimplemented_simd unimplemented_simd i32x4_extract_lane
-                 i64x2_extract_lane f32x4_extract_lane f64x2_extract_lane imm) }
-  | (("i8x16"|"i16x8") as t)".extract_lane_"(sign as s)
-    { EXTRACT_LANE (fun imm ->
-        if t = "i8x16"
-        then ext s i8x16_extract_lane_s i8x16_extract_lane_u imm
-        else ext s i16x8_extract_lane_s i16x8_extract_lane_u imm )}
-  | (simd_shape as s)".replace_lane"
-    { REPLACE_LANE (simdop s i8x16_replace_lane i16x8_replace_lane i32x4_replace_lane
-                             i64x2_replace_lane f32x4_replace_lane f64x2_replace_lane) }
-=======
   | "table.get" { TABLE_GET }
   | "table.set" { TABLE_SET }
   | "table.size" { TABLE_SIZE }
@@ -295,7 +273,6 @@
   | "memory.init" { MEMORY_INIT }
   | "data.drop" { DATA_DROP }
 
->>>>>>> cfc2c3e8
   | (nxx as t)".load"
     { LOAD (fun a o ->
         numop t (i32_load (opt a 2)) (i64_load (opt a 3))
@@ -494,6 +471,22 @@
   | "input" { INPUT }
   | "output" { OUTPUT }
 
+  | (simd_shape as s)".splat"
+    { SPLAT (simdop s i8x16_splat i16x8_splat i32x4_splat
+                      i64x2_splat f32x4_splat f64x2_splat) }
+  | (simd_shape as s)".extract_lane"
+    { except ["i8x16"; "i16x8"] s lexbuf;
+      EXTRACT_LANE (fun imm ->
+        simdop s unimplemented_simd unimplemented_simd i32x4_extract_lane
+                 i64x2_extract_lane f32x4_extract_lane f64x2_extract_lane imm) }
+  | (("i8x16"|"i16x8") as t)".extract_lane_"(sign as s)
+    { EXTRACT_LANE (fun imm ->
+        if t = "i8x16"
+        then ext s i8x16_extract_lane_s i8x16_extract_lane_u imm
+        else ext s i16x8_extract_lane_s i16x8_extract_lane_u imm )}
+  | (simd_shape as s)".replace_lane"
+    { REPLACE_LANE (simdop s i8x16_replace_lane i16x8_replace_lane i32x4_replace_lane
+                             i64x2_replace_lane f32x4_replace_lane f64x2_replace_lane) }
   | (simd_shape as s)".eq"
     { BINARY (simdop s i8x16_eq i16x8_eq i32x4_eq i64x2_eq f32x4_eq f64x2_eq) }
   | (simd_shape as s)".ne"
