{
open Parser
open Operators
open Source

let convert_pos pos =
  { file = pos.Lexing.pos_fname;
    line = pos.Lexing.pos_lnum;
    column = pos.Lexing.pos_cnum - pos.Lexing.pos_bol
  }

let region lexbuf =
  let left = convert_pos (Lexing.lexeme_start_p lexbuf) in
  let right = convert_pos (Lexing.lexeme_end_p lexbuf) in
  {left = left; right = right}

let error lexbuf msg = raise (Parse_error.Syntax (region lexbuf, msg))
let error_nest start lexbuf msg =
  lexbuf.Lexing.lex_start_p <- start;
  error lexbuf msg

let unknown lexbuf = error lexbuf ("unknown operator " ^ Lexing.lexeme lexbuf)

let string s =
  let b = Buffer.create (String.length s) in
  let i = ref 1 in
  while !i < String.length s - 1 do
    let c = if s.[!i] <> '\\' then s.[!i] else
      match (incr i; s.[!i]) with
      | 'n' -> '\x0a'
      | 'r' -> '\x0d'
      | 't' -> '\x09'
      | '\\' -> '\\'
      | '\'' -> '\''
      | '\"' -> '\"'
      | 'u' ->
        let j = !i + 2 in
        i := String.index_from s j '}';
        let n = int_of_string ("0x" ^ String.sub s j (!i - j)) in
        let bs = Utf8.encode [n] in
        Buffer.add_substring b bs 0 (String.length bs - 1);
        bs.[String.length bs - 1]
      | h ->
        incr i;
        Char.chr (int_of_string ("0x" ^ String.make 1 h ^ String.make 1 s.[!i]))
    in Buffer.add_char b c;
    incr i
  done;
  Buffer.contents b

let opt = Lib.Option.get
}

let sign = '+' | '-'
let digit = ['0'-'9']
let hexdigit = ['0'-'9''a'-'f''A'-'F']
let num = digit ('_'? digit)*
let hexnum = hexdigit ('_'? hexdigit)*

let letter = ['a'-'z''A'-'Z']
let symbol =
  ['+''-''*''/''\\''^''~''=''<''>''!''?''@''#''$''%''&''|'':''`''.''\'']

let ascii_newline = ['\x0a''\x0d']
let newline = ascii_newline | "\x0a\x0d"
let space = [' ''\x09''\x0a''\x0d']
let control = ['\x00'-'\x1f'] # space
let ascii = ['\x00'-'\x7f']
let ascii_no_nl = ascii # ascii_newline
let utf8cont = ['\x80'-'\xbf']
let utf8enc =
    ['\xc2'-'\xdf'] utf8cont
  | ['\xe0'] ['\xa0'-'\xbf'] utf8cont
  | ['\xed'] ['\x80'-'\x9f'] utf8cont
  | ['\xe1'-'\xec''\xee'-'\xef'] utf8cont utf8cont
  | ['\xf0'] ['\x90'-'\xbf'] utf8cont utf8cont
  | ['\xf4'] ['\x80'-'\x8f'] utf8cont utf8cont
  | ['\xf1'-'\xf3'] utf8cont utf8cont utf8cont
let utf8 = ascii | utf8enc
let utf8_no_nl = ascii_no_nl | utf8enc

let escape = ['n''r''t''\\''\'''\"']
let character =
    [^'"''\\''\x00'-'\x1f''\x7f'-'\xff']
  | utf8enc
  | '\\'escape
  | '\\'hexdigit hexdigit 
  | "\\u{" hexnum '}'

let nat = num | "0x" hexnum
let int = sign nat
let frac = num
let hexfrac = hexnum
let float =
    sign? num '.' frac?
  | sign? num ('.' frac?)? ('e' | 'E') sign? num
  | sign? "0x" hexnum '.' hexfrac?
  | sign? "0x" hexnum ('.' hexfrac?)? ('p' | 'P') sign? num
  | sign? "inf"
  | sign? "nan"
  | sign? "nan:" "0x" hexnum
let string = '"' character* '"'

let idchar = letter | digit | '_' | symbol
let name = idchar+
let id = '$' name

let keyword = ['a'-'z'] (letter | digit | '_' | '.' | ':')+
let reserved = (idchar | string)+ | ',' | ';' | '[' | ']' | '{' | '}'

let ixx = "i" ("32" | "64")
let fxx = "f" ("32" | "64")
let nxx = ixx | fxx
let vxxx = "v128"
let pixx = "i" ("8" | "16")
let mixx = ixx | pixx
let mfxx = fxx
let sign = "s" | "u"
let mem_size = "8" | "16" | "32"
let v128_int_shape = "i8x16" | "i16x8" | "i32x4" | "i64x2"
let v128_float_shape = "f32x4" | "f64x2"
let v128_shape = v128_int_shape | v128_float_shape

rule token = parse
  | "(" { LPAR }
  | ")" { RPAR }

  | nat as s { NAT s }
  | int as s { INT s }
  | float as s { FLOAT s }

  | string as s { STRING (string s) }
  | '"'character*(newline|eof) { error lexbuf "unclosed string literal" }
  | '"'character*(control#ascii_newline)
    { error lexbuf "illegal control character in string literal" }
  | '"'character*'\\'_
    { error_nest (Lexing.lexeme_end_p lexbuf) lexbuf "illegal escape" }

  | keyword as s
    { match s with
      | "i8" -> PACK_TYPE Pack.Pack8
      | "i16" -> PACK_TYPE Pack.Pack16
      | "i32" -> NUM_TYPE Types.I32T
      | "i64" -> NUM_TYPE Types.I64T
      | "f32" -> NUM_TYPE Types.F32T
      | "f64" -> NUM_TYPE Types.F64T
      | "v128" -> VEC_TYPE Types.V128T
      | "i8x16" -> VEC_SHAPE (V128.I8x16 ())
      | "i16x8" -> VEC_SHAPE (V128.I16x8 ())
      | "i32x4" -> VEC_SHAPE (V128.I32x4 ())
      | "i64x2" -> VEC_SHAPE (V128.I64x2 ())
      | "f32x4" -> VEC_SHAPE (V128.F32x4 ())
      | "f64x2" -> VEC_SHAPE (V128.F64x2 ())

<<<<<<< HEAD
      | "any" -> ANY
      | "anyref" -> ANYREF
      | "none" -> NONE
      | "nullref" -> NULLREF
      | "eq" -> EQ
      | "eqref" -> EQREF
      | "i31" -> I31
      | "i31ref" -> I31REF
      | "structref" -> STRUCTREF
      | "arrayref" -> ARRAYREF
      | "nofunc" -> NOFUNC
      | "funcref" -> FUNCREF
      | "nullfuncref" -> NULLFUNCREF
      | "extern" -> EXTERN
      | "noextern" -> NOEXTERN
=======
      | "exn" -> EXN
      | "extern" -> EXTERN
      | "exnref" -> EXNREF
>>>>>>> 25632dd9
      | "externref" -> EXTERNREF
      | "nullexternref" -> NULLEXTERNREF
      | "ref" -> REF
      | "null" -> NULL

      | "array" -> ARRAY
      | "struct" -> STRUCT
      | "field" -> FIELD
      | "mut" -> MUT
      | "sub" -> SUB
      | "final" -> FINAL
      | "rec" -> REC

      | "nop" -> NOP
      | "unreachable" -> UNREACHABLE
      | "drop" -> DROP
      | "block" -> BLOCK
      | "loop" -> LOOP
      | "end" -> END
      | "br" -> BR
      | "br_if" -> BR_IF
      | "br_table" -> BR_TABLE
      | "br_on_null" -> BR_ON_NULL br_on_null
      | "br_on_non_null" -> BR_ON_NULL br_on_non_null
      | "br_on_cast" -> BR_ON_CAST br_on_cast
      | "br_on_cast_fail" -> BR_ON_CAST br_on_cast_fail
      | "return" -> RETURN
      | "if" -> IF
      | "then" -> THEN
      | "else" -> ELSE
      | "select" -> SELECT
      | "call" -> CALL
      | "call_ref" -> CALL_REF
      | "call_indirect" -> CALL_INDIRECT
      | "return_call" -> RETURN_CALL
<<<<<<< HEAD
      | "return_call_ref" -> RETURN_CALL_REF
      | "return_call_indirect" -> RETURN_CALL_INDIRECT
=======
      | "return_call_indirect" -> RETURN_CALL_INDIRECT
      | "try_table" -> TRY_TABLE
      | "catch" -> CATCH
      | "catch_ref" -> CATCH_REF
      | "catch_all" -> CATCH_ALL
      | "catch_all_ref" -> CATCH_ALL_REF
      | "throw" -> THROW
      | "throw_ref" -> THROW_REF
>>>>>>> 25632dd9

      | "local.get" -> LOCAL_GET
      | "local.set" -> LOCAL_SET
      | "local.tee" -> LOCAL_TEE
      | "global.get" -> GLOBAL_GET
      | "global.set" -> GLOBAL_SET

      | "table.get" -> TABLE_GET
      | "table.set" -> TABLE_SET
      | "table.size" -> TABLE_SIZE
      | "table.grow" -> TABLE_GROW
      | "table.fill" -> TABLE_FILL
      | "table.copy" -> TABLE_COPY
      | "table.init" -> TABLE_INIT
      | "elem.drop" -> ELEM_DROP

      | "memory.size" -> MEMORY_SIZE
      | "memory.grow" -> MEMORY_GROW
      | "memory.fill" -> MEMORY_FILL
      | "memory.copy" -> MEMORY_COPY
      | "memory.init" -> MEMORY_INIT
      | "data.drop" -> DATA_DROP

      | "i32.load" -> LOAD (fun a o -> i32_load (opt a 2) o)
      | "i64.load" -> LOAD (fun a o -> i64_load (opt a 3) o)
      | "f32.load" -> LOAD (fun a o -> f32_load (opt a 2) o)
      | "f64.load" -> LOAD (fun a o -> f64_load (opt a 3) o)
      | "i32.store" -> STORE (fun a o -> i32_store (opt a 2) o)
      | "i64.store" -> STORE (fun a o -> i64_store (opt a 3) o)
      | "f32.store" -> STORE (fun a o -> f32_store (opt a 2) o)
      | "f64.store" -> STORE (fun a o -> f64_store (opt a 3) o)

      | "i32.load8_u" -> LOAD (fun a o -> i32_load8_u (opt a 0) o)
      | "i32.load8_s" -> LOAD (fun a o -> i32_load8_s (opt a 0) o)
      | "i32.load16_u" -> LOAD (fun a o -> i32_load16_u (opt a 1) o)
      | "i32.load16_s" -> LOAD (fun a o -> i32_load16_s (opt a 1) o)
      | "i64.load8_u" -> LOAD (fun a o -> i64_load8_u (opt a 0) o)
      | "i64.load8_s" -> LOAD (fun a o -> i64_load8_s (opt a 0) o)
      | "i64.load16_u" -> LOAD (fun a o -> i64_load16_u (opt a 1) o)
      | "i64.load16_s" -> LOAD (fun a o -> i64_load16_s (opt a 1) o)
      | "i64.load32_u" -> LOAD (fun a o -> i64_load32_u (opt a 2) o)
      | "i64.load32_s" -> LOAD (fun a o -> i64_load32_s (opt a 2) o)

      | "i32.store8" -> LOAD (fun a o -> i32_store8 (opt a 0) o)
      | "i32.store16" -> LOAD (fun a o -> i32_store16 (opt a 1) o)
      | "i64.store8" -> LOAD (fun a o -> i64_store8 (opt a 0) o)
      | "i64.store16" -> LOAD (fun a o -> i64_store16 (opt a 1) o)
      | "i64.store32" -> LOAD (fun a o -> i64_store32 (opt a 2) o)

      | "v128.load" -> VEC_LOAD (fun a o -> v128_load (opt a 4) o)
      | "v128.store" -> VEC_STORE (fun a o -> v128_store (opt a 4) o)
      | "v128.load8x8_u" -> VEC_LOAD (fun a o -> v128_load8x8_u (opt a 3) o)
      | "v128.load8x8_s" -> VEC_LOAD (fun a o -> v128_load8x8_s (opt a 3) o)
      | "v128.load16x4_u" -> VEC_LOAD (fun a o -> v128_load16x4_u (opt a 3) o)
      | "v128.load16x4_s" -> VEC_LOAD (fun a o -> v128_load16x4_s (opt a 3) o)
      | "v128.load32x2_u" -> VEC_LOAD (fun a o -> v128_load32x2_u (opt a 3) o)
      | "v128.load32x2_s" -> VEC_LOAD (fun a o -> v128_load32x2_s (opt a 3) o)
      | "v128.load8_splat" ->
        VEC_LOAD (fun a o -> v128_load8_splat (opt a 0) o)
      | "v128.load16_splat" ->
        VEC_LOAD (fun a o -> v128_load16_splat (opt a 1) o)
      | "v128.load32_splat" ->
        VEC_LOAD (fun a o -> v128_load32_splat (opt a 2) o)
      | "v128.load64_splat" ->
        VEC_LOAD (fun a o -> v128_load64_splat (opt a 3) o)
      | "v128.load32_zero" ->
        VEC_LOAD (fun a o -> v128_load32_zero (opt a 2) o)
      | "v128.load64_zero" ->
        VEC_LOAD (fun a o -> v128_load64_zero (opt a 3) o)
      | "v128.load8_lane" ->
        VEC_LOAD_LANE (fun a o i -> v128_load8_lane (opt a 0) o i)
      | "v128.load16_lane" ->
        VEC_LOAD_LANE (fun a o i -> v128_load16_lane (opt a 1) o i)
      | "v128.load32_lane" ->
        VEC_LOAD_LANE (fun a o i -> v128_load32_lane (opt a 2) o i)
      | "v128.load64_lane" ->
        VEC_LOAD_LANE (fun a o i -> v128_load64_lane (opt a 3) o i)
      | "v128.store8_lane" ->
        VEC_STORE_LANE (fun a o i -> v128_store8_lane (opt a 0) o i)
      | "v128.store16_lane" ->
        VEC_STORE_LANE (fun a o i -> v128_store16_lane (opt a 1) o i)
      | "v128.store32_lane" ->
        VEC_STORE_LANE (fun a o i -> v128_store32_lane (opt a 2) o i)
      | "v128.store64_lane" ->
        VEC_STORE_LANE (fun a o i -> v128_store64_lane (opt a 3) o i)

      | "i32.const" ->
        CONST (fun s ->
          let n = I32.of_string s.it in i32_const (n @@ s.at), Value.I32 n)
      | "i64.const" ->
        CONST (fun s ->
          let n = I64.of_string s.it in i64_const (n @@ s.at), Value.I64 n)
      | "f32.const" ->
        CONST (fun s ->
          let n = F32.of_string s.it in f32_const (n @@ s.at), Value.F32 n)
      | "f64.const" ->
        CONST (fun s ->
          let n = F64.of_string s.it in f64_const (n @@ s.at), Value.F64 n)
      | "v128.const" ->
        VEC_CONST
          (fun shape ss at ->
            let v = V128.of_strings shape (List.map (fun s -> s.it) ss) in
            (v128_const (v @@ at), Value.V128 v))

      | "ref.null" -> REF_NULL
      | "ref.func" -> REF_FUNC
<<<<<<< HEAD
      | "ref.struct" -> REF_STRUCT
      | "ref.array" -> REF_ARRAY
=======
      | "ref.exn" -> REF_EXN
>>>>>>> 25632dd9
      | "ref.extern" -> REF_EXTERN
      | "ref.host" -> REF_HOST

      | "ref.is_null" -> REF_IS_NULL
      | "ref.as_non_null" -> REF_AS_NON_NULL
      | "ref.test" -> REF_TEST
      | "ref.cast" -> REF_CAST
      | "ref.eq" -> REF_EQ

      | "ref.i31" -> REF_I31
      | "i31.get_u" -> I31_GET i31_get_u
      | "i31.get_s" -> I31_GET i31_get_s

      | "struct.new" -> STRUCT_NEW struct_new
      | "struct.new_default" -> STRUCT_NEW struct_new_default
      | "struct.get" -> STRUCT_GET struct_get
      | "struct.get_u" -> STRUCT_GET struct_get_u
      | "struct.get_s" -> STRUCT_GET struct_get_s
      | "struct.set" -> STRUCT_SET

      | "array.new" -> ARRAY_NEW array_new
      | "array.new_default" -> ARRAY_NEW array_new_default
      | "array.new_fixed" -> ARRAY_NEW_FIXED
      | "array.new_elem" -> ARRAY_NEW_ELEM
      | "array.new_data" -> ARRAY_NEW_DATA
      | "array.get" -> ARRAY_GET array_get
      | "array.get_u" -> ARRAY_GET array_get_u
      | "array.get_s" -> ARRAY_GET array_get_s
      | "array.set" -> ARRAY_SET
      | "array.len" -> ARRAY_LEN
      | "array.copy" -> ARRAY_COPY
      | "array.fill" -> ARRAY_FILL
      | "array.init_data" -> ARRAY_INIT_DATA
      | "array.init_elem" -> ARRAY_INIT_ELEM

      | "any.convert_extern" -> EXTERN_CONVERT any_convert_extern
      | "extern.convert_any" -> EXTERN_CONVERT extern_convert_any

      | "i32.clz" -> UNARY i32_clz
      | "i32.ctz" -> UNARY i32_ctz
      | "i32.popcnt" -> UNARY i32_popcnt
      | "i32.extend8_s" -> UNARY i32_extend8_s
      | "i32.extend16_s" -> UNARY i32_extend16_s
      | "i64.clz" -> UNARY i64_clz
      | "i64.ctz" -> UNARY i64_ctz
      | "i64.popcnt" -> UNARY i64_popcnt
      | "i64.extend8_s" -> UNARY i64_extend8_s
      | "i64.extend16_s" -> UNARY i64_extend16_s
      | "i64.extend32_s" -> UNARY i64_extend32_s

      | "f32.neg" -> UNARY f32_neg
      | "f32.abs" -> UNARY f32_abs
      | "f32.sqrt" -> UNARY f32_sqrt
      | "f32.ceil" -> UNARY f32_ceil
      | "f32.floor" -> UNARY f32_floor
      | "f32.trunc" -> UNARY f32_trunc
      | "f32.nearest" -> UNARY f32_nearest
      | "f64.neg" -> UNARY f64_neg
      | "f64.abs" -> UNARY f64_abs
      | "f64.sqrt" -> UNARY f64_sqrt
      | "f64.ceil" -> UNARY f64_ceil
      | "f64.floor" -> UNARY f64_floor
      | "f64.trunc" -> UNARY f64_trunc
      | "f64.nearest" -> UNARY f64_nearest

      | "i32.add" -> BINARY i32_add
      | "i32.sub" -> BINARY i32_sub
      | "i32.mul" -> BINARY i32_mul
      | "i32.div_u" -> BINARY i32_div_u
      | "i32.div_s" -> BINARY i32_div_s
      | "i32.rem_u" -> BINARY i32_rem_u
      | "i32.rem_s" -> BINARY i32_rem_s
      | "i32.and" -> BINARY i32_and
      | "i32.or" -> BINARY i32_or
      | "i32.xor" -> BINARY i32_xor
      | "i32.shl" -> BINARY i32_shl
      | "i32.shr_u" -> BINARY i32_shr_u
      | "i32.shr_s" -> BINARY i32_shr_s
      | "i32.rotl" -> BINARY i32_rotl
      | "i32.rotr" -> BINARY i32_rotr
      | "i64.add" -> BINARY i64_add
      | "i64.sub" -> BINARY i64_sub
      | "i64.mul" -> BINARY i64_mul
      | "i64.div_u" -> BINARY i64_div_u
      | "i64.div_s" -> BINARY i64_div_s
      | "i64.rem_u" -> BINARY i64_rem_u
      | "i64.rem_s" -> BINARY i64_rem_s
      | "i64.and" -> BINARY i64_and
      | "i64.or" -> BINARY i64_or
      | "i64.xor" -> BINARY i64_xor
      | "i64.shl" -> BINARY i64_shl
      | "i64.shr_u" -> BINARY i64_shr_u
      | "i64.shr_s" -> BINARY i64_shr_s
      | "i64.rotl" -> BINARY i64_rotl
      | "i64.rotr" -> BINARY i64_rotr

      | "f32.add" -> BINARY f32_add
      | "f32.sub" -> BINARY f32_sub
      | "f32.mul" -> BINARY f32_mul
      | "f32.div" -> BINARY f32_div
      | "f32.min" -> BINARY f32_min
      | "f32.max" -> BINARY f32_max
      | "f32.copysign" -> BINARY f32_copysign
      | "f64.add" -> BINARY f64_add
      | "f64.sub" -> BINARY f64_sub
      | "f64.mul" -> BINARY f64_mul
      | "f64.div" -> BINARY f64_div
      | "f64.min" -> BINARY f64_min
      | "f64.max" -> BINARY f64_max
      | "f64.copysign" -> BINARY f64_copysign

      | "i32.eqz" -> TEST i32_eqz
      | "i64.eqz" -> TEST i64_eqz

      | "i32.eq" -> COMPARE i32_eq
      | "i32.ne" -> COMPARE i32_ne
      | "i32.lt_u" -> COMPARE i32_lt_u
      | "i32.lt_s" -> COMPARE i32_lt_s
      | "i32.le_u" -> COMPARE i32_le_u
      | "i32.le_s" -> COMPARE i32_le_s
      | "i32.gt_u" -> COMPARE i32_gt_u
      | "i32.gt_s" -> COMPARE i32_gt_s
      | "i32.ge_u" -> COMPARE i32_ge_u
      | "i32.ge_s" -> COMPARE i32_ge_s
      | "i64.eq" -> COMPARE i64_eq
      | "i64.ne" -> COMPARE i64_ne
      | "i64.lt_u" -> COMPARE i64_lt_u
      | "i64.lt_s" -> COMPARE i64_lt_s
      | "i64.le_u" -> COMPARE i64_le_u
      | "i64.le_s" -> COMPARE i64_le_s
      | "i64.gt_u" -> COMPARE i64_gt_u
      | "i64.gt_s" -> COMPARE i64_gt_s
      | "i64.ge_u" -> COMPARE i64_ge_u
      | "i64.ge_s" -> COMPARE i64_ge_s

      | "f32.eq" -> COMPARE f32_eq
      | "f32.ne" -> COMPARE f32_ne
      | "f32.lt" -> COMPARE f32_lt
      | "f32.le" -> COMPARE f32_le
      | "f32.gt" -> COMPARE f32_gt
      | "f32.ge" -> COMPARE f32_ge
      | "f64.eq" -> COMPARE f64_eq
      | "f64.ne" -> COMPARE f64_ne
      | "f64.lt" -> COMPARE f64_lt
      | "f64.le" -> COMPARE f64_le
      | "f64.gt" -> COMPARE f64_gt
      | "f64.ge" -> COMPARE f64_ge

      | "i32.wrap_i64" -> CONVERT i32_wrap_i64
      | "i64.extend_i32_s" -> CONVERT i64_extend_i32_s
      | "i64.extend_i32_u" -> CONVERT i64_extend_i32_u
      | "f32.demote_f64" -> CONVERT f32_demote_f64
      | "f64.promote_f32" -> CONVERT f64_promote_f32
      | "i32.trunc_f32_u" -> CONVERT i32_trunc_f32_u
      | "i32.trunc_f32_s" -> CONVERT i32_trunc_f32_s
      | "i64.trunc_f32_u" -> CONVERT i64_trunc_f32_u
      | "i64.trunc_f32_s" -> CONVERT i64_trunc_f32_s
      | "i32.trunc_f64_u" -> CONVERT i32_trunc_f64_u
      | "i32.trunc_f64_s" -> CONVERT i32_trunc_f64_s
      | "i64.trunc_f64_u" -> CONVERT i64_trunc_f64_u
      | "i64.trunc_f64_s" -> CONVERT i64_trunc_f64_s
      | "i32.trunc_sat_f32_u" -> CONVERT i32_trunc_sat_f32_u
      | "i32.trunc_sat_f32_s" -> CONVERT i32_trunc_sat_f32_s
      | "i64.trunc_sat_f32_u" -> CONVERT i64_trunc_sat_f32_u
      | "i64.trunc_sat_f32_s" -> CONVERT i64_trunc_sat_f32_s
      | "i32.trunc_sat_f64_u" -> CONVERT i32_trunc_sat_f64_u
      | "i32.trunc_sat_f64_s" -> CONVERT i32_trunc_sat_f64_s
      | "i64.trunc_sat_f64_u" -> CONVERT i64_trunc_sat_f64_u
      | "i64.trunc_sat_f64_s" -> CONVERT i64_trunc_sat_f64_s
      | "f32.convert_i32_u" -> CONVERT f32_convert_i32_u
      | "f32.convert_i32_s" -> CONVERT f32_convert_i32_s
      | "f64.convert_i32_u" -> CONVERT f64_convert_i32_u
      | "f64.convert_i32_s" -> CONVERT f64_convert_i32_s
      | "f32.convert_i64_u" -> CONVERT f32_convert_i64_u
      | "f32.convert_i64_s" -> CONVERT f32_convert_i64_s
      | "f64.convert_i64_u" -> CONVERT f64_convert_i64_u
      | "f64.convert_i64_s" -> CONVERT f64_convert_i64_s
      | "f32.reinterpret_i32" -> CONVERT f32_reinterpret_i32
      | "f64.reinterpret_i64" -> CONVERT f64_reinterpret_i64
      | "i32.reinterpret_f32" -> CONVERT i32_reinterpret_f32
      | "i64.reinterpret_f64" -> CONVERT i64_reinterpret_f64

      | "v128.not" -> VEC_UNARY v128_not
      | "v128.and" -> VEC_UNARY v128_and
      | "v128.andnot" -> VEC_UNARY v128_andnot
      | "v128.or" -> VEC_UNARY v128_or
      | "v128.xor" -> VEC_UNARY v128_xor
      | "v128.bitselect" -> VEC_TERNARY v128_bitselect
      | "v128.any_true" -> VEC_TEST v128_any_true

      | "i8x16.neg" -> VEC_UNARY i8x16_neg
      | "i16x8.neg" -> VEC_UNARY i16x8_neg
      | "i32x4.neg" -> VEC_UNARY i32x4_neg
      | "i64x2.neg" -> VEC_UNARY i64x2_neg
      | "i8x16.abs" -> VEC_UNARY i8x16_abs
      | "i16x8.abs" -> VEC_UNARY i16x8_abs
      | "i32x4.abs" -> VEC_UNARY i32x4_abs
      | "i64x2.abs" -> VEC_UNARY i64x2_abs
      | "i8x16.popcnt" -> VEC_UNARY i8x16_popcnt
      | "i8x16.avgr_u" -> VEC_UNARY i8x16_avgr_u
      | "i16x8.avgr_u" -> VEC_UNARY i16x8_avgr_u

      | "f32x4.neg" -> VEC_UNARY f32x4_neg
      | "f64x2.neg" -> VEC_UNARY f64x2_neg
      | "f32x4.abs" -> VEC_UNARY f32x4_abs
      | "f64x2.abs" -> VEC_UNARY f64x2_abs
      | "f32x4.sqrt" -> VEC_UNARY f32x4_sqrt
      | "f64x2.sqrt" -> VEC_UNARY f64x2_sqrt
      | "f32x4.ceil" -> VEC_UNARY f32x4_ceil
      | "f64x2.ceil" -> VEC_UNARY f64x2_ceil
      | "f32x4.floor" -> VEC_UNARY f32x4_floor
      | "f64x2.floor" -> VEC_UNARY f64x2_floor
      | "f32x4.trunc" -> VEC_UNARY f32x4_trunc
      | "f64x2.trunc" -> VEC_UNARY f64x2_trunc
      | "f32x4.nearest" -> VEC_UNARY f32x4_nearest
      | "f64x2.nearest" -> VEC_UNARY f64x2_nearest

      | "i32x4.trunc_sat_f32x4_u" -> VEC_UNARY i32x4_trunc_sat_f32x4_u
      | "i32x4.trunc_sat_f32x4_s" -> VEC_UNARY i32x4_trunc_sat_f32x4_s
      | "i32x4.trunc_sat_f64x2_u_zero" ->
        VEC_UNARY i32x4_trunc_sat_f64x2_u_zero
      | "i32x4.trunc_sat_f64x2_s_zero" ->
        VEC_UNARY i32x4_trunc_sat_f64x2_s_zero
      | "f64x2.promote_low_f32x4" -> VEC_UNARY f64x2_promote_low_f32x4
      | "f32x4.demote_f64x2_zero" -> VEC_UNARY f32x4_demote_f64x2_zero
      | "f32x4.convert_i32x4_u" -> VEC_UNARY f32x4_convert_i32x4_u
      | "f32x4.convert_i32x4_s" -> VEC_UNARY f32x4_convert_i32x4_s
      | "f64x2.convert_low_i32x4_u" -> VEC_UNARY f64x2_convert_low_i32x4_u
      | "f64x2.convert_low_i32x4_s" -> VEC_UNARY f64x2_convert_low_i32x4_s
      | "i16x8.extadd_pairwise_i8x16_u" ->
        VEC_UNARY i16x8_extadd_pairwise_i8x16_u
      | "i16x8.extadd_pairwise_i8x16_s" ->
        VEC_UNARY i16x8_extadd_pairwise_i8x16_s
      | "i32x4.extadd_pairwise_i16x8_u" ->
        VEC_UNARY i32x4_extadd_pairwise_i16x8_u
      | "i32x4.extadd_pairwise_i16x8_s" ->
        VEC_UNARY i32x4_extadd_pairwise_i16x8_s

      | "i8x16.eq" -> VEC_BINARY i8x16_eq
      | "i16x8.eq" -> VEC_BINARY i16x8_eq
      | "i32x4.eq" -> VEC_BINARY i32x4_eq
      | "i64x2.eq" -> VEC_BINARY i64x2_eq
      | "i8x16.ne" -> VEC_BINARY i8x16_ne
      | "i16x8.ne" -> VEC_BINARY i16x8_ne
      | "i32x4.ne" -> VEC_BINARY i32x4_ne
      | "i64x2.ne" -> VEC_BINARY i64x2_ne
      | "i8x16.lt_u" -> VEC_BINARY i8x16_lt_u
      | "i8x16.lt_s" -> VEC_BINARY i8x16_lt_s
      | "i16x8.lt_u" -> VEC_BINARY i16x8_lt_u
      | "i16x8.lt_s" -> VEC_BINARY i16x8_lt_s
      | "i32x4.lt_u" -> VEC_BINARY i32x4_lt_u
      | "i32x4.lt_s" -> VEC_BINARY i32x4_lt_s
      | "i64x2.lt_s" -> VEC_BINARY i64x2_lt_s
      | "i8x16.le_u" -> VEC_BINARY i8x16_le_u
      | "i8x16.le_s" -> VEC_BINARY i8x16_le_s
      | "i16x8.le_u" -> VEC_BINARY i16x8_le_u
      | "i16x8.le_s" -> VEC_BINARY i16x8_le_s
      | "i32x4.le_u" -> VEC_BINARY i32x4_le_u
      | "i32x4.le_s" -> VEC_BINARY i32x4_le_s
      | "i64x2.le_s" -> VEC_BINARY i64x2_le_s
      | "i8x16.gt_u" -> VEC_BINARY i8x16_gt_u
      | "i8x16.gt_s" -> VEC_BINARY i8x16_gt_s
      | "i16x8.gt_u" -> VEC_BINARY i16x8_gt_u
      | "i16x8.gt_s" -> VEC_BINARY i16x8_gt_s
      | "i32x4.gt_u" -> VEC_BINARY i32x4_gt_u
      | "i32x4.gt_s" -> VEC_BINARY i32x4_gt_s
      | "i64x2.gt_s" -> VEC_BINARY i64x2_gt_s
      | "i8x16.ge_u" -> VEC_BINARY i8x16_ge_u
      | "i8x16.ge_s" -> VEC_BINARY i8x16_ge_s
      | "i16x8.ge_u" -> VEC_BINARY i16x8_ge_u
      | "i16x8.ge_s" -> VEC_BINARY i16x8_ge_s
      | "i32x4.ge_u" -> VEC_BINARY i32x4_ge_u
      | "i32x4.ge_s" -> VEC_BINARY i32x4_ge_s
      | "i64x2.ge_s" -> VEC_BINARY i64x2_ge_s

      | "f32x4.eq" -> VEC_BINARY f32x4_eq
      | "f64x2.eq" -> VEC_BINARY f64x2_eq
      | "f32x4.ne" -> VEC_BINARY f32x4_ne
      | "f64x2.ne" -> VEC_BINARY f64x2_ne
      | "f32x4.lt" -> VEC_BINARY f32x4_lt
      | "f64x2.lt" -> VEC_BINARY f64x2_lt
      | "f32x4.le" -> VEC_BINARY f32x4_le
      | "f64x2.le" -> VEC_BINARY f64x2_le
      | "f32x4.gt" -> VEC_BINARY f32x4_gt
      | "f64x2.gt" -> VEC_BINARY f64x2_gt
      | "f32x4.ge" -> VEC_BINARY f32x4_ge
      | "f64x2.ge" -> VEC_BINARY f64x2_ge
      | "i8x16.swizzle" -> VEC_BINARY i8x16_swizzle

      | "i8x16.add" -> VEC_BINARY i8x16_add
      | "i16x8.add" -> VEC_BINARY i16x8_add
      | "i32x4.add" -> VEC_BINARY i32x4_add
      | "i64x2.add" -> VEC_BINARY i64x2_add
      | "i8x16.sub" -> VEC_BINARY i8x16_sub
      | "i16x8.sub" -> VEC_BINARY i16x8_sub
      | "i32x4.sub" -> VEC_BINARY i32x4_sub
      | "i64x2.sub" -> VEC_BINARY i64x2_sub
      | "i16x8.mul" -> VEC_BINARY i16x8_mul
      | "i32x4.mul" -> VEC_BINARY i32x4_mul
      | "i64x2.mul" -> VEC_BINARY i64x2_mul
      | "i8x16.add_sat_u" -> VEC_BINARY i8x16_add_sat_u
      | "i8x16.add_sat_s" -> VEC_BINARY i8x16_add_sat_s
      | "i16x8.add_sat_u" -> VEC_BINARY i16x8_add_sat_u
      | "i16x8.add_sat_s" -> VEC_BINARY i16x8_add_sat_s
      | "i8x16.sub_sat_u" -> VEC_BINARY i8x16_sub_sat_u
      | "i8x16.sub_sat_s" -> VEC_BINARY i8x16_sub_sat_s
      | "i16x8.sub_sat_u" -> VEC_BINARY i16x8_sub_sat_u
      | "i16x8.sub_sat_s" -> VEC_BINARY i16x8_sub_sat_s
      | "i32x4.dot_i16x8_s" -> VEC_BINARY i32x4_dot_i16x8_s

      | "i8x16.min_u" -> VEC_BINARY i8x16_min_u
      | "i16x8.min_u" -> VEC_BINARY i16x8_min_u
      | "i32x4.min_u" -> VEC_BINARY i32x4_min_u
      | "i8x16.min_s" -> VEC_BINARY i8x16_min_s
      | "i16x8.min_s" -> VEC_BINARY i16x8_min_s
      | "i32x4.min_s" -> VEC_BINARY i32x4_min_s
      | "i8x16.max_u" -> VEC_BINARY i8x16_max_u
      | "i16x8.max_u" -> VEC_BINARY i16x8_max_u
      | "i32x4.max_u" -> VEC_BINARY i32x4_max_u
      | "i8x16.max_s" -> VEC_BINARY i8x16_max_s
      | "i16x8.max_s" -> VEC_BINARY i16x8_max_s
      | "i32x4.max_s" -> VEC_BINARY i32x4_max_s

      | "f32x4.add" -> VEC_BINARY f32x4_add
      | "f64x2.add" -> VEC_BINARY f64x2_add
      | "f32x4.sub" -> VEC_BINARY f32x4_sub
      | "f64x2.sub" -> VEC_BINARY f64x2_sub
      | "f32x4.mul" -> VEC_BINARY f32x4_mul
      | "f64x2.mul" -> VEC_BINARY f64x2_mul
      | "f32x4.div" -> VEC_BINARY f32x4_div
      | "f64x2.div" -> VEC_BINARY f64x2_div

      | "f32x4.min" -> VEC_BINARY f32x4_min
      | "f64x2.min" -> VEC_BINARY f64x2_min
      | "f32x4.max" -> VEC_BINARY f32x4_max
      | "f64x2.max" -> VEC_BINARY f64x2_max
      | "f32x4.pmin" -> VEC_BINARY f32x4_pmin
      | "f64x2.pmin" -> VEC_BINARY f64x2_pmin
      | "f32x4.pmax" -> VEC_BINARY f32x4_pmax
      | "f64x2.pmax" -> VEC_BINARY f64x2_pmax

      | "i16x8.q15mulr_sat_s" -> VEC_BINARY i16x8_q15mulr_sat_s
      | "i8x16.narrow_i16x8_u" -> VEC_BINARY i8x16_narrow_i16x8_u
      | "i8x16.narrow_i16x8_s" -> VEC_BINARY i8x16_narrow_i16x8_s
      | "i16x8.narrow_i32x4_u" -> VEC_BINARY i16x8_narrow_i32x4_u
      | "i16x8.narrow_i32x4_s" -> VEC_BINARY i16x8_narrow_i32x4_s
      | "i16x8.extend_low_i8x16_u" -> VEC_UNARY i16x8_extend_low_i8x16_u
      | "i16x8.extend_low_i8x16_s" -> VEC_UNARY i16x8_extend_low_i8x16_s
      | "i16x8.extend_high_i8x16_u" -> VEC_UNARY i16x8_extend_high_i8x16_u
      | "i16x8.extend_high_i8x16_s" -> VEC_UNARY i16x8_extend_high_i8x16_s
      | "i32x4.extend_low_i16x8_u" -> VEC_UNARY i32x4_extend_low_i16x8_u
      | "i32x4.extend_low_i16x8_s" -> VEC_UNARY i32x4_extend_low_i16x8_s
      | "i32x4.extend_high_i16x8_u" -> VEC_UNARY i32x4_extend_high_i16x8_u
      | "i32x4.extend_high_i16x8_s" -> VEC_UNARY i32x4_extend_high_i16x8_s
      | "i64x2.extend_low_i32x4_u" -> VEC_UNARY i64x2_extend_low_i32x4_u
      | "i64x2.extend_low_i32x4_s" -> VEC_UNARY i64x2_extend_low_i32x4_s
      | "i64x2.extend_high_i32x4_u" -> VEC_UNARY i64x2_extend_high_i32x4_u
      | "i64x2.extend_high_i32x4_s" -> VEC_UNARY i64x2_extend_high_i32x4_s
      | "i16x8.extmul_low_i8x16_u" -> VEC_UNARY i16x8_extmul_low_i8x16_u
      | "i16x8.extmul_low_i8x16_s" -> VEC_UNARY i16x8_extmul_low_i8x16_s
      | "i16x8.extmul_high_i8x16_u" -> VEC_UNARY i16x8_extmul_high_i8x16_u
      | "i16x8.extmul_high_i8x16_s" -> VEC_UNARY i16x8_extmul_high_i8x16_s
      | "i32x4.extmul_low_i16x8_u" -> VEC_UNARY i32x4_extmul_low_i16x8_u
      | "i32x4.extmul_low_i16x8_s" -> VEC_UNARY i32x4_extmul_low_i16x8_s
      | "i32x4.extmul_high_i16x8_u" -> VEC_UNARY i32x4_extmul_high_i16x8_u
      | "i32x4.extmul_high_i16x8_s" -> VEC_UNARY i32x4_extmul_high_i16x8_s
      | "i64x2.extmul_low_i32x4_u" -> VEC_UNARY i64x2_extmul_low_i32x4_u
      | "i64x2.extmul_low_i32x4_s" -> VEC_UNARY i64x2_extmul_low_i32x4_s
      | "i64x2.extmul_high_i32x4_u" -> VEC_UNARY i64x2_extmul_high_i32x4_u
      | "i64x2.extmul_high_i32x4_s" -> VEC_UNARY i64x2_extmul_high_i32x4_s

      | "i8x16.all_true" -> VEC_TEST i8x16_all_true
      | "i16x8.all_true" -> VEC_TEST i16x8_all_true
      | "i32x4.all_true" -> VEC_TEST i32x4_all_true
      | "i64x2.all_true" -> VEC_TEST i64x2_all_true
      | "i8x16.bitmask" -> VEC_BITMASK i8x16_bitmask
      | "i16x8.bitmask" -> VEC_BITMASK i16x8_bitmask
      | "i32x4.bitmask" -> VEC_BITMASK i32x4_bitmask
      | "i64x2.bitmask" -> VEC_BITMASK i64x2_bitmask
      | "i8x16.shl" -> VEC_SHIFT i8x16_shl
      | "i16x8.shl" -> VEC_SHIFT i16x8_shl
      | "i32x4.shl" -> VEC_SHIFT i32x4_shl
      | "i64x2.shl" -> VEC_SHIFT i64x2_shl
      | "i8x16.shr_u" -> VEC_SHIFT i8x16_shr_u
      | "i8x16.shr_s" -> VEC_SHIFT i8x16_shr_s
      | "i16x8.shr_u" -> VEC_SHIFT i16x8_shr_u
      | "i16x8.shr_s" -> VEC_SHIFT i16x8_shr_s
      | "i32x4.shr_u" -> VEC_SHIFT i32x4_shr_u
      | "i32x4.shr_s" -> VEC_SHIFT i32x4_shr_s
      | "i64x2.shr_u" -> VEC_SHIFT i64x2_shr_u
      | "i64x2.shr_s" -> VEC_SHIFT i64x2_shr_s
      | "i8x16.shuffle" -> VEC_SHUFFLE

      | "i8x16.splat" -> VEC_SPLAT i8x16_splat
      | "i16x8.splat" -> VEC_SPLAT i16x8_splat
      | "i32x4.splat" -> VEC_SPLAT i32x4_splat
      | "i64x2.splat" -> VEC_SPLAT i64x2_splat
      | "f32x4.splat" -> VEC_SPLAT f32x4_splat
      | "f64x2.splat" -> VEC_SPLAT f64x2_splat
      | "i8x16.extract_lane_u" -> VEC_EXTRACT i8x16_extract_lane_u
      | "i8x16.extract_lane_s" -> VEC_EXTRACT i8x16_extract_lane_s
      | "i16x8.extract_lane_u" -> VEC_EXTRACT i16x8_extract_lane_u
      | "i16x8.extract_lane_s" -> VEC_EXTRACT i16x8_extract_lane_s
      | "i32x4.extract_lane" -> VEC_EXTRACT i32x4_extract_lane
      | "i64x2.extract_lane" -> VEC_EXTRACT i64x2_extract_lane
      | "f32x4.extract_lane" -> VEC_EXTRACT f32x4_extract_lane
      | "f64x2.extract_lane" -> VEC_EXTRACT f64x2_extract_lane
      | "i8x16.replace_lane" -> VEC_REPLACE i8x16_replace_lane
      | "i16x8.replace_lane" -> VEC_REPLACE i16x8_replace_lane
      | "i32x4.replace_lane" -> VEC_REPLACE i32x4_replace_lane
      | "i64x2.replace_lane" -> VEC_REPLACE i64x2_replace_lane
      | "f32x4.replace_lane" -> VEC_REPLACE f32x4_replace_lane
      | "f64x2.replace_lane" -> VEC_REPLACE f64x2_replace_lane

      | "type" -> TYPE
      | "func" -> FUNC
      | "param" -> PARAM
      | "result" -> RESULT
      | "start" -> START
      | "local" -> LOCAL
      | "global" -> GLOBAL
      | "table" -> TABLE
      | "memory" -> MEMORY
      | "tag" -> TAG
      | "elem" -> ELEM
      | "data" -> DATA
      | "declare" -> DECLARE
      | "offset" -> OFFSET
      | "item" -> ITEM
      | "import" -> IMPORT
      | "export" -> EXPORT

      | "module" -> MODULE
      | "binary" -> BIN
      | "quote" -> QUOTE

      | "script" -> SCRIPT
      | "register" -> REGISTER
      | "invoke" -> INVOKE
      | "get" -> GET
      | "assert_malformed" -> ASSERT_MALFORMED
      | "assert_invalid" -> ASSERT_INVALID
      | "assert_unlinkable" -> ASSERT_UNLINKABLE
      | "assert_return" -> ASSERT_RETURN
      | "assert_trap" -> ASSERT_TRAP
      | "assert_exception" -> ASSERT_EXCEPTION
      | "assert_exhaustion" -> ASSERT_EXHAUSTION
      | "nan:canonical" -> NAN Script.CanonicalNan
      | "nan:arithmetic" -> NAN Script.ArithmeticNan
      | "input" -> INPUT
      | "output" -> OUTPUT

      | _ -> unknown lexbuf
    }

  | "offset="(nat as s) { OFFSET_EQ_NAT s }
  | "align="(nat as s) { ALIGN_EQ_NAT s }

  | id as s { VAR s }

  | ";;"utf8_no_nl*eof { EOF }
  | ";;"utf8_no_nl*newline { Lexing.new_line lexbuf; token lexbuf }
  | ";;"utf8_no_nl* { token lexbuf (* causes error on following position *) }
  | "(;" { comment (Lexing.lexeme_start_p lexbuf) lexbuf; token lexbuf }
  | space#ascii_newline { token lexbuf }
  | newline { Lexing.new_line lexbuf; token lexbuf }
  | eof { EOF }

  | reserved { unknown lexbuf }
  | control { error lexbuf "misplaced control character" }
  | utf8enc { error lexbuf "misplaced unicode character" }
  | _ { error lexbuf "malformed UTF-8 encoding" }

and comment start = parse
  | ";)" { () }
  | "(;" { comment (Lexing.lexeme_start_p lexbuf) lexbuf; comment start lexbuf }
  | newline { Lexing.new_line lexbuf; comment start lexbuf }
  | utf8_no_nl { comment start lexbuf }
  | eof { error_nest start lexbuf "unclosed comment" }
  | _ { error lexbuf "malformed UTF-8 encoding" }<|MERGE_RESOLUTION|>--- conflicted
+++ resolved
@@ -152,7 +152,6 @@
       | "f32x4" -> VEC_SHAPE (V128.F32x4 ())
       | "f64x2" -> VEC_SHAPE (V128.F64x2 ())
 
-<<<<<<< HEAD
       | "any" -> ANY
       | "anyref" -> ANYREF
       | "none" -> NONE
@@ -166,13 +165,12 @@
       | "nofunc" -> NOFUNC
       | "funcref" -> FUNCREF
       | "nullfuncref" -> NULLFUNCREF
+      | "exn" -> EXN
+      | "noexn" -> NOEXN
+      | "exnref" -> EXNREF
+      | "nullexnref" -> NULLEXNREF
       | "extern" -> EXTERN
       | "noextern" -> NOEXTERN
-=======
-      | "exn" -> EXN
-      | "extern" -> EXTERN
-      | "exnref" -> EXNREF
->>>>>>> 25632dd9
       | "externref" -> EXTERNREF
       | "nullexternref" -> NULLEXTERNREF
       | "ref" -> REF
@@ -208,19 +206,15 @@
       | "call_ref" -> CALL_REF
       | "call_indirect" -> CALL_INDIRECT
       | "return_call" -> RETURN_CALL
-<<<<<<< HEAD
       | "return_call_ref" -> RETURN_CALL_REF
       | "return_call_indirect" -> RETURN_CALL_INDIRECT
-=======
-      | "return_call_indirect" -> RETURN_CALL_INDIRECT
+      | "throw" -> THROW
+      | "throw_ref" -> THROW_REF
       | "try_table" -> TRY_TABLE
       | "catch" -> CATCH
       | "catch_ref" -> CATCH_REF
       | "catch_all" -> CATCH_ALL
       | "catch_all_ref" -> CATCH_ALL_REF
-      | "throw" -> THROW
-      | "throw_ref" -> THROW_REF
->>>>>>> 25632dd9
 
       | "local.get" -> LOCAL_GET
       | "local.set" -> LOCAL_SET
@@ -327,12 +321,9 @@
 
       | "ref.null" -> REF_NULL
       | "ref.func" -> REF_FUNC
-<<<<<<< HEAD
       | "ref.struct" -> REF_STRUCT
       | "ref.array" -> REF_ARRAY
-=======
       | "ref.exn" -> REF_EXN
->>>>>>> 25632dd9
       | "ref.extern" -> REF_EXTERN
       | "ref.host" -> REF_HOST
 
