open Source
open Ast
open Script
open Values
open Types
open Sexpr


(* Generic formatting *)

let nat n = I32.to_string_u (I32.of_int_u n)
let nat32 = I32.to_string_u

let add_hex_char buf c = Printf.bprintf buf "\\%02x" (Char.code c)
let add_char buf = function
  | '\n' -> Buffer.add_string buf "\\n"
  | '\t' -> Buffer.add_string buf "\\t"
  | '\"' -> Buffer.add_string buf "\\\""
  | '\\' -> Buffer.add_string buf "\\\\"
  | c when '\x20' <= c && c < '\x7f' -> Buffer.add_char buf c
  | c -> add_hex_char buf c
let add_unicode_char buf = function
  | (0x09 | 0x0a) as uc -> add_char buf (Char.chr uc)
  | uc when 0x20 <= uc && uc < 0x7f -> add_char buf (Char.chr uc)
  | uc -> Printf.bprintf buf "\\u{%02x}" uc

let string_with iter add_char s =
  let buf = Buffer.create 256 in
  Buffer.add_char buf '\"';
  iter (add_char buf) s;
  Buffer.add_char buf '\"';
  Buffer.contents buf

let bytes = string_with String.iter add_hex_char
let string = string_with String.iter add_char
let name = string_with List.iter add_unicode_char

let list_of_opt = function None -> [] | Some x -> [x]

let list f xs = List.map f xs
let listi f xs = List.mapi f xs
let opt f xo = list f (list_of_opt xo)

let tab head f xs = if xs = [] then [] else [Node (head, list f xs)]
let atom f x = Atom (f x)

let break_bytes s =
  let ss = Lib.String.breakup s 16 in
  list (atom bytes) ss

let break_string s =
  let ss, s' = Lib.List.split_last (Lib.String.split s '\n') in
  list (atom string) (List.map (fun s -> s ^ "\n") ss @ [s'])


(* Types *)

let num_type t = string_of_num_type t
let ref_type t = string_of_ref_type t
let refed_type t = string_of_refed_type t
let value_type t = string_of_value_type t

let decls kind ts = tab kind (atom value_type) ts

let func_type (FuncType (ins, out)) =
  Node ("func", decls "param" ins @ decls "result" out)

let struct_type = func_type

let limits nat {min; max} =
  String.concat " " (nat min :: opt nat max)

let global_type = function
  | GlobalType (t, Immutable) -> atom string_of_value_type t
  | GlobalType (t, Mutable) -> Node ("mut", [atom string_of_value_type t])

let pack_size = function
  | Pack8 -> "8"
  | Pack16 -> "16"
  | Pack32 -> "32"
  | Pack64 -> "64"

let extension = function
  | SX -> "_s"
  | ZX -> "_u"


(* Operators *)

module IntOp =
struct
  open Ast.IntOp

  let testop xx = function
    | Eqz -> "eqz"

  let relop xx = function
    | Eq -> "eq"
    | Ne -> "ne"
    | LtS -> "lt_s"
    | LtU -> "lt_u"
    | GtS -> "gt_s"
    | GtU -> "gt_u"
    | LeS -> "le_s"
    | LeU -> "le_u"
    | GeS -> "ge_s"
    | GeU -> "ge_u"

  let unop xx = function
    | Clz -> "clz"
    | Ctz -> "ctz"
    | Popcnt -> "popcnt"
    | ExtendS sz -> "extend" ^ pack_size sz ^ "_s"

  let binop xx = function
    | Add -> "add"
    | Sub -> "sub"
    | Mul -> "mul"
    | DivS -> "div_s"
    | DivU -> "div_u"
    | RemS -> "rem_s"
    | RemU -> "rem_u"
    | And -> "and"
    | Or -> "or"
    | Xor -> "xor"
    | Shl -> "shl"
    | ShrS -> "shr_s"
    | ShrU -> "shr_u"
    | Rotl -> "rotl"
    | Rotr -> "rotr"

  let cvtop xx = function
    | ExtendSI32 -> "extend_i32_s"
    | ExtendUI32 -> "extend_i32_u"
    | WrapI64 -> "wrap_i64"
    | TruncSF32 -> "trunc_f32_s"
    | TruncUF32 -> "trunc_f32_u"
    | TruncSF64 -> "trunc_f64_s"
    | TruncUF64 -> "trunc_f64_u"
    | TruncSatSF32 -> "trunc_sat_f32_s"
    | TruncSatUF32 -> "trunc_sat_f32_u"
    | TruncSatSF64 -> "trunc_sat_f64_s"
    | TruncSatUF64 -> "trunc_sat_f64_u"
    | ReinterpretFloat -> "reinterpret_f" ^ xx
end

module FloatOp =
struct
  open Ast.FloatOp

  let testop xx = fun _ -> assert false

  let relop xx = function
    | Eq -> "eq"
    | Ne -> "ne"
    | Lt -> "lt"
    | Gt -> "gt"
    | Le -> "le"
    | Ge -> "ge"

  let unop xx = function
    | Neg -> "neg"
    | Abs -> "abs"
    | Ceil -> "ceil"
    | Floor -> "floor"
    | Trunc -> "trunc"
    | Nearest -> "nearest"
    | Sqrt -> "sqrt"

  let binop xx = function
    | Add -> "add"
    | Sub -> "sub"
    | Mul -> "mul"
    | Div -> "div"
    | Min -> "min"
    | Max -> "max"
    | CopySign -> "copysign"

  let cvtop xx = function
    | ConvertSI32 -> "convert_i32_s"
    | ConvertUI32 -> "convert_i32_u"
    | ConvertSI64 -> "convert_i64_s"
    | ConvertUI64 -> "convert_i64_u"
    | PromoteF32 -> "promote_f32"
    | DemoteF64 -> "demote_f64"
    | ReinterpretInt -> "reinterpret_i" ^ xx
end

<<<<<<< HEAD
(* FIXME *)
module SimdOp =
struct
  open Ast.SimdOp

  let testop xx = function
    | I8x16 AllTrue -> "i8x16.all_true"
    | I16x8 AllTrue -> "i16x8.all_true"
    | I32x4 AllTrue -> "i32x4.all_true"
    | I64x2 AllTrue -> "i64x2.all_true"
    | V128 AnyTrue -> "v128.any_true"
    | _ -> assert false

  let relop xx = assert false

  let unop xx (op : unop) = match op with
    | I8x16 Neg -> "i8x16.neg"
    | I8x16 Abs -> "i8x16.abs"
    | I8x16 Popcnt -> "i8x16.popcnt"
    | I16x8 Abs -> "i16x8.abs"
    | I16x8 Neg -> "i16x8.neg"
    | I16x8 ExtendLowS -> "i16x8.extend_low_i8x16_s"
    | I16x8 ExtendHighS -> "i16x8.extend_high_i8x16_s"
    | I16x8 ExtendLowU -> "i16x8.extend_low_i8x16_u"
    | I16x8 ExtendHighU -> "i16x8.extend_high_i8x16_u"
    | I16x8 ExtAddPairwiseS -> "i16x8.extadd_pairwise_i8x16_s"
    | I16x8 ExtAddPairwiseU -> "i16x8.extadd_pairwise_i8x16_u"
    | I32x4 Abs -> "i32x4.abs"
    | I32x4 Neg -> "i32x4.neg"
    | I32x4 ExtendLowS -> "i32x4.extend_low_i16x8_s"
    | I32x4 ExtendHighS -> "i32x4.extend_high_i16x8_s"
    | I32x4 ExtendLowU -> "i32x4.extend_low_i16x8_u"
    | I32x4 ExtendHighU -> "i32x4.extend_high_i16x8_u"
    | I32x4 TruncSatF32x4S -> "i32x4.trunc_sat_f32x4_s"
    | I32x4 TruncSatF32x4U -> "i32x4.trunc_sat_f32x4_u"
    | I32x4 TruncSatF64x2SZero -> "i32x4.trunc_sat_f64x2_s_zero"
    | I32x4 TruncSatF64x2UZero -> "i32x4.trunc_sat_f64x2_u_zero"
    | I32x4 ExtAddPairwiseS -> "i32x4.extadd_pairwise_i16x8_s"
    | I32x4 ExtAddPairwiseU -> "i32x4.extadd_pairwise_i16x8_u"
    | I64x2 Abs -> "i64x2.abs"
    | I64x2 Neg -> "i64x2.neg"
    | I64x2 ExtendLowS -> "i64x2.extend_low_i32x4_s"
    | I64x2 ExtendHighS -> "i64x2.extend_high_i32x4_s"
    | I64x2 ExtendLowU -> "i64x2.extend_low_i32x4_u"
    | I64x2 ExtendHighU -> "i64x2.extend_high_i32x4_u"
    | F32x4 Ceil -> "f32x4.ceil"
    | F32x4 Floor -> "f32x4.floor"
    | F32x4 Trunc -> "f32x4.trunc"
    | F32x4 Nearest -> "f32x4.nearest"
    | F32x4 DemoteF64x2Zero  -> "f32x4.demote_f64x2_zero"
    | F64x2 Ceil -> "f64x2.ceil"
    | F64x2 Floor -> "f64x2.floor"
    | F64x2 Trunc -> "f64x2.trunc"
    | F64x2 Nearest -> "f64x2.nearest"
    | F32x4 Abs -> "f32x4.abs"
    | F32x4 Neg -> "f32x4.neg"
    | F32x4 Sqrt -> "f32x4.sqrt"
    | F32x4 ConvertI32x4S -> "f32x4.convert_i32x4_s"
    | F32x4 ConvertI32x4U -> "f32x4.convert_i32x4_u"
    | F64x2 Abs -> "f64x2.abs"
    | F64x2 Neg -> "f64x2.neg"
    | F64x2 Sqrt -> "f64x2.sqrt"
    | F64x2 PromoteLowF32x4  -> "f64x2.promote_low_f32x4"
    | F64x2 ConvertI32x4S -> "f64x2.convert_low_i32x4_s"
    | F64x2 ConvertI32x4U -> "f64x2.convert_low_i32x4_u"
    | V128 Not -> "v128.not"
    | _ -> failwith "Unimplemented v128 unop"

  let binop xx (op : binop) = match op with
    | I8x16 (Shuffle imms) -> "i8x16.shuffle " ^ (String.concat " " (List.map nat imms))
    | I8x16 Swizzle -> "i8x16.swizzle"
    | I8x16 Eq -> "i8x16.eq"
    | I8x16 Ne -> "i8x16.ne"
    | I8x16 LtS -> "i8x16.lt_s"
    | I8x16 LtU -> "i8x16.lt_u"
    | I8x16 GtS -> "i8x16.gt_s"
    | I8x16 GtU -> "i8x16.gt_u"
    | I8x16 LeS -> "i8x16.le_s"
    | I8x16 LeU -> "i8x16.le_u"
    | I8x16 GeS -> "i8x16.ge_s"
    | I8x16 GeU -> "i8x16.ge_u"
    | I16x8 Eq -> "i16x8.eq"
    | I16x8 Ne -> "i16x8.ne"
    | I16x8 LtS -> "i16x8.lt_s"
    | I16x8 LtU -> "i16x8.lt_u"
    | I16x8 GtS -> "i16x8.gt_s"
    | I16x8 GtU -> "i16x8.gt_u"
    | I16x8 LeS -> "i16x8.le_s"
    | I16x8 LeU -> "i16x8.le_u"
    | I16x8 GeS -> "i16x8.ge_s"
    | I16x8 GeU -> "i16x8.ge_u"
    | I32x4 Eq -> "i32x4.eq"
    | I32x4 Ne -> "i32x4.ne"
    | I32x4 LtS -> "i32x4.lt_s"
    | I32x4 LtU -> "i32x4.lt_u"
    | I32x4 GtS -> "i32x4.gt_s"
    | I32x4 GtU -> "i32x4.gt_u"
    | I32x4 LeS -> "i32x4.le_s"
    | I32x4 LeU -> "i32x4.le_u"
    | I32x4 GeS -> "i32x4.ge_s"
    | I32x4 GeU -> "i32x4.ge_u"
    | I64x2 Eq -> "i64x2.eq"
    | I64x2 Ne -> "i64x2.ne"
    | I64x2 LtS -> "i64x2.lt_s"
    | I64x2 GtS -> "i64x2.gt_s"
    | I64x2 LeS -> "i64x2.le_s"
    | I64x2 GeS -> "i64x2.ge_s"
    | I8x16 NarrowS -> "i8x16.narrow_i16x8_s"
    | I8x16 NarrowU -> "i8x16.narrow_i16x8_u"
    | I8x16 Add -> "i8x16.add"
    | I8x16 AddSatS -> "i8x16.add_sat_s"
    | I8x16 AddSatU -> "i8x16.add_sat_u"
    | I8x16 Sub -> "i8x16.sub"
    | I8x16 SubSatS -> "i8x16.sub_sat_s"
    | I8x16 SubSatU -> "i8x16.sub_sat_u"
    | I8x16 MinS -> "i8x16.min_s"
    | I8x16 MinU -> "i8x16.min_u"
    | I8x16 MaxS -> "i8x16.max_s"
    | I8x16 MaxU -> "i8x16.max_u"
    | I8x16 AvgrU -> "i8x16.avgr_u"
    | I16x8 NarrowS -> "i16x8.narrow_i32x4_s"
    | I16x8 NarrowU -> "i16x8.narrow_i32x4_u"
    | I16x8 Add -> "i16x8.add"
    | I16x8 AddSatS -> "i16x8.add_sat_s"
    | I16x8 AddSatU -> "i16x8.add_sat_u"
    | I16x8 Sub -> "i16x8.sub"
    | I16x8 SubSatS -> "i16x8.sub_sat_s"
    | I16x8 SubSatU -> "i16x8.sub_sat_u"
    | I16x8 Mul -> "i16x8.mul"
    | I16x8 MinS -> "i16x8.min_s"
    | I16x8 MinU -> "i16x8.min_u"
    | I16x8 MaxS -> "i16x8.max_s"
    | I16x8 MaxU -> "i16x8.max_u"
    | I16x8 AvgrU -> "i16x8.avgr_u"
    | I16x8 ExtMulLowS -> "i16x8.extmul_low_i8x16_s"
    | I16x8 ExtMulHighS -> "i16x8.extmul_high_i8x16_s"
    | I16x8 ExtMulLowU -> "i16x8.extmul_low_i8x16_u"
    | I16x8 ExtMulHighU -> "i16x8.extmul_high_i8x16_u"
    | I16x8 Q15MulRSatS -> "i16x8.q15mulr_sat_s"
    | I32x4 Add -> "i32x4.add"
    | I32x4 Sub -> "i32x4.sub"
    | I32x4 Mul -> "i32x4.mul"
    | I32x4 MinS -> "i32x4.min_s"
    | I32x4 MinU -> "i32x4.min_u"
    | I32x4 MaxS -> "i32x4.max_s"
    | I32x4 MaxU -> "i32x4.max_u"
    | I32x4 DotI16x8S -> "i32x4.dot_i16x8_s"
    | I32x4 ExtMulLowS -> "i32x4.extmul_low_i16x8_s"
    | I32x4 ExtMulHighS -> "i32x4.extmul_high_i16x8_s"
    | I32x4 ExtMulLowU -> "i32x4.extmul_low_i16x8_u"
    | I32x4 ExtMulHighU -> "i32x4.extmul_high_i16x8_u"
    | I64x2 Add -> "i64x2.add"
    | I64x2 Sub -> "i64x2.sub"
    | I64x2 Mul -> "i64x2.mul"
    | I64x2 ExtMulLowS -> "i64x2.extmul_low_i32x4_s"
    | I64x2 ExtMulHighS -> "i64x2.extmul_high_i32x4_s"
    | I64x2 ExtMulLowU -> "i64x2.extmul_low_i32x4_u"
    | I64x2 ExtMulHighU -> "i64x2.extmul_high_i32x4_u"
    | F32x4 Eq -> "f32x4.eq"
    | F32x4 Ne -> "f32x4.ne"
    | F32x4 Lt -> "f32x4.lt"
    | F32x4 Le -> "f32x4.le"
    | F32x4 Gt -> "f32x4.gt"
    | F32x4 Ge -> "f32x4.ge"
    | F32x4 Add -> "f32x4.add"
    | F32x4 Sub -> "f32x4.sub"
    | F32x4 Mul -> "f32x4.mul"
    | F32x4 Div -> "f32x4.div"
    | F32x4 Min -> "f32x4.min"
    | F32x4 Max -> "f32x4.max"
    | F32x4 Pmin -> "f32x4.pmin"
    | F32x4 Pmax -> "f32x4.pmax"
    | F64x2 Eq -> "f64x2.eq"
    | F64x2 Ne -> "f64x2.ne"
    | F64x2 Lt -> "f64x2.lt"
    | F64x2 Gt -> "f64x2.gt"
    | F64x2 Le -> "f64x2.le"
    | F64x2 Ge -> "f64x2.ge"
    | F64x2 Add -> "f64x2.add"
    | F64x2 Sub -> "f64x2.sub"
    | F64x2 Mul -> "f64x2.mul"
    | F64x2 Div -> "f64x2.div"
    | F64x2 Min -> "f64x2.min"
    | F64x2 Max -> "f64x2.max"
    | F64x2 Pmin -> "f64x2.pmin"
    | F64x2 Pmax -> "f64x2.pmax"
    | V128 And -> "v128.and"
    | V128 AndNot -> "v128.andnot"
    | V128 Or -> "v128.or"
    | V128 Xor -> "v128.xor"
    | _ -> failwith "Unimplemented v128 binop"

  let ternop (op : ternop) = match op with
    | Bitselect -> "v128.bitselect"
=======
let oper (intop, floatop) op =
  num_type (type_of_num op) ^ "." ^
  (match op with
  | I32 o -> intop "32" o
  | I64 o -> intop "64" o
  | F32 o -> floatop "32" o
  | F64 o -> floatop "64" o
  )
>>>>>>> cfc2c3e8

  let cvtop xx = function
    | I8x16 Splat -> "i8x16.splat"
    | I16x8 Splat -> "i16x8.splat"
    | I32x4 Splat -> "i32x4.splat"
    | I64x2 Splat -> "i64x2.splat"
    | F32x4 Splat -> "f32x4.splat"
    | F64x2 Splat -> "f64x2.splat"
    | _ -> assert false

  let extractop = function
    | I8x16 (SX, imm) -> "i8x16.extract_lane_s " ^ (nat imm)
    | I8x16 (ZX, imm) -> "i8x16.extract_lane_u " ^ (nat imm)
    | I16x8 (SX, imm) -> "i16x8.extract_lane_s " ^ (nat imm)
    | I16x8 (ZX, imm) -> "i16x8.extract_lane_u " ^ (nat imm)
    | I32x4 (ZX, imm) -> "i32x4.extract_lane " ^ (nat imm)
    | I64x2 (ZX, imm) -> "i64x2.extract_lane " ^ (nat imm)
    | F32x4 (ZX, imm) -> "f32x4.extract_lane " ^ (nat imm)
    | F64x2 (ZX, imm) -> "f64x2.extract_lane " ^ (nat imm)
    | _ -> assert false

  let replaceop = function
    | I8x16 imm -> "i8x16.replace_lane " ^ (nat imm)
    | I16x8 imm -> "i16x8.replace_lane " ^ (nat imm)
    | I32x4 imm -> "i32x4.replace_lane " ^ (nat imm)
    | I64x2 imm -> "i64x2.replace_lane " ^ (nat imm)
    | F32x4 imm -> "f32x4.replace_lane " ^ (nat imm)
    | F64x2 imm -> "f64x2.replace_lane " ^ (nat imm)
    | _ -> assert false

  let shiftop = function
    | I8x16 Shl -> "i8x16.shl"
    | I8x16 ShrS -> "i8x16.shr_s"
    | I8x16 ShrU -> "i8x16.shr_u"
    | I16x8 Shl -> "i16x8.shl"
    | I16x8 ShrS -> "i16x8.shr_s"
    | I16x8 ShrU -> "i16x8.shr_u"
    | I32x4 Shl -> "i32x4.shl"
    | I32x4 ShrS -> "i32x4.shr_s"
    | I32x4 ShrU -> "i32x4.shr_u"
    | I64x2 Shl -> "i64x2.shl"
    | I64x2 ShrS -> "i64x2.shr_s"
    | I64x2 ShrU -> "i64x2.shr_u"
    | _ -> assert false

  let bitmaskop = function
    | Simd.I8x16 -> "i8x16.bitmask"
    | Simd.I16x8 -> "i16x8.bitmask"
    | Simd.I32x4 -> "i32x4.bitmask"
    | Simd.I64x2 -> "i64x2.bitmask"
    | _ -> assert false

end

let oper (intop, floatop, simdop) op =
  (* v128 operations don't need to be prefixed by the type,
   * each instruction will specify their prefix (shape).
   *)
  let prefix = match op with
    | V128 o -> ""
    | _ -> value_type (type_of op) ^ "."
  in
  let ops = match op with
    | I32 o -> intop "32" o
    | I64 o -> intop "64" o
    | F32 o -> floatop "32" o
    | F64 o -> floatop "64" o
    | V128 o -> simdop "128" o
  in prefix ^ ops

let unop = oper (IntOp.unop, FloatOp.unop, SimdOp.unop)
let binop = oper (IntOp.binop, FloatOp.binop, SimdOp.binop)
let testop = oper (IntOp.testop, FloatOp.testop, SimdOp.testop)
let relop = oper (IntOp.relop, FloatOp.relop, SimdOp.relop)
let cvtop = oper (IntOp.cvtop, FloatOp.cvtop, SimdOp.cvtop)
let ternop = SimdOp.ternop

(* Temporary wart here while we finalize the names of SIMD loads and extends. *)
let memop name {ty; align; offset; _} sz =
  num_type ty ^ "." ^ name ^
  (if offset = 0l then "" else " offset=" ^ nat32 offset) ^
  (if 1 lsl align = sz then "" else " align=" ^ nat (1 lsl align))

let loadop op =
  match op.sz with
  | None -> memop "load" op (size op.ty)
  | Some (sz, ext) ->
    memop ("load" ^ pack_size sz ^ extension ext) op (packed_size sz)

let simd_loadop (op : simd_loadop) =
  match op.sz with
  | None -> memop "load" op (size op.ty)
  | Some (sz, pack_simd) ->
    let suffix =
      (match sz, pack_simd with
      | Pack64, Pack8x8 ext -> "8x8" ^ extension ext
      | Pack64, Pack16x4 ext -> "16x4" ^ extension ext
      | Pack64, Pack32x2 ext -> "32x2" ^ extension ext
      | Pack8, PackSplat -> "8_splat"
      | Pack16, PackSplat -> "16_splat"
      | Pack32, PackSplat -> "32_splat"
      | Pack64, PackSplat -> "64_splat"
      | Pack32, PackZero -> "32_zero"
      | Pack64, PackZero -> "64_zero"
      | _ -> assert false
      ) in
    memop ("load" ^ suffix) op (packed_size sz)

let simd_laneop instr (op, i) =
  match op.sz with
  | None -> assert false
  | Some sz ->
    let suffix =
      match sz with
      | Pack8 -> "8_lane"
      | Pack16 -> "16_lane"
      | Pack32 -> "32_lane"
      | Pack64 -> "64_lane"
    in memop (instr ^ suffix) op (packed_size sz) ^ " " ^ (nat i)

let storeop op =
  match op.sz with
  | None -> memop "store" op (size op.ty)
  | Some sz -> memop ("store" ^ pack_size sz) op (packed_size sz)

let simd_storeop op =
  match op.sz with
  | None -> memop "store" op (size op.ty)
  | Some _ -> assert false


(* Expressions *)

let var x = nat32 x.it
<<<<<<< HEAD
let value v = string_of_value v.it
let constop v =
  let shape = match v.it with
    | V128 _ -> "i32x4 "
    | _ -> ""
  in value_type (type_of v.it) ^ ".const " ^ shape
=======
let num v = string_of_num v.it
let constop v = num_type (type_of_num v.it) ^ ".const"
>>>>>>> cfc2c3e8

let block_type = function
  | VarBlockType x -> [Node ("type " ^ var x, [])]
  | ValBlockType ts -> decls "result" (list_of_opt ts)

let rec instr e =
  let head, inner =
    match e.it with
    | Unreachable -> "unreachable", []
    | Nop -> "nop", []
    | Drop -> "drop", []
    | Select None -> "select", []
    | Select (Some []) -> "select", [Node ("result", [])]
    | Select (Some ts) -> "select", decls "result" ts
    | Block (bt, es) -> "block", block_type bt @ list instr es
    | Loop (bt, es) -> "loop", block_type bt @ list instr es
    | If (bt, es1, es2) ->
      "if", block_type bt @
        [Node ("then", list instr es1); Node ("else", list instr es2)]
    | Br x -> "br " ^ var x, []
    | BrIf x -> "br_if " ^ var x, []
    | BrTable (xs, x) ->
      "br_table " ^ String.concat " " (list var (xs @ [x])), []
    | Return -> "return", []
    | Call x -> "call " ^ var x, []
    | CallIndirect (x, y) ->
      "call_indirect " ^ var x, [Node ("type " ^ var y, [])]
    | LocalGet x -> "local.get " ^ var x, []
    | LocalSet x -> "local.set " ^ var x, []
    | LocalTee x -> "local.tee " ^ var x, []
    | GlobalGet x -> "global.get " ^ var x, []
    | GlobalSet x -> "global.set " ^ var x, []
    | TableGet x -> "table.get " ^ var x, []
    | TableSet x -> "table.set " ^ var x, []
    | TableSize x -> "table.size " ^ var x, []
    | TableGrow x -> "table.grow " ^ var x, []
    | TableFill x -> "table.fill " ^ var x, []
    | TableCopy (x, y) -> "table.copy " ^ var x ^ " " ^ var y, []
    | TableInit (x, y) -> "table.init " ^ var x ^ " " ^ var y, []
    | ElemDrop x -> "elem.drop " ^ var x, []
    | Load op -> loadop op, []
    | SimdLoad op -> simd_loadop op, []
    | SimdLoadLane op -> simd_laneop "load" op, []
    | SimdStoreLane op -> simd_laneop "store" op, []
    | SimdStore op -> simd_storeop op, []
    | Store op -> storeop op, []
    | MemorySize -> "memory.size", []
    | MemoryGrow -> "memory.grow", []
<<<<<<< HEAD
    | Const lit -> constop lit ^ value lit, []
=======
    | MemoryFill -> "memory.fill", []
    | MemoryCopy -> "memory.copy", []
    | MemoryInit x -> "memory.init " ^ var x, []
    | DataDrop x -> "data.drop " ^ var x, []
    | RefNull t -> "ref.null", [Atom (refed_type t)]
    | RefIsNull -> "ref.is_null", []
    | RefFunc x -> "ref.func " ^ var x, []
    | Const n -> constop n ^ " " ^ num n, []
>>>>>>> cfc2c3e8
    | Test op -> testop op, []
    | Compare op -> relop op, []
    | Unary op -> unop op, []
    | Binary op -> binop op, []
    | Convert op -> cvtop op, []
    | SimdTernary op -> ternop op, []
    | SimdExtract op -> SimdOp.extractop op, []
    | SimdReplace op -> SimdOp.replaceop op, []
    | SimdShift op -> SimdOp.shiftop op, []
    | SimdBitmask op -> SimdOp.bitmaskop op, []
  in Node (head, inner)

let const head c =
  match c.it with
  | [e] -> instr e
  | es -> Node (head, list instr c.it)


(* Functions *)

let func_with_name name f =
  let {ftype; locals; body} = f.it in
  Node ("func" ^ name,
    [Node ("type " ^ var ftype, [])] @
    decls "local" locals @
    list instr body
  )

let func_with_index off i f =
  func_with_name (" $" ^ nat (off + i)) f

let func f =
  func_with_name "" f

let start x = Node ("start " ^ var x, [])


(* Tables & memories *)

let table off i tab =
  let {ttype = TableType (lim, t)} = tab.it in
  Node ("table $" ^ nat (off + i) ^ " " ^ limits nat32 lim,
    [atom ref_type t]
  )

let memory off i mem =
  let {mtype = MemoryType lim} = mem.it in
  Node ("memory $" ^ nat (off + i) ^ " " ^ limits nat32 lim, [])

let is_elem_kind = function
  | FuncRefType -> true
  | _ -> false

let elem_kind = function
  | FuncRefType -> "func"
  | _ -> assert false

let is_elem_index e =
  match e.it with
  | [{it = RefFunc _; _}] -> true
  | _ -> false

let elem_index e =
  match e.it with
  | [{it = RefFunc x; _}] -> atom var x
  | _ -> assert false

let segment_mode category mode =
  match mode.it with
  | Passive -> []
  | Active {index; offset} ->
    (if index.it = 0l then [] else [Node (category, [atom var index])]) @
    [const "offset" offset]
  | Declarative -> [Atom "declare"]

let elem i seg =
  let {etype; einit; emode} = seg.it in
  Node ("elem $" ^ nat i,
    segment_mode "table" emode @
    if is_elem_kind etype && List.for_all is_elem_index einit then
      atom elem_kind etype :: list elem_index einit
    else
      atom ref_type etype :: list (const "item") einit
  )

let data i seg =
  let {dinit; dmode} = seg.it in
  Node ("data $" ^ nat i, segment_mode "memory" dmode @ break_bytes dinit)


(* Modules *)

let typedef i ty =
  Node ("type $" ^ nat i, [struct_type ty.it])

let import_desc fx tx mx gx d =
  match d.it with
  | FuncImport x ->
    incr fx; Node ("func $" ^ nat (!fx - 1), [Node ("type", [atom var x])])
  | TableImport t ->
    incr tx; table 0 (!tx - 1) ({ttype = t} @@ d.at)
  | MemoryImport t ->
    incr mx; memory 0 (!mx - 1) ({mtype = t} @@ d.at)
  | GlobalImport t ->
    incr gx; Node ("global $" ^ nat (!gx - 1), [global_type t])

let import fx tx mx gx im =
  let {module_name; item_name; idesc} = im.it in
  Node ("import",
    [atom name module_name; atom name item_name; import_desc fx tx mx gx idesc]
  )

let export_desc d =
  match d.it with
  | FuncExport x -> Node ("func", [atom var x])
  | TableExport x -> Node ("table", [atom var x])
  | MemoryExport x -> Node ("memory", [atom var x])
  | GlobalExport x -> Node ("global", [atom var x])

let export ex =
  let {name = n; edesc} = ex.it in
  Node ("export", [atom name n; export_desc edesc])

let global off i g =
  let {gtype; ginit} = g.it in
  Node ("global $" ^ nat (off + i), global_type gtype :: list instr ginit.it)


(* Modules *)

let var_opt = function
  | None -> ""
  | Some x -> " " ^ x.it

let module_with_var_opt x_opt m =
  let fx = ref 0 in
  let tx = ref 0 in
  let mx = ref 0 in
  let gx = ref 0 in
  let imports = list (import fx tx mx gx) m.it.imports in
  Node ("module" ^ var_opt x_opt,
    listi typedef m.it.types @
    imports @
    listi (table !tx) m.it.tables @
    listi (memory !mx) m.it.memories @
    listi (global !gx) m.it.globals @
    listi (func_with_index !fx) m.it.funcs @
    list export m.it.exports @
    opt start m.it.start @
    listi elem m.it.elems @
    listi data m.it.datas
  )

let binary_module_with_var_opt x_opt bs =
  Node ("module" ^ var_opt x_opt ^ " binary", break_bytes bs)

let quoted_module_with_var_opt x_opt s =
  Node ("module" ^ var_opt x_opt ^ " quote", break_string s)

let module_ = module_with_var_opt None


(* Scripts *)

<<<<<<< HEAD
(* Converts a value to string depending on mode. *)
let literal mode lit shape =
  let choose_mode bin not_bin = if mode = `Binary then bin else not_bin in
  match lit.it, shape with
  | Values.I32 i, Some Simd.I8x16 -> choose_mode I8.to_hex_string I8.to_string_s i
  | Values.I32 i, Some Simd.I16x8 -> choose_mode I16.to_hex_string I16.to_string_s i
  | Values.I32 i, _ -> choose_mode I32.to_hex_string I32.to_string_s i
  | Values.I64 i, _ -> choose_mode I64.to_hex_string I64.to_string_s i
  | Values.F32 z, _ -> choose_mode F32.to_hex_string F32.to_string z
  | Values.F64 z, _ -> choose_mode F64.to_hex_string F64.to_string z
  | Values.V128 v, _ -> choose_mode V128.to_hex_string V128.to_string v

(* Converts a literal into a constant instruction. *)
let constant mode lit =
  let lit_string = literal mode lit None in
  Node (constop lit ^ lit_string, [])
=======
let literal mode lit =
  match lit.it with
  | Num (Values.I32 i) ->
    let f = if mode = `Binary then I32.to_hex_string else I32.to_string_s in
    Node ("i32.const " ^ f i, [])
  | Num (Values.I64 i) ->
    let f = if mode = `Binary then I64.to_hex_string else I64.to_string_s in
    Node ("i64.const " ^ f i, [])
  | Num (Values.F32 z) ->
    let f = if mode = `Binary then F32.to_hex_string else F32.to_string in
    Node ("f32.const " ^ f z, [])
  | Num (Values.F64 z) ->
    let f = if mode = `Binary then F64.to_hex_string else F64.to_string in
    Node ("f64.const " ^ f z, [])
  | Ref (NullRef t) ->
    Node ("ref.null " ^ refed_type t, [])
  | Ref (ExternRef n) ->
    Node ("ref.extern " ^ nat32 n, [])
  | Ref _ ->
    assert false
>>>>>>> cfc2c3e8

let definition mode x_opt def =
  try
    match mode with
    | `Textual ->
      let rec unquote def =
        match def.it with
        | Textual m -> m
        | Encoded (_, bs) -> Decode.decode "" bs
        | Quoted (_, s) -> unquote (Parse.string_to_module s)
      in module_with_var_opt x_opt (unquote def)
    | `Binary ->
      let rec unquote def =
        match def.it with
        | Textual m -> Encode.encode m
        | Encoded (_, bs) -> Encode.encode (Decode.decode "" bs)
        | Quoted (_, s) -> unquote (Parse.string_to_module s)
      in binary_module_with_var_opt x_opt (unquote def)
    | `Original ->
      match def.it with
      | Textual m -> module_with_var_opt x_opt m
      | Encoded (_, bs) -> binary_module_with_var_opt x_opt bs
      | Quoted (_, s) -> quoted_module_with_var_opt x_opt s
  with Parse.Syntax _ ->
    quoted_module_with_var_opt x_opt "<invalid module>"

let access x_opt n =
  String.concat " " [var_opt x_opt; name n]

let action mode act =
  match act.it with
  | Invoke (x_opt, name, lits) ->
    Node ("invoke" ^ access x_opt name, List.map (constant mode) lits)
  | Get (x_opt, name) ->
    Node ("get" ^ access x_opt name, [])

let nan = function
  | CanonicalNan -> "nan:canonical"
  | ArithmeticNan -> "nan:arithmetic"

let result_numpat mode res =
    match res with
    | LitPat lit -> constant mode lit
    | NanPat nanop ->
      match nanop.it with
      | Values.I32 _ | Values.I64 _ | Values.V128 _ -> assert false
      | Values.F32 n -> Node ("f32.const " ^ nan n, [])
      | Values.F64 n -> Node ("f64.const " ^ nan n, [])

let result_simd mode res shape pats =
  (* A different text generation for SIMD, since the literals within
   * a SimdResult do not need the i32.const instruction *)
  let num_pat mode res =
    match res.it with
    | LitPat lit -> literal mode lit (Some shape)
    | NanPat {it = Values.F32 n; _}
    | NanPat {it = Values.F64 n; _} -> nan n
    | _ -> assert false
  in
  let lits = (List.map (num_pat mode) pats) in
  let tokens = ["v128.const"; Simd.string_of_shape shape;] @ lits in
  Node (String.concat " " tokens, [])

let result mode res =
  match res.it with
<<<<<<< HEAD
  | SimdResult (shape, pats) -> result_simd mode res shape pats
  | NumResult n -> result_numpat mode n.it
=======
  | LitResult lit -> literal mode lit
  | NanResult nanop ->
    (match nanop.it with
    | Values.I32 _ | Values.I64 _ -> assert false
    | Values.F32 n -> Node ("f32.const " ^ nan n, [])
    | Values.F64 n -> Node ("f64.const " ^ nan n, [])
    )
  | RefResult t -> Node ("ref." ^ refed_type t, [])
>>>>>>> cfc2c3e8

let assertion mode ass =
  match ass.it with
  | AssertMalformed (def, re) ->
    (match mode, def.it with
    | `Binary, Quoted _ -> []
    | _ ->
      [Node ("assert_malformed", [definition `Original None def; Atom (string re)])]
    )
  | AssertInvalid (def, re) ->
    [Node ("assert_invalid", [definition mode None def; Atom (string re)])]
  | AssertUnlinkable (def, re) ->
    [Node ("assert_unlinkable", [definition mode None def; Atom (string re)])]
  | AssertUninstantiable (def, re) ->
    [Node ("assert_trap", [definition mode None def; Atom (string re)])]
  | AssertReturn (act, results) ->
    [Node ("assert_return", action mode act :: List.map (result mode) results)]
  | AssertTrap (act, re) ->
    [Node ("assert_trap", [action mode act; Atom (string re)])]
  | AssertExhaustion (act, re) ->
    [Node ("assert_exhaustion", [action mode act; Atom (string re)])]

let command mode cmd =
  match cmd.it with
  | Module (x_opt, def) -> [definition mode x_opt def]
  | Register (n, x_opt) -> [Node ("register " ^ name n ^ var_opt x_opt, [])]
  | Action act -> [action mode act]
  | Assertion ass -> assertion mode ass
  | Meta _ -> assert false

let script mode scr = Lib.List.concat_map (command mode) scr<|MERGE_RESOLUTION|>--- conflicted
+++ resolved
@@ -186,8 +186,6 @@
     | ReinterpretInt -> "reinterpret_i" ^ xx
 end
 
-<<<<<<< HEAD
-(* FIXME *)
 module SimdOp =
 struct
   open Ast.SimdOp
@@ -381,16 +379,6 @@
 
   let ternop (op : ternop) = match op with
     | Bitselect -> "v128.bitselect"
-=======
-let oper (intop, floatop) op =
-  num_type (type_of_num op) ^ "." ^
-  (match op with
-  | I32 o -> intop "32" o
-  | I64 o -> intop "64" o
-  | F32 o -> floatop "32" o
-  | F64 o -> floatop "64" o
-  )
->>>>>>> cfc2c3e8
 
   let cvtop xx = function
     | I8x16 Splat -> "i8x16.splat"
@@ -451,7 +439,7 @@
    *)
   let prefix = match op with
     | V128 o -> ""
-    | _ -> value_type (type_of op) ^ "."
+    | _ -> num_type (type_of_num op) ^ "."
   in
   let ops = match op with
     | I32 o -> intop "32" o
@@ -525,17 +513,12 @@
 (* Expressions *)
 
 let var x = nat32 x.it
-<<<<<<< HEAD
-let value v = string_of_value v.it
+let num v = string_of_num v.it
 let constop v =
   let shape = match v.it with
     | V128 _ -> "i32x4 "
     | _ -> ""
-  in value_type (type_of v.it) ^ ".const " ^ shape
-=======
-let num v = string_of_num v.it
-let constop v = num_type (type_of_num v.it) ^ ".const"
->>>>>>> cfc2c3e8
+  in num_type (type_of_num v.it) ^ ".const " ^ shape
 
 let block_type = function
   | VarBlockType x -> [Node ("type " ^ var x, [])]
@@ -584,9 +567,6 @@
     | Store op -> storeop op, []
     | MemorySize -> "memory.size", []
     | MemoryGrow -> "memory.grow", []
-<<<<<<< HEAD
-    | Const lit -> constop lit ^ value lit, []
-=======
     | MemoryFill -> "memory.fill", []
     | MemoryCopy -> "memory.copy", []
     | MemoryInit x -> "memory.init " ^ var x, []
@@ -595,7 +575,6 @@
     | RefIsNull -> "ref.is_null", []
     | RefFunc x -> "ref.func " ^ var x, []
     | Const n -> constop n ^ " " ^ num n, []
->>>>>>> cfc2c3e8
     | Test op -> testop op, []
     | Compare op -> relop op, []
     | Unary op -> unop op, []
@@ -760,45 +739,25 @@
 
 (* Scripts *)
 
-<<<<<<< HEAD
 (* Converts a value to string depending on mode. *)
 let literal mode lit shape =
   let choose_mode bin not_bin = if mode = `Binary then bin else not_bin in
   match lit.it, shape with
-  | Values.I32 i, Some Simd.I8x16 -> choose_mode I8.to_hex_string I8.to_string_s i
-  | Values.I32 i, Some Simd.I16x8 -> choose_mode I16.to_hex_string I16.to_string_s i
-  | Values.I32 i, _ -> choose_mode I32.to_hex_string I32.to_string_s i
-  | Values.I64 i, _ -> choose_mode I64.to_hex_string I64.to_string_s i
-  | Values.F32 z, _ -> choose_mode F32.to_hex_string F32.to_string z
-  | Values.F64 z, _ -> choose_mode F64.to_hex_string F64.to_string z
-  | Values.V128 v, _ -> choose_mode V128.to_hex_string V128.to_string v
+  | Num (Values.I32 i), Some Simd.I8x16 -> choose_mode I8.to_hex_string I8.to_string_s i
+  | Num (Values.I32 i), Some Simd.I16x8 -> choose_mode I16.to_hex_string I16.to_string_s i
+  | Num (Values.I32 i), _ -> choose_mode I32.to_hex_string I32.to_string_s i
+  | Num (Values.I64 i), _ -> choose_mode I64.to_hex_string I64.to_string_s i
+  | Num (Values.F32 z), _ -> choose_mode F32.to_hex_string F32.to_string z
+  | Num (Values.F64 z), _ -> choose_mode F64.to_hex_string F64.to_string z
+  | Num (Values.V128 v), _ -> choose_mode V128.to_hex_string V128.to_string v
+  | Ref (NullRef t) -> ("ref.null " ^ refed_type t)
+  | Ref (ExternRef n) -> ("ref.extern " ^ nat32 n)
+  | Ref _ -> assert false
 
 (* Converts a literal into a constant instruction. *)
 let constant mode lit =
   let lit_string = literal mode lit None in
   Node (constop lit ^ lit_string, [])
-=======
-let literal mode lit =
-  match lit.it with
-  | Num (Values.I32 i) ->
-    let f = if mode = `Binary then I32.to_hex_string else I32.to_string_s in
-    Node ("i32.const " ^ f i, [])
-  | Num (Values.I64 i) ->
-    let f = if mode = `Binary then I64.to_hex_string else I64.to_string_s in
-    Node ("i64.const " ^ f i, [])
-  | Num (Values.F32 z) ->
-    let f = if mode = `Binary then F32.to_hex_string else F32.to_string in
-    Node ("f32.const " ^ f z, [])
-  | Num (Values.F64 z) ->
-    let f = if mode = `Binary then F64.to_hex_string else F64.to_string in
-    Node ("f64.const " ^ f z, [])
-  | Ref (NullRef t) ->
-    Node ("ref.null " ^ refed_type t, [])
-  | Ref (ExternRef n) ->
-    Node ("ref.extern " ^ nat32 n, [])
-  | Ref _ ->
-    assert false
->>>>>>> cfc2c3e8
 
 let definition mode x_opt def =
   try
@@ -864,19 +823,9 @@
 
 let result mode res =
   match res.it with
-<<<<<<< HEAD
   | SimdResult (shape, pats) -> result_simd mode res shape pats
   | NumResult n -> result_numpat mode n.it
-=======
-  | LitResult lit -> literal mode lit
-  | NanResult nanop ->
-    (match nanop.it with
-    | Values.I32 _ | Values.I64 _ -> assert false
-    | Values.F32 n -> Node ("f32.const " ^ nan n, [])
-    | Values.F64 n -> Node ("f64.const " ^ nan n, [])
-    )
   | RefResult t -> Node ("ref." ^ refed_type t, [])
->>>>>>> cfc2c3e8
 
 let assertion mode ass =
   match ass.it with
