%{
open Source
open Types
open Ast
open Operators
open Script


(* Error handling *)

let error at msg = raise (Script.Syntax (at, msg))


(* Position handling *)

let position_to_pos position =
  { file = position.Lexing.pos_fname;
    line = position.Lexing.pos_lnum;
    column = position.Lexing.pos_cnum - position.Lexing.pos_bol
  }

let positions_to_region position1 position2 =
  { left = position_to_pos position1;
    right = position_to_pos position2
  }

let at () =
  positions_to_region (Parsing.symbol_start_pos ()) (Parsing.symbol_end_pos ())
let ati i =
  positions_to_region (Parsing.rhs_start_pos i) (Parsing.rhs_end_pos i)


(* Literals *)

let num f s =
  try f s with Failure _ -> error s.at "constant out of range"

let vec f shape ss at =
  try f shape ss at with
  | Failure _ -> error at "constant out of range"
  | Invalid_argument _ -> error at "wrong number of lane literals"

let vec_lane_nan shape l at =
  let open Values in
  match shape with
  | V128.F32x4 () -> NanPat (F32 l @@ at)
  | V128.F64x2 () -> NanPat (F64 l @@ at)
  | _ -> error at "invalid vector constant"

let vec_lane_lit shape l at =
  let open Values in
  match shape with
  | V128.I8x16 () -> NumPat (I32 (I8.of_string l) @@ at)
  | V128.I16x8 () -> NumPat (I32 (I16.of_string l) @@ at)
  | V128.I32x4 () -> NumPat (I32 (I32.of_string l) @@ at)
  | V128.I64x2 () -> NumPat (I64 (I64.of_string l) @@ at)
  | V128.F32x4 () -> NumPat (F32 (F32.of_string l) @@ at)
  | V128.F64x2 () -> NumPat (F64 (F64.of_string l) @@ at)

let vec_lane_index s at =
  match int_of_string s with
  | n when 0 <= n && n < 256 -> n
  | _ | exception Failure _ -> error at "malformed lane index"

let shuffle_lit ss at =
  if not (List.length ss = 16) then
    error at "invalid lane length";
  List.map (fun s -> vec_lane_index s.it s.at) ss

let nanop f nan =
  let open Source in
  let open Values in
  match snd (f ("0" @@ no_region)) with
  | F32 _ -> F32 nan.it @@ nan.at
  | F64 _ -> F64 nan.it @@ nan.at
  | I32 _ | I64 _ -> error nan.at "NaN pattern with non-float type"

let nat s at =
  try
    let n = int_of_string s in
    if n >= 0 then n else raise (Failure "")
  with Failure _ -> error at "integer constant out of range"

let nat32 s at =
  try I32.of_string_u s with Failure _ -> error at "i32 constant out of range"

let name s at =
  try Utf8.decode s with Utf8.Utf8 -> error at "malformed UTF-8 encoding"


(* Symbolic variables *)

module VarMap = Map.Make(String)

type space = {mutable map : int32 VarMap.t; mutable count : int32}
let empty () = {map = VarMap.empty; count = 0l}

type types = {space : space; mutable list : type_ list}
let empty_types () = {space = empty (); list = []}

type context =
  { types : types; tables : space; memories : space;
    funcs : space; locals : space; globals : space;
    datas : space; elems : space;
    labels : int32 VarMap.t; deferred_locals : (unit -> unit) list ref
  }

let empty_context () =
  { types = empty_types (); tables = empty (); memories = empty ();
    funcs = empty (); locals = empty (); globals = empty ();
    datas = empty (); elems = empty ();
    labels = VarMap.empty; deferred_locals = ref []
  }

let force_locals (c : context) =
  List.fold_right Stdlib.(@@) !(c.deferred_locals) ();
  c.deferred_locals := []

let enter_func (c : context) =
  {c with labels = VarMap.empty; locals = empty ()}

let lookup category space x =
  try VarMap.find x.it space.map
  with Not_found -> error x.at ("unknown " ^ category ^ " " ^ x.it)

let type_ (c : context) x = lookup "type" c.types.space x
let func (c : context) x = lookup "function" c.funcs x
let local (c : context) x = force_locals c; lookup "local" c.locals x
let global (c : context) x = lookup "global" c.globals x
let table (c : context) x = lookup "table" c.tables x
let memory (c : context) x = lookup "memory" c.memories x
let elem (c : context) x = lookup "elem segment" c.elems x
let data (c : context) x = lookup "data segment" c.datas x
let label (c : context) x =
  try VarMap.find x.it c.labels
  with Not_found -> error x.at ("unknown label " ^ x.it)

let func_type (c : context) x =
  try (Lib.List32.nth c.types.list x.it).it
  with Failure _ -> error x.at ("unknown type " ^ Int32.to_string x.it)


let anon category space n =
  let i = space.count in
  space.count <- Int32.add i n;
  if I32.lt_u space.count n then
    error no_region ("too many " ^ category ^ " bindings");
  i

let bind category space x =
  let i = anon category space 1l in
  if VarMap.mem x.it space.map then
    error x.at ("duplicate " ^ category ^ " " ^ x.it);
  space.map <- VarMap.add x.it i space.map;
  i

let bind_type (c : context) x ty =
  c.types.list <- c.types.list @ [ty];
  bind "type" c.types.space x
let bind_func (c : context) x = bind "function" c.funcs x
let bind_local (c : context) x = force_locals c; bind "local" c.locals x
let bind_global (c : context) x = bind "global" c.globals x
let bind_table (c : context) x = bind "table" c.tables x
let bind_memory (c : context) x = bind "memory" c.memories x
let bind_elem (c : context) x = bind "elem segment" c.elems x
let bind_data (c : context) x = bind "data segment" c.datas x
let bind_label (c : context) x =
  {c with labels = VarMap.add x.it 0l (VarMap.map (Int32.add 1l) c.labels)}

let anon_type (c : context) ty =
  c.types.list <- c.types.list @ [ty];
  anon "type" c.types.space 1l
let anon_func (c : context) = anon "function" c.funcs 1l
let anon_locals (c : context) lazy_ts =
  let f () =
    ignore (anon "local" c.locals (Lib.List32.length (Lazy.force lazy_ts)))
  in c.deferred_locals := f :: !(c.deferred_locals)
let anon_global (c : context) = anon "global" c.globals 1l
let anon_table (c : context) = anon "table" c.tables 1l
let anon_memory (c : context) = anon "memory" c.memories 1l
let anon_elem (c : context) = anon "elem segment" c.elems 1l
let anon_data (c : context) = anon "data segment" c.datas 1l
let anon_label (c : context) =
  {c with labels = VarMap.map (Int32.add 1l) c.labels}


let inline_type (c : context) ft at =
  match Lib.List.index_where (fun ty -> ty.it = ft) c.types.list with
  | Some i -> Int32.of_int i @@ at
  | None -> anon_type c (ft @@ at) @@ at

let inline_type_explicit (c : context) x ft at =
  if ft = FuncType ([], []) then
    (* Laziness ensures that type lookup is only triggered when
       symbolic identifiers are used, and not for desugared functions *)
    anon_locals c (lazy (let FuncType (ts, _) = func_type c x in ts))
  else if ft <> func_type c x then
    error at "inline function type does not match explicit type";
  x

%}

%token LPAR RPAR
%token<string> NAT INT FLOAT STRING VAR
%token<Types.num_type> NUM_TYPE
%token<Types.vec_type> VEC_TYPE
%token<V128.shape> VEC_SHAPE
%token FUNCREF EXTERNREF EXTERN MUT
%token UNREACHABLE NOP DROP SELECT
%token BLOCK END IF THEN ELSE LOOP BR BR_IF BR_TABLE
%token CALL CALL_INDIRECT RETURN
%token LOCAL_GET LOCAL_SET LOCAL_TEE GLOBAL_GET GLOBAL_SET
%token TABLE_GET TABLE_SET
%token TABLE_SIZE TABLE_GROW TABLE_FILL TABLE_COPY TABLE_INIT ELEM_DROP
%token MEMORY_SIZE MEMORY_GROW MEMORY_FILL MEMORY_COPY MEMORY_INIT DATA_DROP
%token<int option -> Memory.offset -> Ast.instr'> LOAD STORE
%token<string> OFFSET_EQ_NAT ALIGN_EQ_NAT
%token<string Source.phrase -> Ast.instr' * Values.num> CONST
%token<Ast.instr'> UNARY BINARY TEST COMPARE CONVERT
%token REF_NULL REF_FUNC REF_EXTERN REF_IS_NULL
%token<int option -> Memory.offset -> Ast.instr'> VEC_LOAD VEC_STORE
%token<int option -> Memory.offset -> int -> Ast.instr'> VEC_LOAD_LANE VEC_STORE_LANE
%token<V128.shape -> string Source.phrase list -> Source.region -> Ast.instr' * Values.vec> VEC_CONST
%token<Ast.instr'> VEC_UNARY VEC_BINARY VEC_TERNARY VEC_TEST
%token<Ast.instr'> VEC_SHIFT VEC_BITMASK VEC_SPLAT
%token VEC_SHUFFLE
%token<int -> Ast.instr'> VEC_EXTRACT VEC_REPLACE
%token FUNC START TYPE PARAM RESULT LOCAL GLOBAL
%token TABLE ELEM MEMORY DATA DECLARE OFFSET ITEM IMPORT EXPORT
%token MODULE BIN QUOTE
%token SCRIPT REGISTER INVOKE GET
%token ASSERT_MALFORMED ASSERT_INVALID ASSERT_UNLINKABLE
%token ASSERT_RETURN ASSERT_TRAP ASSERT_EXHAUSTION
%token<Script.nan> NAN
%token INPUT OUTPUT
%token EOF

%start script script1 module1
%type<Script.script> script
%type<Script.script> script1
%type<Script.var option * Script.definition> module1

%%

/* Auxiliaries */

name :
  | STRING { name $1 (at ()) }

string_list :
  | /* empty */ { "" }
  | string_list STRING { $1 ^ $2 }


/* Types */

ref_kind :
  | FUNC { FuncRefType }
  | EXTERN { ExternRefType }

ref_type :
  | FUNCREF { FuncRefType }
  | EXTERNREF { ExternRefType }

value_type :
  | NUM_TYPE { NumType $1 }
  | VEC_TYPE { VecType $1 }
  | ref_type { RefType $1 }

global_type :
  | value_type { GlobalType ($1, Immutable) }
  | LPAR MUT value_type RPAR { GlobalType ($3, Mutable) }

def_type :
  | LPAR FUNC func_type RPAR { $3 }

func_type :
  | func_type_result
    { FuncType ([], $1) }
  | LPAR PARAM list(value_type) RPAR func_type
    { let FuncType (ins, out) = $5 in FuncType ($3 @ ins, out) }
  | LPAR PARAM bind_var value_type RPAR func_type  /* Sugar */
    { let FuncType (ins, out) = $6 in FuncType ($4 :: ins, out) }

func_type_result :
  | /* empty */
    { [] }
  | LPAR RESULT list(value_type) RPAR func_type_result
    { $3 @ $5 }

table_type :
  | limits ref_type { TableType ($1, $2) }

memory_type :
  | limits { MemoryType $1 }

limits :
  | NAT { {min = nat32 $1 (ati 1); max = None} }
  | NAT NAT { {min = nat32 $1 (ati 1); max = Some (nat32 $2 (ati 2))} }

type_use :
  | LPAR TYPE var RPAR { $3 }


/* Immediates */

num :
  | NAT { $1 @@ at () }
  | INT { $1 @@ at () }
  | FLOAT { $1 @@ at () }

var :
  | NAT { let at = at () in fun _c _lookup -> nat32 $1 at @@ at }
  | VAR { let at = at () in fun c lookup -> lookup c ($1 @@ at) @@ at }

var_list :
  | /* empty */ { fun _c _lookup -> [] }
  | var var_list { fun c lookup -> $1 c lookup :: $2 c lookup }

bind_var_opt :
  | /* empty */ { fun c anon _bind -> anon c }
  | bind_var { fun c _anon bind -> bind c $1 }  /* Sugar */

bind_var :
  | VAR { $1 @@ at () }

labeling_opt :
  | /* empty */
    { fun c xs ->
      List.iter (fun x -> error x.at "mismatching label") xs;
      anon_label c }
  | bind_var
    { fun c xs ->
      List.iter
        (fun x -> if x.it <> $1.it then error x.at "mismatching label") xs;
      bind_label c $1 }

labeling_end_opt :
  | /* empty */ { [] }
  | bind_var { [$1] }

offset_opt :
  | /* empty */ { 0l }
  | OFFSET_EQ_NAT { nat32 $1 (at ()) }

align_opt :
  | /* empty */ { None }
  | ALIGN_EQ_NAT
    { let n = nat $1 (at ()) in
      if not (Lib.Int.is_power_of_two n) then
        error (at ()) "alignment must be a power of two";
      Some (Lib.Int.log2 n) }


/* Instructions & Expressions */

instr_list :
  | /* empty */ { fun _c -> [] }
  | instr1 instr_list { fun c -> $1 c @ $2 c }
  | select_instr_instr_list { $1 }
  | call_instr_instr_list { $1 }

instr1 :
  | plain_instr { let at = at () in fun c -> [$1 c @@ at] }
  | block_instr { let at = at () in fun c -> [$1 c @@ at] }
  | expr { $1 }  /* Sugar */

plain_instr :
  | UNREACHABLE { fun _c -> unreachable }
  | NOP { fun _c -> nop }
  | DROP { fun _c -> drop }
  | BR var { fun c -> br ($2 c label) }
  | BR_IF var { fun c -> br_if ($2 c label) }
  | BR_TABLE var var_list
    { fun c -> let xs, x = Lib.List.split_last ($2 c label :: $3 c label) in
      br_table xs x }
  | RETURN { fun _c -> return }
  | CALL var { fun c -> call ($2 c func) }
  | LOCAL_GET var { fun c -> local_get ($2 c local) }
  | LOCAL_SET var { fun c -> local_set ($2 c local) }
  | LOCAL_TEE var { fun c -> local_tee ($2 c local) }
  | GLOBAL_GET var { fun c -> global_get ($2 c global) }
  | GLOBAL_SET var { fun c -> global_set ($2 c global) }
  | TABLE_GET var { fun c -> table_get ($2 c table) }
  | TABLE_SET var { fun c -> table_set ($2 c table) }
  | TABLE_SIZE var { fun c -> table_size ($2 c table) }
  | TABLE_GROW var { fun c -> table_grow ($2 c table) }
  | TABLE_FILL var { fun c -> table_fill ($2 c table) }
  | TABLE_COPY var var { fun c -> table_copy ($2 c table) ($3 c table) }
  | TABLE_INIT var var { fun c -> table_init ($2 c table) ($3 c elem) }
  | TABLE_GET { let at = at () in fun _c -> table_get (0l @@ at) }  /* Sugar */
  | TABLE_SET { let at = at () in fun _c -> table_set (0l @@ at) }  /* Sugar */
  | TABLE_SIZE { let at = at () in fun _c -> table_size (0l @@ at) }  /* Sugar */
  | TABLE_GROW { let at = at () in fun _c -> table_grow (0l @@ at) }  /* Sugar */
  | TABLE_FILL { let at = at () in fun _c -> table_fill (0l @@ at) }  /* Sugar */
  | TABLE_COPY  /* Sugar */
    { let at = at () in fun _c -> table_copy (0l @@ at) (0l @@ at) }
  | TABLE_INIT var  /* Sugar */
    { let at = at () in fun c -> table_init (0l @@ at) ($2 c elem) }
  | ELEM_DROP var { fun c -> elem_drop ($2 c elem) }
  | LOAD offset_opt align_opt { fun _c -> $1 $3 $2 }
  | STORE offset_opt align_opt { fun _c -> $1 $3 $2 }
  | VEC_LOAD offset_opt align_opt { fun _c -> $1 $3 $2 }
  | VEC_STORE offset_opt align_opt { fun _c -> $1 $3 $2 }
  | VEC_LOAD_LANE offset_opt align_opt NAT
    { let at = at () in fun _c -> $1 $3 $2 (vec_lane_index $4 at) }
  | VEC_STORE_LANE offset_opt align_opt NAT
    { let at = at () in fun _c -> $1 $3 $2 (vec_lane_index $4 at) }
  | MEMORY_SIZE { fun _c -> memory_size }
  | MEMORY_GROW { fun _c -> memory_grow }
  | MEMORY_FILL { fun _c -> memory_fill }
  | MEMORY_COPY { fun _c -> memory_copy }
  | MEMORY_INIT var { fun c -> memory_init ($2 c data) }
  | DATA_DROP var { fun c -> data_drop ($2 c data) }
  | REF_NULL ref_kind { fun _c -> ref_null $2 }
  | REF_IS_NULL { fun _c -> ref_is_null }
  | REF_FUNC var { fun c -> ref_func ($2 c func) }
<<<<<<< HEAD
  | CONST num { fun _c -> fst (num $1 $2) }
  | TEST { fun _c -> $1 }
  | COMPARE { fun _c -> $1 }
  | UNARY { fun _c -> $1 }
  | BINARY { fun _c -> $1 }
  | CONVERT { fun _c -> $1 }
  | VEC_CONST VEC_SHAPE num_list { let at = at () in fun _c -> fst (vec $1 $2 $3 at) }
  | VEC_UNARY { fun _c -> $1 }
  | VEC_BINARY { fun _c -> $1 }
  | VEC_TERNARY { fun _c -> $1 }
  | VEC_TEST { fun _c -> $1 }
  | VEC_SHIFT { fun _c -> $1 }
  | VEC_BITMASK { fun _c -> $1 }
  | VEC_SHUFFLE num_list { let at = at () in fun _c -> i8x16_shuffle (shuffle_lit $2 at) }
  | VEC_SPLAT { fun _c -> $1 }
  | VEC_EXTRACT NAT { let at = at () in fun _c -> $1 (vec_lane_index $2 at) }
  | VEC_REPLACE NAT { let at = at () in fun _c -> $1 (vec_lane_index $2 at) }
=======
  | CONST num { fun c -> fst (num $1 $2) }
  | TEST { fun c -> $1 }
  | COMPARE { fun c -> $1 }
  | UNARY { fun c -> $1 }
  | BINARY { fun c -> $1 }
  | CONVERT { fun c -> $1 }
  | VEC_CONST VEC_SHAPE list(num) { let at = at () in fun c -> fst (vec $1 $2 $3 at) }
  | VEC_UNARY { fun c -> $1 }
  | VEC_BINARY { fun c -> $1 }
  | VEC_TERNARY { fun c -> $1 }
  | VEC_TEST { fun c -> $1 }
  | VEC_SHIFT { fun c -> $1 }
  | VEC_BITMASK { fun c -> $1 }
  | VEC_SHUFFLE list(num) { let at = at () in fun c -> i8x16_shuffle (shuffle_lit $2 at) }
  | VEC_SPLAT { fun c -> $1 }
  | VEC_EXTRACT NAT { let at = at () in fun c -> $1 (vec_lane_index $2 at) }
  | VEC_REPLACE NAT { let at = at () in fun c -> $1 (vec_lane_index $2 at) }
>>>>>>> 1cc38041


select_instr_instr_list :
  | SELECT select_instr_results_instr_list
    { let at1 = ati 1 in
      fun c -> let b, ts, es = $2 c in
      (select (if b then (Some ts) else None) @@ at1) :: es }

select_instr_results_instr_list :
  | LPAR RESULT list(value_type) RPAR select_instr_results_instr_list
    { fun c -> let _, ts, es = $5 c in true, $3 @ ts, es }
  | instr_list
    { fun c -> false, [], $1 c }


call_instr_instr_list :
  | CALL_INDIRECT var call_instr_type_instr_list
    { let at1 = ati 1 in
      fun c -> let x, es = $3 c in
      (call_indirect ($2 c table) x @@ at1) :: es }
  | CALL_INDIRECT call_instr_type_instr_list  /* Sugar */
    { let at1 = ati 1 in
      fun c -> let x, es = $2 c in
      (call_indirect (0l @@ at1) x @@ at1) :: es }

call_instr_type_instr_list :
  | type_use call_instr_params_instr_list
    { let at1 = ati 1 in
      fun c ->
      match $2 c with
      | FuncType ([], []), es -> $1 c type_, es
      | ft, es -> inline_type_explicit c ($1 c type_) ft at1, es }
  | call_instr_params_instr_list
    { let at = at () in
      fun c -> let ft, es = $1 c in inline_type c ft at, es }

call_instr_params_instr_list :
  | LPAR PARAM list(value_type) RPAR call_instr_params_instr_list
    { fun c ->
      let FuncType (ts1, ts2), es = $5 c in FuncType ($3 @ ts1, ts2), es }
  | call_instr_results_instr_list
    { fun c -> let ts, es = $1 c in FuncType ([], ts), es }

call_instr_results_instr_list :
  | LPAR RESULT list(value_type) RPAR call_instr_results_instr_list
    { fun c -> let ts, es = $5 c in $3 @ ts, es }
  | instr_list
    { fun c -> [], $1 c }


block_instr :
  | BLOCK labeling_opt block END labeling_end_opt
    { fun c -> let c' = $2 c $5 in let bt, es = $3 c' in block bt es }
  | LOOP labeling_opt block END labeling_end_opt
    { fun c -> let c' = $2 c $5 in let bt, es = $3 c' in loop bt es }
  | IF labeling_opt block END labeling_end_opt
    { fun c -> let c' = $2 c $5 in let bt, es = $3 c' in if_ bt es [] }
  | IF labeling_opt block ELSE labeling_end_opt instr_list END labeling_end_opt
    { fun c -> let c' = $2 c ($5 @ $8) in
      let ts, es1 = $3 c' in if_ ts es1 ($6 c') }

block :
  | type_use block_param_body
    { let at1 = ati 1 in
      fun c ->
      VarBlockType (inline_type_explicit c ($1 c type_) (fst $2) at1),
      snd $2 c }
  | block_param_body  /* Sugar */
    { let at = at () in
      fun c ->
      let bt =
        match fst $1 with
        | FuncType ([], []) -> ValBlockType None
        | FuncType ([], [t]) -> ValBlockType (Some t)
        | ft ->  VarBlockType (inline_type c ft at)
      in bt, snd $1 c }

block_param_body :
  | block_result_body { $1 }
  | LPAR PARAM list(value_type) RPAR block_param_body
    { let FuncType (ins, out) = fst $5 in
      FuncType ($3 @ ins, out), snd $5 }

block_result_body :
  | instr_list { FuncType ([], []), $1 }
  | LPAR RESULT list(value_type) RPAR block_result_body
    { let FuncType (ins, out) = fst $5 in
      FuncType (ins, $3 @ out), snd $5 }


expr :  /* Sugar */
  | LPAR expr1 RPAR
    { let at = at () in fun c -> let es, e' = $2 c in es @ [e' @@ at] }

expr1 :  /* Sugar */
  | plain_instr expr_list { fun c -> $2 c, $1 c }
  | SELECT select_expr_results
    { fun c -> let b, ts, es = $2 c in es, select (if b then (Some ts) else None) }
  | CALL_INDIRECT var call_expr_type
    { fun c -> let x, es = $3 c in es, call_indirect ($2 c table) x }
  | CALL_INDIRECT call_expr_type  /* Sugar */
    { let at1 = ati 1 in
      fun c -> let x, es = $2 c in es, call_indirect (0l @@ at1) x }
  | BLOCK labeling_opt block
    { fun c -> let c' = $2 c [] in let bt, es = $3 c' in [], block bt es }
  | LOOP labeling_opt block
    { fun c -> let c' = $2 c [] in let bt, es = $3 c' in [], loop bt es }
  | IF labeling_opt if_block
    { fun c -> let c' = $2 c [] in
      let bt, (es, es1, es2) = $3 c c' in es, if_ bt es1 es2 }

select_expr_results :
  | LPAR RESULT list(value_type) RPAR select_expr_results
    { fun c -> let _, ts, es = $5 c in true, $3 @ ts, es }
  | expr_list
    { fun c -> false, [], $1 c }

call_expr_type :
  | type_use call_expr_params
    { let at1 = ati 1 in
      fun c ->
      match $2 c with
      | FuncType ([], []), es -> $1 c type_, es
      | ft, es -> inline_type_explicit c ($1 c type_) ft at1, es }
  | call_expr_params
    { let at1 = ati 1 in
      fun c -> let ft, es = $1 c in inline_type c ft at1, es }

call_expr_params :
  | LPAR PARAM list(value_type) RPAR call_expr_params
    { fun c ->
      let FuncType (ts1, ts2), es = $5 c in FuncType ($3 @ ts1, ts2), es }
  | call_expr_results
    { fun c -> let ts, es = $1 c in FuncType ([], ts), es }

call_expr_results :
  | LPAR RESULT list(value_type) RPAR call_expr_results
    { fun c -> let ts, es = $5 c in $3 @ ts, es }
  | expr_list
    { fun c -> [], $1 c }


if_block :
  | type_use if_block_param_body
    { let at = at () in
      fun c c' ->
      VarBlockType (inline_type_explicit c ($1 c type_) (fst $2) at),
      snd $2 c c' }
  | if_block_param_body  /* Sugar */
    { let at = at () in
      fun c c' ->
      let bt =
        match fst $1 with
        | FuncType ([], []) -> ValBlockType None
        | FuncType ([], [t]) -> ValBlockType (Some t)
        | ft ->  VarBlockType (inline_type c ft at)
      in bt, snd $1 c c' }

if_block_param_body :
  | if_block_result_body { $1 }
  | LPAR PARAM list(value_type) RPAR if_block_param_body
    { let FuncType (ins, out) = fst $5 in
      FuncType ($3 @ ins, out), snd $5 }

if_block_result_body :
  | if_ { FuncType ([], []), $1 }
  | LPAR RESULT list(value_type) RPAR if_block_result_body
    { let FuncType (ins, out) = fst $5 in
      FuncType (ins, $3 @ out), snd $5 }

if_ :
  | expr if_
    { fun c c' -> let es = $1 c in let es0, es1, es2 = $2 c c' in
      es @ es0, es1, es2 }
  | LPAR THEN instr_list RPAR LPAR ELSE instr_list RPAR  /* Sugar */
    { fun _c c' -> [], $3 c', $7 c' }
  | LPAR THEN instr_list RPAR  /* Sugar */
    { fun _c c' -> [], $3 c', [] }

expr_list :
  | /* empty */ { fun _c -> [] }
  | expr expr_list { fun c -> $1 c @ $2 c }

const_expr :
  | instr_list { let at = at () in fun c -> $1 c @@ at }


/* Functions */

func :
  | LPAR FUNC bind_var_opt func_fields RPAR
    { let at = at () in
      fun c -> let x = $3 c anon_func bind_func @@ at in fun () -> $4 c x at }

func_fields :
  | type_use func_fields_body
    { fun c _x at ->
      let c' = enter_func c in
      let y = inline_type_explicit c' ($1 c' type_) (fst $2) at in
      [{(snd $2 c') with ftype = y} @@ at], [], [] }
  | func_fields_body  /* Sugar */
    { fun c _x at ->
      let c' = enter_func c in
      let y = inline_type c' (fst $1) at in
      [{(snd $1 c') with ftype = y} @@ at], [], [] }
  | inline_import type_use func_fields_import  /* Sugar */
    { fun c _x at ->
      let y = inline_type_explicit c ($2 c type_) $3 at in
      [],
      [{ module_name = fst $1; item_name = snd $1;
         idesc = FuncImport y @@ at } @@ at ], [] }
  | inline_import func_fields_import  /* Sugar */
    { fun c _x at ->
      let y = inline_type c $2 at in
      [],
      [{ module_name = fst $1; item_name = snd $1;
         idesc = FuncImport y @@ at } @@ at ], [] }
  | inline_export func_fields  /* Sugar */
    { fun c x at ->
      let fns, ims, exs = $2 c x at in fns, ims, $1 (FuncExport x) c :: exs }

func_fields_import :  /* Sugar */
  | func_fields_import_result { $1 }
  | LPAR PARAM list(value_type) RPAR func_fields_import
    { let FuncType (ins, out) = $5 in FuncType ($3 @ ins, out) }
  | LPAR PARAM bind_var value_type RPAR func_fields_import  /* Sugar */
    { let FuncType (ins, out) = $6 in FuncType ($4 :: ins, out) }

func_fields_import_result :  /* Sugar */
  | /* empty */ { FuncType ([], []) }
  | LPAR RESULT list(value_type) RPAR func_fields_import_result
    { let FuncType (ins, out) = $5 in FuncType (ins, $3 @ out) }

func_fields_body :
  | func_result_body { $1 }
  | LPAR PARAM list(value_type) RPAR func_fields_body
    { let FuncType (ins, out) = fst $5 in
      FuncType ($3 @ ins, out),
      fun c -> anon_locals c (lazy $3); snd $5 c }
  | LPAR PARAM bind_var value_type RPAR func_fields_body  /* Sugar */
    { let FuncType (ins, out) = fst $6 in
      FuncType ($4 :: ins, out),
      fun c -> ignore (bind_local c $3); snd $6 c }

func_result_body :
  | func_body { FuncType ([], []), $1 }
  | LPAR RESULT list(value_type) RPAR func_result_body
    { let FuncType (ins, out) = fst $5 in
      FuncType (ins, $3 @ out), snd $5 }

func_body :
  | instr_list
    { fun c -> let c' = anon_label c in
      {ftype = -1l @@ at(); locals = []; body = $1 c'} }
  | LPAR LOCAL list(value_type) RPAR func_body
    { fun c -> anon_locals c (lazy $3); let f = $5 c in
      {f with locals = $3 @ f.Ast.locals} }
  | LPAR LOCAL bind_var value_type RPAR func_body  /* Sugar */
    { fun c -> ignore (bind_local c $3); let f = $6 c in
      {f with locals = $4 :: f.Ast.locals} }


/* Tables, Memories & Globals */

table_use :
  | LPAR TABLE var RPAR { fun c -> $3 c }

memory_use :
  | LPAR MEMORY var RPAR { fun c -> $3 c }

offset :
  | LPAR OFFSET const_expr RPAR { $3 }
  | expr { let at = at () in fun c -> $1 c @@ at }  /* Sugar */

elem_kind :
  | FUNC { FuncRefType }

elem_expr :
  | LPAR ITEM const_expr RPAR { $3 }
  | expr { let at = at () in fun c -> $1 c @@ at }  /* Sugar */

elem_expr_list :
  | /* empty */ { fun _c -> [] }
  | elem_expr elem_expr_list { fun c -> $1 c :: $2 c }

elem_var_list :
  | var_list
    { let f = function {at; _} as x -> [ref_func x @@ at] @@ at in
      fun c -> List.map f ($1 c func) }

elem_list :
  | elem_kind elem_var_list
    { ($1, fun c -> $2 c) }
  | ref_type elem_expr_list
    { ($1, fun c -> $2 c) }


elem :
  | LPAR ELEM bind_var_opt elem_list RPAR
    { let at = at () in
      fun c -> ignore ($3 c anon_elem bind_elem);
      fun () ->
      { etype = (fst $4); einit = (snd $4) c; emode = Passive @@ at } @@ at }
  | LPAR ELEM bind_var_opt table_use offset elem_list RPAR
    { let at = at () in
      fun c -> ignore ($3 c anon_elem bind_elem);
      fun () ->
      { etype = (fst $6); einit = (snd $6) c;
        emode = Active {index = $4 c table; offset = $5 c} @@ at } @@ at }
  | LPAR ELEM bind_var_opt DECLARE elem_list RPAR
    { let at = at () in
      fun c -> ignore ($3 c anon_elem bind_elem);
      fun () ->
      { etype = (fst $5); einit = (snd $5) c; emode = Declarative @@ at } @@ at }
  | LPAR ELEM bind_var_opt offset elem_list RPAR  /* Sugar */
    { let at = at () in
      fun c -> ignore ($3 c anon_elem bind_elem);
      fun () ->
      { etype = (fst $5); einit = (snd $5) c;
        emode = Active {index = 0l @@ at; offset = $4 c} @@ at } @@ at }
  | LPAR ELEM bind_var_opt offset elem_var_list RPAR  /* Sugar */
    { let at = at () in
      fun c -> ignore ($3 c anon_elem bind_elem);
      fun () ->
      { etype = FuncRefType; einit = $5 c;
        emode = Active {index = 0l @@ at; offset = $4 c} @@ at } @@ at }

table :
  | LPAR TABLE bind_var_opt table_fields RPAR
    { let at = at () in
      fun c -> let x = $3 c anon_table bind_table @@ at in
      fun () -> $4 c x at }

table_fields :
  | table_type
    { fun _c _x at -> [{ttype = $1} @@ at], [], [], [] }
  | inline_import table_type  /* Sugar */
    { fun _c _x at ->
      [], [],
      [{ module_name = fst $1; item_name = snd $1;
        idesc = TableImport $2 @@ at } @@ at], [] }
  | inline_export table_fields  /* Sugar */
    { fun c x at -> let tabs, elems, ims, exs = $2 c x at in
      tabs, elems, ims, $1 (TableExport x) c :: exs }
  | ref_type LPAR ELEM elem_expr elem_expr_list RPAR  /* Sugar */
    { fun c x at ->
      let offset = [i32_const (0l @@ at) @@ at] @@ at in
      let einit = $4 c :: $5 c in
      let size = Lib.List32.length einit in
      let emode = Active {index = x; offset} @@ at in
      [{ttype = TableType ({min = size; max = Some size}, $1)} @@ at],
      [{etype = $1; einit; emode} @@ at],
      [], [] }
  | ref_type LPAR ELEM elem_var_list RPAR  /* Sugar */
    { fun c x at ->
      let offset = [i32_const (0l @@ at) @@ at] @@ at in
      let einit = $4 c in
      let size = Lib.List32.length einit in
      let emode = Active {index = x; offset} @@ at in
      [{ttype = TableType ({min = size; max = Some size}, $1)} @@ at],
      [{etype = FuncRefType; einit; emode} @@ at],
      [], [] }

data :
  | LPAR DATA bind_var_opt string_list RPAR
    { let at = at () in
      fun c -> ignore ($3 c anon_data bind_data);
      fun () -> {dinit = $4; dmode = Passive @@ at} @@ at }
  | LPAR DATA bind_var_opt memory_use offset string_list RPAR
    { let at = at () in
      fun c -> ignore ($3 c anon_data bind_data);
      fun () ->
      {dinit = $6; dmode = Active {index = $4 c memory; offset = $5 c} @@ at} @@ at }
  | LPAR DATA bind_var_opt offset string_list RPAR  /* Sugar */
    { let at = at () in
      fun c -> ignore ($3 c anon_data bind_data);
      fun () ->
      {dinit = $5; dmode = Active {index = 0l @@ at; offset = $4 c} @@ at} @@ at }

memory :
  | LPAR MEMORY bind_var_opt memory_fields RPAR
    { let at = at () in
      fun c -> let x = $3 c anon_memory bind_memory @@ at in
      fun () -> $4 c x at }

memory_fields :
  | memory_type
    { fun _c _x at -> [{mtype = $1} @@ at], [], [], [] }
  | inline_import memory_type  /* Sugar */
    { fun _c _x at ->
      [], [],
      [{ module_name = fst $1; item_name = snd $1;
         idesc = MemoryImport $2 @@ at } @@ at], [] }
  | inline_export memory_fields  /* Sugar */
    { fun c x at -> let mems, data, ims, exs = $2 c x at in
      mems, data, ims, $1 (MemoryExport x) c :: exs }
  | LPAR DATA string_list RPAR  /* Sugar */
    { fun _c x at ->
      let offset = [i32_const (0l @@ at) @@ at] @@ at in
      let size = Int32.(div (add (of_int (String.length $3)) 65535l) 65536l) in
      [{mtype = MemoryType {min = size; max = Some size}} @@ at],
      [{dinit = $3; dmode = Active {index = x; offset} @@ at} @@ at],
      [], [] }

global :
  | LPAR GLOBAL bind_var_opt global_fields RPAR
    { let at = at () in
      fun c -> let x = $3 c anon_global bind_global @@ at in
      fun () -> $4 c x at }

global_fields :
  | global_type const_expr
    { fun c _x at -> [{gtype = $1; ginit = $2 c} @@ at], [], [] }
  | inline_import global_type  /* Sugar */
    { fun _c _x at ->
      [],
      [{ module_name = fst $1; item_name = snd $1;
         idesc = GlobalImport $2 @@ at } @@ at], [] }
  | inline_export global_fields  /* Sugar */
    { fun c x at -> let globs, ims, exs = $2 c x at in
      globs, ims, $1 (GlobalExport x) c :: exs }


/* Imports & Exports */

import_desc :
  | LPAR FUNC bind_var_opt type_use RPAR
    { fun c -> ignore ($3 c anon_func bind_func);
      fun () -> FuncImport ($4 c type_) }
  | LPAR FUNC bind_var_opt func_type RPAR  /* Sugar */
    { let at4 = ati 4 in
      fun c -> ignore ($3 c anon_func bind_func);
      fun () -> FuncImport (inline_type c $4 at4) }
  | LPAR TABLE bind_var_opt table_type RPAR
    { fun c -> ignore ($3 c anon_table bind_table);
      fun () -> TableImport $4 }
  | LPAR MEMORY bind_var_opt memory_type RPAR
    { fun c -> ignore ($3 c anon_memory bind_memory);
      fun () -> MemoryImport $4 }
  | LPAR GLOBAL bind_var_opt global_type RPAR
    { fun c -> ignore ($3 c anon_global bind_global);
      fun () -> GlobalImport $4 }

import :
  | LPAR IMPORT name name import_desc RPAR
    { let at = at () and at5 = ati 5 in
      fun c -> let df = $5 c in
      fun () -> {module_name = $3; item_name = $4; idesc = df () @@ at5} @@ at }

inline_import :
  | LPAR IMPORT name name RPAR { $3, $4 }

export_desc :
  | LPAR FUNC var RPAR { fun c -> FuncExport ($3 c func) }
  | LPAR TABLE var RPAR { fun c -> TableExport ($3 c table) }
  | LPAR MEMORY var RPAR { fun c -> MemoryExport ($3 c memory) }
  | LPAR GLOBAL var RPAR { fun c -> GlobalExport ($3 c global) }

export :
  | LPAR EXPORT name export_desc RPAR
    { let at = at () and at4 = ati 4 in
      fun c -> {name = $3; edesc = $4 c @@ at4} @@ at }

inline_export :
  | LPAR EXPORT name RPAR
    { let at = at () in fun d _c -> {name = $3; edesc = d @@ at} @@ at }


/* Modules */

type_ :
  | def_type { $1 @@ at () }

type_def :
  | LPAR TYPE type_ RPAR
    { fun c -> anon_type c $3 }
  | LPAR TYPE bind_var type_ RPAR  /* Sugar */
    { fun c -> bind_type c $3 $4 }

start :
  | LPAR START var RPAR
    { let at = at () in fun c -> {sfunc = $3 c func} @@ at }

module_fields :
  | /* empty */
    { fun (c : context) () -> {empty_module with types = c.types.list} }
  | module_fields1 { $1 }

module_fields1 :
  | type_def module_fields
    { fun c -> ignore ($1 c); $2 c }
  | global module_fields
    { fun c -> let gf = $1 c in let mf = $2 c in
      fun () -> let globs, ims, exs = gf () in let m = mf () in
      if globs <> [] && m.imports <> [] then
        error (List.hd m.imports).at "import after global definition";
      { m with globals = globs @ m.globals;
        imports = ims @ m.imports; exports = exs @ m.exports } }
  | table module_fields
    { fun c -> let tf = $1 c in let mf = $2 c in
      fun () -> let tabs, elems, ims, exs = tf () in let m = mf () in
      if tabs <> [] && m.imports <> [] then
        error (List.hd m.imports).at "import after table definition";
      { m with tables = tabs @ m.tables; elems = elems @ m.elems;
        imports = ims @ m.imports; exports = exs @ m.exports } }
  | memory module_fields
    { fun c -> let mmf = $1 c in let mf = $2 c in
      fun () -> let mems, data, ims, exs = mmf () in let m = mf () in
      if mems <> [] && m.imports <> [] then
        error (List.hd m.imports).at "import after memory definition";
      { m with memories = mems @ m.memories; datas = data @ m.datas;
        imports = ims @ m.imports; exports = exs @ m.exports } }
  | func module_fields
    { fun c -> let ff = $1 c in let mf = $2 c in
      fun () -> let funcs, ims, exs = ff () in let m = mf () in
      if funcs <> [] && m.imports <> [] then
        error (List.hd m.imports).at "import after function definition";
      { m with funcs = funcs @ m.funcs;
        imports = ims @ m.imports; exports = exs @ m.exports } }
  | elem module_fields
    { fun c -> let ef = $1 c in let mf = $2 c in
      fun () -> let elems = ef () in let m = mf () in
      {m with elems = elems :: m.Ast.elems} }
  | data module_fields
    { fun c -> let df = $1 c in let mf = $2 c in
      fun () -> let data = df () in let m = mf () in
      {m with datas = data :: m.Ast.datas} }
  | start module_fields
    { fun c -> let mf = $2 c in
      fun () -> let m = mf () in let x = $1 c in
      match m.start with
      | Some _ -> error x.at "multiple start sections"
      | None -> {m with start = Some x} }
  | import module_fields
    { fun c -> let imf = $1 c in let mf = $2 c in
      fun () -> let im = imf () in let m = mf () in
      {m with imports = im :: m.imports} }
  | export module_fields
    { fun c -> let mf = $2 c in
      fun () -> let m = mf () in
      {m with exports = $1 c :: m.exports} }

module_var :
  | VAR { $1 @@ at () }  /* Sugar */

module_ :
  | LPAR MODULE option(module_var) module_fields RPAR
    { $3, Textual ($4 (empty_context ()) () @@ at ()) @@ at () }

inline_module :  /* Sugar */
  | module_fields { Textual ($1 (empty_context ()) () @@ at ()) @@ at () }

inline_module1 :  /* Sugar */
  | module_fields1 { Textual ($1 (empty_context ()) () @@ at ()) @@ at () }


/* Scripts */

script_var :
  | VAR { $1 @@ at () }  /* Sugar */

script_module :
  | module_ { $1 }
  | LPAR MODULE option(module_var) BIN string_list RPAR
    { $3, Encoded ("binary:" ^ string_of_pos (at()).left, $5) @@ at() }
  | LPAR MODULE option(module_var) QUOTE string_list RPAR
    { $3, Quoted ("quote:" ^ string_of_pos (at()).left, $5) @@ at() }

action :
  | LPAR INVOKE option(module_var) name list(literal) RPAR
    { Invoke ($3, $4, $5) @@ at () }
  | LPAR GET option(module_var) name RPAR
    { Get ($3, $4) @@ at() }

assertion :
  | LPAR ASSERT_MALFORMED script_module STRING RPAR
    { AssertMalformed (snd $3, $4) @@ at () }
  | LPAR ASSERT_INVALID script_module STRING RPAR
    { AssertInvalid (snd $3, $4) @@ at () }
  | LPAR ASSERT_UNLINKABLE script_module STRING RPAR
    { AssertUnlinkable (snd $3, $4) @@ at () }
  | LPAR ASSERT_TRAP script_module STRING RPAR
    { AssertUninstantiable (snd $3, $4) @@ at () }
  | LPAR ASSERT_RETURN action list(result) RPAR { AssertReturn ($3, $4) @@ at () }
  | LPAR ASSERT_TRAP action STRING RPAR { AssertTrap ($3, $4) @@ at () }
  | LPAR ASSERT_EXHAUSTION action STRING RPAR { AssertExhaustion ($3, $4) @@ at () }

cmd :
  | action { Action $1 @@ at () }
  | assertion { Assertion $1 @@ at () }
  | script_module { Module (fst $1, snd $1) @@ at () }
  | LPAR REGISTER name option(module_var) RPAR { Register ($3, $4) @@ at () }
  | meta { Meta $1 @@ at () }

meta :
  | LPAR SCRIPT option(script_var) list(cmd) RPAR { Script ($3, $4) @@ at () }
  | LPAR INPUT option(script_var) STRING RPAR { Input ($3, $4) @@ at () }
  | LPAR OUTPUT option(script_var) STRING RPAR { Output ($3, Some $4) @@ at () }
  | LPAR OUTPUT option(script_var) RPAR { Output ($3, None) @@ at () }

literal_num :
  | LPAR CONST num RPAR { snd (num $2 $3) }

literal_vec :
  | LPAR VEC_CONST VEC_SHAPE list(num) RPAR { snd (vec $2 $3 $4 (at ())) }

literal_ref :
  | LPAR REF_NULL ref_kind RPAR { Values.NullRef $3 }
  | LPAR REF_EXTERN NAT RPAR { ExternRef (nat32 $3 (ati 3)) }

literal :
  | literal_num { Values.Num $1 @@ at () }
  | literal_vec { Values.Vec $1 @@ at () }
  | literal_ref { Values.Ref $1 @@ at () }

numpat :
  | num { fun sh -> vec_lane_lit sh $1.it $1.at }
  | NAN { fun sh -> vec_lane_nan sh $1 (ati 3) }

result :
  | literal_num { NumResult (NumPat ($1 @@ at())) @@ at () }
  | LPAR CONST NAN RPAR { NumResult (NanPat (nanop $2 ($3 @@ ati 3))) @@ at () }
  | literal_ref { RefResult (RefPat ($1 @@ at ())) @@ at () }
  | LPAR REF_FUNC RPAR { RefResult (RefTypePat FuncRefType) @@ at () }
  | LPAR REF_EXTERN RPAR { RefResult (RefTypePat ExternRefType) @@ at () }
  | LPAR VEC_CONST VEC_SHAPE list(numpat) RPAR {
    if V128.num_lanes $3 <> List.length $4 then
      error (at ()) "wrong number of lane literals";
    VecResult (VecPat (Values.V128 ($3, List.map (fun lit -> lit $3) $4))) @@ at ()
  }

script :
  | list(cmd) EOF { $1 }
  | inline_module1 EOF { [Module (None, $1) @@ at ()] }  /* Sugar */

script1 :
  | cmd { [$1] }

module1 :
  | module_ EOF { $1 }
  | inline_module EOF { None, $1 }  /* Sugar */
%%<|MERGE_RESOLUTION|>--- conflicted
+++ resolved
@@ -415,43 +415,23 @@
   | REF_NULL ref_kind { fun _c -> ref_null $2 }
   | REF_IS_NULL { fun _c -> ref_is_null }
   | REF_FUNC var { fun c -> ref_func ($2 c func) }
-<<<<<<< HEAD
   | CONST num { fun _c -> fst (num $1 $2) }
   | TEST { fun _c -> $1 }
   | COMPARE { fun _c -> $1 }
   | UNARY { fun _c -> $1 }
   | BINARY { fun _c -> $1 }
   | CONVERT { fun _c -> $1 }
-  | VEC_CONST VEC_SHAPE num_list { let at = at () in fun _c -> fst (vec $1 $2 $3 at) }
+  | VEC_CONST VEC_SHAPE list(num) { let at = at () in fun _c -> fst (vec $1 $2 $3 at) }
   | VEC_UNARY { fun _c -> $1 }
   | VEC_BINARY { fun _c -> $1 }
   | VEC_TERNARY { fun _c -> $1 }
   | VEC_TEST { fun _c -> $1 }
   | VEC_SHIFT { fun _c -> $1 }
   | VEC_BITMASK { fun _c -> $1 }
-  | VEC_SHUFFLE num_list { let at = at () in fun _c -> i8x16_shuffle (shuffle_lit $2 at) }
+  | VEC_SHUFFLE list(num) { let at = at () in fun _c -> i8x16_shuffle (shuffle_lit $2 at) }
   | VEC_SPLAT { fun _c -> $1 }
   | VEC_EXTRACT NAT { let at = at () in fun _c -> $1 (vec_lane_index $2 at) }
   | VEC_REPLACE NAT { let at = at () in fun _c -> $1 (vec_lane_index $2 at) }
-=======
-  | CONST num { fun c -> fst (num $1 $2) }
-  | TEST { fun c -> $1 }
-  | COMPARE { fun c -> $1 }
-  | UNARY { fun c -> $1 }
-  | BINARY { fun c -> $1 }
-  | CONVERT { fun c -> $1 }
-  | VEC_CONST VEC_SHAPE list(num) { let at = at () in fun c -> fst (vec $1 $2 $3 at) }
-  | VEC_UNARY { fun c -> $1 }
-  | VEC_BINARY { fun c -> $1 }
-  | VEC_TERNARY { fun c -> $1 }
-  | VEC_TEST { fun c -> $1 }
-  | VEC_SHIFT { fun c -> $1 }
-  | VEC_BITMASK { fun c -> $1 }
-  | VEC_SHUFFLE list(num) { let at = at () in fun c -> i8x16_shuffle (shuffle_lit $2 at) }
-  | VEC_SPLAT { fun c -> $1 }
-  | VEC_EXTRACT NAT { let at = at () in fun c -> $1 (vec_lane_index $2 at) }
-  | VEC_REPLACE NAT { let at = at () in fun c -> $1 (vec_lane_index $2 at) }
->>>>>>> 1cc38041
 
 
 select_instr_instr_list :
