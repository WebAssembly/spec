%{
open Source
open Types
open Ast
open Operators
open Script


(* Error handling *)

let error at msg = raise (Script.Syntax (at, msg))

let parse_error msg =
  error Source.no_region
    (if msg = "syntax error" then "unexpected token" else msg)


(* Position handling *)

let position_to_pos position =
  { file = position.Lexing.pos_fname;
    line = position.Lexing.pos_lnum;
    column = position.Lexing.pos_cnum - position.Lexing.pos_bol
  }

let positions_to_region position1 position2 =
  { left = position_to_pos position1;
    right = position_to_pos position2
  }

let at () =
  positions_to_region (Parsing.symbol_start_pos ()) (Parsing.symbol_end_pos ())
let ati i =
  positions_to_region (Parsing.rhs_start_pos i) (Parsing.rhs_end_pos i)


(* Literals *)

let num f s =
  try f s with Failure _ -> error s.at "constant out of range"

let simd_literal shape ss at =
  try
    let v = V128.of_strings shape (List.map (fun s -> s.it) ss) in
    (v128_const (v @@ at), Values.V128 v)
  with
    (* TODO better location for error messages. *)
    | Failure _ -> error at "constant out of range"
    | Invalid_argument _ -> error at "wrong number of lane literals"

let simd_lane_nan shape l at =
  let open Simd in
  match shape with
  | F32x4 -> NanPat (Values.F32 l @@ at) @@ at
  | F64x2 -> NanPat (Values.F64 l @@ at) @@ at
  | _ -> error at "invalid simd constant"

let simd_lane_lit shape l at =
  let open Simd in
  match shape with
  | I8x16 -> LitPat (Values.I32 (I8.of_string l) @@ at) @@ at
  | I16x8 -> LitPat (Values.I32 (I16.of_string l) @@ at) @@ at
  | I32x4 -> LitPat (Values.I32 (I32.of_string l) @@ at) @@ at
  | I64x2 -> LitPat (Values.I64 (I64.of_string l) @@ at) @@ at
  | F32x4 -> LitPat (Values.F32 (F32.of_string l) @@ at) @@ at
  | F64x2 -> LitPat (Values.F64 (F64.of_string l) @@ at) @@ at

let simd_lane_index s at =
  match int_of_string s with
  | n when 0 <= n && n < 256 -> n
  | _ | exception Failure _ -> error at "malformed lane index"

let shuffle_literal ss at =
  if not (List.length ss = 16) then
    error at "invalid lane length";
  List.map (fun s -> simd_lane_index s.it s.at) ss

let nanop f nan =
  let open Source in
  let open Values in
  match snd (f ("0" @@ no_region)) with
  | F32 _ -> F32 nan.it @@ nan.at
  | F64 _ -> F64 nan.it @@ nan.at
  | I32 _ | I64 _ | V128 _ -> error nan.at "NaN pattern with non-float type"

let nat s at =
  try
    let n = int_of_string s in
    if n >= 0 then n else raise (Failure "")
  with Failure _ -> error at "integer constant out of range"

let nat32 s at =
  try I32.of_string_u s with Failure _ -> error at "i32 constant out of range"

let name s at =
  try Utf8.decode s with Utf8.Utf8 -> error at "malformed UTF-8 encoding"


(* Symbolic variables *)

module VarMap = Map.Make(String)

type space = {mutable map : int32 VarMap.t; mutable count : int32}
let empty () = {map = VarMap.empty; count = 0l}

type types = {space : space; mutable list : type_ list}
let empty_types () = {space = empty (); list = []}

type context =
  { types : types; tables : space; memories : space;
    funcs : space; locals : space; globals : space;
    datas : space; elems : space;
    labels : int32 VarMap.t; deferred_locals : (unit -> unit) list ref
  }

let empty_context () =
  { types = empty_types (); tables = empty (); memories = empty ();
    funcs = empty (); locals = empty (); globals = empty ();
    datas = empty (); elems = empty ();
    labels = VarMap.empty; deferred_locals = ref []
  }

let force_locals (c : context) =
  List.fold_right Stdlib.(@@) !(c.deferred_locals) ();
  c.deferred_locals := []

let enter_func (c : context) =
  {c with labels = VarMap.empty; locals = empty ()}

let lookup category space x =
  try VarMap.find x.it space.map
  with Not_found -> error x.at ("unknown " ^ category ^ " " ^ x.it)

let type_ (c : context) x = lookup "type" c.types.space x
let func (c : context) x = lookup "function" c.funcs x
let local (c : context) x = force_locals c; lookup "local" c.locals x
let global (c : context) x = lookup "global" c.globals x
let table (c : context) x = lookup "table" c.tables x
let memory (c : context) x = lookup "memory" c.memories x
let elem (c : context) x = lookup "elem segment" c.elems x
let data (c : context) x = lookup "data segment" c.datas x
let label (c : context) x =
  try VarMap.find x.it c.labels
  with Not_found -> error x.at ("unknown label " ^ x.it)

let func_type (c : context) x =
  try (Lib.List32.nth c.types.list x.it).it
  with Failure _ -> error x.at ("unknown type " ^ Int32.to_string x.it)


let anon category space n =
  let i = space.count in
  space.count <- Int32.add i n;
  if I32.lt_u space.count n then
    error no_region ("too many " ^ category ^ " bindings");
  i

let bind category space x =
  let i = anon category space 1l in
  if VarMap.mem x.it space.map then
    error x.at ("duplicate " ^ category ^ " " ^ x.it);
  space.map <- VarMap.add x.it i space.map;
  i

let bind_type (c : context) x ty =
  c.types.list <- c.types.list @ [ty];
  bind "type" c.types.space x
let bind_func (c : context) x = bind "function" c.funcs x
let bind_local (c : context) x = force_locals c; bind "local" c.locals x
let bind_global (c : context) x = bind "global" c.globals x
let bind_table (c : context) x = bind "table" c.tables x
let bind_memory (c : context) x = bind "memory" c.memories x
let bind_elem (c : context) x = bind "elem segment" c.elems x
let bind_data (c : context) x = bind "data segment" c.datas x
let bind_label (c : context) x =
  {c with labels = VarMap.add x.it 0l (VarMap.map (Int32.add 1l) c.labels)}

let anon_type (c : context) ty =
  c.types.list <- c.types.list @ [ty];
  anon "type" c.types.space 1l
let anon_func (c : context) = anon "function" c.funcs 1l
let anon_locals (c : context) lazy_ts =
  let f () =
    ignore (anon "local" c.locals (Lib.List32.length (Lazy.force lazy_ts)))
  in c.deferred_locals := f :: !(c.deferred_locals)
let anon_global (c : context) = anon "global" c.globals 1l
let anon_table (c : context) = anon "table" c.tables 1l
let anon_memory (c : context) = anon "memory" c.memories 1l
let anon_elem (c : context) = anon "elem segment" c.elems 1l
let anon_data (c : context) = anon "data segment" c.datas 1l
let anon_label (c : context) =
  {c with labels = VarMap.map (Int32.add 1l) c.labels}


let inline_type (c : context) ft at =
  match Lib.List.index_where (fun ty -> ty.it = ft) c.types.list with
  | Some i -> Int32.of_int i @@ at
  | None -> anon_type c (ft @@ at) @@ at

let inline_type_explicit (c : context) x ft at =
  if ft = FuncType ([], []) then
    (* Laziness ensures that type lookup is only triggered when
       symbolic identifiers are used, and not for desugared functions *)
    anon_locals c (lazy (let FuncType (ts, _) = func_type c x in ts))
  else if ft <> func_type c x then
    error at "inline function type does not match explicit type";
  x

%}

<<<<<<< HEAD
%token NAT INT FLOAT STRING VAR VALUE_TYPE FUNCREF MUT LPAR RPAR SIMD_SHAPE
%token NOP DROP BLOCK END IF THEN ELSE SELECT LOOP BR BR_IF BR_TABLE
%token CALL CALL_INDIRECT RETURN
%token LOCAL_GET LOCAL_SET LOCAL_TEE GLOBAL_GET GLOBAL_SET
%token LOAD STORE OFFSET_EQ_NAT ALIGN_EQ_NAT SIMD_LOAD_LANE SIMD_STORE_LANE
%token SPLAT EXTRACT_LANE REPLACE_LANE SHIFT SHUFFLE
%token CONST V128_CONST UNARY BINARY TERNARY TEST COMPARE CONVERT
%token UNREACHABLE MEMORY_SIZE MEMORY_GROW
=======
%token LPAR RPAR
%token NAT INT FLOAT STRING VAR
%token NUM_TYPE FUNCREF EXTERNREF EXTERN MUT
%token UNREACHABLE NOP DROP SELECT
%token BLOCK END IF THEN ELSE LOOP BR BR_IF BR_TABLE
%token CALL CALL_INDIRECT RETURN
%token LOCAL_GET LOCAL_SET LOCAL_TEE GLOBAL_GET GLOBAL_SET
%token TABLE_GET TABLE_SET
%token TABLE_SIZE TABLE_GROW TABLE_FILL TABLE_COPY TABLE_INIT ELEM_DROP
%token MEMORY_SIZE MEMORY_GROW MEMORY_FILL MEMORY_COPY MEMORY_INIT DATA_DROP
%token LOAD STORE OFFSET_EQ_NAT ALIGN_EQ_NAT
%token CONST UNARY BINARY TEST COMPARE CONVERT
%token REF_NULL REF_FUNC REF_EXTERN REF_IS_NULL
>>>>>>> cfc2c3e8
%token FUNC START TYPE PARAM RESULT LOCAL GLOBAL
%token TABLE ELEM MEMORY DATA DECLARE OFFSET ITEM IMPORT EXPORT
%token MODULE BIN QUOTE
%token SCRIPT REGISTER INVOKE GET
%token ASSERT_MALFORMED ASSERT_INVALID ASSERT_SOFT_INVALID ASSERT_UNLINKABLE
%token ASSERT_RETURN ASSERT_TRAP ASSERT_EXHAUSTION
%token NAN
%token INPUT OUTPUT
%token EOF

%token<string> NAT
%token<string> INT
%token<string> FLOAT
%token<string> STRING
%token<string> VAR
%token<Types.num_type> NUM_TYPE
%token<string Source.phrase -> Ast.instr' * Values.num> CONST
%token<Ast.instr'> UNARY
%token<Ast.instr'> BINARY
%token<Ast.instr'> TERNARY
%token<Ast.instr'> TEST
%token<Ast.instr'> COMPARE
%token<Ast.instr'> CONVERT
%token<int option -> Memory.offset -> Ast.instr'> LOAD
%token<int option -> Memory.offset -> int -> Ast.instr'> SIMD_LOAD_LANE
%token<int option -> Memory.offset -> int -> Ast.instr'> SIMD_STORE_LANE
%token<Ast.instr'> SPLAT
%token<int -> Ast.instr'> EXTRACT_LANE
%token<int -> Ast.instr'> REPLACE_LANE
%token<int option -> Memory.offset -> Ast.instr'> STORE
%token<string> OFFSET_EQ_NAT
%token<string> ALIGN_EQ_NAT
%token<Simd.shape> SIMD_SHAPE
%token<Ast.instr'> SHIFT

%token<Script.nan> NAN

%nonassoc LOW
%nonassoc VAR

%start script script1 module1
%type<Script.script> script
%type<Script.script> script1
%type<Script.var option * Script.definition> module1

%%

/* Auxiliaries */

name :
  | STRING { name $1 (at ()) }

string_list :
  | /* empty */ { "" }
  | string_list STRING { $1 ^ $2 }


/* Types */

ref_kind :
  | FUNC { FuncRefType }
  | EXTERN { ExternRefType }

ref_type :
  | FUNCREF { FuncRefType }
  | EXTERNREF { ExternRefType }

value_type :
  | NUM_TYPE { NumType $1 }
  | ref_type { RefType $1 }

value_type_list :
  | /* empty */ { [] }
  | value_type value_type_list { $1 :: $2 }

global_type :
  | value_type { GlobalType ($1, Immutable) }
  | LPAR MUT value_type RPAR { GlobalType ($3, Mutable) }

def_type :
  | LPAR FUNC func_type RPAR { $3 }

func_type :
  | /* empty */
    { FuncType ([], []) }
  | LPAR RESULT value_type_list RPAR func_type
    { let FuncType (ins, out) = $5 in
      if ins <> [] then error (at ()) "result before parameter";
      FuncType (ins, $3 @ out) }
  | LPAR PARAM value_type_list RPAR func_type
    { let FuncType (ins, out) = $5 in FuncType ($3 @ ins, out) }
  | LPAR PARAM bind_var value_type RPAR func_type  /* Sugar */
    { let FuncType (ins, out) = $6 in FuncType ($4 :: ins, out) }

table_type :
  | limits ref_type { TableType ($1, $2) }

memory_type :
  | limits { MemoryType $1 }

limits :
  | NAT { {min = nat32 $1 (ati 1); max = None} }
  | NAT NAT { {min = nat32 $1 (ati 1); max = Some (nat32 $2 (ati 2))} }

type_use :
  | LPAR TYPE var RPAR { $3 }


/* Immediates */

num :
  | NAT { $1 @@ at () }
  | INT { $1 @@ at () }
  | FLOAT { $1 @@ at () }

literal_list:
  | /* empty */ { [] }
  | literal literal_list { $1 :: $2 }

var :
  | NAT { let at = at () in fun c lookup -> nat32 $1 at @@ at }
  | VAR { let at = at () in fun c lookup -> lookup c ($1 @@ at) @@ at }

var_list :
  | /* empty */ { fun c lookup -> [] }
  | var var_list { fun c lookup -> $1 c lookup :: $2 c lookup }

bind_var_opt :
  | /* empty */ { fun c anon bind -> anon c }
  | bind_var { fun c anon bind -> bind c $1 }  /* Sugar */

bind_var :
  | VAR { $1 @@ at () }

labeling_opt :
  | /* empty */ %prec LOW
    { fun c xs ->
      List.iter (fun x -> error x.at "mismatching label") xs;
      anon_label c }
  | bind_var
    { fun c xs ->
      List.iter
        (fun x -> if x.it <> $1.it then error x.at "mismatching label") xs;
      bind_label c $1 }

labeling_end_opt :
  | /* empty */ %prec LOW { [] }
  | bind_var { [$1] }

offset_opt :
  | /* empty */ { 0l }
  | OFFSET_EQ_NAT { nat32 $1 (at ()) }

align_opt :
  | /* empty */ { None }
  | ALIGN_EQ_NAT
    { let n = nat $1 (at ()) in
      if not (Lib.Int.is_power_of_two n) then
        error (at ()) "alignment must be a power of two";
      Some (Lib.Int.log2 n) }


/* Instructions & Expressions */

instr :
  | plain_instr { let at = at () in fun c -> [$1 c @@ at] }
  | select_instr_instr { fun c -> let e, es = $1 c in e :: es }
  | call_instr_instr { fun c -> let e, es = $1 c in e :: es }
  | block_instr { let at = at () in fun c -> [$1 c @@ at] }
  | expr { $1 } /* Sugar */

plain_instr :
  | UNREACHABLE { fun c -> unreachable }
  | NOP { fun c -> nop }
  | DROP { fun c -> drop }
  | BR var { fun c -> br ($2 c label) }
  | BR_IF var { fun c -> br_if ($2 c label) }
  | BR_TABLE var var_list
    { fun c -> let xs, x = Lib.List.split_last ($2 c label :: $3 c label) in
      br_table xs x }
  | RETURN { fun c -> return }
  | CALL var { fun c -> call ($2 c func) }
  | LOCAL_GET var { fun c -> local_get ($2 c local) }
  | LOCAL_SET var { fun c -> local_set ($2 c local) }
  | LOCAL_TEE var { fun c -> local_tee ($2 c local) }
  | GLOBAL_GET var { fun c -> global_get ($2 c global) }
  | GLOBAL_SET var { fun c -> global_set ($2 c global) }
  | TABLE_GET var { fun c -> table_get ($2 c table) }
  | TABLE_SET var { fun c -> table_set ($2 c table) }
  | TABLE_SIZE var { fun c -> table_size ($2 c table) }
  | TABLE_GROW var { fun c -> table_grow ($2 c table) }
  | TABLE_FILL var { fun c -> table_fill ($2 c table) }
  | TABLE_COPY var var { fun c -> table_copy ($2 c table) ($3 c table) }
  | TABLE_INIT var var { fun c -> table_init ($2 c table) ($3 c elem) }
  | TABLE_GET { let at = at () in fun c -> table_get (0l @@ at) }  /* Sugar */
  | TABLE_SET { let at = at () in fun c -> table_set (0l @@ at) }  /* Sugar */
  | TABLE_SIZE { let at = at () in fun c -> table_size (0l @@ at) }  /* Sugar */
  | TABLE_GROW { let at = at () in fun c -> table_grow (0l @@ at) }  /* Sugar */
  | TABLE_FILL { let at = at () in fun c -> table_fill (0l @@ at) }  /* Sugar */
  | TABLE_COPY  /* Sugar */
    { let at = at () in fun c -> table_copy (0l @@ at) (0l @@ at) }
  | TABLE_INIT var  /* Sugar */
    { let at = at () in fun c -> table_init (0l @@ at) ($2 c elem) }
  | ELEM_DROP var { fun c -> elem_drop ($2 c elem) }
  | LOAD offset_opt align_opt { fun c -> $1 $3 $2 }
  | SIMD_LOAD_LANE offset_opt align_opt NAT { let at = at () in fun c -> $1 $3 $2 (simd_lane_index $4 at) }
  | SIMD_STORE_LANE offset_opt align_opt NAT { let at = at () in fun c -> $1 $3 $2 (simd_lane_index $4 at) }
  | STORE offset_opt align_opt { fun c -> $1 $3 $2 }
  | MEMORY_SIZE { fun c -> memory_size }
  | MEMORY_GROW { fun c -> memory_grow }
<<<<<<< HEAD
  | CONST literal { fun c -> fst (literal $1 $2) }
  | V128_CONST SIMD_SHAPE literal_list { let at = at () in fun c -> fst (simd_literal $2 $3 at) }
=======
  | MEMORY_FILL { fun c -> memory_fill }
  | MEMORY_COPY { fun c -> memory_copy }
  | MEMORY_INIT var { fun c -> memory_init ($2 c data) }
  | DATA_DROP var { fun c -> data_drop ($2 c data) }
  | REF_NULL ref_kind { fun c -> ref_null $2 }
  | REF_IS_NULL { fun c -> ref_is_null }
  | REF_FUNC var { fun c -> ref_func ($2 c func) }
  | CONST num { fun c -> fst (num $1 $2) }
>>>>>>> cfc2c3e8
  | TEST { fun c -> $1 }
  | COMPARE { fun c -> $1 }
  | UNARY { fun c -> $1 }
  | BINARY { fun c -> $1 }
  | TERNARY { fun c -> $1 }
  | CONVERT { fun c -> $1 }
  | SPLAT { fun c -> $1 }
  | EXTRACT_LANE NAT { let at = at () in fun c -> $1 (simd_lane_index $2 at) }
  | REPLACE_LANE NAT { let at = at () in fun c -> $1 (simd_lane_index $2 at) }
  | SHIFT { fun c -> $1 }
  | SHUFFLE literal_list { let at = at () in fun c -> i8x16_shuffle (shuffle_literal $2 at) }


select_instr :
  | SELECT select_instr_results
    { let at = at () in fun c -> let b, ts = $2 in
      select (if b then (Some ts) else None) @@ at }

select_instr_results :
  | LPAR RESULT value_type_list RPAR select_instr_results
    { let _, ts = $5 in true, $3 @ ts }
  | /* empty */
    { false, [] }

select_instr_instr :
  | SELECT select_instr_results_instr
    { let at1 = ati 1 in
      fun c -> let b, ts, es = $2 c in
      select (if b then (Some ts) else None) @@ at1, es }

select_instr_results_instr :
  | LPAR RESULT value_type_list RPAR select_instr_results_instr
    { fun c -> let _, ts, es = $5 c in true, $3 @ ts, es }
  | instr
    { fun c -> false, [], $1 c }


call_instr :
  | CALL_INDIRECT var call_instr_type
    { let at = at () in fun c -> call_indirect ($2 c table) ($3 c) @@ at }
  | CALL_INDIRECT call_instr_type  /* Sugar */
    { let at = at () in fun c -> call_indirect (0l @@ at) ($2 c) @@ at }

call_instr_type :
  | type_use call_instr_params
    { let at1 = ati 1 in
      fun c ->
      match $2 c with
      | FuncType ([], []) -> $1 c type_
      | ft -> inline_type_explicit c ($1 c type_) ft at1 }
  | call_instr_params
    { let at = at () in fun c -> inline_type c ($1 c) at }

call_instr_params :
  | LPAR PARAM value_type_list RPAR call_instr_params
    { fun c -> let FuncType (ts1, ts2) = $5 c in FuncType ($3 @ ts1, ts2) }
  | call_instr_results
    { fun c -> FuncType ([], $1 c) }

call_instr_results :
  | LPAR RESULT value_type_list RPAR call_instr_results
    { fun c -> $3 @ $5 c }
  | /* empty */
    { fun c -> [] }


call_instr_instr :
  | CALL_INDIRECT var call_instr_type_instr
    { let at1 = ati 1 in
      fun c -> let x, es = $3 c in call_indirect ($2 c table) x @@ at1, es }
  | CALL_INDIRECT call_instr_type_instr  /* Sugar */
    { let at1 = ati 1 in
      fun c -> let x, es = $2 c in call_indirect (0l @@ at1) x @@ at1, es }

call_instr_type_instr :
  | type_use call_instr_params_instr
    { let at1 = ati 1 in
      fun c ->
      match $2 c with
      | FuncType ([], []), es -> $1 c type_, es
      | ft, es -> inline_type_explicit c ($1 c type_) ft at1, es }
  | call_instr_params_instr
    { let at = at () in
      fun c -> let ft, es = $1 c in inline_type c ft at, es }

call_instr_params_instr :
  | LPAR PARAM value_type_list RPAR call_instr_params_instr
    { fun c ->
      let FuncType (ts1, ts2), es = $5 c in FuncType ($3 @ ts1, ts2), es }
  | call_instr_results_instr
    { fun c -> let ts, es = $1 c in FuncType ([], ts), es }

call_instr_results_instr :
  | LPAR RESULT value_type_list RPAR call_instr_results_instr
    { fun c -> let ts, es = $5 c in $3 @ ts, es }
  | instr
    { fun c -> [], $1 c }


block_instr :
  | BLOCK labeling_opt block END labeling_end_opt
    { fun c -> let c' = $2 c $5 in let bt, es = $3 c' in block bt es }
  | LOOP labeling_opt block END labeling_end_opt
    { fun c -> let c' = $2 c $5 in let bt, es = $3 c' in loop bt es }
  | IF labeling_opt block END labeling_end_opt
    { fun c -> let c' = $2 c $5 in let bt, es = $3 c' in if_ bt es [] }
  | IF labeling_opt block ELSE labeling_end_opt instr_list END labeling_end_opt
    { fun c -> let c' = $2 c ($5 @ $8) in
      let ts, es1 = $3 c' in if_ ts es1 ($6 c') }

block :
  | type_use block_param_body
    { let at1 = ati 1 in
      fun c ->
      VarBlockType (inline_type_explicit c ($1 c type_) (fst $2) at1),
      snd $2 c }
  | block_param_body  /* Sugar */
    { let at = at () in
      fun c ->
      let bt =
        match fst $1 with
        | FuncType ([], []) -> ValBlockType None
        | FuncType ([], [t]) -> ValBlockType (Some t)
        | ft ->  VarBlockType (inline_type c ft at)
      in bt, snd $1 c }

block_param_body :
  | block_result_body { $1 }
  | LPAR PARAM value_type_list RPAR block_param_body
    { let FuncType (ins, out) = fst $5 in
      FuncType ($3 @ ins, out), snd $5 }

block_result_body :
  | instr_list { FuncType ([], []), $1 }
  | LPAR RESULT value_type_list RPAR block_result_body
    { let FuncType (ins, out) = fst $5 in
      FuncType (ins, $3 @ out), snd $5 }


expr :  /* Sugar */
  | LPAR expr1 RPAR
    { let at = at () in fun c -> let es, e' = $2 c in es @ [e' @@ at] }

expr1 :  /* Sugar */
  | plain_instr expr_list { fun c -> $2 c, $1 c }
  | SELECT select_expr_results
    { fun c -> let b, ts, es = $2 c in es, select (if b then (Some ts) else None) }
  | CALL_INDIRECT var call_expr_type
    { fun c -> let x, es = $3 c in es, call_indirect ($2 c table) x }
  | CALL_INDIRECT call_expr_type  /* Sugar */
    { let at1 = ati 1 in
      fun c -> let x, es = $2 c in es, call_indirect (0l @@ at1) x }
  | BLOCK labeling_opt block
    { fun c -> let c' = $2 c [] in let bt, es = $3 c' in [], block bt es }
  | LOOP labeling_opt block
    { fun c -> let c' = $2 c [] in let bt, es = $3 c' in [], loop bt es }
  | IF labeling_opt if_block
    { fun c -> let c' = $2 c [] in
      let bt, (es, es1, es2) = $3 c c' in es, if_ bt es1 es2 }

select_expr_results :
  | LPAR RESULT value_type_list RPAR select_expr_results
    { fun c -> let _, ts, es = $5 c in true, $3 @ ts, es }
  | expr_list
    { fun c -> false, [], $1 c }

call_expr_type :
  | type_use call_expr_params
    { let at1 = ati 1 in
      fun c ->
      match $2 c with
      | FuncType ([], []), es -> $1 c type_, es
      | ft, es -> inline_type_explicit c ($1 c type_) ft at1, es }
  | call_expr_params
    { let at1 = ati 1 in
      fun c -> let ft, es = $1 c in inline_type c ft at1, es }

call_expr_params :
  | LPAR PARAM value_type_list RPAR call_expr_params
    { fun c ->
      let FuncType (ts1, ts2), es = $5 c in FuncType ($3 @ ts1, ts2), es }
  | call_expr_results
    { fun c -> let ts, es = $1 c in FuncType ([], ts), es }

call_expr_results :
  | LPAR RESULT value_type_list RPAR call_expr_results
    { fun c -> let ts, es = $5 c in $3 @ ts, es }
  | expr_list
    { fun c -> [], $1 c }


if_block :
  | type_use if_block_param_body
    { let at = at () in
      fun c c' ->
      VarBlockType (inline_type_explicit c ($1 c type_) (fst $2) at),
      snd $2 c c' }
  | if_block_param_body  /* Sugar */
    { let at = at () in
      fun c c' ->
      let bt =
        match fst $1 with
        | FuncType ([], []) -> ValBlockType None
        | FuncType ([], [t]) -> ValBlockType (Some t)
        | ft ->  VarBlockType (inline_type c ft at)
      in bt, snd $1 c c' }

if_block_param_body :
  | if_block_result_body { $1 }
  | LPAR PARAM value_type_list RPAR if_block_param_body
    { let FuncType (ins, out) = fst $5 in
      FuncType ($3 @ ins, out), snd $5 }

if_block_result_body :
  | if_ { FuncType ([], []), $1 }
  | LPAR RESULT value_type_list RPAR if_block_result_body
    { let FuncType (ins, out) = fst $5 in
      FuncType (ins, $3 @ out), snd $5 }

if_ :
  | expr if_
    { fun c c' -> let es = $1 c in let es0, es1, es2 = $2 c c' in
      es @ es0, es1, es2 }
  | LPAR THEN instr_list RPAR LPAR ELSE instr_list RPAR  /* Sugar */
    { fun c c' -> [], $3 c', $7 c' }
  | LPAR THEN instr_list RPAR  /* Sugar */
    { fun c c' -> [], $3 c', [] }

instr_list :
  | /* empty */ { fun c -> [] }
  | select_instr { fun c -> [$1 c] }
  | call_instr { fun c -> [$1 c] }
  | instr instr_list { fun c -> $1 c @ $2 c }

expr_list :
  | /* empty */ { fun c -> [] }
  | expr expr_list { fun c -> $1 c @ $2 c }

const_expr :
  | instr_list { let at = at () in fun c -> $1 c @@ at }


/* Functions */

func :
  | LPAR FUNC bind_var_opt func_fields RPAR
    { let at = at () in
      fun c -> let x = $3 c anon_func bind_func @@ at in fun () -> $4 c x at }

func_fields :
  | type_use func_fields_body
    { fun c x at ->
      let c' = enter_func c in
      let y = inline_type_explicit c' ($1 c' type_) (fst $2) at in
      [{(snd $2 c') with ftype = y} @@ at], [], [] }
  | func_fields_body  /* Sugar */
    { fun c x at ->
      let c' = enter_func c in
      let y = inline_type c' (fst $1) at in
      [{(snd $1 c') with ftype = y} @@ at], [], [] }
  | inline_import type_use func_fields_import  /* Sugar */
    { fun c x at ->
      let y = inline_type_explicit c ($2 c type_) $3 at in
      [],
      [{ module_name = fst $1; item_name = snd $1;
         idesc = FuncImport y @@ at } @@ at ], [] }
  | inline_import func_fields_import  /* Sugar */
    { fun c x at ->
      let y = inline_type c $2 at in
      [],
      [{ module_name = fst $1; item_name = snd $1;
         idesc = FuncImport y @@ at } @@ at ], [] }
  | inline_export func_fields  /* Sugar */
    { fun c x at ->
      let fns, ims, exs = $2 c x at in fns, ims, $1 (FuncExport x) c :: exs }

func_fields_import :  /* Sugar */
  | func_fields_import_result { $1 }
  | LPAR PARAM value_type_list RPAR func_fields_import
    { let FuncType (ins, out) = $5 in FuncType ($3 @ ins, out) }
  | LPAR PARAM bind_var value_type RPAR func_fields_import  /* Sugar */
    { let FuncType (ins, out) = $6 in FuncType ($4 :: ins, out) }

func_fields_import_result :  /* Sugar */
  | /* empty */ { FuncType ([], []) }
  | LPAR RESULT value_type_list RPAR func_fields_import_result
    { let FuncType (ins, out) = $5 in FuncType (ins, $3 @ out) }

func_fields_body :
  | func_result_body { $1 }
  | LPAR PARAM value_type_list RPAR func_fields_body
    { let FuncType (ins, out) = fst $5 in
      FuncType ($3 @ ins, out),
      fun c -> anon_locals c (lazy $3); snd $5 c }
  | LPAR PARAM bind_var value_type RPAR func_fields_body  /* Sugar */
    { let FuncType (ins, out) = fst $6 in
      FuncType ($4 :: ins, out),
      fun c -> ignore (bind_local c $3); snd $6 c }

func_result_body :
  | func_body { FuncType ([], []), $1 }
  | LPAR RESULT value_type_list RPAR func_result_body
    { let FuncType (ins, out) = fst $5 in
      FuncType (ins, $3 @ out), snd $5 }

func_body :
  | instr_list
    { fun c -> let c' = anon_label c in
      {ftype = -1l @@ at(); locals = []; body = $1 c'} }
  | LPAR LOCAL value_type_list RPAR func_body
    { fun c -> anon_locals c (lazy $3); let f = $5 c in
      {f with locals = $3 @ f.locals} }
  | LPAR LOCAL bind_var value_type RPAR func_body  /* Sugar */
    { fun c -> ignore (bind_local c $3); let f = $6 c in
      {f with locals = $4 :: f.locals} }


/* Tables, Memories & Globals */

table_use :
  | LPAR TABLE var RPAR { fun c -> $3 c }

memory_use :
  | LPAR MEMORY var RPAR { fun c -> $3 c }

offset :
  | LPAR OFFSET const_expr RPAR { $3 }
  | expr { let at = at () in fun c -> $1 c @@ at }  /* Sugar */

elem_kind :
  | FUNC { FuncRefType }

elem_expr :
  | LPAR ITEM const_expr RPAR { $3 }
  | expr { let at = at () in fun c -> $1 c @@ at }  /* Sugar */

elem_expr_list :
  | /* empty */ { fun c -> [] }
  | elem_expr elem_expr_list { fun c -> $1 c :: $2 c }

elem_var_list :
  | var_list
    { let f = function {at; _} as x -> [ref_func x @@ at] @@ at in
      fun c lookup -> List.map f ($1 c lookup) }

elem_list :
  | elem_kind elem_var_list
    { ($1, fun c -> $2 c func) }
  | ref_type elem_expr_list
    { ($1, fun c -> $2 c) }


elem :
  | LPAR ELEM bind_var_opt elem_list RPAR
    { let at = at () in
      fun c -> ignore ($3 c anon_elem bind_elem);
      fun () ->
      { etype = (fst $4); einit = (snd $4) c; emode = Passive @@ at } @@ at }
  | LPAR ELEM bind_var_opt table_use offset elem_list RPAR
    { let at = at () in
      fun c -> ignore ($3 c anon_elem bind_elem);
      fun () ->
      { etype = (fst $6); einit = (snd $6) c;
        emode = Active {index = $4 c table; offset = $5 c} @@ at } @@ at }
  | LPAR ELEM bind_var_opt DECLARE elem_list RPAR
    { let at = at () in
      fun c -> ignore ($3 c anon_elem bind_elem);
      fun () ->
      { etype = (fst $5); einit = (snd $5) c; emode = Declarative @@ at } @@ at }
  | LPAR ELEM bind_var_opt offset elem_list RPAR  /* Sugar */
    { let at = at () in
      fun c -> ignore ($3 c anon_elem bind_elem);
      fun () ->
      { etype = (fst $5); einit = (snd $5) c;
        emode = Active {index = 0l @@ at; offset = $4 c} @@ at } @@ at }
  | LPAR ELEM bind_var_opt offset elem_var_list RPAR  /* Sugar */
    { let at = at () in
      fun c -> ignore ($3 c anon_elem bind_elem);
      fun () ->
      { etype = FuncRefType; einit = $5 c func;
        emode = Active {index = 0l @@ at; offset = $4 c} @@ at } @@ at }

table :
  | LPAR TABLE bind_var_opt table_fields RPAR
    { let at = at () in
      fun c -> let x = $3 c anon_table bind_table @@ at in
      fun () -> $4 c x at }

table_fields :
  | table_type
    { fun c x at -> [{ttype = $1} @@ at], [], [], [] }
  | inline_import table_type  /* Sugar */
    { fun c x at ->
      [], [],
      [{ module_name = fst $1; item_name = snd $1;
        idesc = TableImport $2 @@ at } @@ at], [] }
  | inline_export table_fields  /* Sugar */
    { fun c x at -> let tabs, elems, ims, exs = $2 c x at in
      tabs, elems, ims, $1 (TableExport x) c :: exs }
  | ref_type LPAR ELEM elem_var_list RPAR  /* Sugar */
    { fun c x at ->
      let offset = [i32_const (0l @@ at) @@ at] @@ at in
      let einit = $4 c func in
      let size = Lib.List32.length einit in
      let emode = Active {index = x; offset} @@ at in
      [{ttype = TableType ({min = size; max = Some size}, $1)} @@ at],
      [{etype = FuncRefType; einit; emode} @@ at],
      [], [] }
  | ref_type LPAR ELEM elem_expr elem_expr_list RPAR  /* Sugar */
    { fun c x at ->
      let offset = [i32_const (0l @@ at) @@ at] @@ at in
      let einit = (fun c -> $4 c :: $5 c) c in
      let size = Lib.List32.length einit in
      let emode = Active {index = x; offset} @@ at in
      [{ttype = TableType ({min = size; max = Some size}, $1)} @@ at],
      [{etype = FuncRefType; einit; emode} @@ at],
      [], [] }

data :
  | LPAR DATA bind_var_opt string_list RPAR
    { let at = at () in
      fun c -> ignore ($3 c anon_data bind_data);
      fun () -> {dinit = $4; dmode = Passive @@ at} @@ at }
  | LPAR DATA bind_var_opt memory_use offset string_list RPAR
    { let at = at () in
      fun c -> ignore ($3 c anon_data bind_data);
      fun () ->
      {dinit = $6; dmode = Active {index = $4 c memory; offset = $5 c} @@ at} @@ at }
  | LPAR DATA bind_var_opt offset string_list RPAR  /* Sugar */
    { let at = at () in
      fun c -> ignore ($3 c anon_data bind_data);
      fun () ->
      {dinit = $5; dmode = Active {index = 0l @@ at; offset = $4 c} @@ at} @@ at }

memory :
  | LPAR MEMORY bind_var_opt memory_fields RPAR
    { let at = at () in
      fun c -> let x = $3 c anon_memory bind_memory @@ at in
      fun () -> $4 c x at }

memory_fields :
  | memory_type
    { fun c x at -> [{mtype = $1} @@ at], [], [], [] }
  | inline_import memory_type  /* Sugar */
    { fun c x at ->
      [], [],
      [{ module_name = fst $1; item_name = snd $1;
         idesc = MemoryImport $2 @@ at } @@ at], [] }
  | inline_export memory_fields  /* Sugar */
    { fun c x at -> let mems, data, ims, exs = $2 c x at in
      mems, data, ims, $1 (MemoryExport x) c :: exs }
  | LPAR DATA string_list RPAR  /* Sugar */
    { fun c x at ->
      let offset = [i32_const (0l @@ at) @@ at] @@ at in
      let size = Int32.(div (add (of_int (String.length $3)) 65535l) 65536l) in
      [{mtype = MemoryType {min = size; max = Some size}} @@ at],
      [{dinit = $3; dmode = Active {index = x; offset} @@ at} @@ at],
      [], [] }

global :
  | LPAR GLOBAL bind_var_opt global_fields RPAR
    { let at = at () in
      fun c -> let x = $3 c anon_global bind_global @@ at in
      fun () -> $4 c x at }

global_fields :
  | global_type const_expr
    { fun c x at -> [{gtype = $1; ginit = $2 c} @@ at], [], [] }
  | inline_import global_type  /* Sugar */
    { fun c x at ->
      [],
      [{ module_name = fst $1; item_name = snd $1;
         idesc = GlobalImport $2 @@ at } @@ at], [] }
  | inline_export global_fields  /* Sugar */
    { fun c x at -> let globs, ims, exs = $2 c x at in
      globs, ims, $1 (GlobalExport x) c :: exs }


/* Imports & Exports */

import_desc :
  | LPAR FUNC bind_var_opt type_use RPAR
    { fun c -> ignore ($3 c anon_func bind_func);
      fun () -> FuncImport ($4 c type_) }
  | LPAR FUNC bind_var_opt func_type RPAR  /* Sugar */
    { let at4 = ati 4 in
      fun c -> ignore ($3 c anon_func bind_func);
      fun () -> FuncImport (inline_type c $4 at4) }
  | LPAR TABLE bind_var_opt table_type RPAR
    { fun c -> ignore ($3 c anon_table bind_table);
      fun () -> TableImport $4 }
  | LPAR MEMORY bind_var_opt memory_type RPAR
    { fun c -> ignore ($3 c anon_memory bind_memory);
      fun () -> MemoryImport $4 }
  | LPAR GLOBAL bind_var_opt global_type RPAR
    { fun c -> ignore ($3 c anon_global bind_global);
      fun () -> GlobalImport $4 }

import :
  | LPAR IMPORT name name import_desc RPAR
    { let at = at () and at5 = ati 5 in
      fun c -> let df = $5 c in
      fun () -> {module_name = $3; item_name = $4; idesc = df () @@ at5} @@ at }

inline_import :
  | LPAR IMPORT name name RPAR { $3, $4 }

export_desc :
  | LPAR FUNC var RPAR { fun c -> FuncExport ($3 c func) }
  | LPAR TABLE var RPAR { fun c -> TableExport ($3 c table) }
  | LPAR MEMORY var RPAR { fun c -> MemoryExport ($3 c memory) }
  | LPAR GLOBAL var RPAR { fun c -> GlobalExport ($3 c global) }

export :
  | LPAR EXPORT name export_desc RPAR
    { let at = at () and at4 = ati 4 in
      fun c -> {name = $3; edesc = $4 c @@ at4} @@ at }

inline_export :
  | LPAR EXPORT name RPAR
    { let at = at () in fun d c -> {name = $3; edesc = d @@ at} @@ at }


/* Modules */

type_ :
  | def_type { $1 @@ at () }

type_def :
  | LPAR TYPE type_ RPAR
    { fun c -> anon_type c $3 }
  | LPAR TYPE bind_var type_ RPAR  /* Sugar */
    { fun c -> bind_type c $3 $4 }

start :
  | LPAR START var RPAR
    { fun c -> $3 c func }

module_fields :
  | /* empty */
    { fun (c : context) () -> {empty_module with types = c.types.list} }
  | module_fields1 { $1 }

module_fields1 :
  | type_def module_fields
    { fun c -> ignore ($1 c); $2 c }
  | global module_fields
    { fun c -> let gf = $1 c in let mf = $2 c in
      fun () -> let globs, ims, exs = gf () in let m = mf () in
      if globs <> [] && m.imports <> [] then
        error (List.hd m.imports).at "import after global definition";
      { m with globals = globs @ m.globals;
        imports = ims @ m.imports; exports = exs @ m.exports } }
  | table module_fields
    { fun c -> let tf = $1 c in let mf = $2 c in
      fun () -> let tabs, elems, ims, exs = tf () in let m = mf () in
      if tabs <> [] && m.imports <> [] then
        error (List.hd m.imports).at "import after table definition";
      { m with tables = tabs @ m.tables; elems = elems @ m.elems;
        imports = ims @ m.imports; exports = exs @ m.exports } }
  | memory module_fields
    { fun c -> let mmf = $1 c in let mf = $2 c in
      fun () -> let mems, data, ims, exs = mmf () in let m = mf () in
      if mems <> [] && m.imports <> [] then
        error (List.hd m.imports).at "import after memory definition";
      { m with memories = mems @ m.memories; datas = data @ m.datas;
        imports = ims @ m.imports; exports = exs @ m.exports } }
  | func module_fields
    { fun c -> let ff = $1 c in let mf = $2 c in
      fun () -> let funcs, ims, exs = ff () in let m = mf () in
      if funcs <> [] && m.imports <> [] then
        error (List.hd m.imports).at "import after function definition";
      { m with funcs = funcs @ m.funcs;
        imports = ims @ m.imports; exports = exs @ m.exports } }
  | elem module_fields
    { fun c -> let ef = $1 c in let mf = $2 c in
      fun () -> let elems = ef () in let m = mf () in
      {m with elems = elems :: m.elems} }
  | data module_fields
    { fun c -> let df = $1 c in let mf = $2 c in
      fun () -> let data = df () in let m = mf () in
      {m with datas = data :: m.datas} }
  | start module_fields
    { fun c -> let mf = $2 c in
      fun () -> let m = mf () in let x = $1 c in
      match m.start with
      | Some _ -> error x.at "multiple start sections"
      | None -> {m with start = Some x} }
  | import module_fields
    { fun c -> let imf = $1 c in let mf = $2 c in
      fun () -> let im = imf () in let m = mf () in
      {m with imports = im :: m.imports} }
  | export module_fields
    { fun c -> let mf = $2 c in
      fun () -> let m = mf () in
      {m with exports = $1 c :: m.exports} }

module_var_opt :
  | /* empty */ { None }
  | VAR { Some ($1 @@ at ()) }  /* Sugar */

module_ :
  | LPAR MODULE module_var_opt module_fields RPAR
    { $3, Textual ($4 (empty_context ()) () @@ at ()) @@ at () }

inline_module :  /* Sugar */
  | module_fields { Textual ($1 (empty_context ()) () @@ at ()) @@ at () }

inline_module1 :  /* Sugar */
  | module_fields1 { Textual ($1 (empty_context ()) () @@ at ()) @@ at () }


/* Scripts */

script_var_opt :
  | /* empty */ { None }
  | VAR { Some ($1 @@ at ()) }  /* Sugar */

script_module :
  | module_ { $1 }
  | LPAR MODULE module_var_opt BIN string_list RPAR
    { $3, Encoded ("binary:" ^ string_of_pos (at()).left, $5) @@ at() }
  | LPAR MODULE module_var_opt QUOTE string_list RPAR
    { $3, Quoted ("quote:" ^ string_of_pos (at()).left, $5) @@ at() }

action :
  | LPAR INVOKE module_var_opt name const_list RPAR
    { Invoke ($3, $4, $5) @@ at () }
  | LPAR GET module_var_opt name RPAR
    { Get ($3, $4) @@ at() }

assertion :
  | LPAR ASSERT_MALFORMED script_module STRING RPAR
    { AssertMalformed (snd $3, $4) @@ at () }
  | LPAR ASSERT_INVALID script_module STRING RPAR
    { AssertInvalid (snd $3, $4) @@ at () }
  | LPAR ASSERT_UNLINKABLE script_module STRING RPAR
    { AssertUnlinkable (snd $3, $4) @@ at () }
  | LPAR ASSERT_TRAP script_module STRING RPAR
    { AssertUninstantiable (snd $3, $4) @@ at () }
  | LPAR ASSERT_RETURN action result_list RPAR { AssertReturn ($3, $4) @@ at () }
  | LPAR ASSERT_TRAP action STRING RPAR { AssertTrap ($3, $4) @@ at () }
  | LPAR ASSERT_EXHAUSTION action STRING RPAR { AssertExhaustion ($3, $4) @@ at () }

cmd :
  | action { Action $1 @@ at () }
  | assertion { Assertion $1 @@ at () }
  | script_module { Module (fst $1, snd $1) @@ at () }
  | LPAR REGISTER name module_var_opt RPAR { Register ($3, $4) @@ at () }
  | meta { Meta $1 @@ at () }

cmd_list :
  | /* empty */ { [] }
  | cmd cmd_list { $1 :: $2 }

meta :
  | LPAR SCRIPT script_var_opt cmd_list RPAR { Script ($3, $4) @@ at () }
  | LPAR INPUT script_var_opt STRING RPAR { Input ($3, $4) @@ at () }
  | LPAR OUTPUT script_var_opt STRING RPAR { Output ($3, Some $4) @@ at () }
  | LPAR OUTPUT script_var_opt RPAR { Output ($3, None) @@ at () }

const :
  | LPAR CONST num RPAR { Values.Num (snd (num $2 $3)) @@ at () }
  | LPAR REF_NULL ref_kind RPAR { Values.Ref (Values.NullRef $3) @@ at () }
  | LPAR REF_EXTERN NAT RPAR { Values.Ref (ExternRef (nat32 $3 (ati 3))) @@ at () }

v128const:
  | LPAR V128_CONST SIMD_SHAPE literal_list RPAR {
      snd (simd_literal $3 $4 (at ())) @@ ati 4
  }

const_list :
  | /* empty */ { [] }
  | const const_list { $1 :: $2 }
  | v128const const_list { $1 :: $2 }

numpat :
  | literal { fun s -> simd_lane_lit s $1.it $1.at }
  | NAN { fun s -> simd_lane_nan s $1 (ati 3) }

numpat_list:
  | /* empty */ { [] }
  | numpat numpat_list { $1 :: $2 }

result :
<<<<<<< HEAD
  | const { NumResult (LitPat $1 @@ at ()) @@ at () }
  | LPAR CONST NAN RPAR { NumResult (NanPat (nanop $2 ($3 @@ ati 3)) @@ ati 3) @@ at () }
  | LPAR V128_CONST SIMD_SHAPE numpat_list RPAR {
    if Simd.lanes $3 <> List.length $4 then error (at ()) "wrong number of lane literals";
    SimdResult ($3, List.map (fun lit -> lit $3) ($4)) @@ at ()
  }
=======
  | const { LitResult $1 @@ at () }
  | LPAR CONST NAN RPAR { NanResult (nanop $2 ($3 @@ ati 3)) @@ at () }
  | LPAR REF_FUNC RPAR { RefResult FuncRefType @@ at () }
  | LPAR REF_EXTERN RPAR { RefResult ExternRefType @@ at () }
>>>>>>> cfc2c3e8

result_list :
  | /* empty */ { [] }
  | result result_list { $1 :: $2 }

script :
  | cmd_list EOF { $1 }
  | inline_module1 EOF { [Module (None, $1) @@ at ()] }  /* Sugar */

script1 :
  | cmd { [$1] }

module1 :
  | module_ EOF { $1 }
  | inline_module EOF { None, $1 }  /* Sugar */
%%<|MERGE_RESOLUTION|>--- conflicted
+++ resolved
@@ -208,16 +208,6 @@
 
 %}
 
-<<<<<<< HEAD
-%token NAT INT FLOAT STRING VAR VALUE_TYPE FUNCREF MUT LPAR RPAR SIMD_SHAPE
-%token NOP DROP BLOCK END IF THEN ELSE SELECT LOOP BR BR_IF BR_TABLE
-%token CALL CALL_INDIRECT RETURN
-%token LOCAL_GET LOCAL_SET LOCAL_TEE GLOBAL_GET GLOBAL_SET
-%token LOAD STORE OFFSET_EQ_NAT ALIGN_EQ_NAT SIMD_LOAD_LANE SIMD_STORE_LANE
-%token SPLAT EXTRACT_LANE REPLACE_LANE SHIFT SHUFFLE
-%token CONST V128_CONST UNARY BINARY TERNARY TEST COMPARE CONVERT
-%token UNREACHABLE MEMORY_SIZE MEMORY_GROW
-=======
 %token LPAR RPAR
 %token NAT INT FLOAT STRING VAR
 %token NUM_TYPE FUNCREF EXTERNREF EXTERN MUT
@@ -231,7 +221,7 @@
 %token LOAD STORE OFFSET_EQ_NAT ALIGN_EQ_NAT
 %token CONST UNARY BINARY TEST COMPARE CONVERT
 %token REF_NULL REF_FUNC REF_EXTERN REF_IS_NULL
->>>>>>> cfc2c3e8
+%token V128_CONST SIMD_SHAPE SIMD_LOAD_LANE SIMD_STORE_LANE
 %token FUNC START TYPE PARAM RESULT LOCAL GLOBAL
 %token TABLE ELEM MEMORY DATA DECLARE OFFSET ITEM IMPORT EXPORT
 %token MODULE BIN QUOTE
@@ -442,10 +432,6 @@
   | STORE offset_opt align_opt { fun c -> $1 $3 $2 }
   | MEMORY_SIZE { fun c -> memory_size }
   | MEMORY_GROW { fun c -> memory_grow }
-<<<<<<< HEAD
-  | CONST literal { fun c -> fst (literal $1 $2) }
-  | V128_CONST SIMD_SHAPE literal_list { let at = at () in fun c -> fst (simd_literal $2 $3 at) }
-=======
   | MEMORY_FILL { fun c -> memory_fill }
   | MEMORY_COPY { fun c -> memory_copy }
   | MEMORY_INIT var { fun c -> memory_init ($2 c data) }
@@ -454,7 +440,7 @@
   | REF_IS_NULL { fun c -> ref_is_null }
   | REF_FUNC var { fun c -> ref_func ($2 c func) }
   | CONST num { fun c -> fst (num $1 $2) }
->>>>>>> cfc2c3e8
+  | V128_CONST SIMD_SHAPE literal_list { let at = at () in fun c -> fst (simd_literal $2 $3 at) }
   | TEST { fun c -> $1 }
   | COMPARE { fun c -> $1 }
   | UNARY { fun c -> $1 }
@@ -1140,19 +1126,14 @@
   | numpat numpat_list { $1 :: $2 }
 
 result :
-<<<<<<< HEAD
-  | const { NumResult (LitPat $1 @@ at ()) @@ at () }
-  | LPAR CONST NAN RPAR { NumResult (NanPat (nanop $2 ($3 @@ ati 3)) @@ ati 3) @@ at () }
+  | const { LitResult $1 @@ at () }
+  | LPAR CONST NAN RPAR { NanResult (nanop $2 ($3 @@ ati 3)) @@ at () }
+  | LPAR REF_FUNC RPAR { RefResult FuncRefType @@ at () }
+  | LPAR REF_EXTERN RPAR { RefResult ExternRefType @@ at () }
   | LPAR V128_CONST SIMD_SHAPE numpat_list RPAR {
     if Simd.lanes $3 <> List.length $4 then error (at ()) "wrong number of lane literals";
     SimdResult ($3, List.map (fun lit -> lit $3) ($4)) @@ at ()
   }
-=======
-  | const { LitResult $1 @@ at () }
-  | LPAR CONST NAN RPAR { NanResult (nanop $2 ($3 @@ ati 3)) @@ at () }
-  | LPAR REF_FUNC RPAR { RefResult FuncRefType @@ at () }
-  | LPAR REF_EXTERN RPAR { RefResult ExternRefType @@ at () }
->>>>>>> cfc2c3e8
 
 result_list :
   | /* empty */ { [] }
