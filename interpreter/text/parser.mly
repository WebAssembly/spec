--- conflicted
+++ resolved
@@ -73,28 +73,20 @@
 type context =
   { types : types; tables : space; memories : space;
     funcs : space; locals : space; globals : space;
-<<<<<<< HEAD
     data : space; elems : space;
-    labels : int32 VarMap.t }
-=======
     labels : int32 VarMap.t; deferred_locals : (unit -> unit) list ref
   }
->>>>>>> b1c679e1
 
 let empty_context () =
   { types = empty_types (); tables = empty (); memories = empty ();
     funcs = empty (); locals = empty (); globals = empty ();
-<<<<<<< HEAD
     data = empty (); elems = empty ();
-    labels = VarMap.empty }
-=======
     labels = VarMap.empty; deferred_locals = ref []
   }
 
 let force_locals (c : context) =
   List.fold_right Stdlib.(@@) !(c.deferred_locals) ();
   c.deferred_locals := []
->>>>>>> b1c679e1
 
 let enter_func (c : context) =
   {c with labels = VarMap.empty; locals = empty ()}
