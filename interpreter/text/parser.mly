%{
open Source
open Types
open Ast
open Operators
open Script


(* Error handling *)

let error at msg = raise (Script.Syntax (at, msg))

let parse_error msg =
  error Source.no_region
    (if msg = "syntax error" then "unexpected token" else msg)


(* Position handling *)

let position_to_pos position =
  { file = position.Lexing.pos_fname;
    line = position.Lexing.pos_lnum;
    column = position.Lexing.pos_cnum - position.Lexing.pos_bol
  }

let positions_to_region position1 position2 =
  { left = position_to_pos position1;
    right = position_to_pos position2
  }

let at () =
  positions_to_region (Parsing.symbol_start_pos ()) (Parsing.symbol_end_pos ())
let ati i =
  positions_to_region (Parsing.rhs_start_pos i) (Parsing.rhs_end_pos i)


(* Literals *)

let literal f s =
  try f s with Failure _ -> error s.at "constant out of range"

<<<<<<< HEAD
let simd_literal shape ss at =
  try
    let v = V128.of_strings shape (List.map (fun s -> s.it) ss) in
    (v128_const (v @@ at), Values.V128 v)
  with
    (* TODO better location for error messages. *)
    | Failure _ -> error at "constant out of range"
    | Invalid_argument _ -> error at "wrong number of lane literals"
=======
let nanop f nan =
  let open Source in
  let open Values in
  match snd (f ("0" @@ no_region)) with
  | F32 _ -> F32 nan.it @@ nan.at
  | F64 _ -> F64 nan.it @@ nan.at
  | I32 _ | I64 _ -> error nan.at "NaN pattern with non-float type"
>>>>>>> e3a3c12f

let nat s at =
  try
    let n = int_of_string s in
    if n >= 0 then n else raise (Failure "")
  with Failure _ -> error at "integer constant out of range"

let nat32 s at =
  try I32.of_string_u s with Failure _ -> error at "i32 constant out of range"

let name s at =
  try Utf8.decode s with Utf8.Utf8 -> error at "invalid UTF-8 encoding"


(* Symbolic variables *)

module VarMap = Map.Make(String)

type space = {mutable map : int32 VarMap.t; mutable count : int32}
let empty () = {map = VarMap.empty; count = 0l}

type types = {space : space; mutable list : type_ list}
let empty_types () = {space = empty (); list = []}

type context =
  { types : types; tables : space; memories : space;
    funcs : space; locals : space; globals : space; labels : int32 VarMap.t }

let empty_context () =
  { types = empty_types (); tables = empty (); memories = empty ();
    funcs = empty (); locals = empty (); globals = empty ();
    labels = VarMap.empty }

let enter_func (c : context) =
  {c with labels = VarMap.empty; locals = empty ()}

let lookup category space x =
  try VarMap.find x.it space.map
  with Not_found -> error x.at ("unknown " ^ category ^ " " ^ x.it)

let type_ (c : context) x = lookup "type" c.types.space x
let func (c : context) x = lookup "function" c.funcs x
let local (c : context) x = lookup "local" c.locals x
let global (c : context) x = lookup "global" c.globals x
let table (c : context) x = lookup "table" c.tables x
let memory (c : context) x = lookup "memory" c.memories x
let label (c : context) x =
  try VarMap.find x.it c.labels
  with Not_found -> error x.at ("unknown label " ^ x.it)

let func_type (c : context) x =
  try (Lib.List32.nth c.types.list x.it).it
  with Failure _ -> error x.at ("unknown type " ^ Int32.to_string x.it)


let bind category space x =
  if VarMap.mem x.it space.map then
    error x.at ("duplicate " ^ category ^ " " ^ x.it);
  let i = space.count in
  space.map <- VarMap.add x.it space.count space.map;
  space.count <- Int32.add space.count 1l;
  if space.count = 0l then 
    error x.at ("too many " ^ category ^ " bindings");
  i

let bind_type (c : context) x ty =
  c.types.list <- c.types.list @ [ty];
  bind "type" c.types.space x
let bind_func (c : context) x = bind "function" c.funcs x
let bind_local (c : context) x = bind "local" c.locals x
let bind_global (c : context) x = bind "global" c.globals x
let bind_table (c : context) x = bind "table" c.tables x
let bind_memory (c : context) x = bind "memory" c.memories x
let bind_label (c : context) x =
  {c with labels = VarMap.add x.it 0l (VarMap.map (Int32.add 1l) c.labels)}

let anon category space n =
  let i = space.count in
  space.count <- Int32.add space.count n;
  if I32.lt_u space.count n then
    error no_region ("too many " ^ category ^ " bindings");
  i

let anon_type (c : context) ty =
  c.types.list <- c.types.list @ [ty];
  anon "type" c.types.space 1l
let anon_func (c : context) = anon "function" c.funcs 1l
let anon_locals (c : context) ts =
  ignore (anon "local" c.locals (Lib.List32.length ts))
let anon_global (c : context) = anon "global" c.globals 1l
let anon_table (c : context) = anon "table" c.tables 1l
let anon_memory (c : context) = anon "memory" c.memories 1l
let anon_label (c : context) =
  {c with labels = VarMap.map (Int32.add 1l) c.labels}

let inline_type (c : context) ft at =
  match Lib.List.index_where (fun ty -> ty.it = ft) c.types.list with
  | Some i -> Int32.of_int i @@ at
  | None -> anon_type c (ft @@ at) @@ at

let inline_type_explicit (c : context) x ft at =
  if ft <> FuncType ([], []) && ft <> func_type c x then
    error at "inline function type does not match explicit type";
  x

%}

%token NAT INT FLOAT STRING VAR VALUE_TYPE FUNCREF MUT LPAR RPAR SIMD_SHAPE
%token NOP DROP BLOCK END IF THEN ELSE SELECT LOOP BR BR_IF BR_TABLE
%token CALL CALL_INDIRECT RETURN
%token LOCAL_GET LOCAL_SET LOCAL_TEE GLOBAL_GET GLOBAL_SET
%token LOAD STORE OFFSET_EQ_NAT ALIGN_EQ_NAT
%token CONST V128_CONST UNARY BINARY TEST COMPARE CONVERT
%token UNREACHABLE MEMORY_SIZE MEMORY_GROW
%token FUNC START TYPE PARAM RESULT LOCAL GLOBAL
%token TABLE ELEM MEMORY DATA OFFSET IMPORT EXPORT TABLE
%token MODULE BIN QUOTE
%token SCRIPT REGISTER INVOKE GET
%token ASSERT_MALFORMED ASSERT_INVALID ASSERT_SOFT_INVALID ASSERT_UNLINKABLE
%token ASSERT_RETURN ASSERT_TRAP ASSERT_EXHAUSTION
%token NAN
%token INPUT OUTPUT
%token EOF

%token<string> NAT
%token<string> INT
%token<string> FLOAT
%token<string> STRING
%token<string> VAR
%token<Types.value_type> VALUE_TYPE
%token<string Source.phrase -> Ast.instr' * Values.value> CONST
%token<Ast.instr'> UNARY
%token<Ast.instr'> BINARY
%token<Ast.instr'> TEST
%token<Ast.instr'> COMPARE
%token<Ast.instr'> CONVERT
%token<int option -> Memory.offset -> Ast.instr'> LOAD
%token<int option -> Memory.offset -> Ast.instr'> STORE
%token<string> OFFSET_EQ_NAT
%token<string> ALIGN_EQ_NAT
%token<Simd.shape> SIMD_SHAPE

%token<Script.nan> NAN

%nonassoc LOW
%nonassoc VAR

%start script script1 module1
%type<Script.script> script
%type<Script.script> script1
%type<Script.var option * Script.definition> module1

%%

/* Auxiliaries */

name :
  | STRING { name $1 (at ()) }

string_list :
  | /* empty */ { "" }
  | string_list STRING { $1 ^ $2 }


/* Types */

value_type_list :
  | /* empty */ { [] }
  | VALUE_TYPE value_type_list { $1 :: $2 }

elem_type :
  | FUNCREF { FuncRefType }

global_type :
  | VALUE_TYPE { GlobalType ($1, Immutable) }
  | LPAR MUT VALUE_TYPE RPAR { GlobalType ($3, Mutable) }

def_type :
  | LPAR FUNC func_type RPAR { $3 }

func_type :
  | /* empty */
    { FuncType ([], []) }
  | LPAR RESULT value_type_list RPAR func_type
    { let FuncType (ins, out) = $5 in
      if ins <> [] then error (at ()) "result before parameter";
      FuncType (ins, $3 @ out) }
  | LPAR PARAM value_type_list RPAR func_type
    { let FuncType (ins, out) = $5 in FuncType ($3 @ ins, out) }
  | LPAR PARAM bind_var VALUE_TYPE RPAR func_type  /* Sugar */
    { let FuncType (ins, out) = $6 in FuncType ($4 :: ins, out) }

table_type :
  | limits elem_type { TableType ($1, $2) }

memory_type :
  | limits { MemoryType $1 }

limits :
  | NAT { {min = nat32 $1 (ati 1); max = None} }
  | NAT NAT { {min = nat32 $1 (ati 1); max = Some (nat32 $2 (ati 2))} }

type_use :
  | LPAR TYPE var RPAR { $3 }


/* Immediates */

literal :
  | NAT { $1 @@ at () }
  | INT { $1 @@ at () }
  | FLOAT { $1 @@ at () }

literal_list:
  | /* empty */ { [] }
  | literal literal_list { $1 :: $2 }

var :
  | NAT { let at = at () in fun c lookup -> nat32 $1 at @@ at }
  | VAR { let at = at () in fun c lookup -> lookup c ($1 @@ at) @@ at }

var_list :
  | /* empty */ { fun c lookup -> [] }
  | var var_list { fun c lookup -> $1 c lookup :: $2 c lookup }

bind_var_opt :
  | /* empty */ { fun c anon bind -> anon c }
  | bind_var { fun c anon bind -> bind c $1 }  /* Sugar */

bind_var :
  | VAR { $1 @@ at () }

labeling_opt :
  | /* empty */ %prec LOW
    { fun c xs ->
      List.iter (fun x -> error x.at "mismatching label") xs;
      anon_label c }
  | bind_var
    { fun c xs ->
      List.iter
        (fun x -> if x.it <> $1.it then error x.at "mismatching label") xs;
      bind_label c $1 }

labeling_end_opt :
  | /* empty */ %prec LOW { [] }
  | bind_var { [$1] }

offset_opt :
  | /* empty */ { 0l }
  | OFFSET_EQ_NAT { nat32 $1 (at ()) }

align_opt :
  | /* empty */ { None }
  | ALIGN_EQ_NAT
    { let n = nat $1 (at ()) in
      if not (Lib.Int.is_power_of_two n) then
        error (at ()) "alignment must be a power of two";
      Some (Lib.Int.log2 n) }


/* Instructions & Expressions */

instr :
  | plain_instr { let at = at () in fun c -> [$1 c @@ at] }
  | call_instr_instr { fun c -> let e, es = $1 c in e :: es }
  | block_instr { let at = at () in fun c -> [$1 c @@ at] }
  | expr { $1 } /* Sugar */

plain_instr :
  | UNREACHABLE { fun c -> unreachable }
  | NOP { fun c -> nop }
  | DROP { fun c -> drop }
  | SELECT { fun c -> select }
  | BR var { fun c -> br ($2 c label) }
  | BR_IF var { fun c -> br_if ($2 c label) }
  | BR_TABLE var var_list
    { fun c -> let xs, x = Lib.List.split_last ($2 c label :: $3 c label) in
      br_table xs x }
  | RETURN { fun c -> return }
  | CALL var { fun c -> call ($2 c func) }
  | LOCAL_GET var { fun c -> local_get ($2 c local) }
  | LOCAL_SET var { fun c -> local_set ($2 c local) }
  | LOCAL_TEE var { fun c -> local_tee ($2 c local) }
  | GLOBAL_GET var { fun c -> global_get ($2 c global) }
  | GLOBAL_SET var { fun c -> global_set ($2 c global) }
  | LOAD offset_opt align_opt { fun c -> $1 $3 $2 }
  | STORE offset_opt align_opt { fun c -> $1 $3 $2 }
  | MEMORY_SIZE { fun c -> memory_size }
  | MEMORY_GROW { fun c -> memory_grow }
  | CONST literal { fun c -> fst (literal $1 $2) }
  | V128_CONST SIMD_SHAPE literal_list { let at = at () in fun c -> fst (simd_literal $2 $3 at) }
  | TEST { fun c -> $1 }
  | COMPARE { fun c -> $1 }
  | UNARY { fun c -> $1 }
  | BINARY { fun c -> $1 }
  | CONVERT { fun c -> $1 }


call_instr :
  | CALL_INDIRECT call_instr_type
    { let at = at () in fun c -> call_indirect ($2 c) @@ at }

call_instr_type :
  | type_use call_instr_params
    { let at1 = ati 1 in
      fun c ->
      match $2 c with
      | FuncType ([], []) -> $1 c type_
      | ft -> inline_type_explicit c ($1 c type_) ft at1 }
  | call_instr_params
    { let at = at () in fun c -> inline_type c ($1 c) at }

call_instr_params :
  | LPAR PARAM value_type_list RPAR call_instr_params
    { fun c -> let FuncType (ts1, ts2) = $5 c in FuncType ($3 @ ts1, ts2) }
  | call_instr_results
    { fun c -> FuncType ([], $1 c) }

call_instr_results :
  | LPAR RESULT value_type_list RPAR call_instr_results
    { fun c -> $3 @ $5 c }
  | /* empty */
    { fun c -> [] }


call_instr_instr :
  | CALL_INDIRECT call_instr_type_instr
    { let at1 = ati 1 in
      fun c -> let x, es = $2 c in call_indirect x @@ at1, es }

call_instr_type_instr :
  | type_use call_instr_params_instr
    { let at1 = ati 1 in
      fun c ->
      match $2 c with
      | FuncType ([], []), es -> $1 c type_, es
      | ft, es -> inline_type_explicit c ($1 c type_) ft at1, es }
  | call_instr_params_instr
    { let at = at () in
      fun c -> let ft, es = $1 c in inline_type c ft at, es }

call_instr_params_instr :
  | LPAR PARAM value_type_list RPAR call_instr_params_instr
    { fun c ->
      let FuncType (ts1, ts2), es = $5 c in FuncType ($3 @ ts1, ts2), es }
  | call_instr_results_instr
    { fun c -> let ts, es = $1 c in FuncType ([], ts), es }

call_instr_results_instr :
  | LPAR RESULT value_type_list RPAR call_instr_results_instr
    { fun c -> let ts, es = $5 c in $3 @ ts, es }
  | instr
    { fun c -> [], $1 c }


block_instr :
  | BLOCK labeling_opt block END labeling_end_opt
    { fun c -> let c' = $2 c $5 in let ts, es = $3 c' in block ts es }
  | LOOP labeling_opt block END labeling_end_opt
    { fun c -> let c' = $2 c $5 in let ts, es = $3 c' in loop ts es }
  | IF labeling_opt block END labeling_end_opt
    { fun c -> let c' = $2 c $5 in let ts, es = $3 c' in if_ ts es [] }
  | IF labeling_opt block ELSE labeling_end_opt instr_list END labeling_end_opt
    { fun c -> let c' = $2 c ($5 @ $8) in
      let ts, es1 = $3 c' in if_ ts es1 ($6 c') }

block_type :
  | LPAR RESULT VALUE_TYPE RPAR { [$3] }

block :
  | block_type instr_list
    { fun c -> $1, $2 c }
  | instr_list { fun c -> [], $1 c }

expr :  /* Sugar */
  | LPAR expr1 RPAR
    { let at = at () in fun c -> let es, e' = $2 c in es @ [e' @@ at] }

expr1 :  /* Sugar */
  | plain_instr expr_list { fun c -> $2 c, $1 c }
  | CALL_INDIRECT call_expr_type
    { fun c -> let x, es = $2 c in es, call_indirect x }
  | BLOCK labeling_opt block
    { fun c -> let c' = $2 c [] in let ts, es = $3 c' in [], block ts es }
  | LOOP labeling_opt block
    { fun c -> let c' = $2 c [] in let ts, es = $3 c' in [], loop ts es }
  | IF labeling_opt if_block
    { fun c -> let c' = $2 c [] in
      let ts, (es, es1, es2) = $3 c c' in es, if_ ts es1 es2 }

call_expr_type :
  | type_use call_expr_params
    { let at1 = ati 1 in
      fun c ->
      match $2 c with
      | FuncType ([], []), es -> $1 c type_, es
      | ft, es -> inline_type_explicit c ($1 c type_) ft at1, es }
  | call_expr_params
    { let at1 = ati 1 in
      fun c -> let ft, es = $1 c in inline_type c ft at1, es }

call_expr_params :
  | LPAR PARAM value_type_list RPAR call_expr_params
    { fun c ->
      let FuncType (ts1, ts2), es = $5 c in FuncType ($3 @ ts1, ts2), es }
  | call_expr_results
    { fun c -> let ts, es = $1 c in FuncType ([], ts), es }

call_expr_results :
  | LPAR RESULT value_type_list RPAR call_expr_results
    { fun c -> let ts, es = $5 c in $3 @ ts, es }
  | expr_list
    { fun c -> [], $1 c }


if_block :
  | block_type if_block { fun c c' -> let ts, ess = $2 c c' in $1 @ ts, ess }
  | if_ { fun c c' -> [], $1 c c' }

if_ :
  | expr if_
    { fun c c' -> let es = $1 c in let es0, es1, es2 = $2 c c' in
      es @ es0, es1, es2 }
  | LPAR THEN instr_list RPAR LPAR ELSE instr_list RPAR  /* Sugar */
    { fun c c' -> [], $3 c', $7 c' }
  | LPAR THEN instr_list RPAR  /* Sugar */
    { fun c c' -> [], $3 c', [] }

instr_list :
  | /* empty */ { fun c -> [] }
  | call_instr { fun c -> [$1 c] }
  | instr instr_list { fun c -> $1 c @ $2 c }

expr_list :
  | /* empty */ { fun c -> [] }
  | expr expr_list { fun c -> $1 c @ $2 c }

const_expr :
  | instr_list { let at = at () in fun c -> $1 c @@ at }


/* Functions */

func :
  | LPAR FUNC bind_var_opt func_fields RPAR
    { let at = at () in
      fun c -> let x = $3 c anon_func bind_func @@ at in fun () -> $4 c x at }

func_fields :
  | type_use func_fields_body
    { fun c x at ->
      let t = inline_type_explicit c ($1 c type_) (fst $2) at in
      [{(snd $2 (enter_func c)) with ftype = t} @@ at], [], [] }
  | func_fields_body  /* Sugar */
    { fun c x at ->
      let t = inline_type c (fst $1) at in
      [{(snd $1 (enter_func c)) with ftype = t} @@ at], [], [] }
  | inline_import type_use func_fields_import  /* Sugar */
    { fun c x at ->
      let t = inline_type_explicit c ($2 c type_) $3 at in
      [],
      [{ module_name = fst $1; item_name = snd $1;
         idesc = FuncImport t @@ at } @@ at ], [] }
  | inline_import func_fields_import  /* Sugar */
    { fun c x at ->
      let t = inline_type c $2 at in
      [],
      [{ module_name = fst $1; item_name = snd $1;
         idesc = FuncImport t @@ at } @@ at ], [] }
  | inline_export func_fields  /* Sugar */
    { fun c x at ->
      let fns, ims, exs = $2 c x at in fns, ims, $1 (FuncExport x) c :: exs }

func_fields_import :  /* Sugar */
  | func_fields_import_result { $1 }
  | LPAR PARAM value_type_list RPAR func_fields_import
    { let FuncType (ins, out) = $5 in FuncType ($3 @ ins, out) }
  | LPAR PARAM bind_var VALUE_TYPE RPAR func_fields_import  /* Sugar */
    { let FuncType (ins, out) = $6 in FuncType ($4 :: ins, out) }

func_fields_import_result :  /* Sugar */
  | /* empty */ { FuncType ([], []) }
  | LPAR RESULT value_type_list RPAR func_fields_import_result
    { let FuncType (ins, out) = $5 in FuncType (ins, $3 @ out) }

func_fields_body :
  | func_result_body { $1 }
  | LPAR PARAM value_type_list RPAR func_fields_body
    { let FuncType (ins, out) = fst $5 in
      FuncType ($3 @ ins, out),
      fun c -> ignore (anon_locals c $3); snd $5 c }
  | LPAR PARAM bind_var VALUE_TYPE RPAR func_fields_body  /* Sugar */
    { let FuncType (ins, out) = fst $6 in
      FuncType ($4 :: ins, out),
      fun c -> ignore (bind_local c $3); snd $6 c }

func_result_body :
  | func_body { FuncType ([], []), $1 }
  | LPAR RESULT value_type_list RPAR func_result_body
    { let FuncType (ins, out) = fst $5 in
      FuncType (ins, $3 @ out), snd $5 }

func_body :
  | instr_list
    { fun c -> let c' = anon_label c in
      {ftype = -1l @@ at(); locals = []; body = $1 c'} }
  | LPAR LOCAL value_type_list RPAR func_body
    { fun c -> ignore (anon_locals c $3); let f = $5 c in
      {f with locals = $3 @ f.locals} }
  | LPAR LOCAL bind_var VALUE_TYPE RPAR func_body  /* Sugar */
    { fun c -> ignore (bind_local c $3); let f = $6 c in
      {f with locals = $4 :: f.locals} }


/* Tables, Memories & Globals */

offset :
  | LPAR OFFSET const_expr RPAR { $3 }
  | expr { let at = at () in fun c -> $1 c @@ at }  /* Sugar */

elem :
  | LPAR ELEM var offset var_list RPAR
    { let at = at () in
      fun c -> {index = $3 c table; offset = $4 c; init = $5 c func} @@ at }
  | LPAR ELEM offset var_list RPAR  /* Sugar */
    { let at = at () in
      fun c -> {index = 0l @@ at; offset = $3 c; init = $4 c func} @@ at }

table :
  | LPAR TABLE bind_var_opt table_fields RPAR
    { let at = at () in
      fun c -> let x = $3 c anon_table bind_table @@ at in
      fun () -> $4 c x at }

table_fields :
  | table_type
    { fun c x at -> [{ttype = $1} @@ at], [], [], [] }
  | inline_import table_type  /* Sugar */
    { fun c x at ->
      [], [],
      [{ module_name = fst $1; item_name = snd $1;
        idesc = TableImport $2 @@ at } @@ at], [] }
  | inline_export table_fields  /* Sugar */
    { fun c x at -> let tabs, elems, ims, exs = $2 c x at in
      tabs, elems, ims, $1 (TableExport x) c :: exs }
  | elem_type LPAR ELEM var_list RPAR  /* Sugar */
    { fun c x at ->
      let init = $4 c func in let size = Int32.of_int (List.length init) in
      [{ttype = TableType ({min = size; max = Some size}, $1)} @@ at],
      [{index = x; offset = [i32_const (0l @@ at) @@ at] @@ at; init} @@ at],
      [], [] }

data :
  | LPAR DATA var offset string_list RPAR
    { let at = at () in
      fun c -> {index = $3 c memory; offset = $4 c; init = $5} @@ at }
  | LPAR DATA offset string_list RPAR  /* Sugar */
    { let at = at () in
      fun c -> {index = 0l @@ at; offset = $3 c; init = $4} @@ at }

memory :
  | LPAR MEMORY bind_var_opt memory_fields RPAR
    { let at = at () in
      fun c -> let x = $3 c anon_memory bind_memory @@ at in
      fun () -> $4 c x at }

memory_fields :
  | memory_type
    { fun c x at -> [{mtype = $1} @@ at], [], [], [] }
  | inline_import memory_type  /* Sugar */
    { fun c x at ->
      [], [],
      [{ module_name = fst $1; item_name = snd $1;
         idesc = MemoryImport $2 @@ at } @@ at], [] }
  | inline_export memory_fields  /* Sugar */
    { fun c x at -> let mems, data, ims, exs = $2 c x at in
      mems, data, ims, $1 (MemoryExport x) c :: exs }
  | LPAR DATA string_list RPAR  /* Sugar */
    { fun c x at ->
      let size = Int32.(div (add (of_int (String.length $3)) 65535l) 65536l) in
      [{mtype = MemoryType {min = size; max = Some size}} @@ at],
      [{index = x;
        offset = [i32_const (0l @@ at) @@ at] @@ at; init = $3} @@ at],
      [], [] }

global :
  | LPAR GLOBAL bind_var_opt global_fields RPAR
    { let at = at () in
      fun c -> let x = $3 c anon_global bind_global @@ at in
      fun () -> $4 c x at }

global_fields :
  | global_type const_expr
    { fun c x at -> [{gtype = $1; value = $2 c} @@ at], [], [] }
  | inline_import global_type  /* Sugar */
    { fun c x at ->
      [],
      [{ module_name = fst $1; item_name = snd $1;
         idesc = GlobalImport $2 @@ at } @@ at], [] }
  | inline_export global_fields  /* Sugar */
    { fun c x at -> let globs, ims, exs = $2 c x at in
      globs, ims, $1 (GlobalExport x) c :: exs }


/* Imports & Exports */

import_desc :
  | LPAR FUNC bind_var_opt type_use RPAR
    { fun c -> ignore ($3 c anon_func bind_func);
      fun () -> FuncImport ($4 c type_) }
  | LPAR FUNC bind_var_opt func_type RPAR  /* Sugar */
    { let at4 = ati 4 in
      fun c -> ignore ($3 c anon_func bind_func);
      fun () -> FuncImport (inline_type c $4 at4) }
  | LPAR TABLE bind_var_opt table_type RPAR
    { fun c -> ignore ($3 c anon_table bind_table);
      fun () -> TableImport $4 }
  | LPAR MEMORY bind_var_opt memory_type RPAR
    { fun c -> ignore ($3 c anon_memory bind_memory);
      fun () -> MemoryImport $4 }
  | LPAR GLOBAL bind_var_opt global_type RPAR
    { fun c -> ignore ($3 c anon_global bind_global);
      fun () -> GlobalImport $4 }

import :
  | LPAR IMPORT name name import_desc RPAR
    { let at = at () and at5 = ati 5 in
      fun c -> let df = $5 c in
      fun () -> {module_name = $3; item_name = $4; idesc = df () @@ at5} @@ at }

inline_import :
  | LPAR IMPORT name name RPAR { $3, $4 }

export_desc :
  | LPAR FUNC var RPAR { fun c -> FuncExport ($3 c func) }
  | LPAR TABLE var RPAR { fun c -> TableExport ($3 c table) }
  | LPAR MEMORY var RPAR { fun c -> MemoryExport ($3 c memory) }
  | LPAR GLOBAL var RPAR { fun c -> GlobalExport ($3 c global) }

export :
  | LPAR EXPORT name export_desc RPAR
    { let at = at () and at4 = ati 4 in
      fun c -> {name = $3; edesc = $4 c @@ at4} @@ at }

inline_export :
  | LPAR EXPORT name RPAR
    { let at = at () in fun d c -> {name = $3; edesc = d @@ at} @@ at }


/* Modules */

type_ :
  | def_type { $1 @@ at () }

type_def :
  | LPAR TYPE type_ RPAR
    { fun c -> anon_type c $3 }
  | LPAR TYPE bind_var type_ RPAR  /* Sugar */
    { fun c -> bind_type c $3 $4 }

start :
  | LPAR START var RPAR
    { fun c -> $3 c func }

module_fields :
  | /* empty */
    { fun (c : context) () -> {empty_module with types = c.types.list} }
  | module_fields1 { $1 }

module_fields1 :
  | type_def module_fields
    { fun c -> ignore ($1 c); $2 c }
  | global module_fields
    { fun c -> let gf = $1 c in let mf = $2 c in
      fun () -> let globs, ims, exs = gf () in let m = mf () in
      if globs <> [] && m.imports <> [] then
        error (List.hd m.imports).at "import after global definition";
      { m with globals = globs @ m.globals;
        imports = ims @ m.imports; exports = exs @ m.exports } }
  | table module_fields
    { fun c -> let tf = $1 c in let mf = $2 c in
      fun () -> let tabs, elems, ims, exs = tf () in let m = mf () in
      if tabs <> [] && m.imports <> [] then
        error (List.hd m.imports).at "import after table definition";
      { m with tables = tabs @ m.tables; elems = elems @ m.elems;
        imports = ims @ m.imports; exports = exs @ m.exports } }
  | memory module_fields
    { fun c -> let mmf = $1 c in let mf = $2 c in
      fun () -> let mems, data, ims, exs = mmf () in let m = mf () in
      if mems <> [] && m.imports <> [] then
        error (List.hd m.imports).at "import after memory definition";
      { m with memories = mems @ m.memories; data = data @ m.data;
        imports = ims @ m.imports; exports = exs @ m.exports } }
  | func module_fields
    { fun c -> let ff = $1 c in let mf = $2 c in
      fun () -> let funcs, ims, exs = ff () in let m = mf () in
      if funcs <> [] && m.imports <> [] then
        error (List.hd m.imports).at "import after function definition";
      { m with funcs = funcs @ m.funcs;
        imports = ims @ m.imports; exports = exs @ m.exports } }
  | elem module_fields
    { fun c -> let mf = $2 c in
      fun () -> let m = mf () in
      {m with elems = $1 c :: m.elems} }
  | data module_fields
    { fun c -> let mf = $2 c in
      fun () -> let m = mf () in
      {m with data = $1 c :: m.data} }
  | start module_fields
    { fun c -> let mf = $2 c in
      fun () -> let m = mf () in let x = $1 c in
      match m.start with
      | Some _ -> error x.at "multiple start sections"
      | None -> {m with start = Some x} }
  | import module_fields
    { fun c -> let imf = $1 c in let mf = $2 c in
      fun () -> let im = imf () in let m = mf () in
      {m with imports = im :: m.imports} }
  | export module_fields
    { fun c -> let mf = $2 c in
      fun () -> let m = mf () in
      {m with exports = $1 c :: m.exports} }

module_var_opt :
  | /* empty */ { None }
  | VAR { Some ($1 @@ at ()) }  /* Sugar */

module_ :
  | LPAR MODULE module_var_opt module_fields RPAR
    { $3, Textual ($4 (empty_context ()) () @@ at ()) @@ at () }

inline_module :  /* Sugar */
  | module_fields { Textual ($1 (empty_context ()) () @@ at ()) @@ at () }

inline_module1 :  /* Sugar */
  | module_fields1 { Textual ($1 (empty_context ()) () @@ at ()) @@ at () }


/* Scripts */

script_var_opt :
  | /* empty */ { None }
  | VAR { Some ($1 @@ at ()) }  /* Sugar */

script_module :
  | module_ { $1 }
  | LPAR MODULE module_var_opt BIN string_list RPAR
    { $3, Encoded ("binary", $5) @@ at() }
  | LPAR MODULE module_var_opt QUOTE string_list RPAR
    { $3, Quoted ("quote", $5) @@ at() }

action :
  | LPAR INVOKE module_var_opt name const_list RPAR
    { Invoke ($3, $4, $5) @@ at () }
  | LPAR GET module_var_opt name RPAR
    { Get ($3, $4) @@ at() }

assertion :
  | LPAR ASSERT_MALFORMED script_module STRING RPAR
    { AssertMalformed (snd $3, $4) @@ at () }
  | LPAR ASSERT_INVALID script_module STRING RPAR
    { AssertInvalid (snd $3, $4) @@ at () }
  | LPAR ASSERT_UNLINKABLE script_module STRING RPAR
    { AssertUnlinkable (snd $3, $4) @@ at () }
  | LPAR ASSERT_TRAP script_module STRING RPAR
    { AssertUninstantiable (snd $3, $4) @@ at () }
  | LPAR ASSERT_RETURN action result_list RPAR { AssertReturn ($3, $4) @@ at () }
  | LPAR ASSERT_TRAP action STRING RPAR { AssertTrap ($3, $4) @@ at () }
  | LPAR ASSERT_EXHAUSTION action STRING RPAR { AssertExhaustion ($3, $4) @@ at () }

cmd :
  | action { Action $1 @@ at () }
  | assertion { Assertion $1 @@ at () }
  | script_module { Module (fst $1, snd $1) @@ at () }
  | LPAR REGISTER name module_var_opt RPAR { Register ($3, $4) @@ at () }
  | meta { Meta $1 @@ at () }

cmd_list :
  | /* empty */ { [] }
  | cmd cmd_list { $1 :: $2 }

meta :
  | LPAR SCRIPT script_var_opt cmd_list RPAR { Script ($3, $4) @@ at () }
  | LPAR INPUT script_var_opt STRING RPAR { Input ($3, $4) @@ at () }
  | LPAR OUTPUT script_var_opt STRING RPAR { Output ($3, Some $4) @@ at () }
  | LPAR OUTPUT script_var_opt RPAR { Output ($3, None) @@ at () }

const :
  | LPAR CONST literal RPAR { snd (literal $2 $3) @@ ati 3 }
  | LPAR V128_CONST SIMD_SHAPE literal_list RPAR {
      snd (simd_literal $3 $4 (at ())) @@ ati 4
  }

const_list :
  | /* empty */ { [] }
  | const const_list { $1 :: $2 }

result :
  | const { LitResult $1 @@ at () }
  | LPAR CONST NAN RPAR { NanResult (nanop $2 ($3 @@ ati 3)) @@ at () }

result_list :
  | /* empty */ { [] }
  | result result_list { $1 :: $2 }

script :
  | cmd_list EOF { $1 }
  | inline_module1 EOF { [Module (None, $1) @@ at ()] }  /* Sugar */

script1 :
  | cmd { [$1] }

module1 :
  | module_ EOF { $1 }
  | inline_module EOF { None, $1 }  /* Sugar */
%%<|MERGE_RESOLUTION|>--- conflicted
+++ resolved
@@ -39,7 +39,6 @@
 let literal f s =
   try f s with Failure _ -> error s.at "constant out of range"
 
-<<<<<<< HEAD
 let simd_literal shape ss at =
   try
     let v = V128.of_strings shape (List.map (fun s -> s.it) ss) in
@@ -48,7 +47,7 @@
     (* TODO better location for error messages. *)
     | Failure _ -> error at "constant out of range"
     | Invalid_argument _ -> error at "wrong number of lane literals"
-=======
+
 let nanop f nan =
   let open Source in
   let open Values in
@@ -56,7 +55,6 @@
   | F32 _ -> F32 nan.it @@ nan.at
   | F64 _ -> F64 nan.it @@ nan.at
   | I32 _ | I64 _ -> error nan.at "NaN pattern with non-float type"
->>>>>>> e3a3c12f
 
 let nat s at =
   try
