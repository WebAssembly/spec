%{
open Source
open Types
open Ast
open Operators
open Script


(* Error handling *)

let error at msg = raise (Parse_error.Syntax (at, msg))


(* Position handling *)

let position_to_pos position =
  { file = position.Lexing.pos_fname;
    line = position.Lexing.pos_lnum;
    column = position.Lexing.pos_cnum - position.Lexing.pos_bol
  }

let positions_to_region position1 position2 =
  { left = position_to_pos position1;
    right = position_to_pos position2
  }

let at (l, r) = positions_to_region l r

let (@@) x loc = x @@ at loc


(* Literals *)

let num f s =
  try f s with Failure _ -> error s.at "constant out of range"

let vec f shape ss loc =
  try f shape ss (at loc) with
  | Failure _ -> error (at loc) "constant out of range"
  | Invalid_argument _ -> error (at loc) "wrong number of lane literals"

let vec_lane_nan shape l at' =
  let open Values in
  let open Source in
  match shape with
  | V128.F32x4 () -> NanPat (F32 l @@ at')
  | V128.F64x2 () -> NanPat (F64 l @@ at')
  | _ -> error at' "invalid vector constant"

let vec_lane_lit shape l at' =
  let open Values in
  let open Source in
  match shape with
  | V128.I8x16 () -> NumPat (I32 (I8.of_string l) @@ at')
  | V128.I16x8 () -> NumPat (I32 (I16.of_string l) @@ at')
  | V128.I32x4 () -> NumPat (I32 (I32.of_string l) @@ at')
  | V128.I64x2 () -> NumPat (I64 (I64.of_string l) @@ at')
  | V128.F32x4 () -> NumPat (F32 (F32.of_string l) @@ at')
  | V128.F64x2 () -> NumPat (F64 (F64.of_string l) @@ at')

let vec_lane_index s at =
  match int_of_string s with
  | n when 0 <= n && n < 256 -> n
  | _ | exception Failure _ -> error at "malformed lane index"

let shuffle_lit ss loc =
  if not (List.length ss = 16) then
    error (at loc) "invalid lane length";
  List.map (fun s -> vec_lane_index s.it s.at) ss

let nanop f nan =
  let open Source in
  let open Values in
  match snd (f ("0" @@ no_region)) with
  | F32 _ -> F32 nan.it @@ nan.at
  | F64 _ -> F64 nan.it @@ nan.at
  | I32 _ | I64 _ -> error nan.at "NaN pattern with non-float type"

let nat s loc =
  try
    let n = int_of_string s in
    if n >= 0 then n else raise (Failure "")
  with Failure _ -> error (at loc) "integer constant out of range"

let nat32 s loc =
  try I32.of_string_u s with Failure _ -> error (at loc) "i32 constant out of range"

<<<<<<< HEAD
let nat64 s at =
  try I64.of_string_u s with Failure _ -> error at "i64 constant out of range"

let name s at =
  try Utf8.decode s with Utf8.Utf8 -> error at "malformed UTF-8 encoding"
=======
let name s loc =
  try Utf8.decode s with Utf8.Utf8 -> error (at loc) "malformed UTF-8 encoding"
>>>>>>> bcd1924a


(* Symbolic variables *)

module VarMap = Map.Make(String)

type space = {mutable map : int32 VarMap.t; mutable count : int32}
let empty () = {map = VarMap.empty; count = 0l}

type types = {space : space; mutable list : type_ list}
let empty_types () = {space = empty (); list = []}

type context =
  { types : types; tables : space; memories : space;
    funcs : space; locals : space; globals : space;
    datas : space; elems : space;
    labels : int32 VarMap.t; deferred_locals : (unit -> unit) list ref
  }

let empty_context () =
  { types = empty_types (); tables = empty (); memories = empty ();
    funcs = empty (); locals = empty (); globals = empty ();
    datas = empty (); elems = empty ();
    labels = VarMap.empty; deferred_locals = ref []
  }

let force_locals (c : context) =
  List.fold_right Stdlib.(@@) !(c.deferred_locals) ();
  c.deferred_locals := []

let enter_func (c : context) =
  {c with labels = VarMap.empty; locals = empty ()}

let lookup category space x =
  try VarMap.find x.it space.map
  with Not_found -> error x.at ("unknown " ^ category ^ " " ^ x.it)

let type_ (c : context) x = lookup "type" c.types.space x
let func (c : context) x = lookup "function" c.funcs x
let local (c : context) x = force_locals c; lookup "local" c.locals x
let global (c : context) x = lookup "global" c.globals x
let table (c : context) x = lookup "table" c.tables x
let memory (c : context) x = lookup "memory" c.memories x
let elem (c : context) x = lookup "elem segment" c.elems x
let data (c : context) x = lookup "data segment" c.datas x
let label (c : context) x =
  try VarMap.find x.it c.labels
  with Not_found -> error x.at ("unknown label " ^ x.it)

let func_type (c : context) x =
  try (Lib.List32.nth c.types.list x.it).it
  with Failure _ -> error x.at ("unknown type " ^ Int32.to_string x.it)


let anon category space n =
  let i = space.count in
  space.count <- Int32.add i n;
  if I32.lt_u space.count n then
    error no_region ("too many " ^ category ^ " bindings");
  i

let bind category space x =
  let i = anon category space 1l in
  if VarMap.mem x.it space.map then
    error x.at ("duplicate " ^ category ^ " " ^ x.it);
  space.map <- VarMap.add x.it i space.map;
  i

let bind_type (c : context) x ty =
  c.types.list <- c.types.list @ [ty];
  bind "type" c.types.space x
let bind_func (c : context) x = bind "function" c.funcs x
let bind_local (c : context) x = force_locals c; bind "local" c.locals x
let bind_global (c : context) x = bind "global" c.globals x
let bind_table (c : context) x = bind "table" c.tables x
let bind_memory (c : context) x = bind "memory" c.memories x
let bind_elem (c : context) x = bind "elem segment" c.elems x
let bind_data (c : context) x = bind "data segment" c.datas x
let bind_label (c : context) x =
  {c with labels = VarMap.add x.it 0l (VarMap.map (Int32.add 1l) c.labels)}

let anon_type (c : context) ty =
  c.types.list <- c.types.list @ [ty];
  anon "type" c.types.space 1l
let anon_func (c : context) = anon "function" c.funcs 1l
let anon_locals (c : context) lazy_ts =
  let f () =
    ignore (anon "local" c.locals (Lib.List32.length (Lazy.force lazy_ts)))
  in c.deferred_locals := f :: !(c.deferred_locals)
let anon_global (c : context) = anon "global" c.globals 1l
let anon_table (c : context) = anon "table" c.tables 1l
let anon_memory (c : context) = anon "memory" c.memories 1l
let anon_elem (c : context) = anon "elem segment" c.elems 1l
let anon_data (c : context) = anon "data segment" c.datas 1l
let anon_label (c : context) =
  {c with labels = VarMap.map (Int32.add 1l) c.labels}


let inline_type (c : context) ft loc =
  match Lib.List.index_where (fun ty -> ty.it = ft) c.types.list with
  | Some i -> Int32.of_int i @@ loc
  | None -> anon_type c (ft @@ loc) @@ loc

let inline_type_explicit (c : context) x ft loc =
  if ft = FuncType ([], []) then
    (* Laziness ensures that type lookup is only triggered when
       symbolic identifiers are used, and not for desugared functions *)
    anon_locals c (lazy (let FuncType (ts, _) = func_type c x in ts))
  else if ft <> func_type c x then
    error (at loc) "inline function type does not match explicit type";
  x

let index_type_of_num_type t at =
  match t with
  | I32Type -> I32IndexType
  | I64Type -> I64IndexType
  | _ -> error at "illegal memory index type"

let index_type_of_value_type t at =
  match t with
  | NumType t -> index_type_of_num_type t at
  | _ -> error at "illegal memory index type"

let memory_data init it c x at =
  let size = Int64.(div (add (of_int (String.length init)) 65535L) 65536L) in
  let instr = match it with
    | I32IndexType -> i32_const (0l @@ at)
    | I64IndexType -> i64_const (0L @@ at) in
  [{mtype = MemoryType ({min = size; max = Some size}, it)} @@ at],
  [{dinit = init; dmode = Active {index = x; offset = [instr @@ at] @@ at} @@ at} @@ at],
  [], []

%}

%token LPAR RPAR
%token<string> NAT INT FLOAT STRING VAR
%token<Types.num_type> NUM_TYPE
%token<Types.vec_type> VEC_TYPE
%token<V128.shape> VEC_SHAPE
%token FUNCREF EXTERNREF EXTERN MUT
%token UNREACHABLE NOP DROP SELECT
%token BLOCK END IF THEN ELSE LOOP BR BR_IF BR_TABLE
%token CALL CALL_INDIRECT RETURN
%token LOCAL_GET LOCAL_SET LOCAL_TEE GLOBAL_GET GLOBAL_SET
%token TABLE_GET TABLE_SET
%token TABLE_SIZE TABLE_GROW TABLE_FILL TABLE_COPY TABLE_INIT ELEM_DROP
%token MEMORY_SIZE MEMORY_GROW MEMORY_FILL MEMORY_COPY MEMORY_INIT DATA_DROP
%token<int option -> Memory.offset -> Ast.instr'> LOAD STORE
%token<string> OFFSET_EQ_NAT ALIGN_EQ_NAT
%token<string Source.phrase -> Ast.instr' * Values.num> CONST
%token<Ast.instr'> UNARY BINARY TEST COMPARE CONVERT
%token REF_NULL REF_FUNC REF_EXTERN REF_IS_NULL
%token<int option -> Memory.offset -> Ast.instr'> VEC_LOAD VEC_STORE
%token<int option -> Memory.offset -> int -> Ast.instr'> VEC_LOAD_LANE VEC_STORE_LANE
%token<V128.shape -> string Source.phrase list -> Source.region -> Ast.instr' * Values.vec> VEC_CONST
%token<Ast.instr'> VEC_UNARY VEC_BINARY VEC_TERNARY VEC_TEST
%token<Ast.instr'> VEC_SHIFT VEC_BITMASK VEC_SPLAT
%token VEC_SHUFFLE
%token<int -> Ast.instr'> VEC_EXTRACT VEC_REPLACE
%token FUNC START TYPE PARAM RESULT LOCAL GLOBAL
%token TABLE ELEM MEMORY DATA DECLARE OFFSET ITEM IMPORT EXPORT
%token MODULE BIN QUOTE
%token SCRIPT REGISTER INVOKE GET
%token ASSERT_MALFORMED ASSERT_INVALID ASSERT_UNLINKABLE
%token ASSERT_RETURN ASSERT_TRAP ASSERT_EXHAUSTION
%token<Script.nan> NAN
%token INPUT OUTPUT
%token EOF

%start script script1 module1
%type<Script.script> script
%type<Script.script> script1
%type<Script.var option * Script.definition> module1

%%

/* Auxiliaries */

name :
  | STRING { name $1 $sloc }

string_list :
  | /* empty */ { "" }
  | string_list STRING { $1 ^ $2 }


/* Types */

ref_kind :
  | FUNC { FuncRefType }
  | EXTERN { ExternRefType }

ref_type :
  | FUNCREF { FuncRefType }
  | EXTERNREF { ExternRefType }

value_type :
  | NUM_TYPE { NumType $1 }
  | VEC_TYPE { VecType $1 }
  | ref_type { RefType $1 }

global_type :
  | value_type { GlobalType ($1, Immutable) }
  | LPAR MUT value_type RPAR { GlobalType ($3, Mutable) }

def_type :
  | LPAR FUNC func_type RPAR { $3 }

func_type :
  | func_type_result
    { FuncType ([], $1) }
  | LPAR PARAM list(value_type) RPAR func_type
    { let FuncType (ins, out) = $5 in FuncType ($3 @ ins, out) }
  | LPAR PARAM bind_var value_type RPAR func_type  /* Sugar */
    { let FuncType (ins, out) = $6 in FuncType ($4 :: ins, out) }

func_type_result :
  | /* empty */
    { [] }
  | LPAR RESULT list(value_type) RPAR func_type_result
    { $3 @ $5 }

table_type :
  | limits32 ref_type { TableType ($1, $2) }

memory_type :
  | value_type limits64 { MemoryType ($2, index_type_of_value_type $1 (at ())) }
  | limits64 { MemoryType ($1, I32IndexType) }

<<<<<<< HEAD
limits32 :
  | NAT { {min = nat32 $1 (ati 1); max = None} }
  | NAT NAT { {min = nat32 $1 (ati 1); max = Some (nat32 $2 (ati 2))} }
=======
limits :
  | NAT { {min = nat32 $1 $loc($1); max = None} }
  | NAT NAT { {min = nat32 $1 $loc($1); max = Some (nat32 $2 $loc($2))} }
>>>>>>> bcd1924a

limits64 :
  | NAT { {min = nat64 $1 (ati 1); max = None} }
  | NAT NAT { {min = nat64 $1 (ati 1); max = Some (nat64 $2 (ati 2))} }

type_use :
  | LPAR TYPE var RPAR { $3 }


/* Immediates */

num :
  | NAT { $1 @@ $sloc }
  | INT { $1 @@ $sloc }
  | FLOAT { $1 @@ $sloc }

var :
  | NAT { let at = $sloc in fun c lookup -> nat32 $1 at @@ at }
  | VAR { let at = $sloc in fun c lookup -> lookup c ($1 @@ at) @@ at }

var_list :
  | /* empty */ { fun c lookup -> [] }
  | var var_list { fun c lookup -> $1 c lookup :: $2 c lookup }

bind_var_opt :
  | /* empty */ { fun c anon bind -> anon c }
  | bind_var { fun c anon bind -> bind c $1 }  /* Sugar */

bind_var :
  | VAR { $1 @@ $sloc }

labeling_opt :
  | /* empty */
    { fun c xs ->
      List.iter (fun x -> error x.at "mismatching label") xs;
      anon_label c }
  | bind_var
    { fun c xs ->
      List.iter
        (fun x -> if x.it <> $1.it then error x.at "mismatching label") xs;
      bind_label c $1 }

labeling_end_opt :
  | /* empty */ { [] }
  | bind_var { [$1] }

offset_opt :
<<<<<<< HEAD
  | /* empty */ { 0L }
  | OFFSET_EQ_NAT { nat64 $1 (at ()) }
=======
  | /* empty */ { 0l }
  | OFFSET_EQ_NAT { nat32 $1 $sloc }
>>>>>>> bcd1924a

align_opt :
  | /* empty */ { None }
  | ALIGN_EQ_NAT
    { let n = nat $1 $sloc in
      if not (Lib.Int.is_power_of_two n) then
        error (at $sloc) "alignment must be a power of two";
      Some (Lib.Int.log2 n) }


/* Instructions & Expressions */

instr_list :
  | /* empty */ { fun c -> [] }
  | instr1 instr_list { fun c -> $1 c @ $2 c }
  | select_instr_instr_list { $1 }
  | call_instr_instr_list { $1 }

instr1 :
  | plain_instr { let at = $sloc in fun c -> [$1 c @@ at] }
  | block_instr { let at = $sloc in fun c -> [$1 c @@ at] }
  | expr { $1 }  /* Sugar */

plain_instr :
  | UNREACHABLE { fun c -> unreachable }
  | NOP { fun c -> nop }
  | DROP { fun c -> drop }
  | BR var { fun c -> br ($2 c label) }
  | BR_IF var { fun c -> br_if ($2 c label) }
  | BR_TABLE var var_list
    { fun c -> let xs, x = Lib.List.split_last ($2 c label :: $3 c label) in
      br_table xs x }
  | RETURN { fun c -> return }
  | CALL var { fun c -> call ($2 c func) }
  | LOCAL_GET var { fun c -> local_get ($2 c local) }
  | LOCAL_SET var { fun c -> local_set ($2 c local) }
  | LOCAL_TEE var { fun c -> local_tee ($2 c local) }
  | GLOBAL_GET var { fun c -> global_get ($2 c global) }
  | GLOBAL_SET var { fun c -> global_set ($2 c global) }
  | TABLE_GET var { fun c -> table_get ($2 c table) }
  | TABLE_SET var { fun c -> table_set ($2 c table) }
  | TABLE_SIZE var { fun c -> table_size ($2 c table) }
  | TABLE_GROW var { fun c -> table_grow ($2 c table) }
  | TABLE_FILL var { fun c -> table_fill ($2 c table) }
  | TABLE_COPY var var { fun c -> table_copy ($2 c table) ($3 c table) }
  | TABLE_INIT var var { fun c -> table_init ($2 c table) ($3 c elem) }
  | TABLE_GET { let at = $sloc in fun c -> table_get (0l @@ at) }  /* Sugar */
  | TABLE_SET { let at = $sloc in fun c -> table_set (0l @@ at) }  /* Sugar */
  | TABLE_SIZE { let at = $sloc in fun c -> table_size (0l @@ at) }  /* Sugar */
  | TABLE_GROW { let at = $sloc in fun c -> table_grow (0l @@ at) }  /* Sugar */
  | TABLE_FILL { let at = $sloc in fun c -> table_fill (0l @@ at) }  /* Sugar */
  | TABLE_COPY  /* Sugar */
    { let at = $sloc in fun c -> table_copy (0l @@ at) (0l @@ at) }
  | TABLE_INIT var  /* Sugar */
    { let at = $sloc in fun c -> table_init (0l @@ at) ($2 c elem) }
  | ELEM_DROP var { fun c -> elem_drop ($2 c elem) }
  | LOAD offset_opt align_opt { fun c -> $1 $3 $2 }
  | STORE offset_opt align_opt { fun c -> $1 $3 $2 }
  | VEC_LOAD offset_opt align_opt { fun c -> $1 $3 $2 }
  | VEC_STORE offset_opt align_opt { fun c -> $1 $3 $2 }
  | VEC_LOAD_LANE offset_opt align_opt NAT
    { let at = at $sloc in fun c -> $1 $3 $2 (vec_lane_index $4 at) }
  | VEC_STORE_LANE offset_opt align_opt NAT
    { let at = at $sloc in fun c -> $1 $3 $2 (vec_lane_index $4 at) }
  | MEMORY_SIZE { fun c -> memory_size }
  | MEMORY_GROW { fun c -> memory_grow }
  | MEMORY_FILL { fun c -> memory_fill }
  | MEMORY_COPY { fun c -> memory_copy }
  | MEMORY_INIT var { fun c -> memory_init ($2 c data) }
  | DATA_DROP var { fun c -> data_drop ($2 c data) }
  | REF_NULL ref_kind { fun c -> ref_null $2 }
  | REF_IS_NULL { fun c -> ref_is_null }
  | REF_FUNC var { fun c -> ref_func ($2 c func) }
  | CONST num { fun c -> fst (num $1 $2) }
  | TEST { fun c -> $1 }
  | COMPARE { fun c -> $1 }
  | UNARY { fun c -> $1 }
  | BINARY { fun c -> $1 }
  | CONVERT { fun c -> $1 }
  | VEC_CONST VEC_SHAPE list(num) { let at = $sloc in fun c -> fst (vec $1 $2 $3 at) }
  | VEC_UNARY { fun c -> $1 }
  | VEC_BINARY { fun c -> $1 }
  | VEC_TERNARY { fun c -> $1 }
  | VEC_TEST { fun c -> $1 }
  | VEC_SHIFT { fun c -> $1 }
  | VEC_BITMASK { fun c -> $1 }
  | VEC_SHUFFLE list(num) { let at = $sloc in fun c -> i8x16_shuffle (shuffle_lit $2 at) }
  | VEC_SPLAT { fun c -> $1 }
  | VEC_EXTRACT NAT { let at = at $sloc in fun c -> $1 (vec_lane_index $2 at) }
  | VEC_REPLACE NAT { let at = at $sloc in fun c -> $1 (vec_lane_index $2 at) }


select_instr_instr_list :
  | SELECT select_instr_results_instr_list
    { let at1 = $loc($1) in
      fun c -> let b, ts, es = $2 c in
      (select (if b then (Some ts) else None) @@ at1) :: es }

select_instr_results_instr_list :
  | LPAR RESULT list(value_type) RPAR select_instr_results_instr_list
    { fun c -> let _, ts, es = $5 c in true, $3 @ ts, es }
  | instr_list
    { fun c -> false, [], $1 c }


call_instr_instr_list :
  | CALL_INDIRECT var call_instr_type_instr_list
    { let at1 = $loc($1) in
      fun c -> let x, es = $3 c in
      (call_indirect ($2 c table) x @@ at1) :: es }
  | CALL_INDIRECT call_instr_type_instr_list  /* Sugar */
    { let at1 = $loc($1) in
      fun c -> let x, es = $2 c in
      (call_indirect (0l @@ at1) x @@ at1) :: es }

call_instr_type_instr_list :
  | type_use call_instr_params_instr_list
    { let at1 = $loc($1) in
      fun c ->
      match $2 c with
      | FuncType ([], []), es -> $1 c type_, es
      | ft, es -> inline_type_explicit c ($1 c type_) ft at1, es }
  | call_instr_params_instr_list
    { let at = $sloc in
      fun c -> let ft, es = $1 c in inline_type c ft at, es }

call_instr_params_instr_list :
  | LPAR PARAM list(value_type) RPAR call_instr_params_instr_list
    { fun c ->
      let FuncType (ts1, ts2), es = $5 c in FuncType ($3 @ ts1, ts2), es }
  | call_instr_results_instr_list
    { fun c -> let ts, es = $1 c in FuncType ([], ts), es }

call_instr_results_instr_list :
  | LPAR RESULT list(value_type) RPAR call_instr_results_instr_list
    { fun c -> let ts, es = $5 c in $3 @ ts, es }
  | instr_list
    { fun c -> [], $1 c }


block_instr :
  | BLOCK labeling_opt block END labeling_end_opt
    { fun c -> let c' = $2 c $5 in let bt, es = $3 c' in block bt es }
  | LOOP labeling_opt block END labeling_end_opt
    { fun c -> let c' = $2 c $5 in let bt, es = $3 c' in loop bt es }
  | IF labeling_opt block END labeling_end_opt
    { fun c -> let c' = $2 c $5 in let bt, es = $3 c' in if_ bt es [] }
  | IF labeling_opt block ELSE labeling_end_opt instr_list END labeling_end_opt
    { fun c -> let c' = $2 c ($5 @ $8) in
      let ts, es1 = $3 c' in if_ ts es1 ($6 c') }

block :
  | type_use block_param_body
    { let at1 = $loc($1) in
      fun c ->
      VarBlockType (inline_type_explicit c ($1 c type_) (fst $2) at1),
      snd $2 c }
  | block_param_body  /* Sugar */
    { let at = $sloc in
      fun c ->
      let bt =
        match fst $1 with
        | FuncType ([], []) -> ValBlockType None
        | FuncType ([], [t]) -> ValBlockType (Some t)
        | ft ->  VarBlockType (inline_type c ft at)
      in bt, snd $1 c }

block_param_body :
  | block_result_body { $1 }
  | LPAR PARAM list(value_type) RPAR block_param_body
    { let FuncType (ins, out) = fst $5 in
      FuncType ($3 @ ins, out), snd $5 }

block_result_body :
  | instr_list { FuncType ([], []), $1 }
  | LPAR RESULT list(value_type) RPAR block_result_body
    { let FuncType (ins, out) = fst $5 in
      FuncType (ins, $3 @ out), snd $5 }


expr :  /* Sugar */
  | LPAR expr1 RPAR
    { let at = $sloc in fun c -> let es, e' = $2 c in es @ [e' @@ at] }

expr1 :  /* Sugar */
  | plain_instr expr_list { fun c -> $2 c, $1 c }
  | SELECT select_expr_results
    { fun c -> let b, ts, es = $2 c in es, select (if b then (Some ts) else None) }
  | CALL_INDIRECT var call_expr_type
    { fun c -> let x, es = $3 c in es, call_indirect ($2 c table) x }
  | CALL_INDIRECT call_expr_type  /* Sugar */
    { let at1 = $loc($1) in
      fun c -> let x, es = $2 c in es, call_indirect (0l @@ at1) x }
  | BLOCK labeling_opt block
    { fun c -> let c' = $2 c [] in let bt, es = $3 c' in [], block bt es }
  | LOOP labeling_opt block
    { fun c -> let c' = $2 c [] in let bt, es = $3 c' in [], loop bt es }
  | IF labeling_opt if_block
    { fun c -> let c' = $2 c [] in
      let bt, (es, es1, es2) = $3 c c' in es, if_ bt es1 es2 }

select_expr_results :
  | LPAR RESULT list(value_type) RPAR select_expr_results
    { fun c -> let _, ts, es = $5 c in true, $3 @ ts, es }
  | expr_list
    { fun c -> false, [], $1 c }

call_expr_type :
  | type_use call_expr_params
    { let at1 = $loc($1) in
      fun c ->
      match $2 c with
      | FuncType ([], []), es -> $1 c type_, es
      | ft, es -> inline_type_explicit c ($1 c type_) ft at1, es }
  | call_expr_params
    { let at1 = $loc($1) in
      fun c -> let ft, es = $1 c in inline_type c ft at1, es }

call_expr_params :
  | LPAR PARAM list(value_type) RPAR call_expr_params
    { fun c ->
      let FuncType (ts1, ts2), es = $5 c in FuncType ($3 @ ts1, ts2), es }
  | call_expr_results
    { fun c -> let ts, es = $1 c in FuncType ([], ts), es }

call_expr_results :
  | LPAR RESULT list(value_type) RPAR call_expr_results
    { fun c -> let ts, es = $5 c in $3 @ ts, es }
  | expr_list
    { fun c -> [], $1 c }


if_block :
  | type_use if_block_param_body
    { let at = $sloc in
      fun c c' ->
      VarBlockType (inline_type_explicit c ($1 c type_) (fst $2) at),
      snd $2 c c' }
  | if_block_param_body  /* Sugar */
    { let at = $sloc in
      fun c c' ->
      let bt =
        match fst $1 with
        | FuncType ([], []) -> ValBlockType None
        | FuncType ([], [t]) -> ValBlockType (Some t)
        | ft ->  VarBlockType (inline_type c ft at)
      in bt, snd $1 c c' }

if_block_param_body :
  | if_block_result_body { $1 }
  | LPAR PARAM list(value_type) RPAR if_block_param_body
    { let FuncType (ins, out) = fst $5 in
      FuncType ($3 @ ins, out), snd $5 }

if_block_result_body :
  | if_ { FuncType ([], []), $1 }
  | LPAR RESULT list(value_type) RPAR if_block_result_body
    { let FuncType (ins, out) = fst $5 in
      FuncType (ins, $3 @ out), snd $5 }

if_ :
  | expr if_
    { fun c c' -> let es = $1 c in let es0, es1, es2 = $2 c c' in
      es @ es0, es1, es2 }
  | LPAR THEN instr_list RPAR LPAR ELSE instr_list RPAR  /* Sugar */
    { fun c c' -> [], $3 c', $7 c' }
  | LPAR THEN instr_list RPAR  /* Sugar */
    { fun c c' -> [], $3 c', [] }

expr_list :
  | /* empty */ { fun c -> [] }
  | expr expr_list { fun c -> $1 c @ $2 c }

const_expr :
  | instr_list { let at = $sloc in fun c -> $1 c @@ at }


/* Functions */

func :
  | LPAR FUNC bind_var_opt func_fields RPAR
    { let at = $sloc in
      fun c -> let x = $3 c anon_func bind_func @@ at in fun () -> $4 c x at }

func_fields :
  | type_use func_fields_body
    { fun c x at ->
      let c' = enter_func c in
      let y = inline_type_explicit c' ($1 c' type_) (fst $2) at in
      [{(snd $2 c') with ftype = y} @@ at], [], [] }
  | func_fields_body  /* Sugar */
    { fun c x at ->
      let c' = enter_func c in
      let y = inline_type c' (fst $1) at in
      [{(snd $1 c') with ftype = y} @@ at], [], [] }
  | inline_import type_use func_fields_import  /* Sugar */
    { fun c x at ->
      let y = inline_type_explicit c ($2 c type_) $3 at in
      [],
      [{ module_name = fst $1; item_name = snd $1;
         idesc = FuncImport y @@ at } @@ at ], [] }
  | inline_import func_fields_import  /* Sugar */
    { fun c x at ->
      let y = inline_type c $2 at in
      [],
      [{ module_name = fst $1; item_name = snd $1;
         idesc = FuncImport y @@ at } @@ at ], [] }
  | inline_export func_fields  /* Sugar */
    { fun c x at ->
      let fns, ims, exs = $2 c x at in fns, ims, $1 (FuncExport x) c :: exs }

func_fields_import :  /* Sugar */
  | func_fields_import_result { $1 }
  | LPAR PARAM list(value_type) RPAR func_fields_import
    { let FuncType (ins, out) = $5 in FuncType ($3 @ ins, out) }
  | LPAR PARAM bind_var value_type RPAR func_fields_import  /* Sugar */
    { let FuncType (ins, out) = $6 in FuncType ($4 :: ins, out) }

func_fields_import_result :  /* Sugar */
  | /* empty */ { FuncType ([], []) }
  | LPAR RESULT list(value_type) RPAR func_fields_import_result
    { let FuncType (ins, out) = $5 in FuncType (ins, $3 @ out) }

func_fields_body :
  | func_result_body { $1 }
  | LPAR PARAM list(value_type) RPAR func_fields_body
    { let FuncType (ins, out) = fst $5 in
      FuncType ($3 @ ins, out),
      fun c -> anon_locals c (lazy $3); snd $5 c }
  | LPAR PARAM bind_var value_type RPAR func_fields_body  /* Sugar */
    { let FuncType (ins, out) = fst $6 in
      FuncType ($4 :: ins, out),
      fun c -> ignore (bind_local c $3); snd $6 c }

func_result_body :
  | func_body { FuncType ([], []), $1 }
  | LPAR RESULT list(value_type) RPAR func_result_body
    { let FuncType (ins, out) = fst $5 in
      FuncType (ins, $3 @ out), snd $5 }

func_body :
  | instr_list
    { fun c -> let c' = anon_label c in
      {ftype = -1l @@ $sloc; locals = []; body = $1 c'} }
  | LPAR LOCAL list(value_type) RPAR func_body
    { fun c -> anon_locals c (lazy $3); let f = $5 c in
      {f with locals = $3 @ f.Ast.locals} }
  | LPAR LOCAL bind_var value_type RPAR func_body  /* Sugar */
    { fun c -> ignore (bind_local c $3); let f = $6 c in
      {f with locals = $4 :: f.Ast.locals} }


/* Tables, Memories & Globals */

table_use :
  | LPAR TABLE var RPAR { fun c -> $3 c }

memory_use :
  | LPAR MEMORY var RPAR { fun c -> $3 c }

offset :
  | LPAR OFFSET const_expr RPAR { $3 }
  | expr { let at = $sloc in fun c -> $1 c @@ at }  /* Sugar */

elem_kind :
  | FUNC { FuncRefType }

elem_expr :
  | LPAR ITEM const_expr RPAR { $3 }
  | expr { let at = $sloc in fun c -> $1 c @@ at }  /* Sugar */

elem_expr_list :
  | /* empty */ { fun c -> [] }
  | elem_expr elem_expr_list { fun c -> $1 c :: $2 c }

elem_var_list :
  | var_list
    { let f = function {at = at'; _} as x -> Source.([ref_func x @@ at'] @@ at') in
      fun c -> List.map f ($1 c func) }

elem_list :
  | elem_kind elem_var_list
    { ($1, fun c -> $2 c) }
  | ref_type elem_expr_list
    { ($1, fun c -> $2 c) }


elem :
  | LPAR ELEM bind_var_opt elem_list RPAR
    { let at = $sloc in
      fun c -> ignore ($3 c anon_elem bind_elem);
      fun () ->
      { etype = (fst $4); einit = (snd $4) c; emode = Passive @@ at } @@ at }
  | LPAR ELEM bind_var_opt table_use offset elem_list RPAR
    { let at = $sloc in
      fun c -> ignore ($3 c anon_elem bind_elem);
      fun () ->
      { etype = (fst $6); einit = (snd $6) c;
        emode = Active {index = $4 c table; offset = $5 c} @@ at } @@ at }
  | LPAR ELEM bind_var_opt DECLARE elem_list RPAR
    { let at = $sloc in
      fun c -> ignore ($3 c anon_elem bind_elem);
      fun () ->
      { etype = (fst $5); einit = (snd $5) c; emode = Declarative @@ at } @@ at }
  | LPAR ELEM bind_var_opt offset elem_list RPAR  /* Sugar */
    { let at = $sloc in
      fun c -> ignore ($3 c anon_elem bind_elem);
      fun () ->
      { etype = (fst $5); einit = (snd $5) c;
        emode = Active {index = 0l @@ at; offset = $4 c} @@ at } @@ at }
  | LPAR ELEM bind_var_opt offset elem_var_list RPAR  /* Sugar */
    { let at = $sloc in
      fun c -> ignore ($3 c anon_elem bind_elem);
      fun () ->
      { etype = FuncRefType; einit = $5 c;
        emode = Active {index = 0l @@ at; offset = $4 c} @@ at } @@ at }

table :
  | LPAR TABLE bind_var_opt table_fields RPAR
    { let at = $sloc in
      fun c -> let x = $3 c anon_table bind_table @@ at in
      fun () -> $4 c x at }

table_fields :
  | table_type
    { fun c x at -> [{ttype = $1} @@ at], [], [], [] }
  | inline_import table_type  /* Sugar */
    { fun c x at ->
      [], [],
      [{ module_name = fst $1; item_name = snd $1;
        idesc = TableImport $2 @@ at } @@ at], [] }
  | inline_export table_fields  /* Sugar */
    { fun c x at -> let tabs, elems, ims, exs = $2 c x at in
      tabs, elems, ims, $1 (TableExport x) c :: exs }
  | ref_type LPAR ELEM elem_expr elem_expr_list RPAR  /* Sugar */
    { fun c x at ->
      let offset = [i32_const (0l @@ at) @@ at] @@ at in
      let einit = $4 c :: $5 c in
      let size = Lib.List32.length einit in
      let emode = Active {index = x; offset} @@ at in
      [{ttype = TableType ({min = size; max = Some size}, $1)} @@ at],
      [{etype = $1; einit; emode} @@ at],
      [], [] }
  | ref_type LPAR ELEM elem_var_list RPAR  /* Sugar */
    { fun c x at ->
      let offset = [i32_const (0l @@ at) @@ at] @@ at in
      let einit = $4 c in
      let size = Lib.List32.length einit in
      let emode = Active {index = x; offset} @@ at in
      [{ttype = TableType ({min = size; max = Some size}, $1)} @@ at],
      [{etype = FuncRefType; einit; emode} @@ at],
      [], [] }

data :
  | LPAR DATA bind_var_opt string_list RPAR
    { let at = $sloc in
      fun c -> ignore ($3 c anon_data bind_data);
      fun () -> {dinit = $4; dmode = Passive @@ at} @@ at }
  | LPAR DATA bind_var_opt memory_use offset string_list RPAR
    { let at = $sloc in
      fun c -> ignore ($3 c anon_data bind_data);
      fun () ->
      {dinit = $6; dmode = Active {index = $4 c memory; offset = $5 c} @@ at} @@ at }
  | LPAR DATA bind_var_opt offset string_list RPAR  /* Sugar */
    { let at = $sloc in
      fun c -> ignore ($3 c anon_data bind_data);
      fun () ->
      {dinit = $5; dmode = Active {index = 0l @@ at; offset = $4 c} @@ at} @@ at }

memory :
  | LPAR MEMORY bind_var_opt memory_fields RPAR
    { let at = $sloc in
      fun c -> let x = $3 c anon_memory bind_memory @@ at in
      fun () -> $4 c x at }

memory_fields :
  | memory_type
    { fun c x at -> [{mtype = $1} @@ at], [], [], [] }
  | inline_import memory_type  /* Sugar */
    { fun c x at ->
      [], [],
      [{ module_name = fst $1; item_name = snd $1;
         idesc = MemoryImport $2 @@ at } @@ at], [] }
  | inline_export memory_fields  /* Sugar */
    { fun c x at -> let mems, data, ims, exs = $2 c x at in
      mems, data, ims, $1 (MemoryExport x) c :: exs }
  | LPAR DATA string_list RPAR  /* Sugar */
    { memory_data $3 I32IndexType }
  | value_type LPAR DATA string_list RPAR  /* Sugar */
    { memory_data $4 (index_type_of_value_type $1 (at ())) }

global :
  | LPAR GLOBAL bind_var_opt global_fields RPAR
    { let at = $sloc in
      fun c -> let x = $3 c anon_global bind_global @@ at in
      fun () -> $4 c x at }

global_fields :
  | global_type const_expr
    { fun c x at -> [{gtype = $1; ginit = $2 c} @@ at], [], [] }
  | inline_import global_type  /* Sugar */
    { fun c x at ->
      [],
      [{ module_name = fst $1; item_name = snd $1;
         idesc = GlobalImport $2 @@ at } @@ at], [] }
  | inline_export global_fields  /* Sugar */
    { fun c x at -> let globs, ims, exs = $2 c x at in
      globs, ims, $1 (GlobalExport x) c :: exs }


/* Imports & Exports */

import_desc :
  | LPAR FUNC bind_var_opt type_use RPAR
    { fun c -> ignore ($3 c anon_func bind_func);
      fun () -> FuncImport ($4 c type_) }
  | LPAR FUNC bind_var_opt func_type RPAR  /* Sugar */
    { let at4 = $loc($4) in
      fun c -> ignore ($3 c anon_func bind_func);
      fun () -> FuncImport (inline_type c $4 at4) }
  | LPAR TABLE bind_var_opt table_type RPAR
    { fun c -> ignore ($3 c anon_table bind_table);
      fun () -> TableImport $4 }
  | LPAR MEMORY bind_var_opt memory_type RPAR
    { fun c -> ignore ($3 c anon_memory bind_memory);
      fun () -> MemoryImport $4 }
  | LPAR GLOBAL bind_var_opt global_type RPAR
    { fun c -> ignore ($3 c anon_global bind_global);
      fun () -> GlobalImport $4 }

import :
  | LPAR IMPORT name name import_desc RPAR
    { let at = $sloc and at5 = $loc($5) in
      fun c -> let df = $5 c in
      fun () -> {module_name = $3; item_name = $4; idesc = df () @@ at5} @@ at }

inline_import :
  | LPAR IMPORT name name RPAR { $3, $4 }

export_desc :
  | LPAR FUNC var RPAR { fun c -> FuncExport ($3 c func) }
  | LPAR TABLE var RPAR { fun c -> TableExport ($3 c table) }
  | LPAR MEMORY var RPAR { fun c -> MemoryExport ($3 c memory) }
  | LPAR GLOBAL var RPAR { fun c -> GlobalExport ($3 c global) }

export :
  | LPAR EXPORT name export_desc RPAR
    { let at = $sloc and at4 = $loc($4) in
      fun c -> {name = $3; edesc = $4 c @@ at4} @@ at }

inline_export :
  | LPAR EXPORT name RPAR
    { let at = $sloc in fun d c -> {name = $3; edesc = d @@ at} @@ at }


/* Modules */

type_ :
  | def_type { $1 @@ $sloc }

type_def :
  | LPAR TYPE type_ RPAR
    { fun c -> anon_type c $3 }
  | LPAR TYPE bind_var type_ RPAR  /* Sugar */
    { fun c -> bind_type c $3 $4 }

start :
  | LPAR START var RPAR
    { let at = $sloc in fun c -> {sfunc = $3 c func} @@ at }

module_fields :
  | /* empty */
    { fun (c : context) () -> {empty_module with types = c.types.list} }
  | module_fields1 { $1 }

module_fields1 :
  | type_def module_fields
    { fun c -> ignore ($1 c); $2 c }
  | global module_fields
    { fun c -> let gf = $1 c in let mf = $2 c in
      fun () -> let globs, ims, exs = gf () in let m = mf () in
      if globs <> [] && m.imports <> [] then
        error (List.hd m.imports).at "import after global definition";
      { m with globals = globs @ m.globals;
        imports = ims @ m.imports; exports = exs @ m.exports } }
  | table module_fields
    { fun c -> let tf = $1 c in let mf = $2 c in
      fun () -> let tabs, elems, ims, exs = tf () in let m = mf () in
      if tabs <> [] && m.imports <> [] then
        error (List.hd m.imports).at "import after table definition";
      { m with tables = tabs @ m.tables; elems = elems @ m.elems;
        imports = ims @ m.imports; exports = exs @ m.exports } }
  | memory module_fields
    { fun c -> let mmf = $1 c in let mf = $2 c in
      fun () -> let mems, data, ims, exs = mmf () in let m = mf () in
      if mems <> [] && m.imports <> [] then
        error (List.hd m.imports).at "import after memory definition";
      { m with memories = mems @ m.memories; datas = data @ m.datas;
        imports = ims @ m.imports; exports = exs @ m.exports } }
  | func module_fields
    { fun c -> let ff = $1 c in let mf = $2 c in
      fun () -> let funcs, ims, exs = ff () in let m = mf () in
      if funcs <> [] && m.imports <> [] then
        error (List.hd m.imports).at "import after function definition";
      { m with funcs = funcs @ m.funcs;
        imports = ims @ m.imports; exports = exs @ m.exports } }
  | elem module_fields
    { fun c -> let ef = $1 c in let mf = $2 c in
      fun () -> let elems = ef () in let m = mf () in
      {m with elems = elems :: m.Ast.elems} }
  | data module_fields
    { fun c -> let df = $1 c in let mf = $2 c in
      fun () -> let data = df () in let m = mf () in
      {m with datas = data :: m.Ast.datas} }
  | start module_fields
    { fun c -> let mf = $2 c in
      fun () -> let m = mf () in let x = $1 c in
      match m.start with
      | Some _ -> error x.at "multiple start sections"
      | None -> {m with start = Some x} }
  | import module_fields
    { fun c -> let imf = $1 c in let mf = $2 c in
      fun () -> let im = imf () in let m = mf () in
      {m with imports = im :: m.imports} }
  | export module_fields
    { fun c -> let mf = $2 c in
      fun () -> let m = mf () in
      {m with exports = $1 c :: m.exports} }

module_var :
  | VAR { $1 @@ $sloc }  /* Sugar */

module_ :
  | LPAR MODULE option(module_var) module_fields RPAR
    { $3, Textual ($4 (empty_context ()) () @@ $sloc) @@ $sloc }

inline_module :  /* Sugar */
  | module_fields { Textual ($1 (empty_context ()) () @@ $sloc) @@ $sloc }

inline_module1 :  /* Sugar */
  | module_fields1 { Textual ($1 (empty_context ()) () @@ $sloc) @@ $sloc }


/* Scripts */

script_var :
  | VAR { $1 @@ $sloc }  /* Sugar */

script_module :
  | module_ { $1 }
  | LPAR MODULE option(module_var) BIN string_list RPAR
    { $3, Encoded ("binary:" ^ string_of_pos (at $sloc).left, $5) @@ $sloc }
  | LPAR MODULE option(module_var) QUOTE string_list RPAR
    { $3, Quoted ("quote:" ^ string_of_pos (at $sloc).left, $5) @@ $sloc }

action :
  | LPAR INVOKE option(module_var) name list(literal) RPAR
    { Invoke ($3, $4, $5) @@ $sloc }
  | LPAR GET option(module_var) name RPAR
    { Get ($3, $4) @@ $sloc }

assertion :
  | LPAR ASSERT_MALFORMED script_module STRING RPAR
    { AssertMalformed (snd $3, $4) @@ $sloc }
  | LPAR ASSERT_INVALID script_module STRING RPAR
    { AssertInvalid (snd $3, $4) @@ $sloc }
  | LPAR ASSERT_UNLINKABLE script_module STRING RPAR
    { AssertUnlinkable (snd $3, $4) @@ $sloc }
  | LPAR ASSERT_TRAP script_module STRING RPAR
    { AssertUninstantiable (snd $3, $4) @@ $sloc }
  | LPAR ASSERT_RETURN action list(result) RPAR { AssertReturn ($3, $4) @@ $sloc }
  | LPAR ASSERT_TRAP action STRING RPAR { AssertTrap ($3, $4) @@ $sloc }
  | LPAR ASSERT_EXHAUSTION action STRING RPAR { AssertExhaustion ($3, $4) @@ $sloc }

cmd :
  | action { Action $1 @@ $sloc }
  | assertion { Assertion $1 @@ $sloc }
  | script_module { Module (fst $1, snd $1) @@ $sloc }
  | LPAR REGISTER name option(module_var) RPAR { Register ($3, $4) @@ $sloc }
  | meta { Meta $1 @@ $sloc }

meta :
  | LPAR SCRIPT option(script_var) list(cmd) RPAR { Script ($3, $4) @@ $sloc }
  | LPAR INPUT option(script_var) STRING RPAR { Input ($3, $4) @@ $sloc }
  | LPAR OUTPUT option(script_var) STRING RPAR { Output ($3, Some $4) @@ $sloc }
  | LPAR OUTPUT option(script_var) RPAR { Output ($3, None) @@ $sloc }

literal_num :
  | LPAR CONST num RPAR { snd (num $2 $3) }

literal_vec :
  | LPAR VEC_CONST VEC_SHAPE list(num) RPAR { snd (vec $2 $3 $4 $sloc) }

literal_ref :
  | LPAR REF_NULL ref_kind RPAR { Values.NullRef $3 }
  | LPAR REF_EXTERN NAT RPAR { ExternRef (nat32 $3 $loc($3)) }

literal :
  | literal_num { Values.Num $1 @@ $sloc }
  | literal_vec { Values.Vec $1 @@ $sloc }
  | literal_ref { Values.Ref $1 @@ $sloc }

numpat :
  | num { fun sh -> vec_lane_lit sh $1.it $1.at }
  | NAN { fun sh -> vec_lane_nan sh $1 (at $sloc) }

result :
  | literal_num { NumResult (NumPat ($1 @@ $sloc)) @@ $sloc }
  | LPAR CONST NAN RPAR { NumResult (NanPat (nanop $2 ($3 @@ $loc($3)))) @@ $sloc }
  | literal_ref { RefResult (RefPat ($1 @@ $sloc)) @@ $sloc }
  | LPAR REF_FUNC RPAR { RefResult (RefTypePat FuncRefType) @@ $sloc }
  | LPAR REF_EXTERN RPAR { RefResult (RefTypePat ExternRefType) @@ $sloc }
  | LPAR VEC_CONST VEC_SHAPE list(numpat) RPAR {
    if V128.num_lanes $3 <> List.length $4 then
      error (at $sloc) "wrong number of lane literals";
    VecResult (VecPat (Values.V128 ($3, List.map (fun lit -> lit $3) $4))) @@ $sloc
  }

script :
  | list(cmd) EOF { $1 }
  | inline_module1 EOF { [Module (None, $1) @@ $sloc] }  /* Sugar */

script1 :
  | cmd { [$1] }

module1 :
  | module_ EOF { $1 }
  | inline_module EOF { None, $1 }  /* Sugar */
%%<|MERGE_RESOLUTION|>--- conflicted
+++ resolved
@@ -85,16 +85,11 @@
 let nat32 s loc =
   try I32.of_string_u s with Failure _ -> error (at loc) "i32 constant out of range"
 
-<<<<<<< HEAD
-let nat64 s at =
-  try I64.of_string_u s with Failure _ -> error at "i64 constant out of range"
-
-let name s at =
-  try Utf8.decode s with Utf8.Utf8 -> error at "malformed UTF-8 encoding"
-=======
+let nat64 s loc =
+  try I64.of_string_u s with Failure _ -> error (at loc) "i64 constant out of range"
+
 let name s loc =
   try Utf8.decode s with Utf8.Utf8 -> error (at loc) "malformed UTF-8 encoding"
->>>>>>> bcd1924a
 
 
 (* Symbolic variables *)
@@ -324,19 +319,13 @@
   | value_type limits64 { MemoryType ($2, index_type_of_value_type $1 (at ())) }
   | limits64 { MemoryType ($1, I32IndexType) }
 
-<<<<<<< HEAD
 limits32 :
-  | NAT { {min = nat32 $1 (ati 1); max = None} }
-  | NAT NAT { {min = nat32 $1 (ati 1); max = Some (nat32 $2 (ati 2))} }
-=======
-limits :
   | NAT { {min = nat32 $1 $loc($1); max = None} }
   | NAT NAT { {min = nat32 $1 $loc($1); max = Some (nat32 $2 $loc($2))} }
->>>>>>> bcd1924a
 
 limits64 :
-  | NAT { {min = nat64 $1 (ati 1); max = None} }
-  | NAT NAT { {min = nat64 $1 (ati 1); max = Some (nat64 $2 (ati 2))} }
+  | NAT { {min = nat64 $1 $loc($1); max = None} }
+  | NAT NAT { {min = nat64 $1 $loc($1); max = Some (nat64 $2 $loc($2))} }
 
 type_use :
   | LPAR TYPE var RPAR { $3 }
@@ -380,13 +369,8 @@
   | bind_var { [$1] }
 
 offset_opt :
-<<<<<<< HEAD
   | /* empty */ { 0L }
-  | OFFSET_EQ_NAT { nat64 $1 (at ()) }
-=======
-  | /* empty */ { 0l }
-  | OFFSET_EQ_NAT { nat32 $1 $sloc }
->>>>>>> bcd1924a
+  | OFFSET_EQ_NAT { nat64 $1 $sloc }
 
 align_opt :
   | /* empty */ { None }
