%{
open Source
open Types
open Ast
open Operators
open Script


(* Error handling *)

let error at msg = raise (Script.Syntax (at, msg))

let parse_error msg =
  error Source.no_region
    (if msg = "syntax error" then "unexpected token" else msg)


(* Position handling *)

let position_to_pos position =
  { file = position.Lexing.pos_fname;
    line = position.Lexing.pos_lnum;
    column = position.Lexing.pos_cnum - position.Lexing.pos_bol
  }

let positions_to_region position1 position2 =
  { left = position_to_pos position1;
    right = position_to_pos position2
  }

let at () =
  positions_to_region (Parsing.symbol_start_pos ()) (Parsing.symbol_end_pos ())
let ati i =
  positions_to_region (Parsing.rhs_start_pos i) (Parsing.rhs_end_pos i)


(* Literals *)

let literal f s =
  try f s with Failure _ -> error s.at "constant out of range"

let nat s at =
  try
    let n = int_of_string s in
    if n >= 0 then n else raise (Failure "")
  with Failure _ -> error at "integer constant out of range"

let nat32 s at =
  try I32.of_string_u s with Failure _ -> error at "i32 constant out of range"


(* Symbolic variables *)

module VarMap = Map.Make(String)

type space = {mutable map : int32 VarMap.t; mutable count : int32}
let empty () = {map = VarMap.empty; count = 0l}

type types = {mutable tmap : int32 VarMap.t; mutable tlist : Types.func_type list}
let empty_types () = {tmap = VarMap.empty; tlist = []}

type context =
  { types : types; tables : space; memories : space;
    funcs : space; locals : space; globals : space; labels : int32 VarMap.t }

let empty_context () =
  { types = empty_types (); tables = empty (); memories = empty ();
    funcs = empty (); locals = empty (); globals = empty ();
    labels = VarMap.empty }

let enter_func (c : context) =
  {c with labels = VarMap.empty; locals = empty ()}

let type_ (c : context) x =
  try VarMap.find x.it c.types.tmap
  with Not_found -> error x.at ("unknown type " ^ x.it)

let lookup category space x =
  try VarMap.find x.it space.map
  with Not_found -> error x.at ("unknown " ^ category ^ " " ^ x.it)

let func (c : context) x = lookup "function" c.funcs x
let local (c : context) x = lookup "local" c.locals x
let global (c : context) x = lookup "global" c.globals x
let table (c : context) x = lookup "table" c.tables x
let memory (c : context) x = lookup "memory" c.memories x
let label (c : context) x =
  try VarMap.find x.it c.labels
  with Not_found -> error x.at ("unknown label " ^ x.it)

let bind_type (c : context) x ty =
  if VarMap.mem x.it c.types.tmap then
    error x.at ("duplicate type " ^ x.it);
  c.types.tmap <-
    VarMap.add x.it (Lib.List32.length c.types.tlist) c.types.tmap;
  c.types.tlist <- c.types.tlist @ [ty]

let anon_type (c : context) ty =
  c.types.tlist <- c.types.tlist @ [ty]

let bind category space x =
  if VarMap.mem x.it space.map then
    error x.at ("duplicate " ^ category ^ " " ^ x.it);
  space.map <- VarMap.add x.it space.count space.map;
  space.count <- Int32.add space.count 1l;
  if space.count = 0l then 
    error x.at ("too many " ^ category ^ " bindings")

let bind_func (c : context) x = bind "function" c.funcs x
let bind_local (c : context) x = bind "local" c.locals x
let bind_global (c : context) x = bind "global" c.globals x
let bind_table (c : context) x = bind "table" c.tables x
let bind_memory (c : context) x = bind "memory" c.memories x
let bind_label (c : context) x =
  {c with labels = VarMap.add x.it 0l (VarMap.map (Int32.add 1l) c.labels)}

let anon category space n =
  space.count <- Int32.add space.count n;
  if I32.lt_u space.count n then
    error no_region ("too many " ^ category ^ " bindings")

let anon_func (c : context) = anon "function" c.funcs 1l
let anon_locals (c : context) ts = anon "local" c.locals (Lib.List32.length ts)
let anon_global (c : context) = anon "global" c.globals 1l
let anon_table (c : context) = anon "table" c.tables 1l
let anon_memory (c : context) = anon "memory" c.memories 1l
let anon_label (c : context) =
  {c with labels = VarMap.map (Int32.add 1l) c.labels}

let empty_type = FuncType ([], [])

let explicit_sig (c : context) var_sem ty at =
  let x = var_sem c type_ in
  if
    x.it < Lib.List32.length c.types.tlist &&
    ty <> empty_type &&
    ty <> Lib.List32.nth c.types.tlist x.it
  then
    error at "signature mismatch";
  x

let inline_type (c : context) ty at =
  match Lib.List.index_of ty c.types.tlist with
  | None -> let i = Lib.List32.length c.types.tlist in anon_type c ty; i @@ at
  | Some i -> Int32.of_int i @@ at

%}

%token NAT INT FLOAT TEXT VAR VALUE_TYPE ANYFUNC MUT LPAR RPAR
%token NOP DROP BLOCK END IF THEN ELSE SELECT LOOP BR BR_IF BR_TABLE
%token CALL CALL_INDIRECT RETURN
%token GET_LOCAL SET_LOCAL TEE_LOCAL GET_GLOBAL SET_GLOBAL
%token LOAD STORE OFFSET_EQ_NAT ALIGN_EQ_NAT
%token CONST UNARY BINARY COMPARE CONVERT
%token UNREACHABLE CURRENT_MEMORY GROW_MEMORY
%token FUNC START TYPE PARAM RESULT LOCAL GLOBAL
%token MODULE TABLE ELEM MEMORY DATA OFFSET IMPORT EXPORT TABLE
%token SCRIPT REGISTER INVOKE GET
%token ASSERT_MALFORMED ASSERT_INVALID ASSERT_SOFT_INVALID ASSERT_UNLINKABLE
%token ASSERT_RETURN ASSERT_RETURN_NAN ASSERT_TRAP ASSERT_EXHAUSTION
%token INPUT OUTPUT
%token EOF

%token<string> NAT
%token<string> INT
%token<string> FLOAT
%token<string> TEXT
%token<string> VAR
%token<Types.value_type> VALUE_TYPE
%token<string Source.phrase -> Ast.instr' * Values.value> CONST
%token<Ast.instr'> UNARY
%token<Ast.instr'> BINARY
%token<Ast.instr'> TEST
%token<Ast.instr'> COMPARE
%token<Ast.instr'> CONVERT
%token<int option -> Memory.offset -> Ast.instr'> LOAD
%token<int option -> Memory.offset -> Ast.instr'> STORE
%token<string> OFFSET_EQ_NAT
%token<string> ALIGN_EQ_NAT

%nonassoc LOW
%nonassoc VAR

%start script script1 module1
%type<Script.script> script
%type<Script.script> script1
%type<Script.definition> module1

%%

/* Auxiliaries */

text_list :
  | /* empty */ { "" }
  | text_list TEXT { $1 ^ $2 }


/* Types */

value_type_list :
  | /* empty */ { [] }
  | VALUE_TYPE value_type_list { $1 :: $2 }

elem_type :
  | ANYFUNC { AnyFuncType }

global_type :
  | VALUE_TYPE { GlobalType ($1, Immutable) }
  | LPAR MUT VALUE_TYPE RPAR { GlobalType ($3, Mutable) }

func_type :
  | LPAR FUNC func_sig RPAR { $3 }

func_sig :
  | /* empty */
    { FuncType ([], []) }
  | LPAR RESULT value_type_list RPAR func_sig
    { let FuncType (ins, out) = $5 in
      if ins <> [] then error (at ()) "result before parameter";
      FuncType (ins, $3 @ out) }
  | LPAR PARAM value_type_list RPAR func_sig
    { let FuncType (ins, out) = $5 in FuncType ($3 @ ins, out) }
  | LPAR PARAM bind_var VALUE_TYPE RPAR func_sig  /* Sugar */
    { let FuncType (ins, out) = $6 in FuncType ($4 :: ins, out) }

table_sig :
  | limits elem_type { TableType ($1, $2) }

memory_sig :
  | limits { MemoryType $1 }

limits :
  | NAT { {min = nat32 $1 (ati 1); max = None} }
  | NAT NAT { {min = nat32 $1 (ati 1); max = Some (nat32 $2 (ati 2))} }

type_use :
  | LPAR TYPE var RPAR { $3 }


/* Immediates */

literal :
  | NAT { $1 @@ at () }
  | INT { $1 @@ at () }
  | FLOAT { $1 @@ at () }

var :
  | NAT { let at = at () in fun c lookup -> nat32 $1 at @@ at }
  | VAR { let at = at () in fun c lookup -> lookup c ($1 @@ at) @@ at }

var_list :
  | /* empty */ { fun c lookup -> [] }
  | var var_list { fun c lookup -> $1 c lookup :: $2 c lookup }

bind_var_opt :
  | /* empty */ { fun c anon bind -> anon c }
  | bind_var { fun c anon bind -> bind c $1 }  /* Sugar */

bind_var :
  | VAR { $1 @@ at () }

labeling_opt :
  | /* empty */ %prec LOW
    { fun c xs ->
      List.iter (fun x -> error x.at "mismatching label") xs;
      anon_label c }
  | bind_var
    { fun c xs ->
      List.iter
        (fun x -> if x.it <> $1.it then error x.at "mismatching label") xs;
      bind_label c $1 }

labeling_end_opt :
  | /* empty */ %prec LOW { [] }
  | bind_var { [$1] }

offset_opt :
  | /* empty */ { 0l }
  | OFFSET_EQ_NAT { nat32 $1 (at ()) }

align_opt :
  | /* empty */ { None }
  | ALIGN_EQ_NAT
    { let n = nat $1 (at ()) in
      if not (Lib.Int.is_power_of_two n) then
        error (at ()) "alignment must be a power of two";
      Some (Lib.Int.log2 n) }


/* Instructions & Expressions */

instr :
  | plain_instr { let at = at () in fun c -> [$1 c @@ at] }
  | block_instr { let at = at () in fun c -> [$1 c @@ at] }
  | expr { $1 } /* Sugar */

plain_instr :
  | UNREACHABLE { fun c -> unreachable }
  | NOP { fun c -> nop }
  | BR var { fun c -> br ($2 c label) }
  | BR_IF var { fun c -> br_if ($2 c label) }
  | BR_TABLE var var_list
    { fun c -> let xs, x = Lib.List.split_last ($2 c label :: $3 c label) in
      br_table xs x }
  | RETURN { fun c -> return }
  | CALL var { fun c -> call ($2 c func) }
  | CALL_INDIRECT var { fun c -> call_indirect ($2 c type_) }
  | DROP { fun c -> drop }
  | SELECT { fun c -> select }
  | GET_LOCAL var { fun c -> get_local ($2 c local) }
  | SET_LOCAL var { fun c -> set_local ($2 c local) }
  | TEE_LOCAL var { fun c -> tee_local ($2 c local) }
  | GET_GLOBAL var { fun c -> get_global ($2 c global) }
  | SET_GLOBAL var { fun c -> set_global ($2 c global) }
  | LOAD offset_opt align_opt { fun c -> $1 $3 $2 }
  | STORE offset_opt align_opt { fun c -> $1 $3 $2 }
  | CURRENT_MEMORY { fun c -> current_memory }
  | GROW_MEMORY { fun c -> grow_memory }
  | CONST literal { fun c -> fst (literal $1 $2) }
  | TEST { fun c -> $1 }
  | COMPARE { fun c -> $1 }
  | UNARY { fun c -> $1 }
  | BINARY { fun c -> $1 }
  | CONVERT { fun c -> $1 }

block_instr :
  | BLOCK labeling_opt block END labeling_end_opt
    { fun c -> let c' = $2 c $5 in let ts, es = $3 c' in block ts es }
  | LOOP labeling_opt block END labeling_end_opt
    { fun c -> let c' = $2 c $5 in let ts, es = $3 c' in loop ts es }
  | IF labeling_opt block END labeling_end_opt
    { fun c -> let c' = $2 c $5 in let ts, es = $3 c' in if_ ts es [] }
  | IF labeling_opt block ELSE labeling_end_opt instr_list END labeling_end_opt
    { fun c -> let c' = $2 c ($5 @ $8) in
      let ts, es1 = $3 c' in if_ ts es1 ($6 c') }

block :
  | value_type_list instr_list { fun c -> $1, $2 c }

expr :  /* Sugar */
  | LPAR expr1 RPAR
    { let at = at () in fun c -> let es, e' = $2 c in es @ [e' @@ at] }

expr1 :  /* Sugar */
  | plain_instr expr_list { fun c -> snd ($2 c), $1 c }
  | BLOCK labeling_opt block
    { fun c -> let c' = $2 c [] in let ts, es = $3 c' in [], block ts es }
  | LOOP labeling_opt block
    { fun c -> let c' = $2 c [] in let ts, es = $3 c' in [], loop ts es }
  | IF labeling_opt value_type_list if_
    { fun c -> let c' = $2 c [] in
      let es, es1, es2 = $4 c c' in es, if_ $3 es1 es2 }

if_ :
  | LPAR THEN instr_list RPAR LPAR ELSE instr_list RPAR
    { fun c c' -> [], $3 c', $7 c' }
  | LPAR THEN instr_list RPAR  /* Sugar */
    { fun c c' -> [], $3 c', [] }
  | expr LPAR THEN instr_list RPAR LPAR ELSE instr_list RPAR  /* Sugar */
    { fun c c' -> $1 c, $4 c', $8 c' }
  | expr LPAR THEN instr_list RPAR  /* Sugar */
    { fun c c' -> $1 c, $4 c', [] }
  | expr expr expr  /* Sugar */
    { fun c c' -> $1 c, $2 c', $3 c' }
  | expr expr  /* Sugar */
    { fun c c' -> $1 c, $2 c', [] }

instr_list :
  | /* empty */ { fun c -> [] }
  | instr instr_list { fun c -> $1 c @ $2 c }

expr_list :
  | /* empty */ { fun c -> 0, [] }
  | expr expr_list
    { fun c -> let es1 = $1 c and n, es2 = $2 c in n + 1, es1 @ es2 }

const_expr :
  | instr_list { let at = at () in fun c -> $1 c @@ at }


/* Functions */

func_fields :
  | func_body { $1 }
  | LPAR RESULT value_type_list RPAR func_body
    { let FuncType (ins, out) = fst $5 in
      FuncType (ins, $3 @ out), fun c -> snd $5 c }
  | LPAR PARAM value_type_list RPAR func_fields
    { let FuncType (ins, out) = fst $5 in
      FuncType ($3 @ ins, out), fun c -> anon_locals c $3; (snd $5) c }
  | LPAR PARAM bind_var VALUE_TYPE RPAR func_fields  /* Sugar */
    { let FuncType (ins, out) = fst $6 in
      FuncType ($4 :: ins, out), fun c -> bind_local c $3; (snd $6) c }

func_body :
  | instr_list
    { empty_type,
      fun c -> let c' = anon_label c in
      {ftype = -1l @@ at(); locals = []; body = $1 c'} }
  | LPAR LOCAL value_type_list RPAR func_body
    { fst $5,
      fun c -> anon_locals c $3; let f = (snd $5) c in
        {f with locals = $3 @ f.locals} }
  | LPAR LOCAL bind_var VALUE_TYPE RPAR func_body  /* Sugar */
    { fst $6,
      fun c -> bind_local c $3; let f = (snd $6) c in
        {f with locals = $4 :: f.locals} }

func :
  | LPAR FUNC bind_var_opt inline_export type_use func_fields RPAR
    { let at = at () in
      fun c -> $3 c anon_func bind_func;
      let t = explicit_sig c $5 (fst $6) at in
      (fun () -> {(snd $6 (enter_func c)) with ftype = t} @@ at),
      $4 FuncExport c.funcs.count c }
  /* Duplicate above for empty inline_export_opt to avoid LR(1) conflict. */
  | LPAR FUNC bind_var_opt type_use func_fields RPAR
    { let at = at () in
      fun c -> $3 c anon_func bind_func;
      let t = explicit_sig c $4 (fst $5) at in
      (fun () -> {(snd $5 (enter_func c)) with ftype = t} @@ at),
      [] }
  | LPAR FUNC bind_var_opt inline_export func_fields RPAR  /* Sugar */
    { let at = at () in
      fun c -> $3 c anon_func bind_func;
      let t = inline_type c (fst $5) at in
      (fun () -> {(snd $5 (enter_func c)) with ftype = t} @@ at),
      $4 FuncExport c.funcs.count c }
  /* Duplicate above for empty inline_export_opt to avoid LR(1) conflict. */
  | LPAR FUNC bind_var_opt func_fields RPAR  /* Sugar */
    { let at = at () in
      fun c -> $3 c anon_func bind_func;
      let t = inline_type c (fst $4) at in
      (fun () -> {(snd $4 (enter_func c)) with ftype = t} @@ at),
      [] }


/* Tables, Memories & Globals */

offset :
  | LPAR OFFSET const_expr RPAR { $3 }
  | expr { let at = at () in fun c -> $1 c @@ at }  /* Sugar */

elem :
  | LPAR ELEM var offset var_list RPAR
    { let at = at () in
      fun c -> {index = $3 c table; offset = $4 c; init = $5 c func} @@ at }
  | LPAR ELEM offset var_list RPAR  /* Sugar */
    { let at = at () in
      fun c -> {index = 0l @@ at; offset = $3 c; init = $4 c func} @@ at }

table :
  | LPAR TABLE bind_var_opt inline_export_opt table_sig RPAR
    { let at = at () in
      fun c -> $3 c anon_table bind_table;
      fun () ->
      {ttype = $5} @@ at, [], $4 TableExport c.tables.count c }
  | LPAR TABLE bind_var_opt inline_export_opt elem_type
      LPAR ELEM var_list RPAR RPAR  /* Sugar */
    { let at = at () in
      fun c -> let i = c.tables.count in $3 c anon_table bind_table;
      fun () ->
      let init = $8 c func in let size = Int32.of_int (List.length init) in
      {ttype = TableType ({min = size; max = Some size}, $5)} @@ at,
      [{index = i @@ at;
        offset = [i32_const (0l @@ at) @@ at] @@ at; init} @@ at],
      $4 TableExport c.tables.count c }

data :
  | LPAR DATA var offset text_list RPAR
    { let at = at () in
      fun c -> {index = $3 c memory; offset = $4 c; init = $5} @@ at }
  | LPAR DATA offset text_list RPAR  /* Sugar */
    { let at = at () in
      fun c -> {index = 0l @@ at; offset = $3 c; init = $4} @@ at }

memory :
  | LPAR MEMORY bind_var_opt inline_export_opt memory_sig RPAR
    { let at = at () in
      fun c -> $3 c anon_memory bind_memory;
      {mtype = $5} @@ at, [], $4 MemoryExport c.memories.count c }
  | LPAR MEMORY bind_var_opt inline_export LPAR DATA text_list RPAR RPAR
      /* Sugar */
    { let at = at () in
      fun c -> let i = c.memories.count in $3 c anon_memory bind_memory;
      let size = Int32.(div (add (of_int (String.length $7)) 65535l) 65536l) in
      {mtype = MemoryType {min = size; max = Some size}} @@ at,
      [{index = i @@ at;
        offset = [i32_const (0l @@ at) @@ at] @@ at; init = $7} @@ at],
      $4 MemoryExport c.memories.count c }
  /* Duplicate above for empty inline_export_opt to avoid LR(1) conflict. */
  | LPAR MEMORY bind_var_opt LPAR DATA text_list RPAR RPAR  /* Sugar */
    { let at = at () in
      fun c -> let i = c.memories.count in $3 c anon_memory bind_memory;
      let size = Int32.(div (add (of_int (String.length $6)) 65535l) 65536l) in
      {mtype = MemoryType {min = size; max = Some size}} @@ at,
      [{index = i @@ at;
        offset = [i32_const (0l @@ at) @@ at] @@ at; init = $6} @@ at],
      [] }

global :
  | LPAR GLOBAL bind_var_opt inline_export global_type const_expr RPAR
    { let at = at () in
      fun c -> $3 c anon_global bind_global;
      (fun () -> {gtype = $5; value = $6 c} @@ at),
      $4 GlobalExport c.globals.count c }
  /* Duplicate above for empty inline_export_opt to avoid LR(1) conflict. */
  | LPAR GLOBAL bind_var_opt global_type const_expr RPAR
    { let at = at () in
      fun c -> $3 c anon_global bind_global;
      (fun () -> {gtype = $4; value = $5 c} @@ at), [] }


/* Imports & Exports */

import_kind :
  | LPAR FUNC bind_var_opt type_use RPAR
    { fun c -> $3 c anon_func bind_func; FuncImport ($4 c type_) }
  | LPAR FUNC bind_var_opt func_sig RPAR  /* Sugar */
    { let at4 = ati 4 in
      fun c -> $3 c anon_func bind_func; FuncImport (inline_type c $4 at4) }
  | LPAR TABLE bind_var_opt table_sig RPAR
    { fun c -> $3 c anon_table bind_table; TableImport $4 }
  | LPAR MEMORY bind_var_opt memory_sig RPAR
    { fun c -> $3 c anon_memory bind_memory; MemoryImport $4 }
  | LPAR GLOBAL bind_var_opt global_type RPAR
    { fun c -> $3 c anon_global bind_global; GlobalImport $4 }

import :
  | LPAR IMPORT TEXT TEXT import_kind RPAR
    { let at = at () and at5 = ati 5 in
      fun c -> {module_name = $3; item_name = $4; ikind = $5 c @@ at5} @@ at }
  | LPAR FUNC bind_var_opt inline_import type_use RPAR  /* Sugar */
    { let at = at () in
      fun c -> $3 c anon_func bind_func;
      {module_name = fst $4; item_name = snd $4; ikind = FuncImport ($5 c type_) @@ at} @@ at }
  | LPAR FUNC bind_var_opt inline_import func_sig RPAR  /* Sugar */
    { let at = at () and at5 = ati 5 in
      fun c -> $3 c anon_func bind_func;
      {module_name = fst $4; item_name = snd $4; ikind = FuncImport (inline_type c $5 at5) @@ at} @@ at }
  | LPAR TABLE bind_var_opt inline_import table_sig RPAR  /* Sugar */
    { let at = at () in
      fun c -> $3 c anon_table bind_table;
      {module_name = fst $4; item_name = snd $4; ikind = TableImport $5 @@ at} @@ at }
  | LPAR MEMORY bind_var_opt inline_import memory_sig RPAR  /* Sugar */
    { let at = at () in
      fun c -> $3 c anon_memory bind_memory;
      {module_name = fst $4; item_name = snd $4; ikind = MemoryImport $5 @@ at} @@ at }
  | LPAR GLOBAL bind_var_opt inline_import global_type RPAR  /* Sugar */
    { let at = at () in
      fun c -> $3 c anon_global bind_global;
      {module_name = fst $4; item_name = snd $4; ikind = GlobalImport $5 @@ at} @@ at }

inline_import :
  | LPAR IMPORT TEXT TEXT RPAR { $3, $4 }

export_kind :
  | LPAR FUNC var RPAR { fun c -> FuncExport, $3 c func }
  | LPAR TABLE var RPAR { fun c -> TableExport, $3 c table }
  | LPAR MEMORY var RPAR { fun c -> MemoryExport, $3 c memory }
  | LPAR GLOBAL var RPAR { fun c -> GlobalExport, $3 c global }

export :
  | LPAR EXPORT TEXT export_kind RPAR
    { let at = at () and at4 = ati 4 in
      fun c -> let k, x = $4 c in
      {name = $3; ekind = k @@ at4; item = x} @@ at }

inline_export_opt :
  | /* empty */ { fun k count c -> [] }
  | inline_export { $1 }

inline_export :
  | LPAR EXPORT TEXT RPAR
    { let at = at () in
      fun k count c ->
      [{name = $3; ekind = k @@ at; item = Int32.sub count 1l @@ at} @@ at] }


/* Modules */

type_def :
  | LPAR TYPE func_type RPAR
    { fun c -> anon_type c $3 }
  | LPAR TYPE bind_var func_type RPAR  /* Sugar */
    { fun c -> bind_type c $3 $4 }

start :
  | LPAR START var RPAR
    { fun c -> $3 c func }

module_fields :
  | /* empty */
    { fun (c : context) -> {empty_module with types = c.types.tlist} }
  | type_def module_fields
    { fun c -> $1 c; $2 c }
  | global module_fields
    { fun c -> let g, exs = $1 c in let m = $2 c in
      if m.imports <> [] then
        error (List.hd m.imports).at "import after global definition";
      {m with globals = g () :: m.globals; exports = exs @ m.exports} }
  | table module_fields
    { fun c -> let t = $1 c in let m = $2 c in let tab, elems, exs = t () in
      if m.imports <> [] then
        error (List.hd m.imports).at "import after table definition";
      {m with tables = tab :: m.tables; elems = elems @ m.elems; exports = exs @ m.exports} }
  | memory module_fields
    { fun c -> let mem, data, exs = $1 c in let m = $2 c in
      if m.imports <> [] then
        error (List.hd m.imports).at "import after memory definition";
      {m with memories = mem :: m.memories; data = data @ m.data; exports = exs @ m.exports} }
  | func module_fields
    { fun c -> let f, exs = $1 c in let m = $2 c in let func = f () in
      if m.imports <> [] then
        error (List.hd m.imports).at "import after function definition";
      {m with funcs = func :: m.funcs; exports = exs @ m.exports} }
  | elem module_fields
    { fun c -> let m = $2 c in
      {m with elems = $1 c :: m.elems} }
  | data module_fields
    { fun c -> let m = $2 c in
      {m with data = $1 c :: m.data} }
  | start module_fields
    { fun c -> let m = $2 c in let x = $1 c in
      match m.start with
      | Some _ -> error x.at "multiple start sections"
      | None -> {m with start = Some x} }
  | import module_fields
    { fun c -> let i = $1 c in let m = $2 c in
      {m with imports = i :: m.imports} }
  | export module_fields
    { fun c -> let m = $2 c in
      {m with exports = $1 c :: m.exports} }

module_ :
  | LPAR MODULE script_var_opt module_fields RPAR
    { $3, Textual ($4 (empty_context ()) @@ at ()) @@ at () }
  | LPAR MODULE script_var_opt TEXT text_list RPAR
    { $3, Encoded ("binary", $4 ^ $5) @@ at() }


/* Scripts */

script_var_opt :
  | /* empty */ { None }
  | VAR { Some ($1 @@ at ()) }  /* Sugar */

action :
  | LPAR INVOKE script_var_opt TEXT const_list RPAR
    { Invoke ($3, $4, $5) @@ at () }
  | LPAR GET script_var_opt TEXT RPAR
    { Get ($3, $4) @@ at() }

assertion :
  | LPAR ASSERT_MALFORMED module_ TEXT RPAR
    { AssertMalformed (snd $3, $4) @@ at () }
  | LPAR ASSERT_INVALID module_ TEXT RPAR
    { AssertInvalid (snd $3, $4) @@ at () }
  | LPAR ASSERT_SOFT_INVALID module_ TEXT RPAR
    { AssertSoftInvalid (snd $3, $4) @@ at () }
  | LPAR ASSERT_UNLINKABLE module_ TEXT RPAR
    { AssertUnlinkable (snd $3, $4) @@ at () }
  | LPAR ASSERT_TRAP module_ TEXT RPAR
    { AssertUninstantiable (snd $3, $4) @@ at () }
  | LPAR ASSERT_RETURN action const_list RPAR { AssertReturn ($3, $4) @@ at () }
  | LPAR ASSERT_RETURN_NAN action RPAR { AssertReturnNaN $3 @@ at () }
  | LPAR ASSERT_TRAP action TEXT RPAR { AssertTrap ($3, $4) @@ at () }
<<<<<<< HEAD
  | LPAR ASSERT_EXHAUSTION action TEXT RPAR { AssertExhaustion ($3, $4) @@ at () }
;
=======
>>>>>>> 0729a93e

cmd :
  | action { Action $1 @@ at () }
  | assertion { Assertion $1 @@ at () }
  | module_ { Module (fst $1, snd $1) @@ at () }
  | LPAR REGISTER TEXT script_var_opt RPAR { Register ($3, $4) @@ at () }
  | meta { Meta $1 @@ at () }

cmd_list :
  | /* empty */ { [] }
  | cmd cmd_list { $1 :: $2 }

meta :
  | LPAR SCRIPT script_var_opt cmd_list RPAR { Script ($3, $4) @@ at () }
  | LPAR INPUT script_var_opt TEXT RPAR { Input ($3, $4) @@ at () }
  | LPAR OUTPUT script_var_opt TEXT RPAR { Output ($3, Some $4) @@ at () }
  | LPAR OUTPUT script_var_opt RPAR { Output ($3, None) @@ at () }

const :
  | LPAR CONST literal RPAR { snd (literal $2 $3) @@ ati 3 }

const_list :
  | /* empty */ { [] }
  | const const_list { $1 :: $2 }

script :
  | cmd_list EOF { $1 }

script1 :
  | cmd { [$1] }

module1 :
  | module_ EOF { snd $1 }
%%<|MERGE_RESOLUTION|>--- conflicted
+++ resolved
@@ -665,11 +665,7 @@
   | LPAR ASSERT_RETURN action const_list RPAR { AssertReturn ($3, $4) @@ at () }
   | LPAR ASSERT_RETURN_NAN action RPAR { AssertReturnNaN $3 @@ at () }
   | LPAR ASSERT_TRAP action TEXT RPAR { AssertTrap ($3, $4) @@ at () }
-<<<<<<< HEAD
   | LPAR ASSERT_EXHAUSTION action TEXT RPAR { AssertExhaustion ($3, $4) @@ at () }
-;
-=======
->>>>>>> 0729a93e
 
 cmd :
   | action { Action $1 @@ at () }
