--- conflicted
+++ resolved
@@ -245,15 +245,9 @@
   let locals, assertion = wrap_assertion at in
   let item = Lib.List32.length itypes @@ at in
   let types = FuncType ([], []) :: itypes in
-<<<<<<< HEAD
-  let imports = [{module_name; item_name; ikind} @@ at] in
-  let ekind = FuncExport @@ at in
-  let exports = [{name = Utf8.decode "run"; ekind; item} @@ at] in
-=======
   let imports = [{module_name; item_name; idesc} @@ at] in
   let edesc = FuncExport item @@ at in
-  let exports = [{name = "run"; edesc} @@ at] in
->>>>>>> 5bf1ca2a
+  let exports = [{name = Utf8.decode "run"; edesc} @@ at] in
   let body =
     [ Block ([], action @ assertion @ [Return @@ at]) @@ at;
       Unreachable @@ at ]
