(*
 * Simple collection of functions useful for writing test cases.
 *)

open Types
open Values
open Instance


let global (GlobalType (t, _) as gt) =
  let v =
    match t with
<<<<<<< HEAD
    | I32Type -> I32 666l
    | I64Type -> I64 666L
    | F32Type -> F32 (F32.of_float 666.6)
    | F64Type -> F64 (F64.of_float 666.6)
    | V128Type -> failwith "TODO v128"
=======
    | NumType I32Type -> Num (I32 666l)
    | NumType I64Type -> Num (I64 666L)
    | NumType F32Type -> Num (F32 (F32.of_float 666.6))
    | NumType F64Type -> Num (F64 (F64.of_float 666.6))
    | RefType t -> Ref (NullRef t)
>>>>>>> cfc2c3e8
  in Global.alloc gt v

let table =
  Table.alloc (TableType ({min = 10l; max = Some 20l}, FuncRefType))
    (NullRef FuncRefType)
let memory = Memory.alloc (MemoryType {min = 1l; max = Some 2l})
let func f t = Func.alloc_host t (f t)

let print_value v =
  Printf.printf "%s : %s\n"
    (Values.string_of_value v)
    (Types.string_of_value_type (Values.type_of_value v))

let print (FuncType (_, out)) vs =
  List.iter print_value vs;
  flush_all ();
  List.map default_value out


let lookup name t =
  match Utf8.encode name, t with
  | "print", _ -> ExternFunc (func print (FuncType ([], [])))
  | "print_i32", _ -> ExternFunc (func print (FuncType ([NumType I32Type], [])))
  | "print_i64", _ -> ExternFunc (func print (FuncType ([NumType I64Type], [])))
  | "print_f32", _ -> ExternFunc (func print (FuncType ([NumType F32Type], [])))
  | "print_f64", _ -> ExternFunc (func print (FuncType ([NumType F64Type], [])))
  | "print_i32_f32", _ ->
    ExternFunc (func print (FuncType ([NumType I32Type; NumType F32Type], [])))
  | "print_f64_f64", _ ->
    ExternFunc (func print (FuncType ([NumType F64Type; NumType F64Type], [])))
  | "global_i32", _ -> ExternGlobal (global (GlobalType (NumType I32Type, Immutable)))
  | "global_i64", _ -> ExternGlobal (global (GlobalType (NumType I64Type, Immutable)))
  | "global_f32", _ -> ExternGlobal (global (GlobalType (NumType F32Type, Immutable)))
  | "global_f64", _ -> ExternGlobal (global (GlobalType (NumType F64Type, Immutable)))
  | "table", _ -> ExternTable table
  | "memory", _ -> ExternMemory memory
  | _ -> raise Not_found<|MERGE_RESOLUTION|>--- conflicted
+++ resolved
@@ -10,19 +10,12 @@
 let global (GlobalType (t, _) as gt) =
   let v =
     match t with
-<<<<<<< HEAD
-    | I32Type -> I32 666l
-    | I64Type -> I64 666L
-    | F32Type -> F32 (F32.of_float 666.6)
-    | F64Type -> F64 (F64.of_float 666.6)
-    | V128Type -> failwith "TODO v128"
-=======
     | NumType I32Type -> Num (I32 666l)
     | NumType I64Type -> Num (I64 666L)
     | NumType F32Type -> Num (F32 (F32.of_float 666.6))
     | NumType F64Type -> Num (F64 (F64.of_float 666.6))
+    | NumType V128Type -> failwith "TODO v128"
     | RefType t -> Ref (NullRef t)
->>>>>>> cfc2c3e8
   in Global.alloc gt v
 
 let table =
