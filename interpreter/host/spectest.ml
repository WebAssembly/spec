(*
 * Simple collection of functions useful for writing test cases.
 *)

open Types
open Value
open Instance


let global (GlobalT (_, t) as gt) =
  let v =
    match t with
    | NumT I32T -> Num (I32 666l)
    | NumT I64T -> Num (I64 666L)
    | NumT F32T -> Num (F32 (F32.of_float 666.6))
    | NumT F64T -> Num (F64 (F64.of_float 666.6))
    | VecT V128T -> Vec (V128 (V128.I32x4.of_lanes [666l; 666l; 666l; 666l]))
    | RefT (_, t) -> Ref (NullRef t)
    | BotT -> assert false
  in ExternGlobal (Global.alloc gt v)

let table =
<<<<<<< HEAD
  Table.alloc (TableType ({min = 10L; max = Some 20L}, I32IndexType, FuncRefType))
    (NullRef FuncRefType)
let table64 =
  Table.alloc (TableType ({min = 10L; max = Some 20L}, I64IndexType, FuncRefType))
    (NullRef FuncRefType)
let memory = Memory.alloc (MemoryType ({min = 1L; max = Some 2L}, I32IndexType))
let func f t = Func.alloc_host t (f t)
=======
  let tt = TableT ({min = 10l; max = Some 20l}, (Null, FuncHT)) in
  ExternTable (Table.alloc tt (NullRef FuncHT))

let memory =
  let mt = MemoryT {min = 1l; max = Some 2l} in
  ExternMemory (Memory.alloc mt)

let func f ft =
  let dt = DefT (RecT [SubT (Final, [], DefFuncT ft)], 0l) in
  ExternFunc (Func.alloc_host dt (f ft))
>>>>>>> f4a77ff1

let print_value v =
  Printf.printf "%s : %s\n"
    (string_of_value v) (string_of_val_type (type_of_value v))

let print _ vs =
  List.iter print_value vs;
  flush_all ();
  []


let lookup name t =
  match Utf8.encode name, t with
<<<<<<< HEAD
  | "print", _ -> ExternFunc (func print (FuncType ([], [])))
  | "print_i32", _ -> ExternFunc (func print (FuncType ([NumType I32Type], [])))
  | "print_i64", _ -> ExternFunc (func print (FuncType ([NumType I64Type], [])))
  | "print_f32", _ -> ExternFunc (func print (FuncType ([NumType F32Type], [])))
  | "print_f64", _ -> ExternFunc (func print (FuncType ([NumType F64Type], [])))
  | "print_i32_f32", _ ->
    ExternFunc (func print (FuncType ([NumType I32Type; NumType F32Type], [])))
  | "print_f64_f64", _ ->
    ExternFunc (func print (FuncType ([NumType F64Type; NumType F64Type], [])))
  | "global_i32", _ -> ExternGlobal (global (GlobalType (NumType I32Type, Immutable)))
  | "global_i64", _ -> ExternGlobal (global (GlobalType (NumType I64Type, Immutable)))
  | "global_f32", _ -> ExternGlobal (global (GlobalType (NumType F32Type, Immutable)))
  | "global_f64", _ -> ExternGlobal (global (GlobalType (NumType F64Type, Immutable)))
  | "table", _ -> ExternTable table
  | "table64", _ -> ExternTable table64
  | "memory", _ -> ExternMemory memory
=======
  | "print", _ -> func print (FuncT ([], []))
  | "print_i32", _ -> func print (FuncT ([NumT I32T], []))
  | "print_i64", _ -> func print (FuncT ([NumT I64T], []))
  | "print_f32", _ -> func print (FuncT ([NumT F32T], []))
  | "print_f64", _ -> func print (FuncT ([NumT F64T], []))
  | "print_i32_f32", _ -> func print (FuncT ([NumT I32T; NumT F32T], []))
  | "print_f64_f64", _ -> func print (FuncT ([NumT F64T; NumT F64T], []))
  | "global_i32", _ -> global (GlobalT (Cons, NumT I32T))
  | "global_i64", _ -> global (GlobalT (Cons, NumT I64T))
  | "global_f32", _ -> global (GlobalT (Cons, NumT F32T))
  | "global_f64", _ -> global (GlobalT (Cons, NumT F64T))
  | "table", _ -> table
  | "memory", _ -> memory
>>>>>>> f4a77ff1
  | _ -> raise Not_found<|MERGE_RESOLUTION|>--- conflicted
+++ resolved
@@ -20,26 +20,20 @@
   in ExternGlobal (Global.alloc gt v)
 
 let table =
-<<<<<<< HEAD
-  Table.alloc (TableType ({min = 10L; max = Some 20L}, I32IndexType, FuncRefType))
-    (NullRef FuncRefType)
+  let tt = TableT ({min = 10L; max = Some 20L}, I32IndexType, (Null, FuncHT)) in
+  ExternTable (Table.alloc tt (NullRef FuncHT))
+
 let table64 =
-  Table.alloc (TableType ({min = 10L; max = Some 20L}, I64IndexType, FuncRefType))
-    (NullRef FuncRefType)
-let memory = Memory.alloc (MemoryType ({min = 1L; max = Some 2L}, I32IndexType))
-let func f t = Func.alloc_host t (f t)
-=======
-  let tt = TableT ({min = 10l; max = Some 20l}, (Null, FuncHT)) in
+  let tt = TableT ({min = 10L; max = Some 20L}, I64IndexType, (Null, FuncHT)) in
   ExternTable (Table.alloc tt (NullRef FuncHT))
 
 let memory =
-  let mt = MemoryT {min = 1l; max = Some 2l} in
+  let mt = MemoryT ({min = 1L; max = Some 2L}, I32IndexType) in
   ExternMemory (Memory.alloc mt)
 
 let func f ft =
   let dt = DefT (RecT [SubT (Final, [], DefFuncT ft)], 0l) in
   ExternFunc (Func.alloc_host dt (f ft))
->>>>>>> f4a77ff1
 
 let print_value v =
   Printf.printf "%s : %s\n"
@@ -53,24 +47,6 @@
 
 let lookup name t =
   match Utf8.encode name, t with
-<<<<<<< HEAD
-  | "print", _ -> ExternFunc (func print (FuncType ([], [])))
-  | "print_i32", _ -> ExternFunc (func print (FuncType ([NumType I32Type], [])))
-  | "print_i64", _ -> ExternFunc (func print (FuncType ([NumType I64Type], [])))
-  | "print_f32", _ -> ExternFunc (func print (FuncType ([NumType F32Type], [])))
-  | "print_f64", _ -> ExternFunc (func print (FuncType ([NumType F64Type], [])))
-  | "print_i32_f32", _ ->
-    ExternFunc (func print (FuncType ([NumType I32Type; NumType F32Type], [])))
-  | "print_f64_f64", _ ->
-    ExternFunc (func print (FuncType ([NumType F64Type; NumType F64Type], [])))
-  | "global_i32", _ -> ExternGlobal (global (GlobalType (NumType I32Type, Immutable)))
-  | "global_i64", _ -> ExternGlobal (global (GlobalType (NumType I64Type, Immutable)))
-  | "global_f32", _ -> ExternGlobal (global (GlobalType (NumType F32Type, Immutable)))
-  | "global_f64", _ -> ExternGlobal (global (GlobalType (NumType F64Type, Immutable)))
-  | "table", _ -> ExternTable table
-  | "table64", _ -> ExternTable table64
-  | "memory", _ -> ExternMemory memory
-=======
   | "print", _ -> func print (FuncT ([], []))
   | "print_i32", _ -> func print (FuncT ([NumT I32T], []))
   | "print_i64", _ -> func print (FuncT ([NumT I64T], []))
@@ -83,6 +59,6 @@
   | "global_f32", _ -> global (GlobalT (Cons, NumT F32T))
   | "global_f64", _ -> global (GlobalT (Cons, NumT F64T))
   | "table", _ -> table
+  | "table64", _ -> table64
   | "memory", _ -> memory
->>>>>>> f4a77ff1
   | _ -> raise Not_found