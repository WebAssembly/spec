--- conflicted
+++ resolved
@@ -141,8 +141,7 @@
 
 let ref_type s =
   match vs7 s with
-<<<<<<< HEAD
-  | -0x10 -> AnyFuncType
+  | -0x10 -> FuncRefType
   | -0x11 -> AnyRefType
   | _ -> error s (pos s - 1) "invalid reference type"
 
@@ -150,10 +149,6 @@
   match peek s with
   | Some n when n > 0x70 -> NumType (num_type s)
   | _ -> RefType (ref_type s)
-=======
-  | -0x10 -> FuncRefType
-  | _ -> error s (pos s - 1) "invalid element type"
->>>>>>> 6fdf92b8
 
 let stack_type s =
   match peek s with
@@ -265,21 +260,13 @@
 
   | 0x1c | 0x1d | 0x1e | 0x1f as b -> illegal s pos b
 
-<<<<<<< HEAD
-  | 0x20 -> get_local (at var s)
-  | 0x21 -> set_local (at var s)
-  | 0x22 -> tee_local (at var s)
-  | 0x23 -> get_global (at var s)
-  | 0x24 -> set_global (at var s)
-  | 0x25 -> get_table (at var s)
-  | 0x26 -> set_table (at var s)
-=======
   | 0x20 -> local_get (at var s)
   | 0x21 -> local_set (at var s)
   | 0x22 -> local_tee (at var s)
   | 0x23 -> global_get (at var s)
   | 0x24 -> global_set (at var s)
->>>>>>> 6fdf92b8
+  | 0x25 -> table_get (at var s)
+  | 0x26 -> table_set (at var s)
 
   | 0x27 as b -> illegal s pos b
 
