--- conflicted
+++ resolved
@@ -142,12 +142,8 @@
   | -0x02 -> I64Type
   | -0x03 -> F32Type
   | -0x04 -> F64Type
-<<<<<<< HEAD
   | -0x05 -> V128Type
-  | _ -> error s (pos s - 1) "malformed value type"
-=======
   | _ -> error s (pos s - 1) "malformed number type"
->>>>>>> cfc2c3e8
 
 let ref_type s =
   match vs7 s with
@@ -218,20 +214,6 @@
   | Some 0x40 -> skip 1 s; ValBlockType None
   | Some b when b land 0xc0 = 0x40 -> ValBlockType (Some (value_type s))
   | _ -> VarBlockType (at vs33 s)
-
-<<<<<<< HEAD
-let math_prefix s =
-  let pos = pos s in
-  match vu32 s with
-  | 0x00l -> i32_trunc_sat_f32_s
-  | 0x01l -> i32_trunc_sat_f32_u
-  | 0x02l -> i32_trunc_sat_f64_s
-  | 0x03l -> i32_trunc_sat_f64_u
-  | 0x04l -> i64_trunc_sat_f32_s
-  | 0x05l -> i64_trunc_sat_f32_u
-  | 0x06l -> i64_trunc_sat_f64_s
-  | 0x07l -> i64_trunc_sat_f64_u
-  | n -> illegal s pos (I32.to_int_u n)
 
 let simd_prefix s =
   let pos = pos s in
@@ -498,8 +480,6 @@
   | 0xffl -> f64x2_convert_low_i32x4_u
   | n -> illegal s pos (I32.to_int_u n)
 
-=======
->>>>>>> cfc2c3e8
 let rec instr s =
   let pos = pos s in
   match op s with
@@ -737,10 +717,6 @@
   | 0xc3 -> i64_extend16_s
   | 0xc4 -> i64_extend32_s
 
-<<<<<<< HEAD
-  | 0xfc -> math_prefix s
-  | 0xfd -> simd_prefix s
-=======
   | 0xc5 | 0xc6 | 0xc7 | 0xc8 | 0xc9 | 0xca | 0xcb
   | 0xcc | 0xcd | 0xce | 0xcf as b -> illegal s pos b
 
@@ -781,7 +757,8 @@
 
     | n -> illegal2 s pos b n
     )
->>>>>>> cfc2c3e8
+
+  | 0xfd -> simd_prefix s
 
   | b -> illegal s pos b
 
