--- conflicted
+++ resolved
@@ -286,209 +286,114 @@
     | TableInit (x, y) -> op 0xfc; u32 0x0cl; var y; var x
     | ElemDrop x -> op 0xfc; u32 0x0dl; var x
 
-<<<<<<< HEAD
-    | Load ({ty = I32T; pack = None; _} as mo) -> op 0x28; memop mo
-    | Load ({ty = I64T; pack = None; _} as mo) -> op 0x29; memop mo
-    | Load ({ty = F32T; pack = None; _} as mo) -> op 0x2a; memop mo
-    | Load ({ty = F64T; pack = None; _} as mo) -> op 0x2b; memop mo
-    | Load ({ty = I32T; pack = Some (Pack8, SX); _} as mo) -> op 0x2c; memop mo
-    | Load ({ty = I32T; pack = Some (Pack8, ZX); _} as mo) -> op 0x2d; memop mo
-    | Load ({ty = I32T; pack = Some (Pack16, SX); _} as mo) -> op 0x2e; memop mo
-    | Load ({ty = I32T; pack = Some (Pack16, ZX); _} as mo) -> op 0x2f; memop mo
-    | Load {ty = I32T; pack = Some (Pack32, _); _} ->
+    | Load (x, ({ty = I32T; pack = None; _} as mo)) ->
+      op 0x28; memop x mo
+    | Load (x, ({ty = I64T; pack = None; _} as mo)) ->
+      op 0x29; memop x mo
+    | Load (x, ({ty = F32T; pack = None; _} as mo)) ->
+      op 0x2a; memop x mo
+    | Load (x, ({ty = F64T; pack = None; _} as mo)) ->
+      op 0x2b; memop x mo
+    | Load (x, ({ty = I32T; pack = Some (Pack8, SX); _} as mo)) ->
+      op 0x2c; memop x mo
+    | Load (x, ({ty = I32T; pack = Some (Pack8, ZX); _} as mo)) ->
+      op 0x2d; memop x mo
+    | Load (x, ({ty = I32T; pack = Some (Pack16, SX); _} as mo)) ->
+      op 0x2e; memop x mo
+    | Load (x, ({ty = I32T; pack = Some (Pack16, ZX); _} as mo)) ->
+      op 0x2f; memop x mo
+    | Load (x, ({ty = I32T; pack = Some (Pack32, _); _})) ->
       error e.at "illegal instruction i32.load32"
-    | Load ({ty = I64T; pack = Some (Pack8, SX); _} as mo) -> op 0x30; memop mo
-    | Load ({ty = I64T; pack = Some (Pack8, ZX); _} as mo) -> op 0x31; memop mo
-    | Load ({ty = I64T; pack = Some (Pack16, SX); _} as mo) -> op 0x32; memop mo
-    | Load ({ty = I64T; pack = Some (Pack16, ZX); _} as mo) -> op 0x33; memop mo
-    | Load ({ty = I64T; pack = Some (Pack32, SX); _} as mo) -> op 0x34; memop mo
-    | Load ({ty = I64T; pack = Some (Pack32, ZX); _} as mo) -> op 0x35; memop mo
-    | Load {ty = F32T | F64T; pack = Some _; _} ->
+    | Load (x, ({ty = I64T; pack = Some (Pack8, SX); _} as mo)) ->
+      op 0x30; memop x mo
+    | Load (x, ({ty = I64T; pack = Some (Pack8, ZX); _} as mo)) ->
+      op 0x31; memop x mo
+    | Load (x, ({ty = I64T; pack = Some (Pack16, SX); _} as mo)) ->
+      op 0x32; memop x mo
+    | Load (x, ({ty = I64T; pack = Some (Pack16, ZX); _} as mo)) ->
+      op 0x33; memop x mo
+    | Load (x, ({ty = I64T; pack = Some (Pack32, SX); _} as mo)) ->
+      op 0x34; memop x mo
+    | Load (x, ({ty = I64T; pack = Some (Pack32, ZX); _} as mo)) ->
+      op 0x35; memop x mo
+    | Load (x, ({ty = I32T | I64T; pack = Some (Pack64, _); _})) ->
+      error e.at "illegal instruction ixx.load64"
+    | Load (x, ({ty = F32T | F64T; pack = Some _; _})) ->
       error e.at "illegal instruction fxx.loadN"
-    | Load {ty = I32T | I64T; pack = Some (Pack64, _); _} ->
-=======
-    | Load (x, ({ty = I32Type; pack = None; _} as mo)) ->
-      op 0x28; memop x mo
-    | Load (x, ({ty = I64Type; pack = None; _} as mo)) ->
-      op 0x29; memop x mo
-    | Load (x, ({ty = F32Type; pack = None; _} as mo)) ->
-      op 0x2a; memop x mo
-    | Load (x, ({ty = F64Type; pack = None; _} as mo)) ->
-      op 0x2b; memop x mo
-    | Load (x, ({ty = I32Type; pack = Some (Pack8, SX); _} as mo)) ->
-      op 0x2c; memop x mo
-    | Load (x, ({ty = I32Type; pack = Some (Pack8, ZX); _} as mo)) ->
-      op 0x2d; memop x mo
-    | Load (x, ({ty = I32Type; pack = Some (Pack16, SX); _} as mo)) ->
-      op 0x2e; memop x mo
-    | Load (x, ({ty = I32Type; pack = Some (Pack16, ZX); _} as mo)) ->
-      op 0x2f; memop x mo
-    | Load (x, {ty = I32Type; pack = Some (Pack32, _); _}) ->
-      error e.at "illegal instruction i32.load32"
-    | Load (x, ({ty = I64Type; pack = Some (Pack8, SX); _} as mo)) ->
-      op 0x30; memop x mo
-    | Load (x, ({ty = I64Type; pack = Some (Pack8, ZX); _} as mo)) ->
-      op 0x31; memop x mo
-    | Load (x, ({ty = I64Type; pack = Some (Pack16, SX); _} as mo)) ->
-      op 0x32; memop x mo
-    | Load (x, ({ty = I64Type; pack = Some (Pack16, ZX); _} as mo)) ->
-      op 0x33; memop x mo
-    | Load (x, ({ty = I64Type; pack = Some (Pack32, SX); _} as mo)) ->
-      op 0x34; memop x mo
-    | Load (x, ({ty = I64Type; pack = Some (Pack32, ZX); _} as mo)) ->
-      op 0x35; memop x mo
-    | Load (x, {ty = I32Type | I64Type; pack = Some (Pack64, _); _}) ->
->>>>>>> c2c00d81
-      error e.at "illegal instruction ixx.load64"
-    | Load (x, {ty = F32Type | F64Type; pack = Some _; _}) ->
-      error e.at "illegal instruction fxx.loadN"
-
-<<<<<<< HEAD
-    | Store ({ty = I32T; pack = None; _} as mo) -> op 0x36; memop mo
-    | Store ({ty = I64T; pack = None; _} as mo) -> op 0x37; memop mo
-    | Store ({ty = F32T; pack = None; _} as mo) -> op 0x38; memop mo
-    | Store ({ty = F64T; pack = None; _} as mo) -> op 0x39; memop mo
-    | Store ({ty = I32T; pack = Some Pack8; _} as mo) -> op 0x3a; memop mo
-    | Store ({ty = I32T; pack = Some Pack16; _} as mo) -> op 0x3b; memop mo
-    | Store {ty = I32T; pack = Some Pack32; _} ->
+
+    | Store (x, ({ty = I32T; pack = None; _} as mo)) ->
+      op 0x36; memop x mo
+    | Store (x, ({ty = I64T; pack = None; _} as mo)) ->
+      op 0x37; memop x mo
+    | Store (x, ({ty = F32T; pack = None; _} as mo)) ->
+      op 0x38; memop x mo
+    | Store (x, ({ty = F64T; pack = None; _} as mo)) ->
+      op 0x39; memop x mo
+    | Store (x, ({ty = I32T; pack = Some Pack8; _} as mo)) ->
+      op 0x3a; memop x mo
+    | Store (x, ({ty = I32T; pack = Some Pack16; _} as mo)) ->
+      op 0x3b; memop x mo
+    | Store (x, {ty = I32T; pack = Some Pack32; _}) ->
       error e.at "illegal instruction i32.store32"
-    | Store ({ty = I64T; pack = Some Pack8; _} as mo) -> op 0x3c; memop mo
-    | Store ({ty = I64T; pack = Some Pack16; _} as mo) -> op 0x3d; memop mo
-    | Store ({ty = I64T; pack = Some Pack32; _} as mo) -> op 0x3e; memop mo
-    | Store {ty = F32T | F64T; pack = Some _; _} ->
+    | Store (x, ({ty = I64T; pack = Some Pack8; _} as mo)) ->
+      op 0x3c; memop x mo
+    | Store (x, ({ty = I64T; pack = Some Pack16; _} as mo)) ->
+      op 0x3d; memop x mo
+    | Store (x, ({ty = I64T; pack = Some Pack32; _} as mo)) ->
+      op 0x3e; memop x mo
+    | Store (x, ({ty = I32T | I64T; pack = Some Pack64; _})) ->
+      error e.at "illegal instruction ixx.store64"
+    | Store (x, ({ty = F32T | F64T; pack = Some _; _})) ->
       error e.at "illegal instruction fxx.storeN"
-    | Store {ty = I32T | I64T; pack = Some Pack64; _} ->
-=======
-    | Store (x, ({ty = I32Type; pack = None; _} as mo)) ->
-      op 0x36; memop x mo
-    | Store (x, ({ty = I64Type; pack = None; _} as mo)) ->
-      op 0x37; memop x mo
-    | Store (x, ({ty = F32Type; pack = None; _} as mo)) ->
-      op 0x38; memop x mo
-    | Store (x, ({ty = F64Type; pack = None; _} as mo)) ->
-      op 0x39; memop x mo
-    | Store (x, ({ty = I32Type; pack = Some Pack8; _} as mo)) ->
-      op 0x3a; memop x mo
-    | Store (x, ({ty = I32Type; pack = Some Pack16; _} as mo)) ->
-      op 0x3b; memop x mo
-    | Store (x, {ty = I32Type; pack = Some Pack32; _}) ->
-      error e.at "illegal instruction i32.store32"
-    | Store (x, ({ty = I64Type; pack = Some Pack8; _} as mo)) ->
-      op 0x3c; memop x mo
-    | Store (x, ({ty = I64Type; pack = Some Pack16; _} as mo)) ->
-      op 0x3d; memop x mo
-    | Store (x, ({ty = I64Type; pack = Some Pack32; _} as mo)) ->
-      op 0x3e; memop x mo
-    | Store (x, {ty = I32Type | I64Type; pack = Some Pack64; _}) ->
->>>>>>> c2c00d81
-      error e.at "illegal instruction ixx.store64"
-    | Store (x, {ty = F32Type | F64Type; pack = Some _; _}) ->
-      error e.at "illegal instruction fxx.storeN"
-
-<<<<<<< HEAD
-    | VecLoad ({ty = V128T; pack = None; _} as mo) ->
-      vecop 0x00l; memop mo
-    | VecLoad ({ty = V128T; pack = Some (Pack64, ExtLane (Pack8x8, SX)); _} as mo) ->
-      vecop 0x01l; memop mo
-    | VecLoad ({ty = V128T; pack = Some (Pack64, ExtLane (Pack8x8, ZX)); _} as mo) ->
-      vecop 0x02l; memop mo
-    | VecLoad ({ty = V128T; pack = Some (Pack64, ExtLane (Pack16x4, SX)); _} as mo) ->
-      vecop 0x03l; memop mo
-    | VecLoad ({ty = V128T; pack = Some (Pack64, ExtLane (Pack16x4, ZX)); _} as mo) ->
-      vecop 0x04l; memop mo
-    | VecLoad ({ty = V128T; pack = Some (Pack64, ExtLane (Pack32x2, SX)); _} as mo) ->
-      vecop 0x05l; memop mo
-    | VecLoad ({ty = V128T; pack = Some (Pack64, ExtLane (Pack32x2, ZX)); _} as mo) ->
-      vecop 0x06l; memop mo
-    | VecLoad ({ty = V128T; pack = Some (Pack8, ExtSplat); _} as mo) ->
-      vecop 0x07l; memop mo
-    | VecLoad ({ty = V128T; pack = Some (Pack16, ExtSplat); _} as mo) ->
-      vecop 0x08l; memop mo
-    | VecLoad ({ty = V128T; pack = Some (Pack32, ExtSplat); _} as mo) ->
-      vecop 0x09l; memop mo
-    | VecLoad ({ty = V128T; pack = Some (Pack64, ExtSplat); _} as mo) ->
-      vecop 0x0al; memop mo
-    | VecLoad ({ty = V128T; pack = Some (Pack32, ExtZero); _} as mo) ->
-      vecop 0x5cl; memop mo
-    | VecLoad ({ty = V128T; pack = Some (Pack64, ExtZero); _} as mo) ->
-      vecop 0x5dl; memop mo
-    | VecLoad _ ->
-      error e.at "illegal instruction v128.loadNxM_<ext>"
-
-    | VecLoadLane ({ty = V128T; pack = Pack8; _} as mo, i) ->
-      vecop 0x54l; memop mo; byte i
-    | VecLoadLane ({ty = V128T; pack = Pack16; _} as mo, i) ->
-      vecop 0x55l; memop mo; byte i
-    | VecLoadLane ({ty = V128T; pack = Pack32; _} as mo, i) ->
-      vecop 0x56l; memop mo; byte i
-    | VecLoadLane ({ty = V128T; pack = Pack64; _} as mo, i) ->
-      vecop 0x57l; memop mo; byte i
-
-    | VecStore ({ty = V128T; _} as mo) -> vecop 0x0bl; memop mo
-
-    | VecStoreLane ({ty = V128T; pack = Pack8; _} as mo, i) ->
-      vecop 0x58l; memop mo; byte i
-    | VecStoreLane ({ty = V128T; pack = Pack16; _} as mo, i) ->
-      vecop 0x59l; memop mo; byte i
-    | VecStoreLane ({ty = V128T; pack = Pack32; _} as mo, i) ->
-      vecop 0x5al; memop mo; byte i
-    | VecStoreLane ({ty = V128T; pack = Pack64; _} as mo, i) ->
-      vecop 0x5bl; memop mo; byte i
-
-    | MemorySize -> op 0x3f; byte 0x00
-    | MemoryGrow -> op 0x40; byte 0x00
-    | MemoryFill -> op 0xfc; u32 0x0bl; byte 0x00
-    | MemoryCopy -> op 0xfc; u32 0x0al; byte 0x00; byte 0x00
-    | MemoryInit x -> op 0xfc; u32 0x08l; var x; byte 0x00
-=======
-    | VecLoad (x, ({ty = V128Type; pack = None; _} as mo)) ->
+
+    | VecLoad (x, ({ty = V128T; pack = None; _} as mo)) ->
       vecop 0x00l; memop x mo
-    | VecLoad (x, ({ty = V128Type; pack = Some (Pack64, ExtLane (Pack8x8, SX)); _} as mo)) ->
+    | VecLoad (x, ({ty = V128T; pack = Some (Pack64, ExtLane (Pack8x8, SX)); _} as mo)) ->
       vecop 0x01l; memop x mo
-    | VecLoad (x, ({ty = V128Type; pack = Some (Pack64, ExtLane (Pack8x8, ZX)); _} as mo)) ->
+    | VecLoad (x, ({ty = V128T; pack = Some (Pack64, ExtLane (Pack8x8, ZX)); _} as mo)) ->
       vecop 0x02l; memop x mo
-    | VecLoad (x, ({ty = V128Type; pack = Some (Pack64, ExtLane (Pack16x4, SX)); _} as mo)) ->
+    | VecLoad (x, ({ty = V128T; pack = Some (Pack64, ExtLane (Pack16x4, SX)); _} as mo)) ->
       vecop 0x03l; memop x mo
-    | VecLoad (x, ({ty = V128Type; pack = Some (Pack64, ExtLane (Pack16x4, ZX)); _} as mo)) ->
+    | VecLoad (x, ({ty = V128T; pack = Some (Pack64, ExtLane (Pack16x4, ZX)); _} as mo)) ->
       vecop 0x04l; memop x mo
-    | VecLoad (x, ({ty = V128Type; pack = Some (Pack64, ExtLane (Pack32x2, SX)); _} as mo)) ->
+    | VecLoad (x, ({ty = V128T; pack = Some (Pack64, ExtLane (Pack32x2, SX)); _} as mo)) ->
       vecop 0x05l; memop x mo
-    | VecLoad (x, ({ty = V128Type; pack = Some (Pack64, ExtLane (Pack32x2, ZX)); _} as mo)) ->
+    | VecLoad (x, ({ty = V128T; pack = Some (Pack64, ExtLane (Pack32x2, ZX)); _} as mo)) ->
       vecop 0x06l; memop x mo
-    | VecLoad (x, ({ty = V128Type; pack = Some (Pack8, ExtSplat); _} as mo)) ->
+    | VecLoad (x, ({ty = V128T; pack = Some (Pack8, ExtSplat); _} as mo)) ->
       vecop 0x07l; memop x mo
-    | VecLoad (x, ({ty = V128Type; pack = Some (Pack16, ExtSplat); _} as mo)) ->
+    | VecLoad (x, ({ty = V128T; pack = Some (Pack16, ExtSplat); _} as mo)) ->
       vecop 0x08l; memop x mo
-    | VecLoad (x, ({ty = V128Type; pack = Some (Pack32, ExtSplat); _} as mo)) ->
+    | VecLoad (x, ({ty = V128T; pack = Some (Pack32, ExtSplat); _} as mo)) ->
       vecop 0x09l; memop x mo
-    | VecLoad (x, ({ty = V128Type; pack = Some (Pack64, ExtSplat); _} as mo)) ->
+    | VecLoad (x, ({ty = V128T; pack = Some (Pack64, ExtSplat); _} as mo)) ->
       vecop 0x0al; memop x mo
-    | VecLoad (x, ({ty = V128Type; pack = Some (Pack32, ExtZero); _} as mo)) ->
+    | VecLoad (x, ({ty = V128T; pack = Some (Pack32, ExtZero); _} as mo)) ->
       vecop 0x5cl; memop x mo
-    | VecLoad (x, ({ty = V128Type; pack = Some (Pack64, ExtZero); _} as mo)) ->
+    | VecLoad (x, ({ty = V128T; pack = Some (Pack64, ExtZero); _} as mo)) ->
       vecop 0x5dl; memop x mo
     | VecLoad _ ->
       error e.at "illegal instruction v128.loadNxM_x"
 
-    | VecLoadLane (x, ({ty = V128Type; pack = Pack8; _} as mo), i) ->
+    | VecLoadLane (x, ({ty = V128T; pack = Pack8; _} as mo), i) ->
       vecop 0x54l; memop x mo; byte i;
-    | VecLoadLane (x, ({ty = V128Type; pack = Pack16; _} as mo), i) ->
+    | VecLoadLane (x, ({ty = V128T; pack = Pack16; _} as mo), i) ->
       vecop 0x55l; memop x mo; byte i;
-    | VecLoadLane (x, ({ty = V128Type; pack = Pack32; _} as mo), i) ->
+    | VecLoadLane (x, ({ty = V128T; pack = Pack32; _} as mo), i) ->
       vecop 0x56l; memop x mo; byte i;
-    | VecLoadLane (x, ({ty = V128Type; pack = Pack64; _} as mo), i) ->
+    | VecLoadLane (x, ({ty = V128T; pack = Pack64; _} as mo), i) ->
       vecop 0x57l; memop x mo; byte i;
 
-    | VecStore (x, ({ty = V128Type; _} as mo)) ->
+    | VecStore (x, ({ty = V128T; _} as mo)) ->
       vecop 0x0bl; memop x mo
 
-    | VecStoreLane (x, ({ty = V128Type; pack = Pack8; _} as mo), i) ->
+    | VecStoreLane (x, ({ty = V128T; pack = Pack8; _} as mo), i) ->
       vecop 0x58l; memop x mo; byte i;
-    | VecStoreLane (x, ({ty = V128Type; pack = Pack16; _} as mo), i) ->
+    | VecStoreLane (x, ({ty = V128T; pack = Pack16; _} as mo), i) ->
       vecop 0x59l; memop x mo; byte i;
-    | VecStoreLane (x, ({ty = V128Type; pack = Pack32; _} as mo), i) ->
+    | VecStoreLane (x, ({ty = V128T; pack = Pack32; _} as mo), i) ->
       vecop 0x5al; memop x mo; byte i;
-    | VecStoreLane (x, ({ty = V128Type; pack = Pack64; _} as mo), i) ->
+    | VecStoreLane (x, ({ty = V128T; pack = Pack64; _} as mo), i) ->
       vecop 0x5bl; memop x mo; byte i;
 
     | MemorySize x -> op 0x3f; var x
@@ -496,7 +401,6 @@
     | MemoryFill x -> op 0xfc; u32 0x0bl; var x
     | MemoryCopy (x, y) -> op 0xfc; u32 0x0al; var x; var y
     | MemoryInit (x, y) -> op 0xfc; u32 0x08l; var y; var x
->>>>>>> c2c00d81
     | DataDrop x -> op 0xfc; u32 0x09l; var x
 
     | RefNull t -> op 0xd0; heap_type t
