(* Binary format version *)

let version = 1l


(* Errors *)

module Code = Error.Make ()
exception Code = Code.Error

let error = Code.error


(* Encoding stream *)

type stream =
{
  buf : Buffer.t;
  patches : (int * char) list ref
}

let stream () = {buf = Buffer.create 8192; patches = ref []}
let pos s = Buffer.length s.buf
let put s b = Buffer.add_char s.buf b
let put_string s bs = Buffer.add_string s.buf bs
let patch s pos b = s.patches := (pos, b) :: !(s.patches)

let to_string s =
  let bs = Buffer.to_bytes s.buf in
  List.iter (fun (pos, b) -> Bytes.set bs pos b) !(s.patches);
  Bytes.to_string bs


(* Encoding *)

module E (S : sig val stream : stream end) =
struct
  let s = S.stream


  (* Generic values *)

  let byte i = put s (Char.chr (i land 0xff))
  let word16 i = byte (i land 0xff); byte (i lsr 8)
  let word32 i =
    Int32.(word16 (to_int (logand i 0xffffl));
           word16 (to_int (shift_right i 16)))
  let word64 i =
    Int64.(word32 (to_int32 (logand i 0xffffffffL));
           word32 (to_int32 (shift_right i 32)))

  let rec u64 i =
    let b = Int64.(to_int (logand i 0x7fL)) in
    if 0L <= i && i < 128L then byte b
    else (byte (b lor 0x80); u64 (Int64.shift_right_logical i 7))

  let rec s64 i =
    let b = Int64.(to_int (logand i 0x7fL)) in
    if -64L <= i && i < 64L then byte b
    else (byte (b lor 0x80); s64 (Int64.shift_right i 7))

  let u1 i = u64 Int64.(logand (of_int i) 1L)
  let u32 i = u64 Int64.(logand (of_int32 i) 0xffffffffL)
  let s7 i = s64 (Int64.of_int i)
  let s32 i = s64 (Int64.of_int32 i)
  let s33 i = s64 (I64_convert.extend_i32_s i)
  let f32 x = word32 (F32.to_bits x)
  let f64 x = word64 (F64.to_bits x)
  let v128 v = String.iter (put s) (V128.to_bits v)

  let len i =
    if Int32.to_int (Int32.of_int i) <> i then
      Code.error Source.no_region "length out of bounds";
    u32 (Int32.of_int i)

  let bool b = u1 (if b then 1 else 0)
  let string bs = len (String.length bs); put_string s bs
  let name n = string (Utf8.encode n)
  let list f xs = List.iter f xs
  let opt f xo = Lib.Option.app f xo
  let vec f xs = len (List.length xs); list f xs

  let gap32 () = let p = pos s in word32 0l; byte 0; p
  let patch_gap32 p n =
    assert (n <= 0x0fff_ffff); (* Strings cannot excess 2G anyway *)
    let lsb i = Char.chr (i land 0xff) in
    patch s p (lsb (n lor 0x80));
    patch s (p + 1) (lsb ((n lsr 7) lor 0x80));
    patch s (p + 2) (lsb ((n lsr 14) lor 0x80));
    patch s (p + 3) (lsb ((n lsr 21) lor 0x80));
    patch s (p + 4) (lsb (n lsr 28))


  (* Types *)

  open Types

<<<<<<< HEAD
  let mutability = function
    | Immutable -> byte 0
    | Mutable -> byte 1

  let var_type var = function
    | SynVar x -> var x
    | _ -> assert false
=======
  let var_type = function
    | Stat x -> s33 x
    | Dyn _ -> assert false
>>>>>>> 571c299a

  let num_type = function
    | I32T -> s7 (-0x01)
    | I64T -> s7 (-0x02)
    | F32T -> s7 (-0x03)
    | F64T -> s7 (-0x04)

  let vec_type = function
    | V128T -> s7 (-0x05)

  let heap_type = function
<<<<<<< HEAD
    | AnyHeapType -> s7 (-0x12)
    | NoneHeapType -> s7 (-0x1b)
    | EqHeapType -> s7 (-0x13)
    | I31HeapType -> s7 (-0x16)
    | DataHeapType -> s7 (-0x19)
    | ArrayHeapType -> s7 (-0x1a)
    | FuncHeapType -> s7 (-0x10)
    | NoFuncHeapType -> s7 (-0x17)
    | ExternHeapType -> s7 (-0x11)
    | NoExternHeapType -> s7 (-0x18)
    | DefHeapType x -> var_type s33 x
    | BotHeapType -> assert false

  let ref_type = function
    | (Nullable, AnyHeapType) -> s7 (-0x12)
    | (Nullable, NoneHeapType) -> s7 (-0x1b)
    | (Nullable, EqHeapType) -> s7 (-0x13)
    | (Nullable, I31HeapType) -> s7 (-0x16)
    | (Nullable, DataHeapType) -> s7 (-0x19)
    | (Nullable, ArrayHeapType) -> s7 (-0x1a)
    | (Nullable, FuncHeapType) -> s7 (-0x10)
    | (Nullable, NoFuncHeapType) -> s7 (-0x17)
    | (Nullable, ExternHeapType) -> s7 (-0x11)
    | (Nullable, NoExternHeapType) -> s7 (-0x18)
    | (Nullable, t) -> s7 (-0x14); heap_type t
    | (NonNullable, t) -> s7 (-0x15); heap_type t
=======
    | FuncHT -> s7 (-0x10)
    | ExternHT -> s7 (-0x11)
    | DefHT x -> var_type x
    | BotHT -> assert false

  let ref_type = function
    | (Null, FuncHT) -> s7 (-0x10)
    | (Null, ExternHT) -> s7 (-0x11)
    | (Null, t) -> s7 (-0x14); heap_type t
    | (NoNull, t) -> s7 (-0x15); heap_type t
>>>>>>> 571c299a

  let val_type = function
    | NumT t -> num_type t
    | VecT t -> vec_type t
    | RefT t -> ref_type t
    | BotT -> assert false

  let packed_type = function
    | Pack8 -> s7 (-0x06)
    | Pack16 -> s7 (-0x07)
    | Pack32 | Pack64 -> assert false

  let storage_type = function
    | ValueStorageType t -> value_type t
    | PackedStorageType t -> packed_type t

  let field_type = function
    | FieldType (t, mut) -> storage_type t; mutability mut

  let struct_type = function
    | StructType fts -> vec field_type fts

  let array_type = function
    | ArrayType ft -> field_type ft

  let func_type = function
    | FuncT (ts1, ts2) -> vec val_type ts1; vec val_type ts2

<<<<<<< HEAD
  let str_type = function
    | StructDefType st -> s7 (-0x21); struct_type st
    | ArrayDefType at -> s7 (-0x22); array_type at
    | FuncDefType ft -> s7 (-0x20); func_type ft
=======
  let def_type = function
    | DefFuncT ft -> s7 (-0x20); func_type ft
>>>>>>> 571c299a

  let sub_type = function
    | SubType ([], st) -> str_type st
    | SubType (xs, st) -> s7 (-0x30); vec (var_type u32) xs; str_type st

  let def_type = function
    | RecDefType [st] -> sub_type st
    | RecDefType sts -> s7 (-0x31); vec sub_type sts

  let limits uN {min; max} =
    bool (max <> None); uN min; opt uN max

  let table_type = function
    | TableT (lim, t) -> ref_type t; limits u32 lim

  let memory_type = function
    | MemoryT lim -> limits u32 lim

<<<<<<< HEAD
=======
  let mutability = function
    | Cons -> byte 0
    | Var -> byte 1

>>>>>>> 571c299a
  let global_type = function
    | GlobalT (mut, t) -> val_type t; mutability mut


  (* Instructions *)

  open Source
  open Ast
  open Value
  open V128
  open Pack

  let op n = byte n
  let vecop n = op 0xfd; u32 n
  let end_ () = op 0x0b

  let memop {align; offset; _} = u32 (Int32.of_int align); u32 offset

  let var x = u32 x.it

  let block_type = function
    | VarBlockType x -> var_type s33 x
    | ValBlockType None -> s33 (-0x40l)
<<<<<<< HEAD
    | ValBlockType (Some t) -> value_type t
=======
    | ValBlockType (Some t) -> val_type t
    | VarBlockType x -> s33 x.it
>>>>>>> 571c299a

  let local (n, loc) = len n; val_type loc.it.ltype

  let locals locs =
    let combine loc = function
      | (n, loc') :: nlocs' when loc.it.ltype = loc'.it.ltype ->
        (n + 1, loc') :: nlocs'
      | nlocs -> (1, loc) :: nlocs
    in vec local (List.fold_right combine locs [])

  let rec instr e =
    match e.it with
    | Unreachable -> op 0x00
    | Nop -> op 0x01

    | Block (bt, es) -> op 0x02; block_type bt; list instr es; end_ ()
    | Loop (bt, es) -> op 0x03; block_type bt; list instr es; end_ ()
    | If (bt, es1, es2) ->
      op 0x04; block_type bt; list instr es1;
      if es2 <> [] then op 0x05;
      list instr es2; end_ ()

    | Br x -> op 0x0c; var x
    | BrIf x -> op 0x0d; var x
    | BrTable (xs, x) -> op 0x0e; vec var xs; var x
    | BrCast (x, NullOp) -> op 0xd4; var x
    | BrCast (x, I31Op) -> op 0xfb; op 0x62; var x
    | BrCast (x, DataOp) -> op 0xfb; op 0x61; var x
    | BrCast (x, ArrayOp) -> op 0xfb; op 0x66; var x
    | BrCast (x, RttOp y) -> op 0xfb; op 0x42; var x; var y
    | BrCastFail (x, NullOp) -> op 0xd6; var x
    | BrCastFail (x, I31Op) -> op 0xfb; op 0x65; var x
    | BrCastFail (x, DataOp) -> op 0xfb; op 0x64; var x
    | BrCastFail (x, ArrayOp) -> op 0xfb; op 0x67; var x
    | BrCastFail (x, RttOp y) -> op 0xfb; op 0x43; var x; var y
    | Return -> op 0x0f
    | Call x -> op 0x10; var x
    | CallRef x -> op 0x14; var x
    | CallIndirect (x, y) -> op 0x11; var y; var x
    | ReturnCallRef x -> op 0x15; var x

    | Drop -> op 0x1a
    | Select None -> op 0x1b
    | Select (Some ts) -> op 0x1c; vec val_type ts

    | LocalGet x -> op 0x20; var x
    | LocalSet x -> op 0x21; var x
    | LocalTee x -> op 0x22; var x
    | GlobalGet x -> op 0x23; var x
    | GlobalSet x -> op 0x24; var x

    | TableGet x -> op 0x25; var x
    | TableSet x -> op 0x26; var x
    | TableSize x -> op 0xfc; u32 0x10l; var x
    | TableGrow x -> op 0xfc; u32 0x0fl; var x
    | TableFill x -> op 0xfc; u32 0x11l; var x
    | TableCopy (x, y) -> op 0xfc; u32 0x0el; var x; var y
    | TableInit (x, y) -> op 0xfc; u32 0x0cl; var y; var x
    | ElemDrop x -> op 0xfc; u32 0x0dl; var x

    | Load ({ty = I32T; pack = None; _} as mo) -> op 0x28; memop mo
    | Load ({ty = I64T; pack = None; _} as mo) -> op 0x29; memop mo
    | Load ({ty = F32T; pack = None; _} as mo) -> op 0x2a; memop mo
    | Load ({ty = F64T; pack = None; _} as mo) -> op 0x2b; memop mo
    | Load ({ty = I32T; pack = Some (Pack8, SX); _} as mo) -> op 0x2c; memop mo
    | Load ({ty = I32T; pack = Some (Pack8, ZX); _} as mo) -> op 0x2d; memop mo
    | Load ({ty = I32T; pack = Some (Pack16, SX); _} as mo) -> op 0x2e; memop mo
    | Load ({ty = I32T; pack = Some (Pack16, ZX); _} as mo) -> op 0x2f; memop mo
    | Load {ty = I32T; pack = Some (Pack32, _); _} ->
      error e.at "illegal instruction i32.load32"
    | Load ({ty = I64T; pack = Some (Pack8, SX); _} as mo) -> op 0x30; memop mo
    | Load ({ty = I64T; pack = Some (Pack8, ZX); _} as mo) -> op 0x31; memop mo
    | Load ({ty = I64T; pack = Some (Pack16, SX); _} as mo) -> op 0x32; memop mo
    | Load ({ty = I64T; pack = Some (Pack16, ZX); _} as mo) -> op 0x33; memop mo
    | Load ({ty = I64T; pack = Some (Pack32, SX); _} as mo) -> op 0x34; memop mo
    | Load ({ty = I64T; pack = Some (Pack32, ZX); _} as mo) -> op 0x35; memop mo
    | Load {ty = F32T | F64T; pack = Some _; _} ->
      error e.at "illegal instruction fxx.loadN"
    | Load {ty = I32T | I64T; pack = Some (Pack64, _); _} ->
      error e.at "illegal instruction ixx.load64"

    | Store ({ty = I32T; pack = None; _} as mo) -> op 0x36; memop mo
    | Store ({ty = I64T; pack = None; _} as mo) -> op 0x37; memop mo
    | Store ({ty = F32T; pack = None; _} as mo) -> op 0x38; memop mo
    | Store ({ty = F64T; pack = None; _} as mo) -> op 0x39; memop mo
    | Store ({ty = I32T; pack = Some Pack8; _} as mo) -> op 0x3a; memop mo
    | Store ({ty = I32T; pack = Some Pack16; _} as mo) -> op 0x3b; memop mo
    | Store {ty = I32T; pack = Some Pack32; _} ->
      error e.at "illegal instruction i32.store32"
    | Store ({ty = I64T; pack = Some Pack8; _} as mo) -> op 0x3c; memop mo
    | Store ({ty = I64T; pack = Some Pack16; _} as mo) -> op 0x3d; memop mo
    | Store ({ty = I64T; pack = Some Pack32; _} as mo) -> op 0x3e; memop mo
    | Store {ty = F32T | F64T; pack = Some _; _} ->
      error e.at "illegal instruction fxx.storeN"
    | Store {ty = I32T | I64T; pack = Some Pack64; _} ->
      error e.at "illegal instruction ixx.store64"

    | VecLoad ({ty = V128T; pack = None; _} as mo) ->
      vecop 0x00l; memop mo
    | VecLoad ({ty = V128T; pack = Some (Pack64, ExtLane (Pack8x8, SX)); _} as mo) ->
      vecop 0x01l; memop mo
    | VecLoad ({ty = V128T; pack = Some (Pack64, ExtLane (Pack8x8, ZX)); _} as mo) ->
      vecop 0x02l; memop mo
    | VecLoad ({ty = V128T; pack = Some (Pack64, ExtLane (Pack16x4, SX)); _} as mo) ->
      vecop 0x03l; memop mo
    | VecLoad ({ty = V128T; pack = Some (Pack64, ExtLane (Pack16x4, ZX)); _} as mo) ->
      vecop 0x04l; memop mo
    | VecLoad ({ty = V128T; pack = Some (Pack64, ExtLane (Pack32x2, SX)); _} as mo) ->
      vecop 0x05l; memop mo
    | VecLoad ({ty = V128T; pack = Some (Pack64, ExtLane (Pack32x2, ZX)); _} as mo) ->
      vecop 0x06l; memop mo
    | VecLoad ({ty = V128T; pack = Some (Pack8, ExtSplat); _} as mo) ->
      vecop 0x07l; memop mo
    | VecLoad ({ty = V128T; pack = Some (Pack16, ExtSplat); _} as mo) ->
      vecop 0x08l; memop mo
    | VecLoad ({ty = V128T; pack = Some (Pack32, ExtSplat); _} as mo) ->
      vecop 0x09l; memop mo
    | VecLoad ({ty = V128T; pack = Some (Pack64, ExtSplat); _} as mo) ->
      vecop 0x0al; memop mo
    | VecLoad ({ty = V128T; pack = Some (Pack32, ExtZero); _} as mo) ->
      vecop 0x5cl; memop mo
    | VecLoad ({ty = V128T; pack = Some (Pack64, ExtZero); _} as mo) ->
      vecop 0x5dl; memop mo
    | VecLoad _ ->
      error e.at "illegal instruction v128.loadNxM_<ext>"

    | VecLoadLane ({ty = V128T; pack = Pack8; _} as mo, i) ->
      vecop 0x54l; memop mo; byte i
    | VecLoadLane ({ty = V128T; pack = Pack16; _} as mo, i) ->
      vecop 0x55l; memop mo; byte i
    | VecLoadLane ({ty = V128T; pack = Pack32; _} as mo, i) ->
      vecop 0x56l; memop mo; byte i
    | VecLoadLane ({ty = V128T; pack = Pack64; _} as mo, i) ->
      vecop 0x57l; memop mo; byte i

    | VecStore ({ty = V128T; _} as mo) -> vecop 0x0bl; memop mo

    | VecStoreLane ({ty = V128T; pack = Pack8; _} as mo, i) ->
      vecop 0x58l; memop mo; byte i
    | VecStoreLane ({ty = V128T; pack = Pack16; _} as mo, i) ->
      vecop 0x59l; memop mo; byte i
    | VecStoreLane ({ty = V128T; pack = Pack32; _} as mo, i) ->
      vecop 0x5al; memop mo; byte i
    | VecStoreLane ({ty = V128T; pack = Pack64; _} as mo, i) ->
      vecop 0x5bl; memop mo; byte i

    | MemorySize -> op 0x3f; byte 0x00
    | MemoryGrow -> op 0x40; byte 0x00
    | MemoryFill -> op 0xfc; u32 0x0bl; byte 0x00
    | MemoryCopy -> op 0xfc; u32 0x0al; byte 0x00; byte 0x00
    | MemoryInit x -> op 0xfc; u32 0x08l; var x; byte 0x00
    | DataDrop x -> op 0xfc; u32 0x09l; var x

    | RefNull t -> op 0xd0; heap_type t
    | RefFunc x -> op 0xd2; var x

    | RefTest NullOp -> op 0xd1
    | RefTest I31Op -> op 0xfb; op 0x52
    | RefTest DataOp -> op 0xfb; op 0x51
    | RefTest ArrayOp -> op 0xfb; op 0x53
    | RefTest (RttOp x) -> op 0xfb; op 0x40; var x

    | RefCast NullOp -> op 0xd3
    | RefCast I31Op -> op 0xfb; op 0x5a
    | RefCast DataOp -> op 0xfb; op 0x59
    | RefCast ArrayOp -> op 0xfb; op 0x5b
    | RefCast (RttOp x) -> op 0xfb; op 0x41; var x

    | RefEq -> op 0xd5

    | I31New -> op 0xfb; op 0x20
    | I31Get SX -> op 0xfb; op 0x21
    | I31Get ZX -> op 0xfb; op 0x22

    | StructNew (x, Explicit) -> op 0xfb; op 0x01; var x
    | StructNew (x, Implicit) -> op 0xfb; op 0x02; var x
    | StructGet (x, y, None) -> op 0xfb; op 0x03; var x; var y
    | StructGet (x, y, Some SX) -> op 0xfb; op 0x04; var x; var y
    | StructGet (x, y, Some ZX) -> op 0xfb; op 0x05; var x; var y
    | StructSet (x, y) -> op 0xfb; op 0x06; var x; var y

    | ArrayNew (x, Explicit) -> op 0xfb; op 0x11; var x
    | ArrayNew (x, Implicit) -> op 0xfb; op 0x12; var x
    | ArrayNewFixed (x, n) -> op 0xfb; op 0x19; var x; u32 n
    | ArrayNewElem (x, y) -> op 0xfb; op 0x1c; var x; var y
    | ArrayNewData (x, y) -> op 0xfb; op 0x1b; var x; var y
    | ArrayGet (x, None) -> op 0xfb; op 0x13; var x
    | ArrayGet (x, Some SX) -> op 0xfb; op 0x14; var x
    | ArrayGet (x, Some ZX) -> op 0xfb; op 0x15; var x
    | ArraySet x -> op 0xfb; op 0x16; var x
    | ArrayLen -> op 0xfb; op 0x17

    | ExternConvert Internalize -> op 0xfb; op 0x70
    | ExternConvert Externalize -> op 0xfb; op 0x71

    | Const {it = I32 c; _} -> op 0x41; s32 c
    | Const {it = I64 c; _} -> op 0x42; s64 c
    | Const {it = F32 c; _} -> op 0x43; f32 c
    | Const {it = F64 c; _} -> op 0x44; f64 c

    | Test (I32 I32Op.Eqz) -> op 0x45
    | Test (I64 I64Op.Eqz) -> op 0x50
    | Test (F32 _ | F64 _) -> .

    | Compare (I32 I32Op.Eq) -> op 0x46
    | Compare (I32 I32Op.Ne) -> op 0x47
    | Compare (I32 I32Op.LtS) -> op 0x48
    | Compare (I32 I32Op.LtU) -> op 0x49
    | Compare (I32 I32Op.GtS) -> op 0x4a
    | Compare (I32 I32Op.GtU) -> op 0x4b
    | Compare (I32 I32Op.LeS) -> op 0x4c
    | Compare (I32 I32Op.LeU) -> op 0x4d
    | Compare (I32 I32Op.GeS) -> op 0x4e
    | Compare (I32 I32Op.GeU) -> op 0x4f

    | Compare (I64 I64Op.Eq) -> op 0x51
    | Compare (I64 I64Op.Ne) -> op 0x52
    | Compare (I64 I64Op.LtS) -> op 0x53
    | Compare (I64 I64Op.LtU) -> op 0x54
    | Compare (I64 I64Op.GtS) -> op 0x55
    | Compare (I64 I64Op.GtU) -> op 0x56
    | Compare (I64 I64Op.LeS) -> op 0x57
    | Compare (I64 I64Op.LeU) -> op 0x58
    | Compare (I64 I64Op.GeS) -> op 0x59
    | Compare (I64 I64Op.GeU) -> op 0x5a

    | Compare (F32 F32Op.Eq) -> op 0x5b
    | Compare (F32 F32Op.Ne) -> op 0x5c
    | Compare (F32 F32Op.Lt) -> op 0x5d
    | Compare (F32 F32Op.Gt) -> op 0x5e
    | Compare (F32 F32Op.Le) -> op 0x5f
    | Compare (F32 F32Op.Ge) -> op 0x60

    | Compare (F64 F64Op.Eq) -> op 0x61
    | Compare (F64 F64Op.Ne) -> op 0x62
    | Compare (F64 F64Op.Lt) -> op 0x63
    | Compare (F64 F64Op.Gt) -> op 0x64
    | Compare (F64 F64Op.Le) -> op 0x65
    | Compare (F64 F64Op.Ge) -> op 0x66

    | Unary (I32 I32Op.Clz) -> op 0x67
    | Unary (I32 I32Op.Ctz) -> op 0x68
    | Unary (I32 I32Op.Popcnt) -> op 0x69
    | Unary (I32 (I32Op.ExtendS Pack8)) -> op 0xc0
    | Unary (I32 (I32Op.ExtendS Pack16)) -> op 0xc1
    | Unary (I32 (I32Op.ExtendS (Pack32 | Pack64))) ->
      error e.at "illegal instruction i32.extendN_s"

    | Unary (I64 I64Op.Clz) -> op 0x79
    | Unary (I64 I64Op.Ctz) -> op 0x7a
    | Unary (I64 I64Op.Popcnt) -> op 0x7b
    | Unary (I64 (I64Op.ExtendS Pack8)) -> op 0xc2
    | Unary (I64 (I64Op.ExtendS Pack16)) -> op 0xc3
    | Unary (I64 (I64Op.ExtendS Pack32)) -> op 0xc4
    | Unary (I64 (I64Op.ExtendS Pack64)) ->
      error e.at "illegal instruction i64.extend64_s"

    | Unary (F32 F32Op.Abs) -> op 0x8b
    | Unary (F32 F32Op.Neg) -> op 0x8c
    | Unary (F32 F32Op.Ceil) -> op 0x8d
    | Unary (F32 F32Op.Floor) -> op 0x8e
    | Unary (F32 F32Op.Trunc) -> op 0x8f
    | Unary (F32 F32Op.Nearest) -> op 0x90
    | Unary (F32 F32Op.Sqrt) -> op 0x91

    | Unary (F64 F64Op.Abs) -> op 0x99
    | Unary (F64 F64Op.Neg) -> op 0x9a
    | Unary (F64 F64Op.Ceil) -> op 0x9b
    | Unary (F64 F64Op.Floor) -> op 0x9c
    | Unary (F64 F64Op.Trunc) -> op 0x9d
    | Unary (F64 F64Op.Nearest) -> op 0x9e
    | Unary (F64 F64Op.Sqrt) -> op 0x9f

    | Binary (I32 I32Op.Add) -> op 0x6a
    | Binary (I32 I32Op.Sub) -> op 0x6b
    | Binary (I32 I32Op.Mul) -> op 0x6c
    | Binary (I32 I32Op.DivS) -> op 0x6d
    | Binary (I32 I32Op.DivU) -> op 0x6e
    | Binary (I32 I32Op.RemS) -> op 0x6f
    | Binary (I32 I32Op.RemU) -> op 0x70
    | Binary (I32 I32Op.And) -> op 0x71
    | Binary (I32 I32Op.Or) -> op 0x72
    | Binary (I32 I32Op.Xor) -> op 0x73
    | Binary (I32 I32Op.Shl) -> op 0x74
    | Binary (I32 I32Op.ShrS) -> op 0x75
    | Binary (I32 I32Op.ShrU) -> op 0x76
    | Binary (I32 I32Op.Rotl) -> op 0x77
    | Binary (I32 I32Op.Rotr) -> op 0x78

    | Binary (I64 I64Op.Add) -> op 0x7c
    | Binary (I64 I64Op.Sub) -> op 0x7d
    | Binary (I64 I64Op.Mul) -> op 0x7e
    | Binary (I64 I64Op.DivS) -> op 0x7f
    | Binary (I64 I64Op.DivU) -> op 0x80
    | Binary (I64 I64Op.RemS) -> op 0x81
    | Binary (I64 I64Op.RemU) -> op 0x82
    | Binary (I64 I64Op.And) -> op 0x83
    | Binary (I64 I64Op.Or) -> op 0x84
    | Binary (I64 I64Op.Xor) -> op 0x85
    | Binary (I64 I64Op.Shl) -> op 0x86
    | Binary (I64 I64Op.ShrS) -> op 0x87
    | Binary (I64 I64Op.ShrU) -> op 0x88
    | Binary (I64 I64Op.Rotl) -> op 0x89
    | Binary (I64 I64Op.Rotr) -> op 0x8a

    | Binary (F32 F32Op.Add) -> op 0x92
    | Binary (F32 F32Op.Sub) -> op 0x93
    | Binary (F32 F32Op.Mul) -> op 0x94
    | Binary (F32 F32Op.Div) -> op 0x95
    | Binary (F32 F32Op.Min) -> op 0x96
    | Binary (F32 F32Op.Max) -> op 0x97
    | Binary (F32 F32Op.CopySign) -> op 0x98

    | Binary (F64 F64Op.Add) -> op 0xa0
    | Binary (F64 F64Op.Sub) -> op 0xa1
    | Binary (F64 F64Op.Mul) -> op 0xa2
    | Binary (F64 F64Op.Div) -> op 0xa3
    | Binary (F64 F64Op.Min) -> op 0xa4
    | Binary (F64 F64Op.Max) -> op 0xa5
    | Binary (F64 F64Op.CopySign) -> op 0xa6

    | Convert (I32 I32Op.ExtendSI32) ->
      error e.at "illegal instruction i32.extend_i32_s"
    | Convert (I32 I32Op.ExtendUI32) ->
      error e.at "illegal instruction i32.extend_i32_u"
    | Convert (I32 I32Op.WrapI64) -> op 0xa7
    | Convert (I32 I32Op.TruncSF32) -> op 0xa8
    | Convert (I32 I32Op.TruncUF32) -> op 0xa9
    | Convert (I32 I32Op.TruncSF64) -> op 0xaa
    | Convert (I32 I32Op.TruncUF64) -> op 0xab
    | Convert (I32 I32Op.TruncSatSF32) -> op 0xfc; u32 0x00l
    | Convert (I32 I32Op.TruncSatUF32) -> op 0xfc; u32 0x01l
    | Convert (I32 I32Op.TruncSatSF64) -> op 0xfc; u32 0x02l
    | Convert (I32 I32Op.TruncSatUF64) -> op 0xfc; u32 0x03l
    | Convert (I32 I32Op.ReinterpretFloat) -> op 0xbc

    | Convert (I64 I64Op.ExtendSI32) -> op 0xac
    | Convert (I64 I64Op.ExtendUI32) -> op 0xad
    | Convert (I64 I64Op.WrapI64) ->
      error e.at "illegal instruction i64.wrap_i64"
    | Convert (I64 I64Op.TruncSF32) -> op 0xae
    | Convert (I64 I64Op.TruncUF32) -> op 0xaf
    | Convert (I64 I64Op.TruncSF64) -> op 0xb0
    | Convert (I64 I64Op.TruncUF64) -> op 0xb1
    | Convert (I64 I64Op.TruncSatSF32) -> op 0xfc; u32 0x04l
    | Convert (I64 I64Op.TruncSatUF32) -> op 0xfc; u32 0x05l
    | Convert (I64 I64Op.TruncSatSF64) -> op 0xfc; u32 0x06l
    | Convert (I64 I64Op.TruncSatUF64) -> op 0xfc; u32 0x07l
    | Convert (I64 I64Op.ReinterpretFloat) -> op 0xbd

    | Convert (F32 F32Op.ConvertSI32) -> op 0xb2
    | Convert (F32 F32Op.ConvertUI32) -> op 0xb3
    | Convert (F32 F32Op.ConvertSI64) -> op 0xb4
    | Convert (F32 F32Op.ConvertUI64) -> op 0xb5
    | Convert (F32 F32Op.PromoteF32) ->
      error e.at "illegal instruction f32.promote_f32"
    | Convert (F32 F32Op.DemoteF64) -> op 0xb6
    | Convert (F32 F32Op.ReinterpretInt) -> op 0xbe

    | Convert (F64 F64Op.ConvertSI32) -> op 0xb7
    | Convert (F64 F64Op.ConvertUI32) -> op 0xb8
    | Convert (F64 F64Op.ConvertSI64) -> op 0xb9
    | Convert (F64 F64Op.ConvertUI64) -> op 0xba
    | Convert (F64 F64Op.PromoteF32) -> op 0xbb
    | Convert (F64 F64Op.DemoteF64) ->
      error e.at "illegal instruction f64.demote_f64"
    | Convert (F64 F64Op.ReinterpretInt) -> op 0xbf

    | VecConst {it = V128 c; _} -> vecop 0x0cl; v128 c

    | VecTest (V128 (I8x16 V128Op.AllTrue)) -> vecop 0x63l
    | VecTest (V128 (I16x8 V128Op.AllTrue)) -> vecop 0x83l
    | VecTest (V128 (I32x4 V128Op.AllTrue)) -> vecop 0xa3l
    | VecTest (V128 (I64x2 V128Op.AllTrue)) -> vecop 0xc3l
    | VecTest (V128 _) -> .

    | VecUnary (V128 (I8x16 V128Op.Abs)) -> vecop 0x60l
    | VecUnary (V128 (I8x16 V128Op.Neg)) -> vecop 0x61l
    | VecUnary (V128 (I8x16 V128Op.Popcnt)) -> vecop 0x62l
    | VecUnary (V128 (I16x8 V128Op.Abs)) -> vecop 0x80l
    | VecUnary (V128 (I16x8 V128Op.Neg)) -> vecop 0x81l
    | VecUnary (V128 (I16x8 V128Op.Popcnt)) ->
      error e.at "illegal instruction i16x8.popcnt"
    | VecUnary (V128 (I32x4 V128Op.Abs)) -> vecop 0xa0l
    | VecUnary (V128 (I32x4 V128Op.Neg)) -> vecop 0xa1l
    | VecUnary (V128 (I32x4 V128Op.Popcnt)) ->
      error e.at "illegal instruction i32x4.popcnt"
    | VecUnary (V128 (I64x2 V128Op.Abs)) -> vecop 0xc0l
    | VecUnary (V128 (I64x2 V128Op.Neg)) -> vecop 0xc1l
    | VecUnary (V128 (I64x2 V128Op.Popcnt)) ->
      error e.at "illegal instruction i64x2.popcnt"
    | VecUnary (V128 (F32x4 V128Op.Ceil)) -> vecop 0x67l
    | VecUnary (V128 (F32x4 V128Op.Floor)) -> vecop 0x68l
    | VecUnary (V128 (F32x4 V128Op.Trunc)) -> vecop 0x69l
    | VecUnary (V128 (F32x4 V128Op.Nearest)) -> vecop 0x6al
    | VecUnary (V128 (F64x2 V128Op.Ceil)) -> vecop 0x74l
    | VecUnary (V128 (F64x2 V128Op.Floor)) -> vecop 0x75l
    | VecUnary (V128 (F64x2 V128Op.Trunc)) -> vecop 0x7al
    | VecUnary (V128 (F64x2 V128Op.Nearest)) -> vecop 0x94l
    | VecUnary (V128 (F32x4 V128Op.Abs)) -> vecop 0xe0l
    | VecUnary (V128 (F32x4 V128Op.Neg)) -> vecop 0xe1l
    | VecUnary (V128 (F32x4 V128Op.Sqrt)) -> vecop 0xe3l
    | VecUnary (V128 (F64x2 V128Op.Abs)) -> vecop 0xecl
    | VecUnary (V128 (F64x2 V128Op.Neg)) -> vecop 0xedl
    | VecUnary (V128 (F64x2 V128Op.Sqrt)) -> vecop 0xefl

    | VecCompare (V128 (I8x16 V128Op.Eq)) -> vecop 0x23l
    | VecCompare (V128 (I8x16 V128Op.Ne)) -> vecop 0x24l
    | VecCompare (V128 (I8x16 V128Op.LtS)) -> vecop 0x25l
    | VecCompare (V128 (I8x16 V128Op.LtU)) -> vecop 0x26l
    | VecCompare (V128 (I8x16 V128Op.GtS)) -> vecop 0x27l
    | VecCompare (V128 (I8x16 V128Op.GtU)) -> vecop 0x28l
    | VecCompare (V128 (I8x16 V128Op.LeS)) -> vecop 0x29l
    | VecCompare (V128 (I8x16 V128Op.LeU)) -> vecop 0x2al
    | VecCompare (V128 (I8x16 V128Op.GeS)) -> vecop 0x2bl
    | VecCompare (V128 (I8x16 V128Op.GeU)) -> vecop 0x2cl
    | VecCompare (V128 (I16x8 V128Op.Eq)) -> vecop 0x2dl
    | VecCompare (V128 (I16x8 V128Op.Ne)) -> vecop 0x2el
    | VecCompare (V128 (I16x8 V128Op.LtS)) -> vecop 0x2fl
    | VecCompare (V128 (I16x8 V128Op.LtU)) -> vecop 0x30l
    | VecCompare (V128 (I16x8 V128Op.GtS)) -> vecop 0x31l
    | VecCompare (V128 (I16x8 V128Op.GtU)) -> vecop 0x32l
    | VecCompare (V128 (I16x8 V128Op.LeS)) -> vecop 0x33l
    | VecCompare (V128 (I16x8 V128Op.LeU)) -> vecop 0x34l
    | VecCompare (V128 (I16x8 V128Op.GeS)) -> vecop 0x35l
    | VecCompare (V128 (I16x8 V128Op.GeU)) -> vecop 0x36l
    | VecCompare (V128 (I32x4 V128Op.Eq)) -> vecop 0x37l
    | VecCompare (V128 (I32x4 V128Op.Ne)) -> vecop 0x38l
    | VecCompare (V128 (I32x4 V128Op.LtS)) -> vecop 0x39l
    | VecCompare (V128 (I32x4 V128Op.LtU)) -> vecop 0x3al
    | VecCompare (V128 (I32x4 V128Op.GtS)) -> vecop 0x3bl
    | VecCompare (V128 (I32x4 V128Op.GtU)) -> vecop 0x3cl
    | VecCompare (V128 (I32x4 V128Op.LeS)) -> vecop 0x3dl
    | VecCompare (V128 (I32x4 V128Op.LeU)) -> vecop 0x3el
    | VecCompare (V128 (I32x4 V128Op.GeS)) -> vecop 0x3fl
    | VecCompare (V128 (I32x4 V128Op.GeU)) -> vecop 0x40l
    | VecCompare (V128 (I64x2 V128Op.Eq)) -> vecop 0xd6l
    | VecCompare (V128 (I64x2 V128Op.Ne)) -> vecop 0xd7l
    | VecCompare (V128 (I64x2 V128Op.LtS)) -> vecop 0xd8l
    | VecCompare (V128 (I64x2 V128Op.LtU)) ->
      error e.at "illegal instruction i64x2.lt_u"
    | VecCompare (V128 (I64x2 V128Op.GtS)) -> vecop 0xd9l
    | VecCompare (V128 (I64x2 V128Op.GtU)) ->
      error e.at "illegal instruction i64x2.gt_u"
    | VecCompare (V128 (I64x2 V128Op.LeS)) -> vecop 0xdal
    | VecCompare (V128 (I64x2 V128Op.LeU)) ->
      error e.at "illegal instruction i64x2.le_u"
    | VecCompare (V128 (I64x2 V128Op.GeS)) -> vecop 0xdbl
    | VecCompare (V128 (I64x2 V128Op.GeU)) ->
      error e.at "illegal instruction i64x2.ge_u"
    | VecCompare (V128 (F32x4 V128Op.Eq)) -> vecop 0x41l
    | VecCompare (V128 (F32x4 V128Op.Ne)) -> vecop 0x42l
    | VecCompare (V128 (F32x4 V128Op.Lt)) -> vecop 0x43l
    | VecCompare (V128 (F32x4 V128Op.Gt)) -> vecop 0x44l
    | VecCompare (V128 (F32x4 V128Op.Le)) -> vecop 0x45l
    | VecCompare (V128 (F32x4 V128Op.Ge)) -> vecop 0x46l
    | VecCompare (V128 (F64x2 V128Op.Eq)) -> vecop 0x47l
    | VecCompare (V128 (F64x2 V128Op.Ne)) -> vecop 0x48l
    | VecCompare (V128 (F64x2 V128Op.Lt)) -> vecop 0x49l
    | VecCompare (V128 (F64x2 V128Op.Gt)) -> vecop 0x4al
    | VecCompare (V128 (F64x2 V128Op.Le)) -> vecop 0x4bl
    | VecCompare (V128 (F64x2 V128Op.Ge)) -> vecop 0x4cl

    | VecBinary (V128 (I8x16 (V128Op.Shuffle is))) -> vecop 0x0dl; List.iter byte is
    | VecBinary (V128 (I8x16 V128Op.Swizzle)) -> vecop 0x0el
    | VecBinary (V128 (I8x16 V128Op.NarrowS)) -> vecop 0x65l
    | VecBinary (V128 (I8x16 V128Op.NarrowU)) -> vecop 0x66l
    | VecBinary (V128 (I8x16 V128Op.Add)) -> vecop 0x6el
    | VecBinary (V128 (I8x16 V128Op.AddSatS)) -> vecop 0x6fl
    | VecBinary (V128 (I8x16 V128Op.AddSatU)) -> vecop 0x70l
    | VecBinary (V128 (I8x16 V128Op.Sub)) -> vecop 0x71l
    | VecBinary (V128 (I8x16 V128Op.SubSatS)) -> vecop 0x72l
    | VecBinary (V128 (I8x16 V128Op.SubSatU)) -> vecop 0x73l
    | VecBinary (V128 (I8x16 V128Op.MinS)) -> vecop 0x76l
    | VecBinary (V128 (I8x16 V128Op.MinU)) -> vecop 0x77l
    | VecBinary (V128 (I8x16 V128Op.MaxS)) -> vecop 0x78l
    | VecBinary (V128 (I8x16 V128Op.MaxU)) -> vecop 0x79l
    | VecBinary (V128 (I8x16 V128Op.AvgrU)) -> vecop 0x7bl
    | VecBinary (V128 (I16x8 V128Op.NarrowS)) -> vecop 0x85l
    | VecBinary (V128 (I16x8 V128Op.NarrowU)) -> vecop 0x86l
    | VecBinary (V128 (I16x8 V128Op.Add)) -> vecop 0x8el
    | VecBinary (V128 (I16x8 V128Op.AddSatS)) -> vecop 0x8fl
    | VecBinary (V128 (I16x8 V128Op.AddSatU)) -> vecop 0x90l
    | VecBinary (V128 (I16x8 V128Op.Sub)) -> vecop 0x91l
    | VecBinary (V128 (I16x8 V128Op.SubSatS)) -> vecop 0x92l
    | VecBinary (V128 (I16x8 V128Op.SubSatU)) -> vecop 0x93l
    | VecBinary (V128 (I16x8 V128Op.Mul)) -> vecop 0x95l
    | VecBinary (V128 (I16x8 V128Op.MinS)) -> vecop 0x96l
    | VecBinary (V128 (I16x8 V128Op.MinU)) -> vecop 0x97l
    | VecBinary (V128 (I16x8 V128Op.MaxS)) -> vecop 0x98l
    | VecBinary (V128 (I16x8 V128Op.MaxU)) -> vecop 0x99l
    | VecBinary (V128 (I16x8 V128Op.AvgrU)) -> vecop 0x9bl
    | VecBinary (V128 (I16x8 V128Op.ExtMulLowS)) -> vecop 0x9cl
    | VecBinary (V128 (I16x8 V128Op.ExtMulHighS)) -> vecop 0x9dl
    | VecBinary (V128 (I16x8 V128Op.ExtMulLowU)) -> vecop 0x9el
    | VecBinary (V128 (I16x8 V128Op.ExtMulHighU)) -> vecop 0x9fl
    | VecBinary (V128 (I16x8 V128Op.Q15MulRSatS)) -> vecop 0x82l
    | VecBinary (V128 (I32x4 V128Op.Add)) -> vecop 0xael
    | VecBinary (V128 (I32x4 V128Op.Sub)) -> vecop 0xb1l
    | VecBinary (V128 (I32x4 V128Op.MinS)) -> vecop 0xb6l
    | VecBinary (V128 (I32x4 V128Op.MinU)) -> vecop 0xb7l
    | VecBinary (V128 (I32x4 V128Op.MaxS)) -> vecop 0xb8l
    | VecBinary (V128 (I32x4 V128Op.MaxU)) -> vecop 0xb9l
    | VecBinary (V128 (I32x4 V128Op.DotS)) -> vecop 0xbal
    | VecBinary (V128 (I32x4 V128Op.Mul)) -> vecop 0xb5l
    | VecBinary (V128 (I32x4 V128Op.ExtMulLowS)) -> vecop 0xbcl
    | VecBinary (V128 (I32x4 V128Op.ExtMulHighS)) -> vecop 0xbdl
    | VecBinary (V128 (I32x4 V128Op.ExtMulLowU)) -> vecop 0xbel
    | VecBinary (V128 (I32x4 V128Op.ExtMulHighU)) -> vecop 0xbfl
    | VecBinary (V128 (I64x2 V128Op.Add)) -> vecop 0xcel
    | VecBinary (V128 (I64x2 V128Op.Sub)) -> vecop 0xd1l
    | VecBinary (V128 (I64x2 V128Op.Mul)) -> vecop 0xd5l
    | VecBinary (V128 (I64x2 V128Op.ExtMulLowS)) -> vecop 0xdcl
    | VecBinary (V128 (I64x2 V128Op.ExtMulHighS)) -> vecop 0xddl
    | VecBinary (V128 (I64x2 V128Op.ExtMulLowU)) -> vecop 0xdel
    | VecBinary (V128 (I64x2 V128Op.ExtMulHighU)) -> vecop 0xdfl
    | VecBinary (V128 (F32x4 V128Op.Add)) -> vecop 0xe4l
    | VecBinary (V128 (F32x4 V128Op.Sub)) -> vecop 0xe5l
    | VecBinary (V128 (F32x4 V128Op.Mul)) -> vecop 0xe6l
    | VecBinary (V128 (F32x4 V128Op.Div)) -> vecop 0xe7l
    | VecBinary (V128 (F32x4 V128Op.Min)) -> vecop 0xe8l
    | VecBinary (V128 (F32x4 V128Op.Max)) -> vecop 0xe9l
    | VecBinary (V128 (F32x4 V128Op.Pmin)) -> vecop 0xeal
    | VecBinary (V128 (F32x4 V128Op.Pmax)) -> vecop 0xebl
    | VecBinary (V128 (F64x2 V128Op.Add)) -> vecop 0xf0l
    | VecBinary (V128 (F64x2 V128Op.Sub)) -> vecop 0xf1l
    | VecBinary (V128 (F64x2 V128Op.Mul)) -> vecop 0xf2l
    | VecBinary (V128 (F64x2 V128Op.Div)) -> vecop 0xf3l
    | VecBinary (V128 (F64x2 V128Op.Min)) -> vecop 0xf4l
    | VecBinary (V128 (F64x2 V128Op.Max)) -> vecop 0xf5l
    | VecBinary (V128 (F64x2 V128Op.Pmin)) -> vecop 0xf6l
    | VecBinary (V128 (F64x2 V128Op.Pmax)) -> vecop 0xf7l
    | VecBinary (V128 _) ->
      error e.at "illegal binary vector instruction"

    | VecConvert (V128 (I8x16 _)) ->
      error e.at "illegal i8x16 conversion instruction"
    | VecConvert (V128 (I16x8 V128Op.ExtendLowS)) -> vecop 0x87l
    | VecConvert (V128 (I16x8 V128Op.ExtendHighS)) -> vecop 0x88l
    | VecConvert (V128 (I16x8 V128Op.ExtendLowU)) -> vecop 0x89l
    | VecConvert (V128 (I16x8 V128Op.ExtendHighU)) -> vecop 0x8al
    | VecConvert (V128 (I16x8 V128Op.ExtAddPairwiseS)) -> vecop 0x7cl
    | VecConvert (V128 (I16x8 V128Op.ExtAddPairwiseU)) -> vecop 0x7dl
    | VecConvert (V128 (I16x8 _)) ->
      error e.at "illegal i16x8 conversion instruction"
    | VecConvert (V128 (I32x4 V128Op.ExtendLowS)) -> vecop 0xa7l
    | VecConvert (V128 (I32x4 V128Op.ExtendHighS)) -> vecop 0xa8l
    | VecConvert (V128 (I32x4 V128Op.ExtendLowU)) -> vecop 0xa9l
    | VecConvert (V128 (I32x4 V128Op.ExtendHighU)) -> vecop 0xaal
    | VecConvert (V128 (I32x4 V128Op.ExtAddPairwiseS)) -> vecop 0x7el
    | VecConvert (V128 (I32x4 V128Op.ExtAddPairwiseU)) -> vecop 0x7fl
    | VecConvert (V128 (I32x4 V128Op.TruncSatSF32x4)) -> vecop 0xf8l
    | VecConvert (V128 (I32x4 V128Op.TruncSatUF32x4)) -> vecop 0xf9l
    | VecConvert (V128 (I32x4 V128Op.TruncSatSZeroF64x2)) -> vecop 0xfcl
    | VecConvert (V128 (I32x4 V128Op.TruncSatUZeroF64x2)) -> vecop 0xfdl
    | VecConvert (V128 (I64x2 V128Op.ExtendLowS)) -> vecop 0xc7l
    | VecConvert (V128 (I64x2 V128Op.ExtendHighS)) -> vecop 0xc8l
    | VecConvert (V128 (I64x2 V128Op.ExtendLowU)) -> vecop 0xc9l
    | VecConvert (V128 (I64x2 V128Op.ExtendHighU)) -> vecop 0xcal
    | VecConvert (V128 (I64x2 _)) ->
      error e.at "illegal i64x2 conversion instruction"
    | VecConvert (V128 (F32x4 V128Op.DemoteZeroF64x2)) -> vecop 0x5el
    | VecConvert (V128 (F32x4 V128Op.PromoteLowF32x4)) ->
      error e.at "illegal instruction f32x4.promote_low_f32x4"
    | VecConvert (V128 (F32x4 V128Op.ConvertSI32x4)) -> vecop 0xfal
    | VecConvert (V128 (F32x4 V128Op.ConvertUI32x4)) -> vecop 0xfbl
    | VecConvert (V128 (F64x2 V128Op.DemoteZeroF64x2)) ->
      error e.at "illegal instruction f64x2.demote_zero_f64x2"
    | VecConvert (V128 (F64x2 V128Op.PromoteLowF32x4)) -> vecop 0x5fl
    | VecConvert (V128 (F64x2 V128Op.ConvertSI32x4)) -> vecop 0xfel
    | VecConvert (V128 (F64x2 V128Op.ConvertUI32x4)) -> vecop 0xffl

    | VecShift (V128 (I8x16 V128Op.Shl)) -> vecop 0x6bl
    | VecShift (V128 (I8x16 V128Op.ShrS)) -> vecop 0x6cl
    | VecShift (V128 (I8x16 V128Op.ShrU)) -> vecop 0x6dl
    | VecShift (V128 (I16x8 V128Op.Shl)) -> vecop 0x8bl
    | VecShift (V128 (I16x8 V128Op.ShrS)) -> vecop 0x8cl
    | VecShift (V128 (I16x8 V128Op.ShrU)) -> vecop 0x8dl
    | VecShift (V128 (I32x4 V128Op.Shl)) -> vecop 0xabl
    | VecShift (V128 (I32x4 V128Op.ShrS)) -> vecop 0xacl
    | VecShift (V128 (I32x4 V128Op.ShrU)) -> vecop 0xadl
    | VecShift (V128 (I64x2 V128Op.Shl)) -> vecop 0xcbl
    | VecShift (V128 (I64x2 V128Op.ShrS)) -> vecop 0xccl
    | VecShift (V128 (I64x2 V128Op.ShrU)) -> vecop 0xcdl
    | VecShift (V128 _) -> .

    | VecBitmask (V128 (I8x16 V128Op.Bitmask)) -> vecop 0x64l
    | VecBitmask (V128 (I16x8 V128Op.Bitmask)) -> vecop 0x84l
    | VecBitmask (V128 (I32x4 V128Op.Bitmask)) -> vecop 0xa4l
    | VecBitmask (V128 (I64x2 V128Op.Bitmask)) -> vecop 0xc4l
    | VecBitmask (V128 _) -> .

    | VecTestBits (V128 V128Op.AnyTrue) -> vecop 0x53l
    | VecUnaryBits (V128 V128Op.Not) -> vecop 0x4dl
    | VecBinaryBits (V128 V128Op.And) -> vecop 0x4el
    | VecBinaryBits (V128 V128Op.AndNot) -> vecop 0x4fl
    | VecBinaryBits (V128 V128Op.Or) -> vecop 0x50l
    | VecBinaryBits (V128 V128Op.Xor) -> vecop 0x51l
    | VecTernaryBits (V128 V128Op.Bitselect) -> vecop 0x52l

    | VecSplat (V128 ((I8x16 V128Op.Splat))) -> vecop 0x0fl
    | VecSplat (V128 ((I16x8 V128Op.Splat))) -> vecop 0x10l
    | VecSplat (V128 ((I32x4 V128Op.Splat))) -> vecop 0x11l
    | VecSplat (V128 ((I64x2 V128Op.Splat))) -> vecop 0x12l
    | VecSplat (V128 ((F32x4 V128Op.Splat))) -> vecop 0x13l
    | VecSplat (V128 ((F64x2 V128Op.Splat))) -> vecop 0x14l

    | VecExtract (V128 (I8x16 (V128Op.Extract (i, SX)))) -> vecop 0x15l; byte i
    | VecExtract (V128 (I8x16 (V128Op.Extract (i, ZX)))) -> vecop 0x16l; byte i
    | VecExtract (V128 (I16x8 (V128Op.Extract (i, SX)))) -> vecop 0x18l; byte i
    | VecExtract (V128 (I16x8 (V128Op.Extract (i, ZX)))) -> vecop 0x19l; byte i
    | VecExtract (V128 (I32x4 (V128Op.Extract (i, ())))) -> vecop 0x1bl; byte i
    | VecExtract (V128 (I64x2 (V128Op.Extract (i, ())))) -> vecop 0x1dl; byte i
    | VecExtract (V128 (F32x4 (V128Op.Extract (i, ())))) -> vecop 0x1fl; byte i
    | VecExtract (V128 (F64x2 (V128Op.Extract (i, ())))) -> vecop 0x21l; byte i

    | VecReplace (V128 (I8x16 (V128Op.Replace i))) -> vecop 0x17l; byte i
    | VecReplace (V128 (I16x8 (V128Op.Replace i))) -> vecop 0x1al; byte i
    | VecReplace (V128 (I32x4 (V128Op.Replace i))) -> vecop 0x1cl; byte i
    | VecReplace (V128 (I64x2 (V128Op.Replace i))) -> vecop 0x1el; byte i
    | VecReplace (V128 (F32x4 (V128Op.Replace i))) -> vecop 0x20l; byte i
    | VecReplace (V128 (F64x2 (V128Op.Replace i))) -> vecop 0x22l; byte i

  let const c =
    list instr c.it; end_ ()


  (* Sections *)

  let section id f x needed =
    if needed then begin
      byte id;
      let g = gap32 () in
      let p = pos s in
      f x;
      patch_gap32 g (pos s - p)
    end


  (* Type section *)

  let type_ t = def_type t.it

  let type_section ts =
    section 1 (vec type_) ts (ts <> [])


  (* Import section *)

  let import_desc d =
    match d.it with
    | FuncImport x -> byte 0x00; var x
    | TableImport t -> byte 0x01; table_type t
    | MemoryImport t -> byte 0x02; memory_type t
    | GlobalImport t -> byte 0x03; global_type t

  let import im =
    let {module_name; item_name; idesc} = im.it in
    name module_name; name item_name; import_desc idesc

  let import_section ims =
    section 2 (vec import) ims (ims <> [])


  (* Function section *)

  let func f = var f.it.ftype

  let func_section fs =
    section 3 (vec func) fs (fs <> [])


  (* Table section *)

  let table tab =
    let {ttype; tinit} = tab.it in
    match ttype, tinit.it with
    | TableT (_, (_, ht1)), [{it = RefNull ht2; _}] when ht1 = ht2 ->
      table_type ttype
    | _ -> op 0x40; op 0x00; table_type ttype; const tinit

  let table_section tabs =
    section 4 (vec table) tabs (tabs <> [])


  (* Memory section *)

  let memory mem =
    let {mtype} = mem.it in
    memory_type mtype

  let memory_section mems =
    section 5 (vec memory) mems (mems <> [])


  (* Global section *)

  let global g =
    let {gtype; ginit} = g.it in
    global_type gtype; const ginit

  let global_section gs =
    section 6 (vec global) gs (gs <> [])


  (* Export section *)

  let export_desc d =
    match d.it with
    | FuncExport x -> byte 0; var x
    | TableExport x -> byte 1; var x
    | MemoryExport x -> byte 2; var x
    | GlobalExport x -> byte 3; var x

  let export ex =
    let {name = n; edesc} = ex.it in
    name n; export_desc edesc

  let export_section exs =
    section 7 (vec export) exs (exs <> [])


  (* Start section *)

  let start st =
    let {sfunc} = st.it in
    var sfunc

  let start_section xo =
    section 8 (opt start) xo (xo <> None)


  (* Code section *)

  let code f =
    let {locals = locs; body; _} = f.it in
    let g = gap32 () in
    let p = pos s in
    locals locs;
    list instr body;
    end_ ();
    patch_gap32 g (pos s - p)

  let code_section fs =
    section 10 (vec code) fs (fs <> [])


  (* Element section *)

  let is_elem_kind = function
    | (NoNull, FuncHT) -> true
    | _ -> false

  let elem_kind = function
    | (NoNull, FuncHT) -> byte 0x00
    | _ -> assert false

  let is_elem_index e =
    match e.it with
    | [{it = RefFunc _; _}] -> true
    | _ -> false

  let elem_index e =
    match e.it with
    | [{it = RefFunc x; _}] -> var x
    | _ -> assert false

  let elem seg =
    let {etype; einit; emode} = seg.it in
    if is_elem_kind etype && List.for_all is_elem_index einit then
      match emode.it with
      | Passive ->
        u32 0x01l; elem_kind etype; vec elem_index einit
      | Active {index; offset} when index.it = 0l && is_elem_kind etype ->
        u32 0x00l; const offset; vec elem_index einit
      | Active {index; offset} ->
        u32 0x02l;
        var index; const offset; elem_kind etype; vec elem_index einit
      | Declarative ->
        u32 0x03l; elem_kind etype; vec elem_index einit
    else
      match emode.it with
      | Passive ->
        u32 0x05l; ref_type etype; vec const einit
      | Active {index; offset} when index.it = 0l && is_elem_kind etype ->
        u32 0x04l; const offset; vec const einit
      | Active {index; offset} ->
        u32 0x06l; var index; const offset; ref_type etype; vec const einit
      | Declarative ->
        u32 0x07l; ref_type etype; vec const einit

  let elem_section elems =
    section 9 (vec elem) elems (elems <> [])


  (* Data section *)

  let data seg =
    let {dinit; dmode} = seg.it in
    match dmode.it with
    | Passive ->
      u32 0x01l; string dinit
    | Active {index; offset} when index.it = 0l ->
      u32 0x00l; const offset; string dinit
    | Active {index; offset} ->
      u32 0x02l; var index; const offset; string dinit
    | Declarative ->
      error dmode.at "illegal declarative data segment"

  let data_section datas =
    section 11 (vec data) datas (datas <> [])


  (* Data count section *)

  let data_count_section datas m =
    section 12 len (List.length datas) Free.((module_ m).datas <> Set.empty)


  (* Custom section *)

  let custom (n, bs) =
    name n;
    put_string s bs

  let custom_section n bs =
    section 0 custom (n, bs) true


  (* Module *)

  let module_ m =
    word32 0x6d736100l;
    word32 version;
    type_section m.it.types;
    import_section m.it.imports;
    func_section m.it.funcs;
    table_section m.it.tables;
    memory_section m.it.memories;
    global_section m.it.globals;
    export_section m.it.exports;
    start_section m.it.start;
    elem_section m.it.elems;
    data_count_section m.it.datas m;
    code_section m.it.funcs;
    data_section m.it.datas
end


let encode m =
  let module E = E (struct let stream = stream () end) in
  E.module_ m; to_string E.s

let encode_custom name content =
  let module E = E (struct let stream = stream () end) in
  E.custom_section name content; to_string E.s<|MERGE_RESOLUTION|>--- conflicted
+++ resolved
@@ -95,19 +95,13 @@
 
   open Types
 
-<<<<<<< HEAD
   let mutability = function
-    | Immutable -> byte 0
-    | Mutable -> byte 1
+    | Cons -> byte 0
+    | Var -> byte 1
 
   let var_type var = function
-    | SynVar x -> var x
-    | _ -> assert false
-=======
-  let var_type = function
-    | Stat x -> s33 x
-    | Dyn _ -> assert false
->>>>>>> 571c299a
+    | StatX x -> var x
+    | DynX _ | RecX _ -> assert false
 
   let num_type = function
     | I32T -> s7 (-0x01)
@@ -119,45 +113,32 @@
     | V128T -> s7 (-0x05)
 
   let heap_type = function
-<<<<<<< HEAD
-    | AnyHeapType -> s7 (-0x12)
-    | NoneHeapType -> s7 (-0x1b)
-    | EqHeapType -> s7 (-0x13)
-    | I31HeapType -> s7 (-0x16)
-    | DataHeapType -> s7 (-0x19)
-    | ArrayHeapType -> s7 (-0x1a)
-    | FuncHeapType -> s7 (-0x10)
-    | NoFuncHeapType -> s7 (-0x17)
-    | ExternHeapType -> s7 (-0x11)
-    | NoExternHeapType -> s7 (-0x18)
-    | DefHeapType x -> var_type s33 x
-    | BotHeapType -> assert false
+    | AnyHT -> s7 (-0x12)
+    | NoneHT -> s7 (-0x1b)
+    | EqHT -> s7 (-0x13)
+    | I31HT -> s7 (-0x16)
+    | AggrHT -> s7 (-0x19)
+    | ArrayHT -> s7 (-0x1a)
+    | FuncHT -> s7 (-0x10)
+    | NoFuncHT -> s7 (-0x17)
+    | ExternHT -> s7 (-0x11)
+    | NoExternHT -> s7 (-0x18)
+    | DefHT x -> var_type s33 x
+    | BotHT -> assert false
 
   let ref_type = function
-    | (Nullable, AnyHeapType) -> s7 (-0x12)
-    | (Nullable, NoneHeapType) -> s7 (-0x1b)
-    | (Nullable, EqHeapType) -> s7 (-0x13)
-    | (Nullable, I31HeapType) -> s7 (-0x16)
-    | (Nullable, DataHeapType) -> s7 (-0x19)
-    | (Nullable, ArrayHeapType) -> s7 (-0x1a)
-    | (Nullable, FuncHeapType) -> s7 (-0x10)
-    | (Nullable, NoFuncHeapType) -> s7 (-0x17)
-    | (Nullable, ExternHeapType) -> s7 (-0x11)
-    | (Nullable, NoExternHeapType) -> s7 (-0x18)
-    | (Nullable, t) -> s7 (-0x14); heap_type t
-    | (NonNullable, t) -> s7 (-0x15); heap_type t
-=======
-    | FuncHT -> s7 (-0x10)
-    | ExternHT -> s7 (-0x11)
-    | DefHT x -> var_type x
-    | BotHT -> assert false
-
-  let ref_type = function
+    | (Null, AnyHT) -> s7 (-0x12)
+    | (Null, NoneHT) -> s7 (-0x1b)
+    | (Null, EqHT) -> s7 (-0x13)
+    | (Null, I31HT) -> s7 (-0x16)
+    | (Null, AggrHT) -> s7 (-0x19)
+    | (Null, ArrayHT) -> s7 (-0x1a)
     | (Null, FuncHT) -> s7 (-0x10)
+    | (Null, NoFuncHT) -> s7 (-0x17)
     | (Null, ExternHT) -> s7 (-0x11)
+    | (Null, NoExternHT) -> s7 (-0x18)
     | (Null, t) -> s7 (-0x14); heap_type t
     | (NoNull, t) -> s7 (-0x15); heap_type t
->>>>>>> 571c299a
 
   let val_type = function
     | NumT t -> num_type t
@@ -165,44 +146,39 @@
     | RefT t -> ref_type t
     | BotT -> assert false
 
-  let packed_type = function
-    | Pack8 -> s7 (-0x06)
-    | Pack16 -> s7 (-0x07)
-    | Pack32 | Pack64 -> assert false
+  let pack_type = function
+    | Pack.Pack8 -> s7 (-0x06)
+    | Pack.Pack16 -> s7 (-0x07)
+    | Pack.Pack32 | Pack.Pack64 -> assert false
 
   let storage_type = function
-    | ValueStorageType t -> value_type t
-    | PackedStorageType t -> packed_type t
+    | ValStorageT t -> val_type t
+    | PackStorageT t -> pack_type t
 
   let field_type = function
-    | FieldType (t, mut) -> storage_type t; mutability mut
+    | FieldT (mut, t) -> storage_type t; mutability mut
 
   let struct_type = function
-    | StructType fts -> vec field_type fts
+    | StructT fts -> vec field_type fts
 
   let array_type = function
-    | ArrayType ft -> field_type ft
+    | ArrayT ft -> field_type ft
 
   let func_type = function
     | FuncT (ts1, ts2) -> vec val_type ts1; vec val_type ts2
 
-<<<<<<< HEAD
   let str_type = function
-    | StructDefType st -> s7 (-0x21); struct_type st
-    | ArrayDefType at -> s7 (-0x22); array_type at
-    | FuncDefType ft -> s7 (-0x20); func_type ft
-=======
+    | DefStructT st -> s7 (-0x21); struct_type st
+    | DefArrayT at -> s7 (-0x22); array_type at
+    | DefFuncT ft -> s7 (-0x20); func_type ft
+
+  let sub_type = function
+    | SubT ([], st) -> str_type st
+    | SubT (xs, st) -> s7 (-0x30); vec (var_type u32) xs; str_type st
+
   let def_type = function
-    | DefFuncT ft -> s7 (-0x20); func_type ft
->>>>>>> 571c299a
-
-  let sub_type = function
-    | SubType ([], st) -> str_type st
-    | SubType (xs, st) -> s7 (-0x30); vec (var_type u32) xs; str_type st
-
-  let def_type = function
-    | RecDefType [st] -> sub_type st
-    | RecDefType sts -> s7 (-0x31); vec sub_type sts
+    | RecT [st] -> sub_type st
+    | RecT sts -> s7 (-0x31); vec sub_type sts
 
   let limits uN {min; max} =
     bool (max <> None); uN min; opt uN max
@@ -213,13 +189,6 @@
   let memory_type = function
     | MemoryT lim -> limits u32 lim
 
-<<<<<<< HEAD
-=======
-  let mutability = function
-    | Cons -> byte 0
-    | Var -> byte 1
-
->>>>>>> 571c299a
   let global_type = function
     | GlobalT (mut, t) -> val_type t; mutability mut
 
@@ -241,14 +210,9 @@
   let var x = u32 x.it
 
   let block_type = function
-    | VarBlockType x -> var_type s33 x
+    | VarBlockType x -> var_type s33 (StatX x.it)
     | ValBlockType None -> s33 (-0x40l)
-<<<<<<< HEAD
-    | ValBlockType (Some t) -> value_type t
-=======
     | ValBlockType (Some t) -> val_type t
-    | VarBlockType x -> s33 x.it
->>>>>>> 571c299a
 
   let local (n, loc) = len n; val_type loc.it.ltype
 
@@ -276,12 +240,12 @@
     | BrTable (xs, x) -> op 0x0e; vec var xs; var x
     | BrCast (x, NullOp) -> op 0xd4; var x
     | BrCast (x, I31Op) -> op 0xfb; op 0x62; var x
-    | BrCast (x, DataOp) -> op 0xfb; op 0x61; var x
+    | BrCast (x, AggrOp) -> op 0xfb; op 0x61; var x
     | BrCast (x, ArrayOp) -> op 0xfb; op 0x66; var x
     | BrCast (x, RttOp y) -> op 0xfb; op 0x42; var x; var y
     | BrCastFail (x, NullOp) -> op 0xd6; var x
     | BrCastFail (x, I31Op) -> op 0xfb; op 0x65; var x
-    | BrCastFail (x, DataOp) -> op 0xfb; op 0x64; var x
+    | BrCastFail (x, AggrOp) -> op 0xfb; op 0x64; var x
     | BrCastFail (x, ArrayOp) -> op 0xfb; op 0x67; var x
     | BrCastFail (x, RttOp y) -> op 0xfb; op 0x43; var x; var y
     | Return -> op 0x0f
@@ -407,13 +371,13 @@
 
     | RefTest NullOp -> op 0xd1
     | RefTest I31Op -> op 0xfb; op 0x52
-    | RefTest DataOp -> op 0xfb; op 0x51
+    | RefTest AggrOp -> op 0xfb; op 0x51
     | RefTest ArrayOp -> op 0xfb; op 0x53
     | RefTest (RttOp x) -> op 0xfb; op 0x40; var x
 
     | RefCast NullOp -> op 0xd3
     | RefCast I31Op -> op 0xfb; op 0x5a
-    | RefCast DataOp -> op 0xfb; op 0x59
+    | RefCast AggrOp -> op 0xfb; op 0x59
     | RefCast ArrayOp -> op 0xfb; op 0x5b
     | RefCast (RttOp x) -> op 0xfb; op 0x41; var x
 
