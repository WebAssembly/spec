(* Binary format version *)

let version = 1l


(* Errors *)

module Code = Error.Make ()
exception Code = Code.Error

let error = Code.error


(* Encoding stream *)

type stream =
{
  buf : Buffer.t;
  patches : (int * char) list ref
}

let stream () = {buf = Buffer.create 8192; patches = ref []}
let pos s = Buffer.length s.buf
let put s b = Buffer.add_char s.buf b
let put_string s bs = Buffer.add_string s.buf bs
let patch s pos b = s.patches := (pos, b) :: !(s.patches)

let to_string s =
  let bs = Buffer.to_bytes s.buf in
  List.iter (fun (pos, b) -> Bytes.set bs pos b) !(s.patches);
  Bytes.to_string bs


(* Encoding *)

module E (S : sig val stream : stream end) =
struct
  let s = S.stream


  (* Generic values *)

  let bit i b = (if b then 1 else 0) lsl i

  let byte i = put s (Char.chr (i land 0xff))
  let word16 i = byte (i land 0xff); byte (i lsr 8)
  let word32 i =
    Int32.(word16 (to_int (logand i 0xffffl));
           word16 (to_int (shift_right i 16)))
  let word64 i =
    Int64.(word32 (to_int32 (logand i 0xffffffffL));
           word32 (to_int32 (shift_right i 32)))

  let rec u64 i =
    let b = Int64.(to_int (logand i 0x7fL)) in
    if 0L <= i && i < 128L then byte b
    else (byte (b lor 0x80); u64 (Int64.shift_right_logical i 7))

  let rec s64 i =
    let b = Int64.(to_int (logand i 0x7fL)) in
    if -64L <= i && i < 64L then byte b
    else (byte (b lor 0x80); s64 (Int64.shift_right i 7))

  let u1 i = u64 Int64.(logand (of_int i) 1L)
  let u32 i = u64 Int64.(logand (of_int32 i) 0xffffffffL)
  let s7 i = s64 (Int64.of_int i)
  let s32 i = s64 (Int64.of_int32 i)
  let s33 i = s64 (I64_convert.extend_i32_s i)
  let f32 x = word32 (F32.to_bits x)
  let f64 x = word64 (F64.to_bits x)
  let v128 v = String.iter (put s) (V128.to_bits v)

  let len i =
    if Int32.to_int (Int32.of_int i) <> i then
      Code.error Source.no_region "length out of bounds";
    u32 (Int32.of_int i)

  let bool b = u1 (if b then 1 else 0)
  let string bs = len (String.length bs); put_string s bs
  let name n = string (Utf8.encode n)
  let list f xs = List.iter f xs
  let opt f xo = Option.iter f xo
  let vec f xs = len (List.length xs); list f xs

  let gap32 () = let p = pos s in word32 0l; byte 0; p
  let patch_gap32 p n =
    assert (n <= 0x0fff_ffff); (* Strings cannot excess 2G anyway *)
    let lsb i = Char.chr (i land 0xff) in
    patch s p (lsb (n lor 0x80));
    patch s (p + 1) (lsb ((n lsr 7) lor 0x80));
    patch s (p + 2) (lsb ((n lsr 14) lor 0x80));
    patch s (p + 3) (lsb ((n lsr 21) lor 0x80));
    patch s (p + 4) (lsb (n lsr 28))


  (* Types *)

  open Types
  open Source

  let var x = u32 x.it

  let mutability = function
    | Cons -> byte 0
    | Var -> byte 1

  let var_type var = function
    | StatX x -> var x
    | RecX _ -> assert false

  let num_type = function
    | I32T -> s7 (-0x01)
    | I64T -> s7 (-0x02)
    | F32T -> s7 (-0x03)
    | F64T -> s7 (-0x04)

  let vec_type = function
    | V128T -> s7 (-0x05)

  let heap_type = function
    | AnyHT -> s7 (-0x12)
    | EqHT -> s7 (-0x13)
    | I31HT -> s7 (-0x14)
    | StructHT -> s7 (-0x15)
    | ArrayHT -> s7 (-0x16)
    | NoneHT -> s7 (-0x0f)
    | FuncHT -> s7 (-0x10)
    | NoFuncHT -> s7 (-0x0d)
    | ExnHT -> s7 (-0x17)
    | NoExnHT -> s7 (-0x0c)
    | ExternHT -> s7 (-0x11)
    | NoExternHT -> s7 (-0x0e)
    | VarHT x -> var_type s33 x
    | DefHT _ | BotHT -> assert false

  let var_heap_type = function
    | VarHT x -> var_type u32 x
    | _ -> assert false

  let ref_type = function
    | (Null, AnyHT) -> s7 (-0x12)
    | (Null, EqHT) -> s7 (-0x13)
    | (Null, I31HT) -> s7 (-0x14)
    | (Null, StructHT) -> s7 (-0x15)
    | (Null, ArrayHT) -> s7 (-0x16)
    | (Null, NoneHT) -> s7 (-0x0f)
    | (Null, FuncHT) -> s7 (-0x10)
    | (Null, NoFuncHT) -> s7 (-0x0d)
    | (Null, ExnHT) -> s7 (-0x17)
    | (Null, NoExnHT) -> s7 (-0x0c)
    | (Null, ExternHT) -> s7 (-0x11)
    | (Null, NoExternHT) -> s7 (-0x0e)
    | (Null, t) -> s7 (-0x1d); heap_type t
    | (NoNull, t) -> s7 (-0x1c); heap_type t

  let val_type = function
    | NumT t -> num_type t
    | VecT t -> vec_type t
    | RefT t -> ref_type t
    | BotT -> assert false

  let pack_type = function
    | Pack.Pack8 -> s7 (-0x08)
    | Pack.Pack16 -> s7 (-0x09)
    | Pack.Pack32 | Pack.Pack64 -> assert false

  let storage_type = function
    | ValStorageT t -> val_type t
    | PackStorageT t -> pack_type t

  let field_type = function
    | FieldT (mut, t) -> storage_type t; mutability mut

  let struct_type = function
    | StructT fts -> vec field_type fts

  let array_type = function
    | ArrayT ft -> field_type ft

  let func_type = function
    | FuncT (ts1, ts2) -> vec val_type ts1; vec val_type ts2

  let str_type = function
    | DefStructT st -> s7 (-0x21); struct_type st
    | DefArrayT at -> s7 (-0x22); array_type at
    | DefFuncT ft -> s7 (-0x20); func_type ft

  let sub_type = function
    | SubT (Final, [], st) -> str_type st
    | SubT (Final, hts, st) -> s7 (-0x31); vec var_heap_type hts; str_type st
    | SubT (NoFinal, hts, st) -> s7 (-0x30); vec var_heap_type hts; str_type st

  let rec_type = function
    | RecT [st] -> sub_type st
    | RecT sts -> s7 (-0x32); vec sub_type sts

  let limits uN {min; max} =
    bool (max <> None); uN min; opt uN max

  let table_type = function
    | TableT (lim, t) -> ref_type t; limits u32 lim

  let memory_type = function
    | MemoryT lim -> limits u32 lim

  let global_type = function
    | GlobalT (mut, t) -> val_type t; mutability mut

  let tag_type x =
    u32 0x00l; var x


  (* Expressions *)

  open Ast
  open Value
  open V128
  open Pack

  let op n = byte n
  let vecop n = op 0xfd; u32 n
  let end_ () = op 0x0b

  let var x = u32 x.it

  let memop x {align; offset; _} =
    let has_var = x.it <> 0l in
    let flags =
      Int32.(logor (of_int align) (if has_var then 0x40l else 0x00l)) in
    u32 flags;
    if has_var then var x;
    u32 offset

  let block_type = function
    | VarBlockType x -> var_type s33 (StatX x.it)
    | ValBlockType None -> s33 (-0x40l)
    | ValBlockType (Some t) -> val_type t

  let local (n, loc) = len n; val_type loc.it.ltype

  let locals locs =
    let combine loc = function
      | (n, loc') :: nlocs' when loc.it.ltype = loc'.it.ltype ->
        (n + 1, loc') :: nlocs'
      | nlocs -> (1, loc) :: nlocs
    in vec local (List.fold_right combine locs [])

  let rec instr e =
    match e.it with
    | Unreachable -> op 0x00
    | Nop -> op 0x01

    | Block (bt, es) -> op 0x02; block_type bt; list instr es; end_ ()
    | Loop (bt, es) -> op 0x03; block_type bt; list instr es; end_ ()
    | If (bt, es1, es2) ->
      op 0x04; block_type bt; list instr es1;
      if es2 <> [] then op 0x05;
      list instr es2; end_ ()
    | TryTable (bt, cs, es) ->
      op 0x1f; block_type bt; vec catch cs; list instr es; end_ ()

    | Br x -> op 0x0c; var x
    | BrIf x -> op 0x0d; var x
    | BrTable (xs, x) -> op 0x0e; vec var xs; var x
    | BrOnNull x -> op 0xd5; var x
    | BrOnNonNull x -> op 0xd6; var x
    | BrOnCast (x, (nul1, t1), (nul2, t2)) ->
      let flags = bit 0 (nul1 = Null) + bit 1 (nul2 = Null) in
      op 0xfb; op 0x18; byte flags; var x; heap_type t1; heap_type t2
    | BrOnCastFail (x, (nul1, t1), (nul2, t2)) ->
      let flags = bit 0 (nul1 = Null) + bit 1 (nul2 = Null) in
      op 0xfb; op 0x19; byte flags; var x; heap_type t1; heap_type t2
    | Return -> op 0x0f
    | Call x -> op 0x10; var x
    | CallRef x -> op 0x14; var x
    | CallIndirect (x, y) -> op 0x11; var y; var x
    | ReturnCall x -> op 0x12; var x
    | ReturnCallRef x -> op 0x15; var x
    | ReturnCallIndirect (x, y) -> op 0x13; var y; var x

    | Throw x -> op 0x08; var x
    | ThrowRef -> op 0x0a

    | Drop -> op 0x1a
    | Select None -> op 0x1b
    | Select (Some ts) -> op 0x1c; vec val_type ts

    | LocalGet x -> op 0x20; var x
    | LocalSet x -> op 0x21; var x
    | LocalTee x -> op 0x22; var x
    | GlobalGet x -> op 0x23; var x
    | GlobalSet x -> op 0x24; var x

    | TableGet x -> op 0x25; var x
    | TableSet x -> op 0x26; var x
    | TableSize x -> op 0xfc; u32 0x10l; var x
    | TableGrow x -> op 0xfc; u32 0x0fl; var x
    | TableFill x -> op 0xfc; u32 0x11l; var x
    | TableCopy (x, y) -> op 0xfc; u32 0x0el; var x; var y
    | TableInit (x, y) -> op 0xfc; u32 0x0cl; var y; var x
    | ElemDrop x -> op 0xfc; u32 0x0dl; var x

    | Load (x, ({ty = I32T; pack = None; _} as mo)) ->
      op 0x28; memop x mo
    | Load (x, ({ty = I64T; pack = None; _} as mo)) ->
      op 0x29; memop x mo
    | Load (x, ({ty = F32T; pack = None; _} as mo)) ->
      op 0x2a; memop x mo
    | Load (x, ({ty = F64T; pack = None; _} as mo)) ->
      op 0x2b; memop x mo
    | Load (x, ({ty = I32T; pack = Some (Pack8, SX); _} as mo)) ->
      op 0x2c; memop x mo
    | Load (x, ({ty = I32T; pack = Some (Pack8, ZX); _} as mo)) ->
      op 0x2d; memop x mo
    | Load (x, ({ty = I32T; pack = Some (Pack16, SX); _} as mo)) ->
      op 0x2e; memop x mo
    | Load (x, ({ty = I32T; pack = Some (Pack16, ZX); _} as mo)) ->
      op 0x2f; memop x mo
    | Load (x, ({ty = I32T; pack = Some (Pack32, _); _})) ->
      error e.at "illegal instruction i32.load32"
    | Load (x, ({ty = I64T; pack = Some (Pack8, SX); _} as mo)) ->
      op 0x30; memop x mo
    | Load (x, ({ty = I64T; pack = Some (Pack8, ZX); _} as mo)) ->
      op 0x31; memop x mo
    | Load (x, ({ty = I64T; pack = Some (Pack16, SX); _} as mo)) ->
      op 0x32; memop x mo
    | Load (x, ({ty = I64T; pack = Some (Pack16, ZX); _} as mo)) ->
      op 0x33; memop x mo
    | Load (x, ({ty = I64T; pack = Some (Pack32, SX); _} as mo)) ->
      op 0x34; memop x mo
    | Load (x, ({ty = I64T; pack = Some (Pack32, ZX); _} as mo)) ->
      op 0x35; memop x mo
    | Load (x, ({ty = I32T | I64T; pack = Some (Pack64, _); _})) ->
      error e.at "illegal instruction ixx.load64"
    | Load (x, ({ty = F32T | F64T; pack = Some _; _})) ->
      error e.at "illegal instruction fxx.loadN"

    | Store (x, ({ty = I32T; pack = None; _} as mo)) ->
      op 0x36; memop x mo
    | Store (x, ({ty = I64T; pack = None; _} as mo)) ->
      op 0x37; memop x mo
    | Store (x, ({ty = F32T; pack = None; _} as mo)) ->
      op 0x38; memop x mo
    | Store (x, ({ty = F64T; pack = None; _} as mo)) ->
      op 0x39; memop x mo
    | Store (x, ({ty = I32T; pack = Some Pack8; _} as mo)) ->
      op 0x3a; memop x mo
    | Store (x, ({ty = I32T; pack = Some Pack16; _} as mo)) ->
      op 0x3b; memop x mo
    | Store (x, {ty = I32T; pack = Some Pack32; _}) ->
      error e.at "illegal instruction i32.store32"
    | Store (x, ({ty = I64T; pack = Some Pack8; _} as mo)) ->
      op 0x3c; memop x mo
    | Store (x, ({ty = I64T; pack = Some Pack16; _} as mo)) ->
      op 0x3d; memop x mo
    | Store (x, ({ty = I64T; pack = Some Pack32; _} as mo)) ->
      op 0x3e; memop x mo
    | Store (x, ({ty = I32T | I64T; pack = Some Pack64; _})) ->
      error e.at "illegal instruction ixx.store64"
    | Store (x, ({ty = F32T | F64T; pack = Some _; _})) ->
      error e.at "illegal instruction fxx.storeN"

    | VecLoad (x, ({ty = V128T; pack = None; _} as mo)) ->
      vecop 0x00l; memop x mo
    | VecLoad (x, ({ty = V128T; pack = Some (Pack64, ExtLane (Pack8x8, SX)); _} as mo)) ->
      vecop 0x01l; memop x mo
    | VecLoad (x, ({ty = V128T; pack = Some (Pack64, ExtLane (Pack8x8, ZX)); _} as mo)) ->
      vecop 0x02l; memop x mo
    | VecLoad (x, ({ty = V128T; pack = Some (Pack64, ExtLane (Pack16x4, SX)); _} as mo)) ->
      vecop 0x03l; memop x mo
    | VecLoad (x, ({ty = V128T; pack = Some (Pack64, ExtLane (Pack16x4, ZX)); _} as mo)) ->
      vecop 0x04l; memop x mo
    | VecLoad (x, ({ty = V128T; pack = Some (Pack64, ExtLane (Pack32x2, SX)); _} as mo)) ->
      vecop 0x05l; memop x mo
    | VecLoad (x, ({ty = V128T; pack = Some (Pack64, ExtLane (Pack32x2, ZX)); _} as mo)) ->
      vecop 0x06l; memop x mo
    | VecLoad (x, ({ty = V128T; pack = Some (Pack8, ExtSplat); _} as mo)) ->
      vecop 0x07l; memop x mo
    | VecLoad (x, ({ty = V128T; pack = Some (Pack16, ExtSplat); _} as mo)) ->
      vecop 0x08l; memop x mo
    | VecLoad (x, ({ty = V128T; pack = Some (Pack32, ExtSplat); _} as mo)) ->
      vecop 0x09l; memop x mo
    | VecLoad (x, ({ty = V128T; pack = Some (Pack64, ExtSplat); _} as mo)) ->
      vecop 0x0al; memop x mo
    | VecLoad (x, ({ty = V128T; pack = Some (Pack32, ExtZero); _} as mo)) ->
      vecop 0x5cl; memop x mo
    | VecLoad (x, ({ty = V128T; pack = Some (Pack64, ExtZero); _} as mo)) ->
      vecop 0x5dl; memop x mo
    | VecLoad _ ->
      error e.at "illegal instruction v128.loadNxM_x"

    | VecLoadLane (x, ({ty = V128T; pack = Pack8; _} as mo), i) ->
      vecop 0x54l; memop x mo; byte i;
    | VecLoadLane (x, ({ty = V128T; pack = Pack16; _} as mo), i) ->
      vecop 0x55l; memop x mo; byte i;
    | VecLoadLane (x, ({ty = V128T; pack = Pack32; _} as mo), i) ->
      vecop 0x56l; memop x mo; byte i;
    | VecLoadLane (x, ({ty = V128T; pack = Pack64; _} as mo), i) ->
      vecop 0x57l; memop x mo; byte i;

    | VecStore (x, ({ty = V128T; _} as mo)) ->
      vecop 0x0bl; memop x mo

    | VecStoreLane (x, ({ty = V128T; pack = Pack8; _} as mo), i) ->
      vecop 0x58l; memop x mo; byte i;
    | VecStoreLane (x, ({ty = V128T; pack = Pack16; _} as mo), i) ->
      vecop 0x59l; memop x mo; byte i;
    | VecStoreLane (x, ({ty = V128T; pack = Pack32; _} as mo), i) ->
      vecop 0x5al; memop x mo; byte i;
    | VecStoreLane (x, ({ty = V128T; pack = Pack64; _} as mo), i) ->
      vecop 0x5bl; memop x mo; byte i;

    | MemorySize x -> op 0x3f; var x
    | MemoryGrow x -> op 0x40; var x
    | MemoryFill x -> op 0xfc; u32 0x0bl; var x
    | MemoryCopy (x, y) -> op 0xfc; u32 0x0al; var x; var y
    | MemoryInit (x, y) -> op 0xfc; u32 0x08l; var y; var x
    | DataDrop x -> op 0xfc; u32 0x09l; var x

    | RefNull t -> op 0xd0; heap_type t
    | RefFunc x -> op 0xd2; var x

    | RefEq -> op 0xd3

    | RefIsNull -> op 0xd1
    | RefAsNonNull -> op 0xd4
    | RefTest (NoNull, t) -> op 0xfb; op 0x14; heap_type t
    | RefTest (Null, t) -> op 0xfb; op 0x15; heap_type t
    | RefCast (NoNull, t) -> op 0xfb; op 0x16; heap_type t
    | RefCast (Null, t) -> op 0xfb; op 0x17; heap_type t

    | RefI31 -> op 0xfb; op 0x1c
    | I31Get SX -> op 0xfb; op 0x1d
    | I31Get ZX -> op 0xfb; op 0x1e

    | StructNew (x, Explicit) -> op 0xfb; op 0x00; var x
    | StructNew (x, Implicit) -> op 0xfb; op 0x01; var x
    | StructGet (x, y, None) -> op 0xfb; op 0x02; var x; var y
    | StructGet (x, y, Some SX) -> op 0xfb; op 0x03; var x; var y
    | StructGet (x, y, Some ZX) -> op 0xfb; op 0x04; var x; var y
    | StructSet (x, y) -> op 0xfb; op 0x05; var x; var y

    | ArrayNew (x, Explicit) -> op 0xfb; op 0x06; var x
    | ArrayNew (x, Implicit) -> op 0xfb; op 0x07; var x
    | ArrayNewFixed (x, n) -> op 0xfb; op 0x08; var x; u32 n
    | ArrayNewElem (x, y) -> op 0xfb; op 0x0a; var x; var y
    | ArrayNewData (x, y) -> op 0xfb; op 0x09; var x; var y
    | ArrayGet (x, None) -> op 0xfb; op 0x0b; var x
    | ArrayGet (x, Some SX) -> op 0xfb; op 0x0c; var x
    | ArrayGet (x, Some ZX) -> op 0xfb; op 0x0d; var x
    | ArraySet x -> op 0xfb; op 0x0e; var x
    | ArrayLen -> op 0xfb; op 0x0f
    | ArrayFill x -> op 0xfb; op 0x10; var x
    | ArrayCopy (x, y) -> op 0xfb; op 0x11; var x; var y
    | ArrayInitData (x, y) -> op 0xfb; op 0x12; var x; var y
    | ArrayInitElem (x, y) -> op 0xfb; op 0x13; var x; var y

    | ExternConvert Internalize -> op 0xfb; op 0x1a
    | ExternConvert Externalize -> op 0xfb; op 0x1b

    | Const {it = I32 c; _} -> op 0x41; s32 c
    | Const {it = I64 c; _} -> op 0x42; s64 c
    | Const {it = F32 c; _} -> op 0x43; f32 c
    | Const {it = F64 c; _} -> op 0x44; f64 c

    | Test (I32 I32Op.Eqz) -> op 0x45
    | Test (I64 I64Op.Eqz) -> op 0x50
    | Test (F32 _ | F64 _) -> .

    | Compare (I32 I32Op.Eq) -> op 0x46
    | Compare (I32 I32Op.Ne) -> op 0x47
    | Compare (I32 I32Op.LtS) -> op 0x48
    | Compare (I32 I32Op.LtU) -> op 0x49
    | Compare (I32 I32Op.GtS) -> op 0x4a
    | Compare (I32 I32Op.GtU) -> op 0x4b
    | Compare (I32 I32Op.LeS) -> op 0x4c
    | Compare (I32 I32Op.LeU) -> op 0x4d
    | Compare (I32 I32Op.GeS) -> op 0x4e
    | Compare (I32 I32Op.GeU) -> op 0x4f

    | Compare (I64 I64Op.Eq) -> op 0x51
    | Compare (I64 I64Op.Ne) -> op 0x52
    | Compare (I64 I64Op.LtS) -> op 0x53
    | Compare (I64 I64Op.LtU) -> op 0x54
    | Compare (I64 I64Op.GtS) -> op 0x55
    | Compare (I64 I64Op.GtU) -> op 0x56
    | Compare (I64 I64Op.LeS) -> op 0x57
    | Compare (I64 I64Op.LeU) -> op 0x58
    | Compare (I64 I64Op.GeS) -> op 0x59
    | Compare (I64 I64Op.GeU) -> op 0x5a

    | Compare (F32 F32Op.Eq) -> op 0x5b
    | Compare (F32 F32Op.Ne) -> op 0x5c
    | Compare (F32 F32Op.Lt) -> op 0x5d
    | Compare (F32 F32Op.Gt) -> op 0x5e
    | Compare (F32 F32Op.Le) -> op 0x5f
    | Compare (F32 F32Op.Ge) -> op 0x60

    | Compare (F64 F64Op.Eq) -> op 0x61
    | Compare (F64 F64Op.Ne) -> op 0x62
    | Compare (F64 F64Op.Lt) -> op 0x63
    | Compare (F64 F64Op.Gt) -> op 0x64
    | Compare (F64 F64Op.Le) -> op 0x65
    | Compare (F64 F64Op.Ge) -> op 0x66

    | Unary (I32 I32Op.Clz) -> op 0x67
    | Unary (I32 I32Op.Ctz) -> op 0x68
    | Unary (I32 I32Op.Popcnt) -> op 0x69
    | Unary (I32 (I32Op.ExtendS Pack8)) -> op 0xc0
    | Unary (I32 (I32Op.ExtendS Pack16)) -> op 0xc1
    | Unary (I32 (I32Op.ExtendS (Pack32 | Pack64))) ->
      error e.at "illegal instruction i32.extendN_s"

    | Unary (I64 I64Op.Clz) -> op 0x79
    | Unary (I64 I64Op.Ctz) -> op 0x7a
    | Unary (I64 I64Op.Popcnt) -> op 0x7b
    | Unary (I64 (I64Op.ExtendS Pack8)) -> op 0xc2
    | Unary (I64 (I64Op.ExtendS Pack16)) -> op 0xc3
    | Unary (I64 (I64Op.ExtendS Pack32)) -> op 0xc4
    | Unary (I64 (I64Op.ExtendS Pack64)) ->
      error e.at "illegal instruction i64.extend64_s"

    | Unary (F32 F32Op.Abs) -> op 0x8b
    | Unary (F32 F32Op.Neg) -> op 0x8c
    | Unary (F32 F32Op.Ceil) -> op 0x8d
    | Unary (F32 F32Op.Floor) -> op 0x8e
    | Unary (F32 F32Op.Trunc) -> op 0x8f
    | Unary (F32 F32Op.Nearest) -> op 0x90
    | Unary (F32 F32Op.Sqrt) -> op 0x91

    | Unary (F64 F64Op.Abs) -> op 0x99
    | Unary (F64 F64Op.Neg) -> op 0x9a
    | Unary (F64 F64Op.Ceil) -> op 0x9b
    | Unary (F64 F64Op.Floor) -> op 0x9c
    | Unary (F64 F64Op.Trunc) -> op 0x9d
    | Unary (F64 F64Op.Nearest) -> op 0x9e
    | Unary (F64 F64Op.Sqrt) -> op 0x9f

    | Binary (I32 I32Op.Add) -> op 0x6a
    | Binary (I32 I32Op.Sub) -> op 0x6b
    | Binary (I32 I32Op.Mul) -> op 0x6c
    | Binary (I32 I32Op.DivS) -> op 0x6d
    | Binary (I32 I32Op.DivU) -> op 0x6e
    | Binary (I32 I32Op.RemS) -> op 0x6f
    | Binary (I32 I32Op.RemU) -> op 0x70
    | Binary (I32 I32Op.And) -> op 0x71
    | Binary (I32 I32Op.Or) -> op 0x72
    | Binary (I32 I32Op.Xor) -> op 0x73
    | Binary (I32 I32Op.Shl) -> op 0x74
    | Binary (I32 I32Op.ShrS) -> op 0x75
    | Binary (I32 I32Op.ShrU) -> op 0x76
    | Binary (I32 I32Op.Rotl) -> op 0x77
    | Binary (I32 I32Op.Rotr) -> op 0x78

    | Binary (I64 I64Op.Add) -> op 0x7c
    | Binary (I64 I64Op.Sub) -> op 0x7d
    | Binary (I64 I64Op.Mul) -> op 0x7e
    | Binary (I64 I64Op.DivS) -> op 0x7f
    | Binary (I64 I64Op.DivU) -> op 0x80
    | Binary (I64 I64Op.RemS) -> op 0x81
    | Binary (I64 I64Op.RemU) -> op 0x82
    | Binary (I64 I64Op.And) -> op 0x83
    | Binary (I64 I64Op.Or) -> op 0x84
    | Binary (I64 I64Op.Xor) -> op 0x85
    | Binary (I64 I64Op.Shl) -> op 0x86
    | Binary (I64 I64Op.ShrS) -> op 0x87
    | Binary (I64 I64Op.ShrU) -> op 0x88
    | Binary (I64 I64Op.Rotl) -> op 0x89
    | Binary (I64 I64Op.Rotr) -> op 0x8a

    | Binary (F32 F32Op.Add) -> op 0x92
    | Binary (F32 F32Op.Sub) -> op 0x93
    | Binary (F32 F32Op.Mul) -> op 0x94
    | Binary (F32 F32Op.Div) -> op 0x95
    | Binary (F32 F32Op.Min) -> op 0x96
    | Binary (F32 F32Op.Max) -> op 0x97
    | Binary (F32 F32Op.CopySign) -> op 0x98

    | Binary (F64 F64Op.Add) -> op 0xa0
    | Binary (F64 F64Op.Sub) -> op 0xa1
    | Binary (F64 F64Op.Mul) -> op 0xa2
    | Binary (F64 F64Op.Div) -> op 0xa3
    | Binary (F64 F64Op.Min) -> op 0xa4
    | Binary (F64 F64Op.Max) -> op 0xa5
    | Binary (F64 F64Op.CopySign) -> op 0xa6

    | Convert (I32 I32Op.ExtendSI32) ->
      error e.at "illegal instruction i32.extend_i32_s"
    | Convert (I32 I32Op.ExtendUI32) ->
      error e.at "illegal instruction i32.extend_i32_u"
    | Convert (I32 I32Op.WrapI64) -> op 0xa7
    | Convert (I32 I32Op.TruncSF32) -> op 0xa8
    | Convert (I32 I32Op.TruncUF32) -> op 0xa9
    | Convert (I32 I32Op.TruncSF64) -> op 0xaa
    | Convert (I32 I32Op.TruncUF64) -> op 0xab
    | Convert (I32 I32Op.TruncSatSF32) -> op 0xfc; u32 0x00l
    | Convert (I32 I32Op.TruncSatUF32) -> op 0xfc; u32 0x01l
    | Convert (I32 I32Op.TruncSatSF64) -> op 0xfc; u32 0x02l
    | Convert (I32 I32Op.TruncSatUF64) -> op 0xfc; u32 0x03l
    | Convert (I32 I32Op.ReinterpretFloat) -> op 0xbc

    | Convert (I64 I64Op.ExtendSI32) -> op 0xac
    | Convert (I64 I64Op.ExtendUI32) -> op 0xad
    | Convert (I64 I64Op.WrapI64) ->
      error e.at "illegal instruction i64.wrap_i64"
    | Convert (I64 I64Op.TruncSF32) -> op 0xae
    | Convert (I64 I64Op.TruncUF32) -> op 0xaf
    | Convert (I64 I64Op.TruncSF64) -> op 0xb0
    | Convert (I64 I64Op.TruncUF64) -> op 0xb1
    | Convert (I64 I64Op.TruncSatSF32) -> op 0xfc; u32 0x04l
    | Convert (I64 I64Op.TruncSatUF32) -> op 0xfc; u32 0x05l
    | Convert (I64 I64Op.TruncSatSF64) -> op 0xfc; u32 0x06l
    | Convert (I64 I64Op.TruncSatUF64) -> op 0xfc; u32 0x07l
    | Convert (I64 I64Op.ReinterpretFloat) -> op 0xbd

    | Convert (F32 F32Op.ConvertSI32) -> op 0xb2
    | Convert (F32 F32Op.ConvertUI32) -> op 0xb3
    | Convert (F32 F32Op.ConvertSI64) -> op 0xb4
    | Convert (F32 F32Op.ConvertUI64) -> op 0xb5
    | Convert (F32 F32Op.PromoteF32) ->
      error e.at "illegal instruction f32.promote_f32"
    | Convert (F32 F32Op.DemoteF64) -> op 0xb6
    | Convert (F32 F32Op.ReinterpretInt) -> op 0xbe

    | Convert (F64 F64Op.ConvertSI32) -> op 0xb7
    | Convert (F64 F64Op.ConvertUI32) -> op 0xb8
    | Convert (F64 F64Op.ConvertSI64) -> op 0xb9
    | Convert (F64 F64Op.ConvertUI64) -> op 0xba
    | Convert (F64 F64Op.PromoteF32) -> op 0xbb
    | Convert (F64 F64Op.DemoteF64) ->
      error e.at "illegal instruction f64.demote_f64"
    | Convert (F64 F64Op.ReinterpretInt) -> op 0xbf

    | VecConst {it = V128 c; _} -> vecop 0x0cl; v128 c

    | VecTest (V128 (I8x16 V128Op.AllTrue)) -> vecop 0x63l
    | VecTest (V128 (I16x8 V128Op.AllTrue)) -> vecop 0x83l
    | VecTest (V128 (I32x4 V128Op.AllTrue)) -> vecop 0xa3l
    | VecTest (V128 (I64x2 V128Op.AllTrue)) -> vecop 0xc3l
    | VecTest (V128 _) -> .

    | VecUnary (V128 (I8x16 V128Op.Abs)) -> vecop 0x60l
    | VecUnary (V128 (I8x16 V128Op.Neg)) -> vecop 0x61l
    | VecUnary (V128 (I8x16 V128Op.Popcnt)) -> vecop 0x62l
    | VecUnary (V128 (I16x8 V128Op.Abs)) -> vecop 0x80l
    | VecUnary (V128 (I16x8 V128Op.Neg)) -> vecop 0x81l
    | VecUnary (V128 (I16x8 V128Op.Popcnt)) ->
      error e.at "illegal instruction i16x8.popcnt"
    | VecUnary (V128 (I32x4 V128Op.Abs)) -> vecop 0xa0l
    | VecUnary (V128 (I32x4 V128Op.Neg)) -> vecop 0xa1l
    | VecUnary (V128 (I32x4 V128Op.Popcnt)) ->
      error e.at "illegal instruction i32x4.popcnt"
    | VecUnary (V128 (I64x2 V128Op.Abs)) -> vecop 0xc0l
    | VecUnary (V128 (I64x2 V128Op.Neg)) -> vecop 0xc1l
    | VecUnary (V128 (I64x2 V128Op.Popcnt)) ->
      error e.at "illegal instruction i64x2.popcnt"
    | VecUnary (V128 (F32x4 V128Op.Ceil)) -> vecop 0x67l
    | VecUnary (V128 (F32x4 V128Op.Floor)) -> vecop 0x68l
    | VecUnary (V128 (F32x4 V128Op.Trunc)) -> vecop 0x69l
    | VecUnary (V128 (F32x4 V128Op.Nearest)) -> vecop 0x6al
    | VecUnary (V128 (F64x2 V128Op.Ceil)) -> vecop 0x74l
    | VecUnary (V128 (F64x2 V128Op.Floor)) -> vecop 0x75l
    | VecUnary (V128 (F64x2 V128Op.Trunc)) -> vecop 0x7al
    | VecUnary (V128 (F64x2 V128Op.Nearest)) -> vecop 0x94l
    | VecUnary (V128 (F32x4 V128Op.Abs)) -> vecop 0xe0l
    | VecUnary (V128 (F32x4 V128Op.Neg)) -> vecop 0xe1l
    | VecUnary (V128 (F32x4 V128Op.Sqrt)) -> vecop 0xe3l
    | VecUnary (V128 (F64x2 V128Op.Abs)) -> vecop 0xecl
    | VecUnary (V128 (F64x2 V128Op.Neg)) -> vecop 0xedl
    | VecUnary (V128 (F64x2 V128Op.Sqrt)) -> vecop 0xefl

    | VecCompare (V128 (I8x16 V128Op.Eq)) -> vecop 0x23l
    | VecCompare (V128 (I8x16 V128Op.Ne)) -> vecop 0x24l
    | VecCompare (V128 (I8x16 V128Op.LtS)) -> vecop 0x25l
    | VecCompare (V128 (I8x16 V128Op.LtU)) -> vecop 0x26l
    | VecCompare (V128 (I8x16 V128Op.GtS)) -> vecop 0x27l
    | VecCompare (V128 (I8x16 V128Op.GtU)) -> vecop 0x28l
    | VecCompare (V128 (I8x16 V128Op.LeS)) -> vecop 0x29l
    | VecCompare (V128 (I8x16 V128Op.LeU)) -> vecop 0x2al
    | VecCompare (V128 (I8x16 V128Op.GeS)) -> vecop 0x2bl
    | VecCompare (V128 (I8x16 V128Op.GeU)) -> vecop 0x2cl
    | VecCompare (V128 (I16x8 V128Op.Eq)) -> vecop 0x2dl
    | VecCompare (V128 (I16x8 V128Op.Ne)) -> vecop 0x2el
    | VecCompare (V128 (I16x8 V128Op.LtS)) -> vecop 0x2fl
    | VecCompare (V128 (I16x8 V128Op.LtU)) -> vecop 0x30l
    | VecCompare (V128 (I16x8 V128Op.GtS)) -> vecop 0x31l
    | VecCompare (V128 (I16x8 V128Op.GtU)) -> vecop 0x32l
    | VecCompare (V128 (I16x8 V128Op.LeS)) -> vecop 0x33l
    | VecCompare (V128 (I16x8 V128Op.LeU)) -> vecop 0x34l
    | VecCompare (V128 (I16x8 V128Op.GeS)) -> vecop 0x35l
    | VecCompare (V128 (I16x8 V128Op.GeU)) -> vecop 0x36l
    | VecCompare (V128 (I32x4 V128Op.Eq)) -> vecop 0x37l
    | VecCompare (V128 (I32x4 V128Op.Ne)) -> vecop 0x38l
    | VecCompare (V128 (I32x4 V128Op.LtS)) -> vecop 0x39l
    | VecCompare (V128 (I32x4 V128Op.LtU)) -> vecop 0x3al
    | VecCompare (V128 (I32x4 V128Op.GtS)) -> vecop 0x3bl
    | VecCompare (V128 (I32x4 V128Op.GtU)) -> vecop 0x3cl
    | VecCompare (V128 (I32x4 V128Op.LeS)) -> vecop 0x3dl
    | VecCompare (V128 (I32x4 V128Op.LeU)) -> vecop 0x3el
    | VecCompare (V128 (I32x4 V128Op.GeS)) -> vecop 0x3fl
    | VecCompare (V128 (I32x4 V128Op.GeU)) -> vecop 0x40l
    | VecCompare (V128 (I64x2 V128Op.Eq)) -> vecop 0xd6l
    | VecCompare (V128 (I64x2 V128Op.Ne)) -> vecop 0xd7l
    | VecCompare (V128 (I64x2 V128Op.LtS)) -> vecop 0xd8l
    | VecCompare (V128 (I64x2 V128Op.LtU)) ->
      error e.at "illegal instruction i64x2.lt_u"
    | VecCompare (V128 (I64x2 V128Op.GtS)) -> vecop 0xd9l
    | VecCompare (V128 (I64x2 V128Op.GtU)) ->
      error e.at "illegal instruction i64x2.gt_u"
    | VecCompare (V128 (I64x2 V128Op.LeS)) -> vecop 0xdal
    | VecCompare (V128 (I64x2 V128Op.LeU)) ->
      error e.at "illegal instruction i64x2.le_u"
    | VecCompare (V128 (I64x2 V128Op.GeS)) -> vecop 0xdbl
    | VecCompare (V128 (I64x2 V128Op.GeU)) ->
      error e.at "illegal instruction i64x2.ge_u"
    | VecCompare (V128 (F32x4 V128Op.Eq)) -> vecop 0x41l
    | VecCompare (V128 (F32x4 V128Op.Ne)) -> vecop 0x42l
    | VecCompare (V128 (F32x4 V128Op.Lt)) -> vecop 0x43l
    | VecCompare (V128 (F32x4 V128Op.Gt)) -> vecop 0x44l
    | VecCompare (V128 (F32x4 V128Op.Le)) -> vecop 0x45l
    | VecCompare (V128 (F32x4 V128Op.Ge)) -> vecop 0x46l
    | VecCompare (V128 (F64x2 V128Op.Eq)) -> vecop 0x47l
    | VecCompare (V128 (F64x2 V128Op.Ne)) -> vecop 0x48l
    | VecCompare (V128 (F64x2 V128Op.Lt)) -> vecop 0x49l
    | VecCompare (V128 (F64x2 V128Op.Gt)) -> vecop 0x4al
    | VecCompare (V128 (F64x2 V128Op.Le)) -> vecop 0x4bl
    | VecCompare (V128 (F64x2 V128Op.Ge)) -> vecop 0x4cl

    | VecBinary (V128 (I8x16 (V128Op.Shuffle is))) -> vecop 0x0dl; List.iter byte is
    | VecBinary (V128 (I8x16 V128Op.Swizzle)) -> vecop 0x0el
    | VecBinary (V128 (I8x16 V128Op.NarrowS)) -> vecop 0x65l
    | VecBinary (V128 (I8x16 V128Op.NarrowU)) -> vecop 0x66l
    | VecBinary (V128 (I8x16 V128Op.Add)) -> vecop 0x6el
    | VecBinary (V128 (I8x16 V128Op.AddSatS)) -> vecop 0x6fl
    | VecBinary (V128 (I8x16 V128Op.AddSatU)) -> vecop 0x70l
    | VecBinary (V128 (I8x16 V128Op.Sub)) -> vecop 0x71l
    | VecBinary (V128 (I8x16 V128Op.SubSatS)) -> vecop 0x72l
    | VecBinary (V128 (I8x16 V128Op.SubSatU)) -> vecop 0x73l
    | VecBinary (V128 (I8x16 V128Op.MinS)) -> vecop 0x76l
    | VecBinary (V128 (I8x16 V128Op.MinU)) -> vecop 0x77l
    | VecBinary (V128 (I8x16 V128Op.MaxS)) -> vecop 0x78l
    | VecBinary (V128 (I8x16 V128Op.MaxU)) -> vecop 0x79l
    | VecBinary (V128 (I8x16 V128Op.AvgrU)) -> vecop 0x7bl
    | VecBinary (V128 (I16x8 V128Op.NarrowS)) -> vecop 0x85l
    | VecBinary (V128 (I16x8 V128Op.NarrowU)) -> vecop 0x86l
    | VecBinary (V128 (I16x8 V128Op.Add)) -> vecop 0x8el
    | VecBinary (V128 (I16x8 V128Op.AddSatS)) -> vecop 0x8fl
    | VecBinary (V128 (I16x8 V128Op.AddSatU)) -> vecop 0x90l
    | VecBinary (V128 (I16x8 V128Op.Sub)) -> vecop 0x91l
    | VecBinary (V128 (I16x8 V128Op.SubSatS)) -> vecop 0x92l
    | VecBinary (V128 (I16x8 V128Op.SubSatU)) -> vecop 0x93l
    | VecBinary (V128 (I16x8 V128Op.Mul)) -> vecop 0x95l
    | VecBinary (V128 (I16x8 V128Op.MinS)) -> vecop 0x96l
    | VecBinary (V128 (I16x8 V128Op.MinU)) -> vecop 0x97l
    | VecBinary (V128 (I16x8 V128Op.MaxS)) -> vecop 0x98l
    | VecBinary (V128 (I16x8 V128Op.MaxU)) -> vecop 0x99l
    | VecBinary (V128 (I16x8 V128Op.AvgrU)) -> vecop 0x9bl
    | VecBinary (V128 (I16x8 V128Op.ExtMulLowS)) -> vecop 0x9cl
    | VecBinary (V128 (I16x8 V128Op.ExtMulHighS)) -> vecop 0x9dl
    | VecBinary (V128 (I16x8 V128Op.ExtMulLowU)) -> vecop 0x9el
    | VecBinary (V128 (I16x8 V128Op.ExtMulHighU)) -> vecop 0x9fl
    | VecBinary (V128 (I16x8 V128Op.Q15MulRSatS)) -> vecop 0x82l
    | VecBinary (V128 (I32x4 V128Op.Add)) -> vecop 0xael
    | VecBinary (V128 (I32x4 V128Op.Sub)) -> vecop 0xb1l
    | VecBinary (V128 (I32x4 V128Op.MinS)) -> vecop 0xb6l
    | VecBinary (V128 (I32x4 V128Op.MinU)) -> vecop 0xb7l
    | VecBinary (V128 (I32x4 V128Op.MaxS)) -> vecop 0xb8l
    | VecBinary (V128 (I32x4 V128Op.MaxU)) -> vecop 0xb9l
    | VecBinary (V128 (I32x4 V128Op.DotS)) -> vecop 0xbal
    | VecBinary (V128 (I32x4 V128Op.Mul)) -> vecop 0xb5l
    | VecBinary (V128 (I32x4 V128Op.ExtMulLowS)) -> vecop 0xbcl
    | VecBinary (V128 (I32x4 V128Op.ExtMulHighS)) -> vecop 0xbdl
    | VecBinary (V128 (I32x4 V128Op.ExtMulLowU)) -> vecop 0xbel
    | VecBinary (V128 (I32x4 V128Op.ExtMulHighU)) -> vecop 0xbfl
    | VecBinary (V128 (I64x2 V128Op.Add)) -> vecop 0xcel
    | VecBinary (V128 (I64x2 V128Op.Sub)) -> vecop 0xd1l
    | VecBinary (V128 (I64x2 V128Op.Mul)) -> vecop 0xd5l
    | VecBinary (V128 (I64x2 V128Op.ExtMulLowS)) -> vecop 0xdcl
    | VecBinary (V128 (I64x2 V128Op.ExtMulHighS)) -> vecop 0xddl
    | VecBinary (V128 (I64x2 V128Op.ExtMulLowU)) -> vecop 0xdel
    | VecBinary (V128 (I64x2 V128Op.ExtMulHighU)) -> vecop 0xdfl
    | VecBinary (V128 (F32x4 V128Op.Add)) -> vecop 0xe4l
    | VecBinary (V128 (F32x4 V128Op.Sub)) -> vecop 0xe5l
    | VecBinary (V128 (F32x4 V128Op.Mul)) -> vecop 0xe6l
    | VecBinary (V128 (F32x4 V128Op.Div)) -> vecop 0xe7l
    | VecBinary (V128 (F32x4 V128Op.Min)) -> vecop 0xe8l
    | VecBinary (V128 (F32x4 V128Op.Max)) -> vecop 0xe9l
    | VecBinary (V128 (F32x4 V128Op.Pmin)) -> vecop 0xeal
    | VecBinary (V128 (F32x4 V128Op.Pmax)) -> vecop 0xebl
    | VecBinary (V128 (F64x2 V128Op.Add)) -> vecop 0xf0l
    | VecBinary (V128 (F64x2 V128Op.Sub)) -> vecop 0xf1l
    | VecBinary (V128 (F64x2 V128Op.Mul)) -> vecop 0xf2l
    | VecBinary (V128 (F64x2 V128Op.Div)) -> vecop 0xf3l
    | VecBinary (V128 (F64x2 V128Op.Min)) -> vecop 0xf4l
    | VecBinary (V128 (F64x2 V128Op.Max)) -> vecop 0xf5l
    | VecBinary (V128 (F64x2 V128Op.Pmin)) -> vecop 0xf6l
    | VecBinary (V128 (F64x2 V128Op.Pmax)) -> vecop 0xf7l
    | VecBinary (V128 _) ->
      error e.at "illegal binary vector instruction"

    | VecConvert (V128 (I8x16 _)) ->
      error e.at "illegal i8x16 conversion instruction"
    | VecConvert (V128 (I16x8 V128Op.ExtendLowS)) -> vecop 0x87l
    | VecConvert (V128 (I16x8 V128Op.ExtendHighS)) -> vecop 0x88l
    | VecConvert (V128 (I16x8 V128Op.ExtendLowU)) -> vecop 0x89l
    | VecConvert (V128 (I16x8 V128Op.ExtendHighU)) -> vecop 0x8al
    | VecConvert (V128 (I16x8 V128Op.ExtAddPairwiseS)) -> vecop 0x7cl
    | VecConvert (V128 (I16x8 V128Op.ExtAddPairwiseU)) -> vecop 0x7dl
    | VecConvert (V128 (I16x8 _)) ->
      error e.at "illegal i16x8 conversion instruction"
    | VecConvert (V128 (I32x4 V128Op.ExtendLowS)) -> vecop 0xa7l
    | VecConvert (V128 (I32x4 V128Op.ExtendHighS)) -> vecop 0xa8l
    | VecConvert (V128 (I32x4 V128Op.ExtendLowU)) -> vecop 0xa9l
    | VecConvert (V128 (I32x4 V128Op.ExtendHighU)) -> vecop 0xaal
    | VecConvert (V128 (I32x4 V128Op.ExtAddPairwiseS)) -> vecop 0x7el
    | VecConvert (V128 (I32x4 V128Op.ExtAddPairwiseU)) -> vecop 0x7fl
    | VecConvert (V128 (I32x4 V128Op.TruncSatSF32x4)) -> vecop 0xf8l
    | VecConvert (V128 (I32x4 V128Op.TruncSatUF32x4)) -> vecop 0xf9l
    | VecConvert (V128 (I32x4 V128Op.TruncSatSZeroF64x2)) -> vecop 0xfcl
    | VecConvert (V128 (I32x4 V128Op.TruncSatUZeroF64x2)) -> vecop 0xfdl
    | VecConvert (V128 (I64x2 V128Op.ExtendLowS)) -> vecop 0xc7l
    | VecConvert (V128 (I64x2 V128Op.ExtendHighS)) -> vecop 0xc8l
    | VecConvert (V128 (I64x2 V128Op.ExtendLowU)) -> vecop 0xc9l
    | VecConvert (V128 (I64x2 V128Op.ExtendHighU)) -> vecop 0xcal
    | VecConvert (V128 (I64x2 _)) ->
      error e.at "illegal i64x2 conversion instruction"
    | VecConvert (V128 (F32x4 V128Op.DemoteZeroF64x2)) -> vecop 0x5el
    | VecConvert (V128 (F32x4 V128Op.PromoteLowF32x4)) ->
      error e.at "illegal instruction f32x4.promote_low_f32x4"
    | VecConvert (V128 (F32x4 V128Op.ConvertSI32x4)) -> vecop 0xfal
    | VecConvert (V128 (F32x4 V128Op.ConvertUI32x4)) -> vecop 0xfbl
    | VecConvert (V128 (F64x2 V128Op.DemoteZeroF64x2)) ->
      error e.at "illegal instruction f64x2.demote_zero_f64x2"
    | VecConvert (V128 (F64x2 V128Op.PromoteLowF32x4)) -> vecop 0x5fl
    | VecConvert (V128 (F64x2 V128Op.ConvertSI32x4)) -> vecop 0xfel
    | VecConvert (V128 (F64x2 V128Op.ConvertUI32x4)) -> vecop 0xffl

    | VecShift (V128 (I8x16 V128Op.Shl)) -> vecop 0x6bl
    | VecShift (V128 (I8x16 V128Op.ShrS)) -> vecop 0x6cl
    | VecShift (V128 (I8x16 V128Op.ShrU)) -> vecop 0x6dl
    | VecShift (V128 (I16x8 V128Op.Shl)) -> vecop 0x8bl
    | VecShift (V128 (I16x8 V128Op.ShrS)) -> vecop 0x8cl
    | VecShift (V128 (I16x8 V128Op.ShrU)) -> vecop 0x8dl
    | VecShift (V128 (I32x4 V128Op.Shl)) -> vecop 0xabl
    | VecShift (V128 (I32x4 V128Op.ShrS)) -> vecop 0xacl
    | VecShift (V128 (I32x4 V128Op.ShrU)) -> vecop 0xadl
    | VecShift (V128 (I64x2 V128Op.Shl)) -> vecop 0xcbl
    | VecShift (V128 (I64x2 V128Op.ShrS)) -> vecop 0xccl
    | VecShift (V128 (I64x2 V128Op.ShrU)) -> vecop 0xcdl
    | VecShift (V128 _) -> .

    | VecBitmask (V128 (I8x16 V128Op.Bitmask)) -> vecop 0x64l
    | VecBitmask (V128 (I16x8 V128Op.Bitmask)) -> vecop 0x84l
    | VecBitmask (V128 (I32x4 V128Op.Bitmask)) -> vecop 0xa4l
    | VecBitmask (V128 (I64x2 V128Op.Bitmask)) -> vecop 0xc4l
    | VecBitmask (V128 _) -> .

    | VecTestBits (V128 V128Op.AnyTrue) -> vecop 0x53l
    | VecUnaryBits (V128 V128Op.Not) -> vecop 0x4dl
    | VecBinaryBits (V128 V128Op.And) -> vecop 0x4el
    | VecBinaryBits (V128 V128Op.AndNot) -> vecop 0x4fl
    | VecBinaryBits (V128 V128Op.Or) -> vecop 0x50l
    | VecBinaryBits (V128 V128Op.Xor) -> vecop 0x51l
    | VecTernaryBits (V128 V128Op.Bitselect) -> vecop 0x52l

    | VecSplat (V128 ((I8x16 V128Op.Splat))) -> vecop 0x0fl
    | VecSplat (V128 ((I16x8 V128Op.Splat))) -> vecop 0x10l
    | VecSplat (V128 ((I32x4 V128Op.Splat))) -> vecop 0x11l
    | VecSplat (V128 ((I64x2 V128Op.Splat))) -> vecop 0x12l
    | VecSplat (V128 ((F32x4 V128Op.Splat))) -> vecop 0x13l
    | VecSplat (V128 ((F64x2 V128Op.Splat))) -> vecop 0x14l

    | VecExtract (V128 (I8x16 (V128Op.Extract (i, SX)))) -> vecop 0x15l; byte i
    | VecExtract (V128 (I8x16 (V128Op.Extract (i, ZX)))) -> vecop 0x16l; byte i
    | VecExtract (V128 (I16x8 (V128Op.Extract (i, SX)))) -> vecop 0x18l; byte i
    | VecExtract (V128 (I16x8 (V128Op.Extract (i, ZX)))) -> vecop 0x19l; byte i
    | VecExtract (V128 (I32x4 (V128Op.Extract (i, ())))) -> vecop 0x1bl; byte i
    | VecExtract (V128 (I64x2 (V128Op.Extract (i, ())))) -> vecop 0x1dl; byte i
    | VecExtract (V128 (F32x4 (V128Op.Extract (i, ())))) -> vecop 0x1fl; byte i
    | VecExtract (V128 (F64x2 (V128Op.Extract (i, ())))) -> vecop 0x21l; byte i

    | VecReplace (V128 (I8x16 (V128Op.Replace i))) -> vecop 0x17l; byte i
    | VecReplace (V128 (I16x8 (V128Op.Replace i))) -> vecop 0x1al; byte i
    | VecReplace (V128 (I32x4 (V128Op.Replace i))) -> vecop 0x1cl; byte i
    | VecReplace (V128 (I64x2 (V128Op.Replace i))) -> vecop 0x1el; byte i
    | VecReplace (V128 (F32x4 (V128Op.Replace i))) -> vecop 0x20l; byte i
    | VecReplace (V128 (F64x2 (V128Op.Replace i))) -> vecop 0x22l; byte i

  and catch c =
    match c.it with
    | Catch (x1, x2) -> byte 0x00; var x1; var x2
    | CatchRef (x1, x2) -> byte 0x01; var x1; var x2
    | CatchAll x -> byte 0x02; var x
    | CatchAllRef x -> byte 0x03; var x

  let const c =
    list instr c.it; end_ ()


  (* Sections *)

  let section id f x needed =
    if needed then begin
      byte id;
      let g = gap32 () in
      let p = pos s in
      f x;
      patch_gap32 g (pos s - p)
    end


  (* Type section *)

  let type_ t = rec_type t.it

  let type_section ts =
    section 1 (vec type_) ts (ts <> [])


  (* Import section *)

  let import_desc d =
    match d.it with
    | FuncImport x -> byte 0x00; var x
    | TableImport t -> byte 0x01; table_type t
    | MemoryImport t -> byte 0x02; memory_type t
    | GlobalImport t -> byte 0x03; global_type t
    | TagImport t -> byte 0x04; tag_type t

  let import im =
    let {module_name; item_name; idesc} = im.it in
    name module_name; name item_name; import_desc idesc

  let import_section ims =
    section 2 (vec import) ims (ims <> [])


  (* Function section *)

  let func f = var f.it.ftype

  let func_section fs =
    section 3 (vec func) fs (fs <> [])


  (* Table section *)

  let table tab =
    let {ttype; tinit} = tab.it in
    match ttype, tinit.it with
    | TableT (_, (_, ht1)), [{it = RefNull ht2; _}] when ht1 = ht2 ->
      table_type ttype
    | _ -> op 0x40; op 0x00; table_type ttype; const tinit

  let table_section tabs =
    section 4 (vec table) tabs (tabs <> [])


  (* Memory section *)

  let memory mem =
    let {mtype} = mem.it in
    memory_type mtype

  let memory_section mems =
    section 5 (vec memory) mems (mems <> [])


  (* Tag section *)

  let tag (t : tag) = byte 0x00; var t.it.tgtype

  let tag_section ts =
    section 13 (vec tag) ts (ts <> [])


  (* Global section *)

  let global g =
    let {gtype; ginit} = g.it in
    global_type gtype; const ginit

  let global_section gs =
    section 6 (vec global) gs (gs <> [])


  (* Export section *)

  let export_desc d =
    match d.it with
    | FuncExport x -> byte 0; var x
    | TableExport x -> byte 1; var x
    | MemoryExport x -> byte 2; var x
    | GlobalExport x -> byte 3; var x
    | TagExport x -> byte 4; var x

  let export ex =
    let {name = n; edesc} = ex.it in
    name n; export_desc edesc

  let export_section exs =
    section 7 (vec export) exs (exs <> [])


  (* Start section *)

  let start st =
    let {sfunc} = st.it in
    var sfunc

  let start_section xo =
    section 8 (opt start) xo (xo <> None)


  (* Code section *)

  let code f =
    let {locals = locs; body; _} = f.it in
    let g = gap32 () in
    let p = pos s in
    locals locs;
    list instr body;
    end_ ();
    patch_gap32 g (pos s - p)

  let code_section fs =
    section 10 (vec code) fs (fs <> [])


  (* Element section *)

  let is_elem_kind = function
    | (NoNull, FuncHT) -> true
    | _ -> false

  let elem_kind = function
    | (NoNull, FuncHT) -> byte 0x00
    | _ -> assert false

  let is_elem_index e =
    match e.it with
    | [{it = RefFunc _; _}] -> true
    | _ -> false

  let elem_index e =
    match e.it with
    | [{it = RefFunc x; _}] -> var x
    | _ -> assert false

  let elem seg =
    let {etype; einit; emode} = seg.it in
    if is_elem_kind etype && List.for_all is_elem_index einit then
      match emode.it with
      | Passive ->
        u32 0x01l; elem_kind etype; vec elem_index einit
      | Active {index; offset} when index.it = 0l ->
        u32 0x00l; const offset; vec elem_index einit
      | Active {index; offset} ->
        u32 0x02l;
        var index; const offset; elem_kind etype; vec elem_index einit
      | Declarative ->
        u32 0x03l; elem_kind etype; vec elem_index einit
    else
      match emode.it with
      | Passive ->
        u32 0x05l; ref_type etype; vec const einit
      | Active {index; offset} when index.it = 0l && etype = (Null, FuncHT) ->
        u32 0x04l; const offset; vec const einit
      | Active {index; offset} ->
        u32 0x06l; var index; const offset; ref_type etype; vec const einit
      | Declarative ->
        u32 0x07l; ref_type etype; vec const einit

  let elem_section elems =
    section 9 (vec elem) elems (elems <> [])


  (* Data section *)

  let data seg =
    let {dinit; dmode} = seg.it in
    match dmode.it with
    | Passive ->
      u32 0x01l; string dinit
    | Active {index; offset} when index.it = 0l ->
      u32 0x00l; const offset; string dinit
    | Active {index; offset} ->
      u32 0x02l; var index; const offset; string dinit
    | Declarative ->
      error dmode.at "illegal declarative data segment"

  let data_section datas =
    section 11 (vec data) datas (datas <> [])


  (* Data count section *)

  let data_count_section datas m =
    section 12 len (List.length datas) Free.((module_ m).datas <> Set.empty)


  (* Custom section *)
  let custom c =
    let Custom.{name = n; content; _} = c.it in
    name n;
    put_string s content

  let custom_section place c =
    let here = Custom.(compare_place c.it.place place) <= 0 in
    if here then section 0 custom c true;
    here


  (* Module *)
  let rec iterate f xs =
    match xs with
    | [] -> []
    | x::xs' -> if f x then iterate f xs' else xs

  let module_ m cs =
    let open Custom in
    word32 0x6d736100l;
    word32 version;
    let cs = iterate (custom_section (Before Type)) cs in
    type_section m.it.types;
    let cs = iterate (custom_section (Before Import)) cs in
    import_section m.it.imports;
    let cs = iterate (custom_section (Before Func)) cs in
    func_section m.it.funcs;
    let cs = iterate (custom_section (Before Table)) cs in
    table_section m.it.tables;
    let cs = iterate (custom_section (Before Memory)) cs in
    memory_section m.it.memories;
<<<<<<< HEAD
    tag_section m.it.tags;
=======
    let cs = iterate (custom_section (Before Global)) cs in
>>>>>>> f596cdc3
    global_section m.it.globals;
    let cs = iterate (custom_section (Before Export)) cs in
    export_section m.it.exports;
    let cs = iterate (custom_section (Before Start)) cs in
    start_section m.it.start;
    let cs = iterate (custom_section (Before Elem)) cs in
    elem_section m.it.elems;
    let cs = iterate (custom_section (Before DataCount)) cs in
    data_count_section m.it.datas m;
    let cs = iterate (custom_section (Before Code)) cs in
    code_section m.it.funcs;
    let cs = iterate (custom_section (Before Data)) cs in
    data_section m.it.datas;
    let cs = iterate (custom_section (After Data)) cs in
    assert (cs = [])
end


let encode_custom m bs (module S : Custom.Section) =
  let open Source in
  let c = S.Handler.encode m bs S.it in
  Custom.{c.it with place = S.Handler.place S.it} @@ c.at

let encode m =
  let module E = E (struct let stream = stream () end) in
  E.module_ m []; to_string E.s

let encode_with_custom (m, secs) =
  let bs = encode m in
  let module E = E (struct let stream = stream () end) in
  let cs = List.map (encode_custom m bs) secs in
  E.module_ m cs; to_string E.s<|MERGE_RESOLUTION|>--- conflicted
+++ resolved
@@ -1131,11 +1131,9 @@
     table_section m.it.tables;
     let cs = iterate (custom_section (Before Memory)) cs in
     memory_section m.it.memories;
-<<<<<<< HEAD
+    let cs = iterate (custom_section (Before Tag)) cs in
     tag_section m.it.tags;
-=======
     let cs = iterate (custom_section (Before Global)) cs in
->>>>>>> f596cdc3
     global_section m.it.globals;
     let cs = iterate (custom_section (Before Export)) cs in
     export_section m.it.exports;
