(* Version *)

let version = 1l


(* Errors *)

module Code = Error.Make ()
exception Code = Code.Error


(* Encoding stream *)

type stream =
{
  buf : Buffer.t;
  patches : (int * char) list ref
}

let stream () = {buf = Buffer.create 8192; patches = ref []}
let pos s = Buffer.length s.buf
let put s b = Buffer.add_char s.buf b
let put_string s bs = Buffer.add_string s.buf bs
let patch s pos b = s.patches := (pos, b) :: !(s.patches)

let to_string s =
  let bs = Buffer.to_bytes s.buf in
  List.iter (fun (pos, b) -> Bytes.set bs pos b) !(s.patches);
  Bytes.to_string bs


(* Encoding *)

let encode m =
  let s = stream () in

  let module E = struct
    (* Generic values *)

    let u8 i = put s (Char.chr (i land 0xff))
    let u16 i = u8 (i land 0xff); u8 (i lsr 8)
    let u32 i =
      Int32.(u16 (to_int (logand i 0xffffl));
             u16 (to_int (shift_right i 16)))
    let u64 i =
      Int64.(u32 (to_int32 (logand i 0xffffffffL));
             u32 (to_int32 (shift_right i 32)))

    let rec vu64 i =
      let b = Int64.(to_int (logand i 0x7fL)) in
      if 0L <= i && i < 128L then u8 b
      else (u8 (b lor 0x80); vu64 (Int64.shift_right_logical i 7))

    let rec vs64 i =
      let b = Int64.(to_int (logand i 0x7fL)) in
      if -64L <= i && i < 64L then u8 b
      else (u8 (b lor 0x80); vs64 (Int64.shift_right i 7))

    let vu1 i = vu64 Int64.(logand (of_int i) 1L)
    let vu32 i = vu64 Int64.(logand (of_int32 i) 0xffffffffL)
    let vs7 i = vs64 (Int64.of_int i)
    let vs32 i = vs64 (Int64.of_int32 i)
    let f32 x = u32 (F32.to_bits x)
    let f64 x = u64 (F64.to_bits x)

    let len i =
      if Int32.to_int (Int32.of_int i) <> i then
        Code.error Source.no_region
          "cannot encode length with more than 32 bit";
      vu32 (Int32.of_int i)

    let bool b = vu1 (if b then 1 else 0)
    let string bs = len (String.length bs); put_string s bs
    let name n = string (Utf8.encode n)
    let list f xs = List.iter f xs
    let opt f xo = Lib.Option.app f xo
    let vec f xs = len (List.length xs); list f xs

    let gap32 () = let p = pos s in u32 0l; u8 0; p
    let patch_gap32 p n =
      assert (n <= 0x0fff_ffff); (* Strings cannot excess 2G anyway *)
      let lsb i = Char.chr (i land 0xff) in
      patch s p (lsb (n lor 0x80));
      patch s (p + 1) (lsb ((n lsr 7) lor 0x80));
      patch s (p + 2) (lsb ((n lsr 14) lor 0x80));
      patch s (p + 3) (lsb ((n lsr 21) lor 0x80));
      patch s (p + 4) (lsb (n lsr 28))

    (* Types *)

    open Types

    let value_type = function
      | I32Type -> vs7 (-0x01)
      | I64Type -> vs7 (-0x02)
      | F32Type -> vs7 (-0x03)
      | F64Type -> vs7 (-0x04)

    let elem_type = function
      | AnyFuncType -> vs7 (-0x10)

    let stack_type = function
      | [] -> vs7 (-0x40)
      | [t] -> value_type t
      | _ ->
        Code.error Source.no_region
          "cannot encode stack type with arity > 1 (yet)"

    let func_type = function
      | FuncType (ins, out) -> vs7 (-0x20); vec value_type ins; vec value_type out

    let limits vu {min; max} =
      bool (max <> None); vu min; opt vu max

    let table_type = function
      | TableType (lim, t) -> elem_type t; limits vu32 lim

    let memory_type = function
      | MemoryType lim -> limits vu32 lim

    let mutability = function
      | Immutable -> u8 0
      | Mutable -> u8 1

    let global_type = function
      | GlobalType (t, mut) -> value_type t; mutability mut

    (* Expressions *)

    open Source
    open Ast
    open Values
    open Memory

    let op n = u8 n
    let end_ () = op 0x0b

    let memop {align; offset; _} = vu32 (Int32.of_int align); vu32 offset

    let var x = vu32 x.it

    let rec instr e =
      match e.it with
      | Unreachable -> op 0x00
      | Nop -> op 0x01

      | Block (ts, es) -> op 0x02; stack_type ts; list instr es; end_ ()
      | Loop (ts, es) -> op 0x03; stack_type ts; list instr es; end_ ()
      | If (ts, es1, es2) ->
        op 0x04; stack_type ts; list instr es1;
        if es2 <> [] then op 0x05;
        list instr es2; end_ ()

      | Br x -> op 0x0c; var x
      | BrIf x -> op 0x0d; var x
      | BrTable (xs, x) -> op 0x0e; vec var xs; var x
      | Return -> op 0x0f
      | Call x -> op 0x10; var x
      | CallIndirect x -> op 0x11; var x; u8 0x00

      | Drop -> op 0x1a
      | Select -> op 0x1b

      | GetLocal x -> op 0x20; var x
      | SetLocal x -> op 0x21; var x
      | TeeLocal x -> op 0x22; var x
      | GetGlobal x -> op 0x23; var x
      | SetGlobal x -> op 0x24; var x

      | Load ({ty = I32Type; sz = None; _} as mo) -> op 0x28; memop mo
      | Load ({ty = I64Type; sz = None; _} as mo) -> op 0x29; memop mo
      | Load ({ty = F32Type; sz = None; _} as mo) -> op 0x2a; memop mo
      | Load ({ty = F64Type; sz = None; _} as mo) -> op 0x2b; memop mo
      | Load ({ty = I32Type; sz = Some (Mem8, SX); _} as mo) ->
        op 0x2c; memop mo
      | Load ({ty = I32Type; sz = Some (Mem8, ZX); _} as mo) ->
        op 0x2d; memop mo
      | Load ({ty = I32Type; sz = Some (Mem16, SX); _} as mo) ->
        op 0x2e; memop mo
      | Load ({ty = I32Type; sz = Some (Mem16, ZX); _} as mo) ->
        op 0x2f; memop mo
      | Load {ty = I32Type; sz = Some (Mem32, _); _} ->
        assert false
      | Load ({ty = I64Type; sz = Some (Mem8, SX); _} as mo) ->
        op 0x30; memop mo
      | Load ({ty = I64Type; sz = Some (Mem8, ZX); _} as mo) ->
        op 0x31; memop mo
      | Load ({ty = I64Type; sz = Some (Mem16, SX); _} as mo) ->
        op 0x32; memop mo
      | Load ({ty = I64Type; sz = Some (Mem16, ZX); _} as mo) ->
        op 0x33; memop mo
      | Load ({ty = I64Type; sz = Some (Mem32, SX); _} as mo) ->
        op 0x34; memop mo
      | Load ({ty = I64Type; sz = Some (Mem32, ZX); _} as mo) ->
        op 0x35; memop mo
      | Load {ty = F32Type | F64Type; sz = Some _; _} ->
        assert false

      | Store ({ty = I32Type; sz = None; _} as mo) -> op 0x36; memop mo
      | Store ({ty = I64Type; sz = None; _} as mo) -> op 0x37; memop mo
      | Store ({ty = F32Type; sz = None; _} as mo) -> op 0x38; memop mo
      | Store ({ty = F64Type; sz = None; _} as mo) -> op 0x39; memop mo
      | Store ({ty = I32Type; sz = Some Mem8; _} as mo) -> op 0x3a; memop mo
      | Store ({ty = I32Type; sz = Some Mem16; _} as mo) -> op 0x3b; memop mo
      | Store {ty = I32Type; sz = Some Mem32; _} -> assert false
      | Store ({ty = I64Type; sz = Some Mem8; _} as mo) -> op 0x3c; memop mo
      | Store ({ty = I64Type; sz = Some Mem16; _} as mo) -> op 0x3d; memop mo
      | Store ({ty = I64Type; sz = Some Mem32; _} as mo) -> op 0x3e; memop mo
      | Store {ty = F32Type | F64Type; sz = Some _; _} -> assert false

      | CurrentMemory -> op 0x3f; u8 0x00
      | GrowMemory -> op 0x40; u8 0x00

      | Const {it = I32 c; _} -> op 0x41; vs32 c
      | Const {it = I64 c; _} -> op 0x42; vs64 c
      | Const {it = F32 c; _} -> op 0x43; f32 c
      | Const {it = F64 c; _} -> op 0x44; f64 c

      | Test (I32 I32Op.Eqz) -> op 0x45
      | Test (I64 I64Op.Eqz) -> op 0x50
      | Test (F32 _) -> assert false
      | Test (F64 _) -> assert false

      | Compare (I32 I32Op.Eq) -> op 0x46
      | Compare (I32 I32Op.Ne) -> op 0x47
      | Compare (I32 I32Op.LtS) -> op 0x48
      | Compare (I32 I32Op.LtU) -> op 0x49
      | Compare (I32 I32Op.GtS) -> op 0x4a
      | Compare (I32 I32Op.GtU) -> op 0x4b
      | Compare (I32 I32Op.LeS) -> op 0x4c
      | Compare (I32 I32Op.LeU) -> op 0x4d
      | Compare (I32 I32Op.GeS) -> op 0x4e
      | Compare (I32 I32Op.GeU) -> op 0x4f

      | Compare (I64 I64Op.Eq) -> op 0x51
      | Compare (I64 I64Op.Ne) -> op 0x52
      | Compare (I64 I64Op.LtS) -> op 0x53
      | Compare (I64 I64Op.LtU) -> op 0x54
      | Compare (I64 I64Op.GtS) -> op 0x55
      | Compare (I64 I64Op.GtU) -> op 0x56
      | Compare (I64 I64Op.LeS) -> op 0x57
      | Compare (I64 I64Op.LeU) -> op 0x58
      | Compare (I64 I64Op.GeS) -> op 0x59
      | Compare (I64 I64Op.GeU) -> op 0x5a

      | Compare (F32 F32Op.Eq) -> op 0x5b
      | Compare (F32 F32Op.Ne) -> op 0x5c
      | Compare (F32 F32Op.Lt) -> op 0x5d
      | Compare (F32 F32Op.Gt) -> op 0x5e
      | Compare (F32 F32Op.Le) -> op 0x5f
      | Compare (F32 F32Op.Ge) -> op 0x60

      | Compare (F64 F64Op.Eq) -> op 0x61
      | Compare (F64 F64Op.Ne) -> op 0x62
      | Compare (F64 F64Op.Lt) -> op 0x63
      | Compare (F64 F64Op.Gt) -> op 0x64
      | Compare (F64 F64Op.Le) -> op 0x65
      | Compare (F64 F64Op.Ge) -> op 0x66

      | Unary (I32 I32Op.Clz) -> op 0x67
      | Unary (I32 I32Op.Ctz) -> op 0x68
      | Unary (I32 I32Op.Popcnt) -> op 0x69

      | Unary (I64 I64Op.Clz) -> op 0x79
      | Unary (I64 I64Op.Ctz) -> op 0x7a
      | Unary (I64 I64Op.Popcnt) -> op 0x7b

      | Unary (F32 F32Op.Abs) -> op 0x8b
      | Unary (F32 F32Op.Neg) -> op 0x8c
      | Unary (F32 F32Op.Ceil) -> op 0x8d
      | Unary (F32 F32Op.Floor) -> op 0x8e
      | Unary (F32 F32Op.Trunc) -> op 0x8f
      | Unary (F32 F32Op.Nearest) -> op 0x90
      | Unary (F32 F32Op.Sqrt) -> op 0x91

      | Unary (F64 F64Op.Abs) -> op 0x99
      | Unary (F64 F64Op.Neg) -> op 0x9a
      | Unary (F64 F64Op.Ceil) -> op 0x9b
      | Unary (F64 F64Op.Floor) -> op 0x9c
      | Unary (F64 F64Op.Trunc) -> op 0x9d
      | Unary (F64 F64Op.Nearest) -> op 0x9e
      | Unary (F64 F64Op.Sqrt) -> op 0x9f

      | Binary (I32 I32Op.Add) -> op 0x6a
      | Binary (I32 I32Op.Sub) -> op 0x6b
      | Binary (I32 I32Op.Mul) -> op 0x6c
      | Binary (I32 I32Op.DivS) -> op 0x6d
      | Binary (I32 I32Op.DivU) -> op 0x6e
      | Binary (I32 I32Op.RemS) -> op 0x6f
      | Binary (I32 I32Op.RemU) -> op 0x70
      | Binary (I32 I32Op.And) -> op 0x71
      | Binary (I32 I32Op.Or) -> op 0x72
      | Binary (I32 I32Op.Xor) -> op 0x73
      | Binary (I32 I32Op.Shl) -> op 0x74
      | Binary (I32 I32Op.ShrS) -> op 0x75
      | Binary (I32 I32Op.ShrU) -> op 0x76
      | Binary (I32 I32Op.Rotl) -> op 0x77
      | Binary (I32 I32Op.Rotr) -> op 0x78

      | Binary (I64 I64Op.Add) -> op 0x7c
      | Binary (I64 I64Op.Sub) -> op 0x7d
      | Binary (I64 I64Op.Mul) -> op 0x7e
      | Binary (I64 I64Op.DivS) -> op 0x7f
      | Binary (I64 I64Op.DivU) -> op 0x80
      | Binary (I64 I64Op.RemS) -> op 0x81
      | Binary (I64 I64Op.RemU) -> op 0x82
      | Binary (I64 I64Op.And) -> op 0x83
      | Binary (I64 I64Op.Or) -> op 0x84
      | Binary (I64 I64Op.Xor) -> op 0x85
      | Binary (I64 I64Op.Shl) -> op 0x86
      | Binary (I64 I64Op.ShrS) -> op 0x87
      | Binary (I64 I64Op.ShrU) -> op 0x88
      | Binary (I64 I64Op.Rotl) -> op 0x89
      | Binary (I64 I64Op.Rotr) -> op 0x8a

      | Binary (F32 F32Op.Add) -> op 0x92
      | Binary (F32 F32Op.Sub) -> op 0x93
      | Binary (F32 F32Op.Mul) -> op 0x94
      | Binary (F32 F32Op.Div) -> op 0x95
      | Binary (F32 F32Op.Min) -> op 0x96
      | Binary (F32 F32Op.Max) -> op 0x97
      | Binary (F32 F32Op.CopySign) -> op 0x98

      | Binary (F64 F64Op.Add) -> op 0xa0
      | Binary (F64 F64Op.Sub) -> op 0xa1
      | Binary (F64 F64Op.Mul) -> op 0xa2
      | Binary (F64 F64Op.Div) -> op 0xa3
      | Binary (F64 F64Op.Min) -> op 0xa4
      | Binary (F64 F64Op.Max) -> op 0xa5
      | Binary (F64 F64Op.CopySign) -> op 0xa6

      | Convert (I32 I32Op.ExtendSI32) -> assert false
      | Convert (I32 I32Op.ExtendUI32) -> assert false
      | Convert (I32 I32Op.WrapI64) -> op 0xa7
      | Convert (I32 I32Op.TruncSF32) -> op 0xa8
      | Convert (I32 I32Op.TruncUF32) -> op 0xa9
      | Convert (I32 I32Op.TruncSF64) -> op 0xaa
      | Convert (I32 I32Op.TruncUF64) -> op 0xab
      | Convert (I32 I32Op.ReinterpretFloat) -> op 0xbc

      | Convert (I64 I64Op.ExtendSI32) -> op 0xac
      | Convert (I64 I64Op.ExtendUI32) -> op 0xad
      | Convert (I64 I64Op.WrapI64) -> assert false
      | Convert (I64 I64Op.TruncSF32) -> op 0xae
      | Convert (I64 I64Op.TruncUF32) -> op 0xaf
      | Convert (I64 I64Op.TruncSF64) -> op 0xb0
      | Convert (I64 I64Op.TruncUF64) -> op 0xb1
      | Convert (I64 I64Op.ReinterpretFloat) -> op 0xbd

      | Convert (F32 F32Op.ConvertSI32) -> op 0xb2
      | Convert (F32 F32Op.ConvertUI32) -> op 0xb3
      | Convert (F32 F32Op.ConvertSI64) -> op 0xb4
      | Convert (F32 F32Op.ConvertUI64) -> op 0xb5
      | Convert (F32 F32Op.PromoteF32) -> assert false
      | Convert (F32 F32Op.DemoteF64) -> op 0xb6
      | Convert (F32 F32Op.ReinterpretInt) -> op 0xbe

      | Convert (F64 F64Op.ConvertSI32) -> op 0xb7
      | Convert (F64 F64Op.ConvertUI32) -> op 0xb8
      | Convert (F64 F64Op.ConvertSI64) -> op 0xb9
      | Convert (F64 F64Op.ConvertUI64) -> op 0xba
      | Convert (F64 F64Op.PromoteF32) -> op 0xbb
      | Convert (F64 F64Op.DemoteF64) -> assert false
      | Convert (F64 F64Op.ReinterpretInt) -> op 0xbf

    let const c =
      list instr c.it; end_ ()

    (* Sections *)

    let section id f x needed =
      if needed then begin
        u8 id;
        let g = gap32 () in
        let p = pos s in
        f x;
        patch_gap32 g (pos s - p)
      end

    (* Type section *)
    let type_section ts =
      section 1 (vec func_type) ts (ts <> [])

    (* Import section *)
    let import_desc d =
      match d.it with
      | FuncImport x -> u8 0x00; var x
      | TableImport t -> u8 0x01; table_type t
      | MemoryImport t -> u8 0x02; memory_type t
      | GlobalImport t -> u8 0x03; global_type t

    let import im =
<<<<<<< HEAD
      let {module_name; item_name; ikind} = im.it in
      name module_name; name item_name; import_kind ikind
=======
      let {module_name; item_name; idesc} = im.it in
      string module_name; string item_name; import_desc idesc
>>>>>>> 5bf1ca2a

    let import_section ims =
      section 2 (vec import) ims (ims <> [])

    (* Function section *)
    let func f = var f.it.ftype

    let func_section fs =
      section 3 (vec func) fs (fs <> [])

    (* Table section *)
    let table tab =
      let {ttype} = tab.it in
      table_type ttype

    let table_section tabs =
      section 4 (vec table) tabs (tabs <> [])

    (* Memory section *)
    let memory mem =
      let {mtype} = mem.it in
      memory_type mtype

    let memory_section mems =
      section 5 (vec memory) mems (mems <> [])

    (* Global section *)
    let global g =
      let {gtype; value} = g.it in
      global_type gtype; const value

    let global_section gs =
      section 6 (vec global) gs (gs <> [])

    (* Export section *)
    let export_desc d =
      match d.it with
      | FuncExport x -> u8 0; var x
      | TableExport x -> u8 1; var x
      | MemoryExport x -> u8 2; var x
      | GlobalExport x -> u8 3; var x

    let export ex =
<<<<<<< HEAD
      let {name = n; ekind; item} = ex.it in
      name n; export_kind ekind; var item
=======
      let {name; edesc} = ex.it in
      string name; export_desc edesc
>>>>>>> 5bf1ca2a

    let export_section exs =
      section 7 (vec export) exs (exs <> [])

    (* Start section *)
    let start_section xo =
      section 8 (opt var) xo (xo <> None)

    (* Code section *)
    let compress ts =
      let combine t = function
        | (t', n) :: ts when t = t' -> (t, n + 1) :: ts
        | ts -> (t, 1) :: ts
      in List.fold_right combine ts []

    let local (t, n) = len n; value_type t

    let code f =
      let {locals; body; _} = f.it in
      let g = gap32 () in
      let p = pos s in
      vec local (compress locals);
      list instr body;
      end_ ();
      patch_gap32 g (pos s - p)

    let code_section fs =
      section 10 (vec code) fs (fs <> [])

    (* Element section *)
    let segment dat seg =
      let {index; offset; init} = seg.it in
      var index; const offset; dat init

    let table_segment seg =
      segment (vec var) seg

    let elem_section elems =
      section 9 (vec table_segment) elems (elems <> [])

    (* Data section *)
    let memory_segment seg =
      segment string seg

    let data_section data =
      section 11 (vec memory_segment) data (data <> [])

    (* Module *)

    let module_ m =
      u32 0x6d736100l;
      u32 version;
      type_section m.it.types;
      import_section m.it.imports;
      func_section m.it.funcs;
      table_section m.it.tables;
      memory_section m.it.memories;
      global_section m.it.globals;
      export_section m.it.exports;
      start_section m.it.start;
      elem_section m.it.elems;
      code_section m.it.funcs;
      data_section m.it.data
  end
  in E.module_ m; to_string s<|MERGE_RESOLUTION|>--- conflicted
+++ resolved
@@ -390,13 +390,8 @@
       | GlobalImport t -> u8 0x03; global_type t
 
     let import im =
-<<<<<<< HEAD
-      let {module_name; item_name; ikind} = im.it in
-      name module_name; name item_name; import_kind ikind
-=======
       let {module_name; item_name; idesc} = im.it in
-      string module_name; string item_name; import_desc idesc
->>>>>>> 5bf1ca2a
+      name module_name; name item_name; import_desc idesc
 
     let import_section ims =
       section 2 (vec import) ims (ims <> [])
@@ -440,13 +435,8 @@
       | GlobalExport x -> u8 3; var x
 
     let export ex =
-<<<<<<< HEAD
-      let {name = n; ekind; item} = ex.it in
-      name n; export_kind ekind; var item
-=======
-      let {name; edesc} = ex.it in
-      string name; export_desc edesc
->>>>>>> 5bf1ca2a
+      let {name = n; edesc} = ex.it in
+      name n; export_desc edesc
 
     let export_section exs =
       section 7 (vec export) exs (exs <> [])
