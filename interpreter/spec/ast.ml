--- conflicted
+++ resolved
@@ -157,14 +157,8 @@
 type export = export' Source.phrase
 and export' =
 {
-<<<<<<< HEAD
   name : name;
-  ekind : export_kind;
-  item : var;
-=======
-  name : string;
   edesc : export_desc;
->>>>>>> 5bf1ca2a
 }
 
 type import_desc = import_desc' Source.phrase
@@ -177,15 +171,9 @@
 type import = import' Source.phrase
 and import' =
 {
-<<<<<<< HEAD
   module_name : name;
   item_name : name;
-  ikind : import_kind;
-=======
-  module_name : string;
-  item_name : string;
   idesc : import_desc;
->>>>>>> 5bf1ca2a
 }
 
 type module_ = module_' Source.phrase
