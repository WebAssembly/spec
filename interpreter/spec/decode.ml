--- conflicted
+++ resolved
@@ -496,17 +496,10 @@
   | _ -> error s (pos s - 1) "invalid import kind"
 
 let import s =
-<<<<<<< HEAD
   let module_name = name s in
   let item_name = name s in
-  let ikind = at import_kind s in
-  {module_name; item_name; ikind}
-=======
-  let module_name = string s in
-  let item_name = string s in
   let idesc = at import_desc s in
   {module_name; item_name; idesc}
->>>>>>> 5bf1ca2a
 
 let import_section s =
   section `ImportSection (vec (at import)) [] s
@@ -560,16 +553,9 @@
   | _ -> error s (pos s - 1) "invalid export kind"
 
 let export s =
-<<<<<<< HEAD
   let name = name s in
-  let ekind = at export_kind s in
-  let item = at var s in
-  {name; ekind; item}
-=======
-  let name = string s in
   let edesc = at export_desc s in
   {name; edesc}
->>>>>>> 5bf1ca2a
 
 let export_section s =
   section `ExportSection (vec (at export)) [] s
