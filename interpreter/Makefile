--- conflicted
+++ resolved
@@ -33,11 +33,7 @@
 
 # Building
 
-<<<<<<< HEAD
-.PHONY:                $(NAME) $(JSLIB)
-=======
 .PHONY:		$(NAME) $(JSLIB)
->>>>>>> 3be4c2fb
 
 $(NAME):
 	rm -f $@
