--- conflicted
+++ resolved
@@ -23,11 +23,7 @@
 OCBA =		ocamlbuild $(FLAGS) $(DIRS:%=-I %)
 OCB =		$(OCBA) $(LIBS:%=-libs %)
 JSO =		js_of_ocaml -q --opt 3
-<<<<<<< HEAD
-JS =		node  # set to JS shell command to run JS tests, empty for skip
-=======
 JS =		node  # set to JS shell command to run JS tests, empty to skip
->>>>>>> 31cabf87
 
 
 # Main targets
