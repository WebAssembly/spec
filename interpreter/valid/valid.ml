open Ast
open Source
open Types
open Match


(* Errors *)

module Invalid = Error.Make ()
exception Invalid = Invalid.Error

let error = Invalid.error
let require b at s = if not b then error at s


(* Context *)

type context =
{
  types : def_type list;
  funcs : def_type list;
  tables : table_type list;
  memories : memory_type list;
  tags : tag_type list;
  globals : global_type list;
  elems : ref_type list;
  datas : unit list;
  locals : local_type list;
  results : val_type list;
  labels : result_type list;
  refs : Free.t;
}

let empty_context =
  { types = []; funcs = []; globals = []; tables = [];
    memories = []; tags = []; elems = []; datas = [];
    locals = []; results = []; labels = [];
    refs = Free.empty
  }

let lookup category list x =
  try Lib.List32.nth list x.it with Failure _ ->
    error x.at ("unknown " ^ category ^ " " ^ I32.to_string_u x.it)

let type_ (c : context) x = lookup "type" c.types x
let func (c : context) x = lookup "function" c.funcs x
let table (c : context) x = lookup "table" c.tables x
let memory (c : context) x = lookup "memory" c.memories x
let tag (c : context) x = lookup "tag" c.tags x
let global (c : context) x = lookup "global" c.globals x
let elem (c : context) x = lookup "elem segment" c.elems x
let data (c : context) x = lookup "data segment" c.datas x
let local (c : context) x = lookup "local" c.locals x
let label (c : context) x = lookup "label" c.labels x

let replace category list x y =
  try Lib.List32.replace list x.it y with Failure _ ->
    error x.at ("unknown " ^ category ^ " " ^ I32.to_string_u x.it)

let init_local (c : context) x =
  let LocalT (_init, t) = local c x in
  {c with locals = replace "local" c.locals x (LocalT (Set, t))}

let init_locals (c : context) xs =
  List.fold_left init_local c xs

let func_type (c : context) x =
  match expand_def_type (type_ c x) with
  | DefFuncT ft -> ft
  | _ -> error x.at ("non-function type " ^ I32.to_string_u x.it)

let struct_type (c : context) x =
  match expand_def_type (type_ c x) with
  | DefStructT st -> st
  | _ -> error x.at ("non-structure type " ^ I32.to_string_u x.it)

let array_type (c : context) x =
  match expand_def_type (type_ c x) with
  | DefArrayT at -> at
  | _ -> error x.at ("non-array type " ^ I32.to_string_u x.it)

let refer category (s : Free.Set.t) x =
  if not (Free.Set.mem x.it s) then
    error x.at
      ("undeclared " ^ category ^ " reference " ^ I32.to_string_u x.it)

let refer_func (c : context) x = refer "function" c.refs.Free.funcs x


(* Types *)

let check_limits le_u {min; max} range at msg =
  require (le_u min range) at msg;
  match max with
  | None -> ()
  | Some max ->
    require (le_u max range) at msg;
    require (le_u min max) at
      "size minimum must not be greater than maximum"

let check_num_type (c : context) (t : num_type) at =
  ()

let check_vec_type (c : context) (t : vec_type) at =
  ()

let check_heap_type (c : context) (t : heap_type) at =
  match t with
  | AnyHT | NoneHT | EqHT | I31HT | StructHT | ArrayHT
  | FuncHT | NoFuncHT
  | ExnHT | NoExnHT
  | ExternHT | NoExternHT -> ()
  | VarHT (StatX x) -> let _dt = type_ c (x @@ at) in ()
  | VarHT (RecX _) | DefHT _ -> assert false
  | BotHT -> ()

let check_ref_type (c : context) (t : ref_type) at =
  match t with
  | (_nul, ht) -> check_heap_type c ht at

let check_val_type (c : context) (t : val_type) at =
  match t with
  | NumT t' -> check_num_type c t' at
  | VecT t' -> check_vec_type c t' at
  | RefT t' -> check_ref_type c t' at
  | BotT -> assert false

let check_result_type (c : context) (ts : result_type) at =
  List.iter (fun t -> check_val_type c t at) ts

let check_storage_type (c : context) (st : storage_type) at =
  match st with
  | ValStorageT t -> check_val_type c t at
  | PackStorageT p -> assert Pack.(p = Pack8 || p = Pack16)

let check_field_type (c : context) (ft : field_type) at =
  match ft with
  | FieldT (_mut, st) -> check_storage_type c st at

let check_struct_type (c : context) (st : struct_type) at =
  match st with
  | StructT fts -> List.iter (fun ft -> check_field_type c ft at) fts

let check_array_type (c : context) (rt : array_type) at =
  match rt with
  | ArrayT ft -> check_field_type c ft at

let check_func_type (c : context) (ft : func_type) at =
  let FuncT (ts1, ts2) = ft in
  check_result_type c ts1 at;
  check_result_type c ts2 at

let check_table_type (c : context) (tt : table_type) at =
  let TableT (lim, it, t) = tt in
  check_ref_type c t at;
  match it with
  | I64IndexType ->
    check_limits I64.le_u lim 0xffff_ffff_ffff_ffffL at
      "table size must be at most 2^64-1"
  | I32IndexType ->
    check_limits I64.le_u lim 0xffff_ffffL at
      "table size must be at most 2^32-1"

let check_memory_type (c : context) (mt : memory_type) at =
  let MemoryT (lim, it) = mt in
  match it with
  | I32IndexType ->
    check_limits I64.le_u lim 0x1_0000L at
      "memory size must be at most 65536 pages (4GiB)"
  | I64IndexType ->
    check_limits I64.le_u lim 0x1_0000_0000_0000L at
      "memory size must be at most 48 bits of pages"

let check_global_type (c : context) (gt : global_type) at =
  let GlobalT (_mut, t) = gt in
  check_val_type c t at

let check_str_type (c : context) (st : str_type) at =
  match st with
  | DefStructT st -> check_struct_type c st at
  | DefArrayT rt -> check_array_type c rt at
  | DefFuncT ft -> check_func_type c ft at

let check_sub_type (c : context) (sut : sub_type) at =
  let SubT (_fin, hts, st) = sut in
  List.iter (fun ht -> check_heap_type c ht at) hts;
  check_str_type c st at

let check_sub_type_sub (c : context) (sut : sub_type) x at =
  let SubT (_fin, hts, st) = sut in
  List.iter (fun hti ->
    let xi = match hti with VarHT (StatX xi) -> xi | _ -> assert false in
    let SubT (fini, _, sti) = unroll_def_type (type_ c (xi @@ at)) in
    require (xi < x) at ("forward use of type " ^ I32.to_string_u xi ^
      " in sub type definition");
    require (fini = NoFinal) at ("sub type " ^ I32.to_string_u x ^
      " has final super type " ^ I32.to_string_u xi);
    require (match_str_type c.types st sti) at ("sub type " ^ I32.to_string_u x ^
      " does not match super type " ^ I32.to_string_u xi)
  ) hts

let check_rec_type (c : context) (rt : rec_type) at : context =
  let RecT sts = rt in
  let x = Lib.List32.length c.types in
  let c' = {c with types = c.types @ roll_def_types x rt} in
  List.iter (fun st -> check_sub_type c' st at) sts;
  Lib.List32.iteri
    (fun i st -> check_sub_type_sub c' st (Int32.add x i) at) sts;
  c'

let check_type (c : context) (t : type_) : context =
  check_rec_type c t.it t.at


let diff_ref_type (nul1, ht1) (nul2, ht2) =
  match nul2 with
  | Null -> (NoNull, ht1)
  | NoNull -> (nul1, ht1)


(* Stack typing *)

(*
 * Note: The declarative typing rules are non-deterministic, that is, they
 * have the liberty to locally "guess" the right types implied by the context.
 * In the algorithmic formulation required here, stack types may hence pick
 * `BotT` as the principal choice for a locally unknown type.
 * Furthermore, an ellipses flag represents arbitrary sequences
 * of unknown types, in order to handle stack polymorphism algorithmically.
 *)

type ellipses = NoEllipses | Ellipses
type infer_result_type = ellipses * val_type list
type infer_func_type = {ins : infer_result_type; outs : infer_result_type}
type infer_instr_type = infer_func_type * idx list

let stack ts = (NoEllipses, ts)
let (-->) ts1 ts2 = {ins = NoEllipses, ts1; outs = NoEllipses, ts2}
let (-->...) ts1 ts2 = {ins = Ellipses, ts1; outs = Ellipses, ts2}

let match_resulttype s1 s2 (c : context) ts1 ts2 at =
  require
    ( List.length ts1 = List.length ts2 &&
      List.for_all2 (match_val_type c.types) ts1 ts2 ) at
    ("type mismatch: " ^ s2 ^ " requires " ^ string_of_result_type ts2 ^
     " but " ^ s1 ^ " has " ^ string_of_result_type ts1)

let match_stack (c : context) ts1 ts2 at =
  match_resulttype "stack" "instruction" c ts1 ts2 at

let pop c (ell1, ts1) (ell2, ts2) at =
  let n1 = List.length ts1 in
  let n2 = List.length ts2 in
  let n = min n1 n2 in
  let n3 = if ell2 = Ellipses then (n1 - n) else 0 in
  match_stack c (Lib.List.make n3 (BotT : val_type) @ Lib.List.drop (n2 - n) ts2) ts1 at;
  (ell2, if ell1 = Ellipses then [] else Lib.List.take (n2 - n) ts2)

let push c (ell1, ts1) (ell2, ts2) =
  assert (ell1 = NoEllipses || ts2 = []);
  (if ell1 = Ellipses || ell2 = Ellipses then Ellipses else NoEllipses),
  ts2 @ ts1

let peek i (ell, ts) : val_type =
  try List.nth (List.rev ts) i with Failure _ -> BotT

let peek_ref i (ell, ts) at : ref_type =
  match peek i (ell, ts) with
  | RefT rt -> rt
  | BotT -> (NoNull, BotHT)
  | t ->
    error at
      ("type mismatch: instruction requires reference type" ^
       " but stack has " ^ string_of_val_type t)


(* Type Synthesis *)

let type_num = Value.type_of_op
let type_vec = Value.type_of_vecop
let type_vec_lane = function
  | Value.V128 laneop -> V128.type_of_lane laneop

let type_cvtop at = function
  | Value.I32 cvtop ->
    let open I32Op in
    (match cvtop with
    | ExtendSI32 | ExtendUI32 -> error at "invalid conversion"
    | WrapI64 -> I64T
    | TruncSF32 | TruncUF32 | TruncSatSF32 | TruncSatUF32
    | ReinterpretFloat -> F32T
    | TruncSF64 | TruncUF64 | TruncSatSF64 | TruncSatUF64 -> F64T
    ), I32T
  | Value.I64 cvtop ->
    let open I64Op in
    (match cvtop with
    | ExtendSI32 | ExtendUI32 -> I32T
    | WrapI64 -> error at "invalid conversion"
    | TruncSF32 | TruncUF32 | TruncSatSF32 | TruncSatUF32 -> F32T
    | TruncSF64 | TruncUF64 | TruncSatSF64 | TruncSatUF64
    | ReinterpretFloat -> F64T
    ), I64T
  | Value.F32 cvtop ->
    let open F32Op in
    (match cvtop with
    | ConvertSI32 | ConvertUI32 | ReinterpretInt -> I32T
    | ConvertSI64 | ConvertUI64 -> I64T
    | PromoteF32 -> error at "invalid conversion"
    | DemoteF64 -> F64T
    ), F32T
  | Value.F64 cvtop ->
    let open F64Op in
    (match cvtop with
    | ConvertSI32 | ConvertUI32 -> I32T
    | ConvertSI64 | ConvertUI64 | ReinterpretInt -> I64T
    | PromoteF32 -> F32T
    | DemoteF64 -> error at "invalid conversion"
    ), F64T

let num_lanes = function
  | Value.V128 laneop -> V128.num_lanes laneop

let lane_extractop = function
  | Value.V128 extractop ->
    let open V128 in let open V128Op in
    match extractop with
    | I8x16 (Extract (i, _)) | I16x8 (Extract (i, _))
    | I32x4 (Extract (i, _)) | I64x2 (Extract (i, _))
    | F32x4 (Extract (i, _)) | F64x2 (Extract (i, _)) -> i

let lane_replaceop = function
  | Value.V128 replaceop ->
    let open V128 in let open V128Op in
    match replaceop with
    | I8x16 (Replace i) | I16x8 (Replace i)
    | I32x4 (Replace i) | I64x2 (Replace i)
    | F32x4 (Replace i) | F64x2 (Replace i) -> i

let type_externop op =
  match op with
  | Internalize -> ExternHT, AnyHT
  | Externalize -> AnyHT, ExternHT


(* Expressions *)

let check_pack sz t_sz at =
  require (Pack.packed_size sz < t_sz) at "invalid sign extension"

let check_unop unop at =
  match unop with
  | Value.I32 (IntOp.ExtendS sz) | Value.I64 (IntOp.ExtendS sz) ->
    check_pack sz (num_size (Value.type_of_op unop)) at
  | _ -> ()

let check_vec_binop binop at =
  match binop with
  | Value.(V128 (V128.I8x16 (V128Op.Shuffle is))) ->
    if List.exists ((<=) 32) is then
      error at "invalid lane index"
  | _ -> ()

let check_memop (c : context) (memop : ('t, 's) memop) ty_size get_sz at =
  let size =
    match get_sz memop.pack with
    | None -> ty_size memop.ty
    | Some sz ->
      check_pack sz (ty_size memop.ty) at;
      Pack.packed_size sz
  in
  require (memop.align < 63) at
    "alignment must not be larger than natural";
  require (1 lsl memop.align <= size) at
    "alignment must not be larger than natural";
<<<<<<< HEAD
  let MemoryType (_lim, it) = memory c (0l @@ at) in
  if it = I32IndexType then
    require (I64.lt_u memop.offset 0x1_0000_0000L) at
      "offset out of range";
  it
=======
  let MemoryT (_lim, it) = memory c (0l @@ at) in
  if it = I32IndexType then
    require (I64.lt_u memop.offset 0x1_0000_0000L) at
      "offset out of range";
  memop.ty
>>>>>>> fddf6982


(*
 * Conventions:
 *   c  : context
 *   e  : instr
 *   es : instr list
 *   v  : value
 *   t  : val_type
 *   ts : result_type
 *   x  : variable
 *
 * Note: To deal with the non-determinism in some of the declarative rules,
 * the function takes the current stack `s` as an additional argument, allowing
 * it to "peek" when it would otherwise have to guess an input type.
 *
 * Furthermore, stack-polymorphic types are given with the `-->...` operator:
 * a type `ts1 -->... ts2` expresses any type `(ts1' @ ts1) -> (ts2' @ ts2)`
 * where `ts1'` and `ts2'` would be chosen non-deterministically in the
 * declarative typing rules.
 *)

let check_block_type (c : context) (bt : block_type) at : instr_type =
  match bt with
  | ValBlockType None -> InstrT ([], [], [])
  | ValBlockType (Some t) -> check_val_type c t at; InstrT ([], [t], [])
  | VarBlockType x ->
    let FuncT (ts1, ts2) = func_type c x in InstrT (ts1, ts2, [])

let rec check_instr (c : context) (e : instr) (s : infer_result_type) : infer_instr_type =
  match e.it with
  | Unreachable ->
    [] -->... [], []

  | Nop ->
    [] --> [], []

  | Drop ->
    [peek 0 s] --> [], []

  | Select None ->
    let t = peek 1 s in
    require (is_num_type t || is_vec_type t) e.at
      ("type mismatch: instruction requires numeric or vector type" ^
       " but stack has " ^ string_of_val_type t);
    [t; t; NumT I32T] --> [t], []

  | Select (Some ts) ->
    require (List.length ts = 1) e.at
      "invalid result arity other than 1 is not (yet) allowed";
    check_result_type c ts e.at;
    (ts @ ts @ [NumT I32T]) --> ts, []

  | Block (bt, es) ->
    let InstrT (ts1, ts2, xs) as it = check_block_type c bt e.at in
    check_block {c with labels = ts2 :: c.labels} es it e.at;
    ts1 --> ts2, List.map (fun x -> x @@ e.at) xs

  | Loop (bt, es) ->
    let InstrT (ts1, ts2, xs) as it = check_block_type c bt e.at in
    check_block {c with labels = ts1 :: c.labels} es it e.at;
    ts1 --> ts2, List.map (fun x -> x @@ e.at) xs

  | If (bt, es1, es2) ->
    let InstrT (ts1, ts2, xs) as it = check_block_type c bt e.at in
    check_block {c with labels = ts2 :: c.labels} es1 it e.at;
    check_block {c with labels = ts2 :: c.labels} es2 it e.at;
    (ts1 @ [NumT I32T]) --> ts2, List.map (fun x -> x @@ e.at) xs

  | Br x ->
    label c x -->... [], []

  | BrIf x ->
    (label c x @ [NumT I32T]) --> label c x, []

  | BrTable (xs, x) ->
    let n = List.length (label c x) in
    let ts = List.init n (fun i -> peek (n - i) s) in
    match_stack c ts (label c x) x.at;
    List.iter (fun x' -> match_stack c ts (label c x') x'.at) xs;
    (ts @ [NumT I32T]) -->... [], []

  | BrOnNull x ->
    let (_nul, ht) = peek_ref 0 s e.at in
    (label c x @ [RefT (Null, ht)]) --> (label c x @ [RefT (NoNull, ht)]), []

  | BrOnNonNull x ->
    let (_nul, ht) = peek_ref 0 s e.at in
    let t' = RefT (NoNull, ht) in
    require (label c x <> []) e.at
      ("type mismatch: instruction requires type " ^ string_of_val_type t' ^
       " but label has " ^ string_of_result_type (label c x));
    let ts0, t1 = Lib.List.split_last (label c x) in
    require (match_val_type c.types t' t1) e.at
      ("type mismatch: instruction requires type " ^ string_of_val_type t' ^
       " but label has " ^ string_of_result_type (label c x));
    (ts0 @ [RefT (Null, ht)]) --> ts0, []

  | BrOnCast (x, rt1, rt2) ->
    check_ref_type c rt1 e.at;
    check_ref_type c rt2 e.at;
    require
      (match_ref_type c.types rt2 rt1) e.at
      ("type mismatch on cast: type " ^ string_of_ref_type rt2 ^
       " does not match " ^ string_of_ref_type rt1);
    require (label c x <> []) e.at
      ("type mismatch: instruction requires type " ^ string_of_ref_type rt2 ^
       " but label has " ^ string_of_result_type (label c x));
    let ts0, t1 = Lib.List.split_last (label c x) in
    require (match_val_type c.types (RefT rt2) t1) e.at
      ("type mismatch: instruction requires type " ^ string_of_ref_type rt2 ^
       " but label has " ^ string_of_result_type (label c x));
    (ts0 @ [RefT rt1]) --> (ts0 @ [RefT (diff_ref_type rt1 rt2)]), []

  | BrOnCastFail (x, rt1, rt2) ->
    check_ref_type c rt1 e.at;
    check_ref_type c rt2 e.at;
    let rt1' = diff_ref_type rt1 rt2 in
    require
      (match_ref_type c.types rt2 rt1) e.at
      ("type mismatch on cast: type " ^ string_of_ref_type rt2 ^
       " does not match " ^ string_of_ref_type rt1);
    require (label c x <> []) e.at
      ("type mismatch: instruction requires type " ^ string_of_ref_type rt1' ^
       " but label has " ^ string_of_result_type (label c x));
    let ts0, t1 = Lib.List.split_last (label c x) in
    require (match_val_type c.types (RefT rt1') t1) e.at
      ("type mismatch: instruction requires type " ^ string_of_ref_type rt1' ^
       " but label has " ^ string_of_result_type (label c x));
    (ts0 @ [RefT rt1]) --> (ts0 @ [RefT rt2]), []

  | Return ->
    c.results -->... [], []

  | Call x ->
    let FuncT (ts1, ts2) = as_func_str_type (expand_def_type (func c x)) in
    ts1 --> ts2, []

  | CallRef x ->
    let FuncT (ts1, ts2) = func_type c x in
    (ts1 @ [RefT (Null, DefHT (type_ c x))]) --> ts2, []

  | CallIndirect (x, y) ->
<<<<<<< HEAD
    let TableType (lim, it, t) = table c x in
    let FuncType (ts1, ts2) = type_ c y in
    require (t = FuncRefType) x.at
      ("type mismatch: instruction requires table of functions" ^
       " but table has " ^ string_of_ref_type t);
    (ts1 @ [value_type_of_index_type it]) --> ts2
=======
    let TableT (lim, it, t) = table c x in
    let FuncT (ts1, ts2) = func_type c y in
    require (match_ref_type c.types t (Null, FuncHT)) x.at
      ("type mismatch: instruction requires table of function type" ^
       " but table has element type " ^ string_of_ref_type t);
    (ts1 @ [value_type_of_index_type it]) --> ts2, []

  | ReturnCall x ->
    let FuncT (ts1, ts2) = as_func_str_type (expand_def_type (func c x)) in
    require (match_result_type c.types ts2 c.results) e.at
      ("type mismatch: current function requires result type " ^
       string_of_result_type c.results ^
       " but callee returns " ^ string_of_result_type ts2);
    ts1 -->... [], []

  | ReturnCallRef x ->
    let FuncT (ts1, ts2) = func_type c x in
    require (match_result_type c.types ts2 c.results) e.at
      ("type mismatch: current function requires result type " ^
       string_of_result_type c.results ^
       " but callee returns " ^ string_of_result_type ts2);
    (ts1 @ [RefT (Null, DefHT (type_ c x))]) -->... [], []

  | ReturnCallIndirect (x, y) ->
    let TableT (_lim, it, t) = table c x in
    let FuncT (ts1, ts2) = func_type c y in
    require (match_result_type c.types ts2 c.results) e.at
      ("type mismatch: current function requires result type " ^
       string_of_result_type c.results ^
       " but callee returns " ^ string_of_result_type ts2);
    (ts1 @ [value_type_of_index_type it]) -->... [], []

  | Throw x ->
    let TagT dt = tag c x in
    let FuncT (ts1, ts2) = as_func_str_type (expand_def_type dt) in
    ts1 -->... [], []

  | ThrowRef ->
    [RefT (Null, ExnHT)] -->... [], []

  | TryTable (bt, cs, es) ->
    let InstrT (ts1, ts2, xs) as it = check_block_type c bt e.at in
    let c' = {c with labels = ts2 :: c.labels} in
    List.iter (fun ct -> check_catch c ct ts2 e.at) cs;
    check_block c' es it e.at;
    ts1 --> ts2, List.map (fun x -> x @@ e.at) xs
>>>>>>> fddf6982

  | LocalGet x ->
    let LocalT (init, t) = local c x in
    require (init = Set) x.at "uninitialized local";
    [] --> [t], []

  | LocalSet x ->
    let LocalT (_init, t) = local c x in
    [t] --> [], [x]

  | LocalTee x ->
    let LocalT (_init, t) = local c x in
    [t] --> [t], [x]

  | GlobalGet x ->
    let GlobalT (_mut, t) = global c x in
    [] --> [t], []

  | GlobalSet x ->
    let GlobalT (mut, t) = global c x in
    require (mut = Var) x.at "immutable global";
    [t] --> [], []

  | TableGet x ->
<<<<<<< HEAD
    let TableType (_lim, it, t) = table c x in
    [value_type_of_index_type it] --> [RefType t]

  | TableSet x ->
    let TableType (_lim, it, t) = table c x in
    [value_type_of_index_type it; RefType t] --> []

  | TableSize x ->
    let TableType (_lim, it, _t) = table c x in
    [] --> [value_type_of_index_type it]

  | TableGrow x ->
    let TableType (_lim, it, t) = table c x in
    [RefType t; value_type_of_index_type it] --> [value_type_of_index_type it]

  | TableFill x ->
    let TableType (_lim, it, t) = table c x in
    [value_type_of_index_type it; RefType t; value_type_of_index_type it] --> []

  | TableCopy (x, y) ->
    let TableType (_lim1, it1, t1) = table c x in
    let TableType (_lim2, it2, t2) = table c y in
    let it3 = min it1 it2 in
    require (t1 = t2) x.at
      ("type mismatch: source element type " ^ string_of_ref_type t1 ^
       " does not match destination element type " ^ string_of_ref_type t2);
    [value_type_of_index_type it1; value_type_of_index_type it2; value_type_of_index_type it3] --> []

  | TableInit (x, y) ->
    let TableType (_lim, it, t1) = table c x in
=======
    let TableT (_lim, it, rt) = table c x in
    [value_type_of_index_type it] --> [RefT rt], []

  | TableSet x ->
    let TableT (_lim, it, rt) = table c x in
    [value_type_of_index_type it; RefT rt] --> [], []

  | TableSize x ->
    let TableT (_lim, it, _rt) = table c x in
    [] --> [value_type_of_index_type it], []

  | TableGrow x ->
    let TableT (_lim, it, rt) = table c x in
    [RefT rt; value_type_of_index_type it] --> [value_type_of_index_type it], []

  | TableFill x ->
    let TableT (_lim, it, rt) = table c x in
    [value_type_of_index_type it; RefT rt; value_type_of_index_type it] --> [], []

  | TableCopy (x, y) ->
    let TableT (_lim1, it1, t1) = table c x in
    let TableT (_lim2, it2, t2) = table c y in
    let it_min = min it1 it2 in
    require (match_ref_type c.types t2 t1) x.at
      ("type mismatch: source element type " ^ string_of_ref_type t1 ^
       " does not match destination element type " ^ string_of_ref_type t2);
    [value_type_of_index_type it1; value_type_of_index_type it2; value_type_of_index_type it_min] --> [], []

  | TableInit (x, y) ->
    let TableT (_lim1, it, t1) = table c x in
>>>>>>> fddf6982
    let t2 = elem c y in
    require (match_ref_type c.types t2 t1) x.at
      ("type mismatch: element segment's type " ^ string_of_ref_type t1 ^
       " does not match table's element type " ^ string_of_ref_type t2);
<<<<<<< HEAD
    [value_type_of_index_type it; NumType I32Type; NumType I32Type] --> []

  | ElemDrop x ->
    ignore (elem c x);
    [] --> []

  | Load memop ->
    let it = check_memop c memop num_size (Lib.Option.map fst) e.at in
    [value_type_of_index_type it] --> [NumType memop.ty]

  | Store memop ->
    let it = check_memop c memop num_size (fun sz -> sz) e.at in
    [value_type_of_index_type it; NumType memop.ty] --> []

  | VecLoad memop ->
    let it = check_memop c memop vec_size (Lib.Option.map fst) e.at in
    [value_type_of_index_type it]--> [VecType memop.ty]

  | VecStore memop ->
    let it = check_memop c memop vec_size (fun _ -> None) e.at in
    [value_type_of_index_type it; VecType memop.ty] --> []

  | VecLoadLane (memop, i) ->
    let it = check_memop c memop vec_size (fun sz -> Some sz) e.at in
    require (i < vec_size memop.ty / packed_size memop.pack) e.at
      "invalid lane index";
    [value_type_of_index_type it; VecType memop.ty] -->  [VecType memop.ty]

  | VecStoreLane (memop, i) ->
    let it = check_memop c memop vec_size (fun sz -> Some sz) e.at in
    require (i < vec_size memop.ty / packed_size memop.pack) e.at
      "invalid lane index";
    [value_type_of_index_type it; VecType memop.ty] -->  []

  | MemorySize ->
    let MemoryType (_, it) = memory c (0l @@ e.at) in
    [] --> [value_type_of_index_type it]

  | MemoryGrow ->
    let MemoryType (_, it) = memory c (0l @@ e.at) in
    [value_type_of_index_type it] --> [value_type_of_index_type it]

  | MemoryFill ->
    let MemoryType (_, it) = memory c (0l @@ e.at) in
    [value_type_of_index_type it; NumType I32Type; value_type_of_index_type it] --> []

  | MemoryCopy ->
    let MemoryType (_, it) = memory c (0l @@ e.at) in
    [value_type_of_index_type it; value_type_of_index_type it; value_type_of_index_type it] --> []

  | MemoryInit x ->
    let MemoryType (_, it) = memory c (0l @@ e.at) in
    ignore (data c x);
    [value_type_of_index_type it; NumType I32Type; NumType I32Type] --> []
=======
    [value_type_of_index_type it; NumT I32T; NumT I32T] --> [], []

  | ElemDrop x ->
    ignore (elem c x);
    [] --> [], []

  | Load (x, memop) ->
    let MemoryT (_lim, it) = memory c x in
    let t = check_memop c memop num_size (Lib.Option.map fst) e.at in
    [value_type_of_index_type it] --> [NumT t], []

  | Store (x, memop) ->
    let MemoryT (_lim, it) = memory c x in
    let t = check_memop c memop num_size (fun sz -> sz) e.at in
    [value_type_of_index_type it; NumT t] --> [], []

  | VecLoad (x, memop) ->
    let MemoryT (_lim, it) = memory c x in
    let t = check_memop c memop vec_size (Lib.Option.map fst) e.at in
    [value_type_of_index_type it] --> [VecT t], []

  | VecStore (x, memop) ->
    let MemoryT (_lim, it) = memory c x in
    let t = check_memop c memop vec_size (fun _ -> None) e.at in
    [value_type_of_index_type it; VecT t] --> [], []

  | VecLoadLane (x, memop, i) ->
    let MemoryT (_lim, it) = memory c x in
    let t = check_memop c memop vec_size (fun sz -> Some sz) e.at in
    require (i < vec_size t / Pack.packed_size memop.pack) e.at
      "invalid lane index";
    [value_type_of_index_type it; VecT t] -->  [VecT t], []

  | VecStoreLane (x, memop, i) ->
    let MemoryT (_lim, it) = memory c x in
    let t = check_memop c memop vec_size (fun sz -> Some sz) e.at in
    require (i < vec_size t / Pack.packed_size memop.pack) e.at
      "invalid lane index";
    [value_type_of_index_type it; VecT t] -->  [], []

  | MemorySize x ->
    let MemoryT (_lim, it) = memory c x in
    [] --> [value_type_of_index_type it], []

  | MemoryGrow x ->
    let MemoryT (_lim, it) = memory c x in
    [value_type_of_index_type it] --> [value_type_of_index_type it], []

  | MemoryFill x ->
    let MemoryT (_lim, it) = memory c x in
    [value_type_of_index_type it; NumT I32T; value_type_of_index_type it] --> [], []

  | MemoryCopy (x, y)->
    let MemoryT (_lib1, it1) = memory c x in
    let MemoryT (_lib2, it2) = memory c y in
    let it_min = min it1 it2 in
    [value_type_of_index_type it1; value_type_of_index_type it2; value_type_of_index_type it_min] --> [], []

  | MemoryInit (x, y) ->
    let MemoryT (_lib, it) = memory c x in
    let () = data c y in
    [value_type_of_index_type it; NumT I32T; NumT I32T] --> [], []
>>>>>>> fddf6982

  | DataDrop x ->
    let () = data c x in
    [] --> [], []

  | RefNull ht ->
    check_heap_type c ht e.at;
    [] --> [RefT (Null, ht)], []

  | RefFunc x ->
    let dt = func c x in
    refer_func c x;
    [] --> [RefT (NoNull, DefHT dt)], []

  | RefIsNull ->
    let (_nul, ht) = peek_ref 0 s e.at in
    [RefT (Null, ht)] --> [NumT I32T], []

  | RefAsNonNull ->
    let (_nul, ht) = peek_ref 0 s e.at in
    [RefT (Null, ht)] --> [RefT (NoNull, ht)], []

  | RefTest rt ->
    let (_nul, ht) = rt in
    check_ref_type c rt e.at;
    [RefT (Null, top_of_heap_type c.types ht)] --> [NumT I32T], []

  | RefCast rt ->
    let (nul, ht) = rt in
    check_ref_type c rt e.at;
    [RefT (Null, top_of_heap_type c.types ht)] --> [RefT (nul, ht)], []

  | RefEq ->
    [RefT (Null, EqHT); RefT (Null, EqHT)] --> [NumT I32T], []

  | RefI31 ->
    [NumT I32T] --> [RefT (NoNull, I31HT)], []

  | I31Get ext ->
    [RefT (Null, I31HT)] --> [NumT I32T], []

  | StructNew (x, initop) ->
    let StructT fts = struct_type c x in
    require
      ( initop = Explicit || List.for_all (fun ft ->
          defaultable (unpacked_field_type ft)) fts ) x.at
      "field type is not defaultable";
    let ts = if initop = Implicit then [] else List.map unpacked_field_type fts in
    ts --> [RefT (NoNull, DefHT (type_ c x))], []

  | StructGet (x, y, exto) ->
    let StructT fts = struct_type c x in
    require (y.it < Lib.List32.length fts) y.at
      ("unknown field " ^ I32.to_string_u y.it);
    let FieldT (_mut, st) = Lib.List32.nth fts y.it in
    require ((exto <> None) == is_packed_storage_type st) y.at
      ("field is " ^ (if exto = None then "packed" else "unpacked"));
    let t = unpacked_storage_type st in
    [RefT (Null, DefHT (type_ c x))] --> [t], []

  | StructSet (x, y) ->
    let StructT fts = struct_type c x in
    require (y.it < Lib.List32.length fts) y.at
      ("unknown field " ^ I32.to_string_u y.it);
    let FieldT (mut, st) = Lib.List32.nth fts y.it in
    require (mut == Var) y.at "field is immutable";
    let t = unpacked_storage_type st in
    [RefT (Null, DefHT (type_ c x)); t] --> [], []

  | ArrayNew (x, initop) ->
    let ArrayT ft = array_type c x in
    require
      (initop = Explicit || defaultable (unpacked_field_type ft)) x.at
      "array type is not defaultable";
    let ts = if initop = Implicit then [] else [unpacked_field_type ft] in
    (ts @ [NumT I32T]) --> [RefT (NoNull, DefHT (type_ c x))], []

  | ArrayNewFixed (x, n) ->
    let ArrayT ft = array_type c x in
    let ts = Lib.List32.make n (unpacked_field_type ft) in
    ts --> [RefT (NoNull, DefHT (type_ c x))], []

  | ArrayNewElem (x, y) ->
    let ArrayT ft = array_type c x in
    let rt = elem c y in
    require (match_val_type c.types (RefT rt) (unpacked_field_type ft)) x.at
      ("type mismatch: element segment's type " ^ string_of_ref_type rt ^
       " does not match array's field type " ^ string_of_field_type ft);
    [NumT I32T; NumT I32T] --> [RefT (NoNull, DefHT (type_ c x))], []

  | ArrayNewData (x, y) ->
    let ArrayT ft = array_type c x in
    let () = data c y in
    let t = unpacked_field_type ft in
    require (is_num_type t || is_vec_type t) x.at
      "array type is not numeric or vector";
    [NumT I32T; NumT I32T] --> [RefT (NoNull, DefHT (type_ c x))], []

  | ArrayGet (x, exto) ->
    let ArrayT (FieldT (_mut, st)) = array_type c x in
    require ((exto <> None) == is_packed_storage_type st) e.at
      ("array is " ^ (if exto = None then "packed" else "unpacked"));
    let t = unpacked_storage_type st in
    [RefT (Null, DefHT (type_ c x)); NumT I32T] --> [t], []

  | ArraySet x ->
    let ArrayT (FieldT (mut, st)) = array_type c x in
    require (mut == Var) e.at "array is immutable";
    let t = unpacked_storage_type st in
    [RefT (Null, DefHT (type_ c x)); NumT I32T; t] --> [], []

  | ArrayLen ->
    [RefT (Null, ArrayHT)] --> [NumT I32T], []

  | ArrayCopy (x, y) ->
    let ArrayT (FieldT (mutd, std)) = array_type c x in
    let ArrayT (FieldT (_muts, sts)) = array_type c y in
    require (mutd = Var) e.at "array is immutable";
    require (match_storage_type c.types sts std) e.at "array types do not match";
    [RefT (Null, DefHT (type_ c x)); NumT I32T; RefT (Null, DefHT (type_ c y)); NumT I32T; NumT I32T] --> [], []

  | ArrayFill x ->
    let ArrayT (FieldT (mut, st)) = array_type c x in
    require (mut = Var) e.at "array is immutable";
    let t = unpacked_storage_type st in
    [RefT (Null, DefHT (type_ c x)); NumT I32T; t; NumT I32T] --> [], []

  | ArrayInitData (x, y) ->
    let ArrayT (FieldT (mut, st)) = array_type c x in
    require (mut = Var) e.at "array is immutable";
    let () = data c y in
    let t = unpacked_storage_type st in
    require (is_num_type t || is_vec_type t) x.at
      "array type is not numeric or vector";
    [RefT (Null, DefHT (type_ c x)); NumT I32T; NumT I32T; NumT I32T] --> [], []

  | ArrayInitElem (x, y) ->
    let ArrayT (FieldT (mut, st)) = array_type c x in
    require (mut = Var) e.at "array is immutable";
    let rt = elem c y in
    require (match_val_type c.types (RefT rt) (unpacked_storage_type st)) x.at
      ("type mismatch: element segment's type " ^ string_of_ref_type rt ^
       " does not match array's field type " ^ string_of_field_type (FieldT (mut, st)));
    [RefT (Null, DefHT (type_ c x)); NumT I32T; NumT I32T; NumT I32T] --> [], []

  | ExternConvert op ->
    let ht1, ht2 = type_externop op in
    let (nul, _ht) = peek_ref 0 s e.at in
    [RefT (nul, ht1)] --> [RefT (nul, ht2)], []

  | Const v ->
    let t = NumT (type_num v.it) in
    [] --> [t], []

  | Test testop ->
    let t = NumT (type_num testop) in
    [t] --> [NumT I32T], []

  | Compare relop ->
    let t = NumT (type_num relop) in
    [t; t] --> [NumT I32T], []

  | Unary unop ->
    check_unop unop e.at;
    let t = NumT (type_num unop) in
    [t] --> [t], []

  | Binary binop ->
    let t = NumT (type_num binop) in
    [t; t] --> [t], []

  | Convert cvtop ->
    let t1, t2 = type_cvtop e.at cvtop in
    [NumT t1] --> [NumT t2], []

  | VecConst v ->
    let t = VecT (type_vec v.it) in
    [] --> [t], []

  | VecTest testop ->
    let t = VecT (type_vec testop) in
    [t] --> [NumT I32T], []

  | VecUnary unop ->
    let t = VecT (type_vec unop) in
    [t] --> [t], []

  | VecBinary binop ->
    check_vec_binop binop e.at;
    let t = VecT (type_vec binop) in
    [t; t] --> [t], []

  | VecCompare relop ->
    let t = VecT (type_vec relop) in
    [t; t] --> [t], []

  | VecConvert cvtop ->
    let t = VecT (type_vec cvtop) in
    [t] --> [t], []

  | VecShift shiftop ->
    let t = VecT (type_vec shiftop) in
    [t; NumT I32T] --> [t], []

  | VecBitmask bitmaskop ->
    let t = VecT (type_vec bitmaskop) in
    [t] --> [NumT I32T], []

  | VecTestBits vtestop ->
    let t = VecT (type_vec vtestop) in
    [t] --> [NumT I32T], []

  | VecUnaryBits vunop ->
    let t = VecT (type_vec vunop) in
    [t] --> [t], []

  | VecBinaryBits vbinop ->
    let t = VecT (type_vec vbinop) in
    [t; t] --> [t], []

  | VecTernaryBits vternop ->
    let t = VecT (type_vec vternop) in
    [t; t; t] --> [t], []

  | VecSplat splatop ->
    let t1 = NumT (type_vec_lane splatop) in
    let t2 = VecT (type_vec splatop) in
    [t1] --> [t2], []

  | VecExtract extractop ->
    let t1 = VecT (type_vec extractop) in
    let t2 = NumT (type_vec_lane extractop) in
    require (lane_extractop extractop < num_lanes extractop) e.at
      "invalid lane index";
    [t1] --> [t2], []

  | VecReplace replaceop ->
    let t1 = VecT (type_vec replaceop) in
    let t2 = NumT (type_vec_lane replaceop) in
    require (lane_replaceop replaceop < num_lanes replaceop) e.at
      "invalid lane index";
    [t1; t2] --> [t1], []

and check_seq (c : context) (s : infer_result_type) (es : instr list)
  : infer_result_type * idx list =
  match es with
  | [] ->
<<<<<<< HEAD
    s

  | _ ->
    let es', e = Lib.List.split_last es in
    let s' = check_seq c s es' in
    let {ins; outs} = check_instr c e s' in
    push outs (pop ins s' e.at)

and check_block (c : context) (es : instr list) (ft : func_type) at =
  let FuncType (ts1, ts2) = ft in
  let s = check_seq c (stack ts1) es in
  let s' = pop (stack ts2) s at in
  require (snd s' = []) at
    ("type mismatch: block requires " ^ string_of_result_type ts2 ^
     " but stack has " ^ string_of_infer_types (snd s))


(* Types *)

let check_limits le_u {min; max} range at msg =
  require (le_u min range) at msg;
  match max with
  | None -> ()
  | Some max ->
    require (le_u max range) at msg;
    require (le_u min max) at
      "size minimum must not be greater than maximum"

let check_num_type (t : num_type) at =
  ()

let check_vec_type (t : vec_type) at =
  ()

let check_ref_type (t : ref_type) at =
  ()

let check_value_type (t : value_type) at =
  match t with
  | NumType t' -> check_num_type t' at
  | VecType t' -> check_vec_type t' at
  | RefType t' -> check_ref_type t' at

let check_func_type (ft : func_type) at =
  let FuncType (ts1, ts2) = ft in
  List.iter (fun t -> check_value_type t at) ts1;
  List.iter (fun t -> check_value_type t at) ts2

let check_table_type (tt : table_type) at =
  let TableType (lim, it, t) = tt in
  match it with
  | I64IndexType ->
    check_limits I64.le_u lim 0xffff_ffff_ffff_ffffL at
      "table size must be at most 2^64-1"
  | I32IndexType ->
    check_limits I64.le_u lim 0xffff_ffffL at
      "table size must be at most 2^32-1"

let check_memory_type (mt : memory_type) at =
  let MemoryType (lim, it) = mt in
  match it with
  | I32IndexType ->
    check_limits I64.le_u lim 0x1_0000L at
      "memory size must be at most 65536 pages (4GiB)"
  | I64IndexType ->
    check_limits I64.le_u lim 0x1_0000_0000_0000L at
      "memory size must be at most 48 bits of pages"

let check_global_type (gt : global_type) at =
  let GlobalType (t, mut) = gt in
  check_value_type t at

let check_type (t : type_) =
  check_func_type t.it t.at
=======
    s, []

  | e::es' ->
    let {ins; outs}, xs = check_instr c e s in
    check_seq (init_locals c xs) (push c outs (pop c ins s e.at)) es'

and check_block (c : context) (es : instr list) (it : instr_type) at =
  let InstrT (ts1, ts2, _xs) = it in
  let s, xs' = check_seq c (stack ts1) es in
  let s' = pop c (stack ts2) s at in
  require (snd s' = []) at
    ("type mismatch: block requires " ^ string_of_result_type ts2 ^
     " but stack has " ^ string_of_result_type (snd s))

and check_catch (c : context) (cc : catch) (ts : val_type list) at =
  let match_target = match_resulttype "label" "catch handler" in
  match cc.it with
  | Catch (x1, x2) ->
    let TagT dt = tag c x1 in
    let FuncT (ts1, ts2) = as_func_str_type (expand_def_type dt) in
    match_target c ts1 (label c x2) cc.at
  | CatchRef (x1, x2) ->
    let TagT dt = tag c x1 in
    let FuncT (ts1, ts2) = as_func_str_type (expand_def_type dt) in
    match_target c (ts1 @ [RefT (NoNull, ExnHT)]) (label c x2) cc.at
  | CatchAll x ->
    match_target c [] (label c x) cc.at
  | CatchAllRef x ->
    match_target c [RefT (NoNull, ExnHT)] (label c x) cc.at
>>>>>>> fddf6982


(* Functions & Constants *)

(*
 * Conventions:
 *   c : context
 *   m : module_
 *   f : func
 *   e : instr
 *   v : value
 *   t : val_type
 *   s : func_type
 *   x : variable
 *)

let check_local (c : context) (loc : local) : local_type =
  check_val_type c loc.it.ltype loc.at;
  let init = if defaultable loc.it.ltype then Set else Unset in
  LocalT (init, loc.it.ltype)

let check_func (c : context) (f : func) : context =
  let {ftype; locals; body} = f.it in
  let _ft = func_type c ftype in
  {c with funcs = c.funcs @ [type_ c ftype]}

let check_func_body (c : context) (f : func) =
  let {ftype; locals; body} = f.it in
  let FuncT (ts1, ts2) = func_type c ftype in
  let lts = List.map (check_local c) locals in
  let c' =
    { c with
      locals = List.map (fun t -> LocalT (Set, t)) ts1 @ lts;
      results = ts2;
      labels = [ts2]
    }
  in check_block c' body (InstrT ([], ts2, [])) f.at

let is_const (c : context) (e : instr) =
  match e.it with
  | Const _ | VecConst _
  | Binary (Value.I32 I32Op.(Add | Sub | Mul))
  | Binary (Value.I64 I64Op.(Add | Sub | Mul))
  | RefNull _ | RefFunc _
  | RefI31 | StructNew _ | ArrayNew _ | ArrayNewFixed _ -> true
  | GlobalGet x -> let GlobalT (mut, _t) = global c x in mut = Cons
  | _ -> false

let check_const (c : context) (const : const) (t : val_type) =
  require (List.for_all (is_const c) const.it) const.at
    "constant expression required";
  check_block c const.it (InstrT ([], [t], [])) const.at


(* Globals, Tables, Memories, Tags *)

let check_global (c : context) (glob : global) : context =
  let {gtype; ginit} = glob.it in
  let GlobalT (_mut, t) = gtype in
  check_global_type c gtype glob.at;
  check_const c ginit t;
  {c with globals = c.globals @ [gtype]}

let check_table (c : context) (tab : table) : context =
  let {ttype; tinit} = tab.it in
  let TableT (_lim, _it, rt) = ttype in
  check_table_type c ttype tab.at;
  check_const c tinit (RefT rt);
  {c with tables = c.tables @ [ttype]}

let check_memory (c : context) (mem : memory) : context =
  let {mtype} = mem.it in
  check_memory_type c mtype mem.at;
  {c with memories = c.memories @ [mtype]}

let check_tag (c : context) (t : tag) : context =
  let FuncT (_, ts2) = func_type c t.it.tgtype in
  require (ts2 = []) t.it.tgtype.at "non-empty tag result type";
  {c with tags = c.tags @ [TagT (type_ c t.it.tgtype)]}

let check_elem_mode (c : context) (t : ref_type) (mode : segment_mode) =
  match mode.it with
  | Passive -> ()
  | Active {index; offset} ->
<<<<<<< HEAD
    let TableType (_, it, et) = table c index in
    require (t = et) mode.at
=======
    let TableT (_lim, it, et) = table c index in
    require (match_ref_type c.types t et) mode.at
>>>>>>> fddf6982
      ("type mismatch: element segment's type " ^ string_of_ref_type t ^
       " does not match table's element type " ^ string_of_ref_type et);
    check_const c offset (value_type_of_index_type it)
  | Declarative -> ()

let check_elem (c : context) (seg : elem_segment) : context =
  let {etype; einit; emode} = seg.it in
  check_ref_type c etype seg.at;
  List.iter (fun const -> check_const c const (RefT etype)) einit;
  check_elem_mode c etype emode;
  {c with elems = c.elems @ [etype]}

let check_data_mode (c : context) (mode : segment_mode) =
  match mode.it with
  | Passive -> ()
  | Active {index; offset} ->
<<<<<<< HEAD
    let MemoryType (_, it) = memory c index in
=======
    let MemoryT (_, it) = memory c index in
>>>>>>> fddf6982
    check_const c offset (value_type_of_index_type it)
  | Declarative -> assert false

let check_data (c : context) (seg : data_segment) : context =
  let {dinit; dmode} = seg.it in
  check_data_mode c dmode;
  {c with datas = c.datas @ [()]}


(* Modules *)

let check_start (c : context) (start : start) =
  let {sfunc} = start.it in
  let ft = as_func_str_type (expand_def_type (func c sfunc)) in
  require (ft = FuncT ([], [])) start.at
    "start function must not have parameters or results"

let check_import (c : context) (im : import) : context =
  let {module_name = _; item_name = _; idesc} = im.it in
  match idesc.it with
  | FuncImport x ->
    let _ = func_type c x in
    {c with funcs = c.funcs @ [type_ c x]}
  | GlobalImport gt ->
    check_global_type c gt idesc.at;
    {c with globals = c.globals @ [gt]}
  | TableImport tt ->
    check_table_type c tt idesc.at;
    {c with tables = c.tables @ [tt]}
  | MemoryImport mt ->
    check_memory_type c mt idesc.at;
    {c with memories = c.memories @ [mt]}
  | TagImport x ->
    let _ = func_type c x in
    {c with tags = c.tags @ [TagT (type_ c x)]}

module NameSet = Set.Make(struct type t = Ast.name let compare = compare end)

let check_export (c : context) (set : NameSet.t) (ex : export) : NameSet.t =
  let {name; edesc} = ex.it in
  (match edesc.it with
  | FuncExport x -> ignore (func c x)
  | GlobalExport x -> ignore (global c x)
  | TableExport x -> ignore (table c x)
  | MemoryExport x -> ignore (memory c x)
  | TagExport x -> ignore (tag c x)
  );
  require (not (NameSet.mem name set)) ex.at "duplicate export name";
  NameSet.add name set


let check_list f xs (c : context) : context =
  List.fold_left f c xs

let check_module (m : module_) =
  let refs = Free.module_ ({m.it with funcs = []; start = None} @@ m.at) in
  let c =
    {empty_context with refs}
    |> check_list check_type m.it.types
    |> check_list check_import m.it.imports
    |> check_list check_func m.it.funcs
    |> check_list check_table m.it.tables
    |> check_list check_memory m.it.memories
    |> check_list check_global m.it.globals
    |> check_list check_tag m.it.tags
    |> check_list check_elem m.it.elems
    |> check_list check_data m.it.datas
  in
  List.iter (check_func_body c) m.it.funcs;
  Option.iter (check_start c) m.it.start;
  ignore (List.fold_left (check_export c) NameSet.empty m.it.exports)

let check_module_with_custom ((m : module_), (cs : Custom.section list)) =
  check_module m;
  List.iter (fun (module S : Custom.Section) -> S.Handler.check m S.it) cs<|MERGE_RESOLUTION|>--- conflicted
+++ resolved
@@ -372,19 +372,11 @@
     "alignment must not be larger than natural";
   require (1 lsl memop.align <= size) at
     "alignment must not be larger than natural";
-<<<<<<< HEAD
-  let MemoryType (_lim, it) = memory c (0l @@ at) in
-  if it = I32IndexType then
-    require (I64.lt_u memop.offset 0x1_0000_0000L) at
-      "offset out of range";
-  it
-=======
   let MemoryT (_lim, it) = memory c (0l @@ at) in
   if it = I32IndexType then
     require (I64.lt_u memop.offset 0x1_0000_0000L) at
       "offset out of range";
   memop.ty
->>>>>>> fddf6982
 
 
 (*
@@ -528,14 +520,6 @@
     (ts1 @ [RefT (Null, DefHT (type_ c x))]) --> ts2, []
 
   | CallIndirect (x, y) ->
-<<<<<<< HEAD
-    let TableType (lim, it, t) = table c x in
-    let FuncType (ts1, ts2) = type_ c y in
-    require (t = FuncRefType) x.at
-      ("type mismatch: instruction requires table of functions" ^
-       " but table has " ^ string_of_ref_type t);
-    (ts1 @ [value_type_of_index_type it]) --> ts2
-=======
     let TableT (lim, it, t) = table c x in
     let FuncT (ts1, ts2) = func_type c y in
     require (match_ref_type c.types t (Null, FuncHT)) x.at
@@ -582,7 +566,6 @@
     List.iter (fun ct -> check_catch c ct ts2 e.at) cs;
     check_block c' es it e.at;
     ts1 --> ts2, List.map (fun x -> x @@ e.at) xs
->>>>>>> fddf6982
 
   | LocalGet x ->
     let LocalT (init, t) = local c x in
@@ -607,38 +590,6 @@
     [t] --> [], []
 
   | TableGet x ->
-<<<<<<< HEAD
-    let TableType (_lim, it, t) = table c x in
-    [value_type_of_index_type it] --> [RefType t]
-
-  | TableSet x ->
-    let TableType (_lim, it, t) = table c x in
-    [value_type_of_index_type it; RefType t] --> []
-
-  | TableSize x ->
-    let TableType (_lim, it, _t) = table c x in
-    [] --> [value_type_of_index_type it]
-
-  | TableGrow x ->
-    let TableType (_lim, it, t) = table c x in
-    [RefType t; value_type_of_index_type it] --> [value_type_of_index_type it]
-
-  | TableFill x ->
-    let TableType (_lim, it, t) = table c x in
-    [value_type_of_index_type it; RefType t; value_type_of_index_type it] --> []
-
-  | TableCopy (x, y) ->
-    let TableType (_lim1, it1, t1) = table c x in
-    let TableType (_lim2, it2, t2) = table c y in
-    let it3 = min it1 it2 in
-    require (t1 = t2) x.at
-      ("type mismatch: source element type " ^ string_of_ref_type t1 ^
-       " does not match destination element type " ^ string_of_ref_type t2);
-    [value_type_of_index_type it1; value_type_of_index_type it2; value_type_of_index_type it3] --> []
-
-  | TableInit (x, y) ->
-    let TableType (_lim, it, t1) = table c x in
-=======
     let TableT (_lim, it, rt) = table c x in
     [value_type_of_index_type it] --> [RefT rt], []
 
@@ -669,67 +620,10 @@
 
   | TableInit (x, y) ->
     let TableT (_lim1, it, t1) = table c x in
->>>>>>> fddf6982
     let t2 = elem c y in
     require (match_ref_type c.types t2 t1) x.at
       ("type mismatch: element segment's type " ^ string_of_ref_type t1 ^
        " does not match table's element type " ^ string_of_ref_type t2);
-<<<<<<< HEAD
-    [value_type_of_index_type it; NumType I32Type; NumType I32Type] --> []
-
-  | ElemDrop x ->
-    ignore (elem c x);
-    [] --> []
-
-  | Load memop ->
-    let it = check_memop c memop num_size (Lib.Option.map fst) e.at in
-    [value_type_of_index_type it] --> [NumType memop.ty]
-
-  | Store memop ->
-    let it = check_memop c memop num_size (fun sz -> sz) e.at in
-    [value_type_of_index_type it; NumType memop.ty] --> []
-
-  | VecLoad memop ->
-    let it = check_memop c memop vec_size (Lib.Option.map fst) e.at in
-    [value_type_of_index_type it]--> [VecType memop.ty]
-
-  | VecStore memop ->
-    let it = check_memop c memop vec_size (fun _ -> None) e.at in
-    [value_type_of_index_type it; VecType memop.ty] --> []
-
-  | VecLoadLane (memop, i) ->
-    let it = check_memop c memop vec_size (fun sz -> Some sz) e.at in
-    require (i < vec_size memop.ty / packed_size memop.pack) e.at
-      "invalid lane index";
-    [value_type_of_index_type it; VecType memop.ty] -->  [VecType memop.ty]
-
-  | VecStoreLane (memop, i) ->
-    let it = check_memop c memop vec_size (fun sz -> Some sz) e.at in
-    require (i < vec_size memop.ty / packed_size memop.pack) e.at
-      "invalid lane index";
-    [value_type_of_index_type it; VecType memop.ty] -->  []
-
-  | MemorySize ->
-    let MemoryType (_, it) = memory c (0l @@ e.at) in
-    [] --> [value_type_of_index_type it]
-
-  | MemoryGrow ->
-    let MemoryType (_, it) = memory c (0l @@ e.at) in
-    [value_type_of_index_type it] --> [value_type_of_index_type it]
-
-  | MemoryFill ->
-    let MemoryType (_, it) = memory c (0l @@ e.at) in
-    [value_type_of_index_type it; NumType I32Type; value_type_of_index_type it] --> []
-
-  | MemoryCopy ->
-    let MemoryType (_, it) = memory c (0l @@ e.at) in
-    [value_type_of_index_type it; value_type_of_index_type it; value_type_of_index_type it] --> []
-
-  | MemoryInit x ->
-    let MemoryType (_, it) = memory c (0l @@ e.at) in
-    ignore (data c x);
-    [value_type_of_index_type it; NumType I32Type; NumType I32Type] --> []
-=======
     [value_type_of_index_type it; NumT I32T; NumT I32T] --> [], []
 
   | ElemDrop x ->
@@ -792,7 +686,6 @@
     let MemoryT (_lib, it) = memory c x in
     let () = data c y in
     [value_type_of_index_type it; NumT I32T; NumT I32T] --> [], []
->>>>>>> fddf6982
 
   | DataDrop x ->
     let () = data c x in
@@ -1040,82 +933,6 @@
   : infer_result_type * idx list =
   match es with
   | [] ->
-<<<<<<< HEAD
-    s
-
-  | _ ->
-    let es', e = Lib.List.split_last es in
-    let s' = check_seq c s es' in
-    let {ins; outs} = check_instr c e s' in
-    push outs (pop ins s' e.at)
-
-and check_block (c : context) (es : instr list) (ft : func_type) at =
-  let FuncType (ts1, ts2) = ft in
-  let s = check_seq c (stack ts1) es in
-  let s' = pop (stack ts2) s at in
-  require (snd s' = []) at
-    ("type mismatch: block requires " ^ string_of_result_type ts2 ^
-     " but stack has " ^ string_of_infer_types (snd s))
-
-
-(* Types *)
-
-let check_limits le_u {min; max} range at msg =
-  require (le_u min range) at msg;
-  match max with
-  | None -> ()
-  | Some max ->
-    require (le_u max range) at msg;
-    require (le_u min max) at
-      "size minimum must not be greater than maximum"
-
-let check_num_type (t : num_type) at =
-  ()
-
-let check_vec_type (t : vec_type) at =
-  ()
-
-let check_ref_type (t : ref_type) at =
-  ()
-
-let check_value_type (t : value_type) at =
-  match t with
-  | NumType t' -> check_num_type t' at
-  | VecType t' -> check_vec_type t' at
-  | RefType t' -> check_ref_type t' at
-
-let check_func_type (ft : func_type) at =
-  let FuncType (ts1, ts2) = ft in
-  List.iter (fun t -> check_value_type t at) ts1;
-  List.iter (fun t -> check_value_type t at) ts2
-
-let check_table_type (tt : table_type) at =
-  let TableType (lim, it, t) = tt in
-  match it with
-  | I64IndexType ->
-    check_limits I64.le_u lim 0xffff_ffff_ffff_ffffL at
-      "table size must be at most 2^64-1"
-  | I32IndexType ->
-    check_limits I64.le_u lim 0xffff_ffffL at
-      "table size must be at most 2^32-1"
-
-let check_memory_type (mt : memory_type) at =
-  let MemoryType (lim, it) = mt in
-  match it with
-  | I32IndexType ->
-    check_limits I64.le_u lim 0x1_0000L at
-      "memory size must be at most 65536 pages (4GiB)"
-  | I64IndexType ->
-    check_limits I64.le_u lim 0x1_0000_0000_0000L at
-      "memory size must be at most 48 bits of pages"
-
-let check_global_type (gt : global_type) at =
-  let GlobalType (t, mut) = gt in
-  check_value_type t at
-
-let check_type (t : type_) =
-  check_func_type t.it t.at
-=======
     s, []
 
   | e::es' ->
@@ -1145,7 +962,6 @@
     match_target c [] (label c x) cc.at
   | CatchAllRef x ->
     match_target c [RefT (NoNull, ExnHT)] (label c x) cc.at
->>>>>>> fddf6982
 
 
 (* Functions & Constants *)
@@ -1230,13 +1046,8 @@
   match mode.it with
   | Passive -> ()
   | Active {index; offset} ->
-<<<<<<< HEAD
-    let TableType (_, it, et) = table c index in
-    require (t = et) mode.at
-=======
     let TableT (_lim, it, et) = table c index in
     require (match_ref_type c.types t et) mode.at
->>>>>>> fddf6982
       ("type mismatch: element segment's type " ^ string_of_ref_type t ^
        " does not match table's element type " ^ string_of_ref_type et);
     check_const c offset (value_type_of_index_type it)
@@ -1253,11 +1064,7 @@
   match mode.it with
   | Passive -> ()
   | Active {index; offset} ->
-<<<<<<< HEAD
-    let MemoryType (_, it) = memory c index in
-=======
     let MemoryT (_, it) = memory c index in
->>>>>>> fddf6982
     check_const c offset (value_type_of_index_type it)
   | Declarative -> assert false
 
