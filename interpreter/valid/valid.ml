open Ast
open Source
open Types


(* Errors *)

module Invalid = Error.Make ()
exception Invalid = Invalid.Error

let error = Invalid.error
let require b at s = if not b then error at s


(* Context *)

type context =
{
  types : func_type list;
  funcs : func_type list;
  tables : table_type list;
  memories : memory_type list;
  globals : global_type list;
  elems : ref_type list;
  datas : unit list;
  locals : value_type list;
  results : value_type list;
  labels : result_type list;
  refs : Free.t;
}

let empty_context =
  { types = []; funcs = []; tables = []; memories = [];
    globals = []; elems = []; datas = [];
    locals = []; results = []; labels = [];
    refs = Free.empty
  }

let lookup category list x =
  try Lib.List32.nth list x.it with Failure _ ->
    error x.at ("unknown " ^ category ^ " " ^ I32.to_string_u x.it)

let type_ (c : context) x = lookup "type" c.types x
let func (c : context) x = lookup "function" c.funcs x
let table (c : context) x = lookup "table" c.tables x
let memory (c : context) x = lookup "memory" c.memories x
let global (c : context) x = lookup "global" c.globals x
let elem (c : context) x = lookup "elem segment" c.elems x
let data (c : context) x = lookup "data segment" c.datas x
let local (c : context) x = lookup "local" c.locals x
let label (c : context) x = lookup "label" c.labels x

let refer category (s : Free.Set.t) x =
  if not (Free.Set.mem x.it s) then
    error x.at
      ("undeclared " ^ category ^ " reference " ^ Int32.to_string x.it)

let refer_func (c : context) x = refer "function" c.refs.Free.funcs x


(* Stack typing *)

(*
 * Note: The declarative typing rules are non-deterministic, that is, they
 * have the liberty to locally "guess" the right types implied by the context.
 * In the algorithmic formulation required here, stack types are hence modelled
 * as lists of _options_ of types, where `None` represents a locally
 * unknown type. Furthermore, an ellipses flag represents arbitrary sequences
 * of unknown types, in order to handle stack polymorphism algorithmically.
 *)

type ellipses = NoEllipses | Ellipses
type infer_result_type = ellipses * value_type option list
type op_type = {ins : infer_result_type; outs : infer_result_type}

let known = List.map (fun t -> Some t)
let stack ts = (NoEllipses, known ts)
let (-~>) ts1 ts2 = {ins = NoEllipses, ts1; outs = NoEllipses, ts2}
let (-->) ts1 ts2 = {ins = NoEllipses, known ts1; outs = NoEllipses, known ts2}
let (-~>...) ts1 ts2 = {ins = Ellipses, ts1; outs = Ellipses, ts2}
let (-->...) ts1 ts2 = {ins = Ellipses, known ts1; outs = Ellipses, known ts2}

let string_of_infer_type t =
  Lib.Option.get (Lib.Option.map string_of_value_type t) "_"
let string_of_infer_types ts =
  "[" ^ String.concat " " (List.map string_of_infer_type ts) ^ "]"

let eq_ty t1 t2 = (t1 = t2 || t1 = None || t2 = None)
let check_stack ts1 ts2 at =
  require (List.length ts1 = List.length ts2 && List.for_all2 eq_ty ts1 ts2) at
    ("type mismatch: instruction requires " ^ string_of_infer_types ts1 ^
     " but stack has " ^ string_of_infer_types ts2)

let pop (ell1, ts1) (ell2, ts2) at =
  let n1 = List.length ts1 in
  let n2 = List.length ts2 in
  let n = min n1 n2 in
  let n3 = if ell2 = Ellipses then (n1 - n) else 0 in
  check_stack ts1 (Lib.List.make n3 None @ Lib.List.drop (n2 - n) ts2) at;
  (ell2, if ell1 = Ellipses then [] else Lib.List.take (n2 - n) ts2)

let push (ell1, ts1) (ell2, ts2) =
  assert (ell1 = NoEllipses || ts2 = []);
  (if ell1 = Ellipses || ell2 = Ellipses then Ellipses else NoEllipses),
  ts2 @ ts1

let peek i (ell, ts) =
  try List.nth (List.rev ts) i with Failure _ -> None


(* Type Synthesis *)

let type_num = Values.type_of_num
let type_unop = Values.type_of_num
let type_binop = Values.type_of_num
let type_testop = Values.type_of_num
let type_relop = Values.type_of_num

let type_cvtop at = function
  | Values.I32 cvtop ->
    let open I32Op in
    (match cvtop with
    | ExtendSI32 | ExtendUI32 -> error at "invalid conversion"
    | WrapI64 -> I64Type
    | TruncSF32 | TruncUF32 | TruncSatSF32 | TruncSatUF32
    | ReinterpretFloat -> F32Type
    | TruncSF64 | TruncUF64 | TruncSatSF64 | TruncSatUF64 -> F64Type
    ), I32Type
  | Values.I64 cvtop ->
    let open I64Op in
    (match cvtop with
    | ExtendSI32 | ExtendUI32 -> I32Type
    | WrapI64 -> error at "invalid conversion"
    | TruncSF32 | TruncUF32 | TruncSatSF32 | TruncSatUF32 -> F32Type
    | TruncSF64 | TruncUF64 | TruncSatSF64 | TruncSatUF64
    | ReinterpretFloat -> F64Type
    ), I64Type
  | Values.F32 cvtop ->
    let open F32Op in
    (match cvtop with
    | ConvertSI32 | ConvertUI32 | ReinterpretInt -> I32Type
    | ConvertSI64 | ConvertUI64 -> I64Type
    | PromoteF32 -> error at "invalid conversion"
    | DemoteF64 -> F64Type
    ), F32Type
  | Values.F64 cvtop ->
    let open F64Op in
    (match cvtop with
    | ConvertSI32 | ConvertUI32 -> I32Type
    | ConvertSI64 | ConvertUI64 | ReinterpretInt -> I64Type
    | PromoteF32 -> F32Type
    | DemoteF64 -> error at "invalid conversion"
    ), F64Type
  | Values.V128 cvtop ->
    let open V128Op in
    (match cvtop with
    | I8x16 Splat | I16x8 Splat | I32x4 Splat -> I32Type
    | I64x2 Splat -> I64Type
    | F32x4 Splat -> F32Type
    | F64x2 Splat -> F64Type
    | V128 Splat -> error at "invalid conversion"
    ), V128Type

let type_simd_lane = function
  | V128Op.I8x16 _ -> I32Type
  | V128Op.I16x8 _ -> I32Type
  | V128Op.I32x4 _ -> I32Type
  | V128Op.I64x2 _ -> I64Type
  | V128Op.F32x4 _ -> F32Type
  | V128Op.F64x2 _ -> F64Type
  | V128Op.V128 _ -> V128Type

(* Expressions *)

let check_pack sz t at =
  require (packed_size sz < size t) at "invalid sign extension"

let check_unop unop at =
  match unop with
  | Values.I32 (IntOp.ExtendS sz) | Values.I64 (IntOp.ExtendS sz) ->
    check_pack sz (Values.type_of_num unop) at
  | _ -> ()

let check_binop binop at =
  match binop with
  | Values.V128 V128Op.(I8x16 (Shuffle imms)) ->
    if List.exists ((<=) 32) imms then
      error at "invalid lane index"
  | _ -> ()

let check_memop (c : context) (memop : 'a memop) get_sz at =
  let _mt = memory c (0l @@ at) in
  let size =
    match get_sz memop.sz with
    | None -> size memop.ty
    | Some sz ->
      check_pack sz memop.ty at;
      packed_size sz
  in
  require (1 lsl memop.align <= size) at
    "alignment must not be larger than natural"

let check_simd_lane_index get_lane op at =
  let max, op' = match op with
    | V128Op.I8x16 op' -> 16, op'
    | V128Op.I16x8 op' -> 8, op'
    | V128Op.I32x4 op' -> 4, op'
    | V128Op.I64x2 op' -> 2, op'
    | V128Op.F32x4 op' -> 4, op'
    | V128Op.F64x2 op' -> 2, op'
    | V128Op.V128 op' -> assert false
  in require (get_lane op' < max) at "invalid lane index"

let check_simd_extract_lane_index op at =
  check_simd_lane_index snd op at

let check_simd_replace_lane_index op at =
  check_simd_lane_index Fun.id op at

(*
 * Conventions:
 *   c  : context
 *   e  : instr
 *   es : instr list
 *   v  : value
 *   t  : value_type var
 *   ts : result_type
 *   x  : variable
 *
 * Note: To deal with the non-determinism in some of the declarative rules,
 * the function takes the current stack `s` as an additional argument, allowing
 * it to "peek" when it would otherwise have to guess an input type.
 *
 * Furthermore, stack-polymorphic types are given with the `-->...` operator:
 * a type `ts1 -->... ts2` expresses any type `(ts1' @ ts1) -> (ts2' @ ts2)`
 * where `ts1'` and `ts2'` would be chosen non-deterministically in the
 * declarative typing rules.
 *)

let check_block_type (c : context) (bt : block_type) : func_type =
  match bt with
  | VarBlockType x -> type_ c x
  | ValBlockType None -> FuncType ([], [])
  | ValBlockType (Some t) -> FuncType ([], [t])

let rec check_instr (c : context) (e : instr) (s : infer_result_type) : op_type =
  match e.it with
  | Unreachable ->
    [] -->... []

  | Nop ->
    [] --> []

  | Drop ->
    [peek 0 s] -~> []

  | Select None ->
    let t = peek 1 s in
    require (match t with None -> true | Some t -> is_num_type t) e.at
      ("type mismatch: instruction requires numeric type" ^
       " but stack has " ^ string_of_infer_type t);
    [t; t; Some (NumType I32Type)] -~> [t]

  | Select (Some ts) ->
    require (List.length ts = 1) e.at "invalid result arity other than 1 is not (yet) allowed";
    (ts @ ts @ [NumType I32Type]) --> ts

  | Block (bt, es) ->
    let FuncType (ts1, ts2) as ft = check_block_type c bt in
    check_block {c with labels = ts2 :: c.labels} es ft e.at;
    ts1 --> ts2

  | Loop (bt, es) ->
    let FuncType (ts1, ts2) as ft = check_block_type c bt in
    check_block {c with labels = ts1 :: c.labels} es ft e.at;
    ts1 --> ts2

  | If (bt, es1, es2) ->
    let FuncType (ts1, ts2) as ft = check_block_type c bt in
    check_block {c with labels = ts2 :: c.labels} es1 ft e.at;
    check_block {c with labels = ts2 :: c.labels} es2 ft e.at;
    (ts1 @ [NumType I32Type]) --> ts2

  | Br x ->
    label c x -->... []

  | BrIf x ->
    (label c x @ [NumType I32Type]) --> label c x

  | BrTable (xs, x) ->
    let n = List.length (label c x) in
    let ts = Lib.List.table n (fun i -> peek (n - i) s) in
    check_stack ts (known (label c x)) x.at;
    List.iter (fun x' -> check_stack ts (known (label c x')) x'.at) xs;
    (ts @ [Some (NumType I32Type)]) -~>... []

  | Return ->
    c.results -->... []

  | Call x ->
    let FuncType (ts1, ts2) = func c x in
    ts1 --> ts2

  | CallIndirect (x, y) ->
    let TableType (lim, t) = table c x in
    let FuncType (ts1, ts2) = type_ c y in
    require (t = FuncRefType) x.at
      ("type mismatch: instruction requires table of functions" ^
       " but table has " ^ string_of_ref_type t);
    (ts1 @ [NumType I32Type]) --> ts2

  | LocalGet x ->
    [] --> [local c x]

  | LocalSet x ->
    [local c x] --> []

  | LocalTee x ->
    [local c x] --> [local c x]

  | GlobalGet x ->
    let GlobalType (t, _mut) = global c x in
    [] --> [t]

  | GlobalSet x ->
    let GlobalType (t, mut) = global c x in
    require (mut = Mutable) x.at "global is immutable";
    [t] --> []

  | TableGet x ->
    let TableType (_lim, t) = table c x in
    [NumType I32Type] --> [RefType t]

  | TableSet x ->
    let TableType (_lim, t) = table c x in
    [NumType I32Type; RefType t] --> []

  | TableSize x ->
    let _tt = table c x in
    [] --> [NumType I32Type]

  | TableGrow x ->
    let TableType (_lim, t) = table c x in
    [RefType t; NumType I32Type] --> [NumType I32Type]

  | TableFill x ->
    let TableType (_lim, t) = table c x in
    [NumType I32Type; RefType t; NumType I32Type] --> []

  | TableCopy (x, y) ->
    let TableType (_lim1, t1) = table c x in
    let TableType (_lim2, t2) = table c y in
    require (t1 = t2) x.at
      ("type mismatch: source element type " ^ string_of_ref_type t1 ^
       " does not match destination element type " ^ string_of_ref_type t2);
    [NumType I32Type; NumType I32Type; NumType I32Type] --> []

  | TableInit (x, y) ->
    let TableType (_lim1, t1) = table c x in
    let t2 = elem c y in
    require (t1 = t2) x.at
      ("type mismatch: element segment's type " ^ string_of_ref_type t1 ^
       " does not match table's element type " ^ string_of_ref_type t2);
    [NumType I32Type; NumType I32Type; NumType I32Type] --> []

  | ElemDrop x ->
    ignore (elem c x);
    [] --> []

  | Load memop ->
    check_memop c memop (Lib.Option.map fst) e.at;
    [NumType I32Type] --> [NumType memop.ty]

  | SimdLoad memop ->
    check_memop c memop (Lib.Option.map fst) e.at;
    [I32Type] --> [memop.ty]

  | SimdLoadLane (memop, i) ->
    check_memop c memop (fun o -> o) e.at;
    let sz = Lib.Option.get memop.sz Pack8 in
    require (i < 16 / packed_size sz) e.at "invalid lane index";
    [I32Type; V128Type] -->  [memop.ty]

  | Store memop ->
    check_memop c memop (fun sz -> sz) e.at;
    [NumType I32Type; NumType memop.ty] --> []

  | SimdStore memop ->
    check_memop c memop (fun _ -> None) e.at;
    [I32Type; memop.ty] --> []

  | SimdStoreLane (memop, i) ->
    check_memop c memop (fun o -> o) e.at;
    let sz = Lib.Option.get memop.sz Pack8 in
    require (i < 16 / packed_size sz) e.at "invalid lane index";
    [I32Type; V128Type] -->  []

  | MemorySize ->
    let _mt = memory c (0l @@ e.at) in
    [] --> [NumType I32Type]

  | MemoryGrow ->
    let _mt = memory c (0l @@ e.at) in
    [NumType I32Type] --> [NumType I32Type]

  | MemoryFill ->
    ignore (memory c (0l @@ e.at));
    [NumType I32Type; NumType I32Type; NumType I32Type] --> []

  | MemoryCopy ->
    ignore (memory c (0l @@ e.at));
    [NumType I32Type; NumType I32Type; NumType I32Type] --> []

  | MemoryInit x ->
    ignore (memory c (0l @@ e.at));
    ignore (data c x);
    [NumType I32Type; NumType I32Type; NumType I32Type] --> []

  | DataDrop x ->
    ignore (data c x);
    [] --> []

  | RefNull t ->
    [] --> [RefType t]

  | RefIsNull ->
    let t = peek 0 s in
    require (match t with None -> true | Some t -> is_ref_type t) e.at
      ("type mismatch: instruction requires reference type" ^
       " but stack has " ^ string_of_infer_type t);
    [t] -~> [Some (NumType I32Type)]

  | RefFunc x ->
    let _ft = func c x in
    refer_func c x;
    [] --> [RefType FuncRefType]

  | Const v ->
    let t = NumType (type_num v.it) in
    [] --> [t]

  | Test testop ->
    let t = NumType (type_testop testop) in
    [t] --> [NumType I32Type]

  | Compare relop ->
    let t = NumType (type_relop relop) in
    [t; t] --> [NumType I32Type]

  | Unary unop ->
    check_unop unop e.at;
    let t = NumType (type_unop unop) in
    [t] --> [t]

  | Binary binop ->
<<<<<<< HEAD
    check_binop binop e.at;
    let t = type_binop binop in
=======
    let t = NumType (type_binop binop) in
>>>>>>> cfc2c3e8
    [t; t] --> [t]

  | Convert cvtop ->
    let t1, t2 = type_cvtop e.at cvtop in
    [NumType t1] --> [NumType t2]

<<<<<<< HEAD
  | SimdTernary ternop ->
    let t = V128Type in
    [t; t; t] --> [t]

  | SimdExtract (V128Op.V128 _) -> assert false
  | SimdExtract extractop ->
    check_simd_extract_lane_index extractop e.at;
    let t = type_simd_lane extractop in
    [V128Type] --> [t]

  | SimdReplace replaceop ->
    check_simd_replace_lane_index replaceop e.at;
    let t = type_simd_lane replaceop in
    [V128Type; t] --> [V128Type]

  | SimdShift _ ->
    [V128Type; I32Type] --> [V128Type]

  | SimdBitmask _ ->
    [V128Type] --> [I32Type]

and check_seq (c : context) (s : infer_stack_type) (es : instr list)
  : infer_stack_type =
=======
and check_seq (c : context) (s : infer_result_type) (es : instr list)
  : infer_result_type =
>>>>>>> cfc2c3e8
  match es with
  | [] ->
    s

  | _ ->
    let es', e = Lib.List.split_last es in
    let s' = check_seq c s es' in
    let {ins; outs} = check_instr c e s' in
    push outs (pop ins s' e.at)

and check_block (c : context) (es : instr list) (ft : func_type) at =
  let FuncType (ts1, ts2) = ft in
  let s = check_seq c (stack ts1) es in
  let s' = pop (stack ts2) s at in
  require (snd s' = []) at
    ("type mismatch: block requires " ^ string_of_result_type ts2 ^
     " but stack has " ^ string_of_infer_types (snd s))


(* Types *)

let check_limits {min; max} range at msg =
  require (I32.le_u min range) at msg;
  match max with
  | None -> ()
  | Some max ->
    require (I32.le_u max range) at msg;
    require (I32.le_u min max) at
      "size minimum must not be greater than maximum"

let check_num_type (t : num_type) at =
  ()

let check_ref_type (t : ref_type) at =
  ()

let check_value_type (t : value_type) at =
  match t with
  | NumType t' -> check_num_type t' at
  | RefType t' -> check_ref_type t' at

let check_func_type (ft : func_type) at =
  let FuncType (ts1, ts2) = ft in
  List.iter (fun t -> check_value_type t at) ts1;
  List.iter (fun t -> check_value_type t at) ts2

let check_table_type (tt : table_type) at =
  let TableType (lim, t) = tt in
  check_limits lim 0xffff_ffffl at "table size must be at most 2^32-1";
  check_ref_type t at

let check_memory_type (mt : memory_type) at =
  let MemoryType lim = mt in
  check_limits lim 0x1_0000l at
    "memory size must be at most 65536 pages (4GiB)"

let check_global_type (gt : global_type) at =
  let GlobalType (t, mut) = gt in
  check_value_type t at


let check_type (t : type_) =
  check_func_type t.it t.at


(* Functions & Constants *)

(*
 * Conventions:
 *   c : context
 *   m : module_
 *   f : func
 *   e : instr
 *   v : value
 *   t : value_type
 *   s : func_type
 *   x : variable
 *)

let check_func (c : context) (f : func) =
  let {ftype; locals; body} = f.it in
  let FuncType (ts1, ts2) = type_ c ftype in
  let c' = {c with locals = ts1 @ locals; results = ts2; labels = [ts2]} in
  check_block c' body (FuncType ([], ts2)) f.at


let is_const (c : context) (e : instr) =
  match e.it with
  | RefNull _
  | RefFunc _
  | Const _ -> true
  | GlobalGet x -> let GlobalType (_, mut) = global c x in mut = Immutable
  | _ -> false

let check_const (c : context) (const : const) (t : value_type) =
  require (List.for_all (is_const c) const.it) const.at
    "constant expression required";
  check_block c const.it (FuncType ([], [t])) const.at


(* Tables, Memories, & Globals *)

let check_table (c : context) (tab : table) =
  let {ttype} = tab.it in
  check_table_type ttype tab.at

let check_memory (c : context) (mem : memory) =
  let {mtype} = mem.it in
  check_memory_type mtype mem.at

let check_elem_mode (c : context) (t : ref_type) (mode : segment_mode) =
  match mode.it with
  | Passive -> ()
  | Active {index; offset} ->
    let TableType (_, et) = table c index in
    require (t = et) mode.at
      ("type mismatch: element segment's type " ^ string_of_ref_type t ^
       " does not match table's element type " ^ string_of_ref_type et);
    check_const c offset (NumType I32Type)
  | Declarative -> ()

let check_elem (c : context) (seg : elem_segment) =
  let {etype; einit; emode} = seg.it in
  List.iter (fun const -> check_const c const (RefType etype)) einit;
  check_elem_mode c etype emode

let check_data_mode (c : context) (mode : segment_mode) =
  match mode.it with
  | Passive -> ()
  | Active {index; offset} ->
    ignore (memory c index);
    check_const c offset (NumType I32Type)
  | Declarative -> assert false

let check_data (c : context) (seg : data_segment) =
  let {dinit; dmode} = seg.it in
  check_data_mode c dmode

let check_global (c : context) (glob : global) =
  let {gtype; ginit} = glob.it in
  let GlobalType (t, mut) = gtype in
  check_const c ginit t


(* Modules *)

let check_start (c : context) (start : var option) =
  Lib.Option.app (fun x ->
    require (func c x = FuncType ([], [])) x.at
      "start function must not have parameters or results"
  ) start

let check_import (im : import) (c : context) : context =
  let {module_name = _; item_name = _; idesc} = im.it in
  match idesc.it with
  | FuncImport x ->
    {c with funcs = type_ c x :: c.funcs}
  | TableImport tt ->
    check_table_type tt idesc.at;
    {c with tables = tt :: c.tables}
  | MemoryImport mt ->
    check_memory_type mt idesc.at;
    {c with memories = mt :: c.memories}
  | GlobalImport gt ->
    check_global_type gt idesc.at;
    {c with globals = gt :: c.globals}

module NameSet = Set.Make(struct type t = Ast.name let compare = compare end)

let check_export (c : context) (set : NameSet.t) (ex : export) : NameSet.t =
  let {name; edesc} = ex.it in
  (match edesc.it with
  | FuncExport x -> ignore (func c x)
  | TableExport x -> ignore (table c x)
  | MemoryExport x -> ignore (memory c x)
  | GlobalExport x -> ignore (global c x)
  );
  require (not (NameSet.mem name set)) ex.at "duplicate export name";
  NameSet.add name set

let check_module (m : module_) =
  let
    { types; imports; tables; memories; globals; funcs; start; elems; datas;
      exports } = m.it
  in
  let c0 =
    List.fold_right check_import imports
      { empty_context with
        refs = Free.module_ ({m.it with funcs = []; start = None} @@ m.at);
        types = List.map (fun ty -> ty.it) types;
      }
  in
  let c1 =
    { c0 with
      funcs = c0.funcs @ List.map (fun f -> type_ c0 f.it.ftype) funcs;
      tables = c0.tables @ List.map (fun tab -> tab.it.ttype) tables;
      memories = c0.memories @ List.map (fun mem -> mem.it.mtype) memories;
      elems = List.map (fun elem -> elem.it.etype) elems;
      datas = List.map (fun _data -> ()) datas;
    }
  in
  let c =
    { c1 with globals = c1.globals @ List.map (fun g -> g.it.gtype) globals }
  in
  List.iter check_type types;
  List.iter (check_global c1) globals;
  List.iter (check_table c1) tables;
  List.iter (check_memory c1) memories;
  List.iter (check_elem c1) elems;
  List.iter (check_data c1) datas;
  List.iter (check_func c) funcs;
  check_start c start;
  ignore (List.fold_left (check_export c) NameSet.empty exports);
  require (List.length c.memories <= 1) m.at
    "multiple memories are not allowed (yet)"<|MERGE_RESOLUTION|>--- conflicted
+++ resolved
@@ -453,19 +453,13 @@
     [t] --> [t]
 
   | Binary binop ->
-<<<<<<< HEAD
-    check_binop binop e.at;
-    let t = type_binop binop in
-=======
     let t = NumType (type_binop binop) in
->>>>>>> cfc2c3e8
     [t; t] --> [t]
 
   | Convert cvtop ->
     let t1, t2 = type_cvtop e.at cvtop in
     [NumType t1] --> [NumType t2]
 
-<<<<<<< HEAD
   | SimdTernary ternop ->
     let t = V128Type in
     [t; t; t] --> [t]
@@ -487,12 +481,8 @@
   | SimdBitmask _ ->
     [V128Type] --> [I32Type]
 
-and check_seq (c : context) (s : infer_stack_type) (es : instr list)
-  : infer_stack_type =
-=======
 and check_seq (c : context) (s : infer_result_type) (es : instr list)
   : infer_result_type =
->>>>>>> cfc2c3e8
   match es with
   | [] ->
     s
