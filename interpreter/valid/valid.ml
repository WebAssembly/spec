open Ast
open Source
open Types


(* Errors *)

module Invalid = Error.Make ()
exception Invalid = Invalid.Error

let error = Invalid.error
let require b at s = if not b then error at s


(* Context *)

type context =
{
  types : func_type list;
  funcs : func_type list;
  tables : table_type list;
  memories : memory_type list;
  globals : global_type list;
  locals : value_type list;
  results : value_type list;
  labels : stack_type list;
}

let empty_context =
  { types = []; funcs = []; tables = []; memories = [];
    globals = []; locals = []; results = []; labels = [] }

let lookup category list x =
  try Lib.List32.nth list x.it with Failure _ ->
    error x.at ("unknown " ^ category ^ " " ^ Int32.to_string x.it)

let type_ (c : context) x = lookup "type" c.types x
let func (c : context) x = lookup "function" c.funcs x
let table (c : context) x = lookup "table" c.tables x
let memory (c : context) x = lookup "memory" c.memories x
let global (c : context) x = lookup "global" c.globals x
let local (c : context) x = lookup "local" c.locals x
let label (c : context) x = lookup "label" c.labels x


(* Stack typing *)

(*
 * Note: The declarative typing rules are non-deterministic, that is, they
 * have the liberty to locally "guess" the right types implied by the context.
 * In the algorithmic formulation required here, stack types are hence modelled
 * as lists of _options_ of types, where `None` represents a locally
 * unknown type. Furthermore, an ellipses flag represents arbitrary sequences
 * of unknown types, in order to handle stack polymorphism algorithmically.
 *)

type ellipses = NoEllipses | Ellipses
type infer_stack_type = ellipses * value_type option list
type op_type = {ins : infer_stack_type; outs : infer_stack_type}

let known = List.map (fun t -> Some t)
let stack ts = (NoEllipses, known ts)
let (-~>) ts1 ts2 = {ins = NoEllipses, ts1; outs = NoEllipses, ts2}
let (-->) ts1 ts2 = {ins = NoEllipses, known ts1; outs = NoEllipses, known ts2}
let (-->...) ts1 ts2 = {ins = Ellipses, known ts1; outs = Ellipses, known ts2}

let string_of_infer_type t =
  Lib.Option.get (Lib.Option.map string_of_value_type t) "_"
let string_of_infer_types ts =
  "[" ^ String.concat " " (List.map string_of_infer_type ts) ^ "]"

let eq_ty t1 t2 = (t1 = t2 || t1 = None || t2 = None)
let check_stack ts1 ts2 at =
  require (List.length ts1 = List.length ts2 && List.for_all2 eq_ty ts1 ts2) at
    ("type mismatch: operator requires " ^ string_of_infer_types ts1 ^
     " but stack has " ^ string_of_infer_types ts2)

let pop (ell1, ts1) (ell2, ts2) at =
  let n1 = List.length ts1 in
  let n2 = List.length ts2 in
  let n = min n1 n2 in
  let n3 = if ell2 = Ellipses then (n1 - n) else 0 in
  check_stack ts1 (Lib.List.make n3 None @ Lib.List.drop (n2 - n) ts2) at;
  (ell2, if ell1 = Ellipses then [] else Lib.List.take (n2 - n) ts2)

let push (ell1, ts1) (ell2, ts2) =
  assert (ell1 = NoEllipses || ts2 = []);
  (if ell1 = Ellipses || ell2 = Ellipses then Ellipses else NoEllipses),
  ts2 @ ts1

let peek i (ell, ts) =
  try List.nth (List.rev ts) i with Failure _ -> None


(* Type Synthesis *)

let type_value = Values.type_of
let type_unop = Values.type_of
let type_binop = Values.type_of
let type_testop = Values.type_of
let type_relop = Values.type_of

let type_cvtop at = function
  | Values.I32 cvtop ->
    let open I32Op in
    (match cvtop with
    | ExtendSI32 | ExtendUI32 -> error at "invalid conversion"
    | WrapI64 -> I64Type
    | TruncSF32 | TruncUF32 | TruncSatSF32 | TruncSatUF32
    | ReinterpretFloat -> F32Type
    | TruncSF64 | TruncUF64 | TruncSatSF64 | TruncSatUF64 -> F64Type
    ), I32Type
  | Values.I64 cvtop ->
    let open I64Op in
    (match cvtop with
    | ExtendSI32 | ExtendUI32 -> I32Type
    | WrapI64 -> error at "invalid conversion"
    | TruncSF32 | TruncUF32 | TruncSatSF32 | TruncSatUF32 -> F32Type
    | TruncSF64 | TruncUF64 | TruncSatSF64 | TruncSatUF64
    | ReinterpretFloat -> F64Type
    ), I64Type
  | Values.F32 cvtop ->
    let open F32Op in
    (match cvtop with
    | ConvertSI32 | ConvertUI32 | ReinterpretInt -> I32Type
    | ConvertSI64 | ConvertUI64 -> I64Type
    | PromoteF32 -> error at "invalid conversion"
    | DemoteF64 -> F64Type
    ), F32Type
  | Values.F64 cvtop ->
    let open F64Op in
    (match cvtop with
    | ConvertSI32 | ConvertUI32 -> I32Type
    | ConvertSI64 | ConvertUI64 | ReinterpretInt -> I64Type
    | PromoteF32 -> F32Type
    | DemoteF64 -> error at "invalid conversion"
    ), F64Type
  | Values.V128 cvtop -> failwith "TODO v128"


(* Expressions *)

let check_pack sz t at =
  require (packed_size sz < size t) at "invalid sign extension"

let check_unop unop at =
  match unop with
  | Values.I32 (IntOp.ExtendS sz) | Values.I64 (IntOp.ExtendS sz) ->
    check_pack sz (Values.type_of unop) at
  | _ -> ()

let check_memop (c : context) (memop : 'a memop) get_sz at =
  ignore (memory c (0l @@ at));
  let size =
    match get_sz memop.sz with
    | None -> size memop.ty
    | Some sz ->
      check_pack sz memop.ty at;
      packed_size sz
  in
  require (1 lsl memop.align <= size) at
    "alignment must not be larger than natural"


(*
 * Conventions:
 *   c  : context
 *   e  : instr
 *   es : instr list
 *   v  : value
 *   t  : value_type var
 *   ts : stack_type
 *   x  : variable
 *
 * Note: To deal with the non-determinism in some of the declarative rules,
 * the function takes the current stack `s` as an additional argument, allowing
 * it to "peek" when it would otherwise have to guess an input type.
 *
 * Furthermore, stack-polymorphic types are given with the `-->...` operator:
 * a type `ts1 -->... ts2` expresses any type `(ts1' @ ts1) -> (ts2' @ ts2)`
 * where `ts1'` and `ts2'` would be chosen non-deterministically in the
 * declarative typing rules.
 *)

let check_block_type (c : context) (bt : block_type) : func_type =
  match bt with
  | VarBlockType x -> type_ c x
  | ValBlockType None -> FuncType ([], [])
  | ValBlockType (Some t) -> FuncType ([], [t])

let rec check_instr (c : context) (e : instr) (s : infer_stack_type) : op_type =
  match e.it with
  | Unreachable ->
    [] -->... []

  | Nop ->
    [] --> []

  | Drop ->
    [peek 0 s] -~> []

  | Select ->
    let t = peek 1 s in
    [t; t; Some I32Type] -~> [t]

  | Block (bt, es) ->
    let FuncType (ts1, ts2) as ft = check_block_type c bt in
    check_block {c with labels = ts2 :: c.labels} es ft e.at;
    ts1 --> ts2

  | Loop (bt, es) ->
    let FuncType (ts1, ts2) as ft = check_block_type c bt in
    check_block {c with labels = ts1 :: c.labels} es ft e.at;
    ts1 --> ts2

  | If (bt, es1, es2) ->
    let FuncType (ts1, ts2) as ft = check_block_type c bt in
    check_block {c with labels = ts2 :: c.labels} es1 ft e.at;
    check_block {c with labels = ts2 :: c.labels} es2 ft e.at;
    (ts1 @ [I32Type]) --> ts2

  | Br x ->
    label c x -->... []

  | BrIf x ->
    (label c x @ [I32Type]) --> label c x

  | BrTable (xs, x) ->
    let ts = label c x in
    List.iter (fun x' -> check_stack (known ts) (known (label c x')) x'.at) xs;
    (label c x @ [I32Type]) -->... []

  | Return ->
    c.results -->... []

  | Call x ->
    let FuncType (ins, out) = func c x in
    ins --> out

  | CallIndirect x ->
    ignore (table c (0l @@ e.at));
    let FuncType (ins, out) = type_ c x in
    (ins @ [I32Type]) --> out

  | LocalGet x ->
    [] --> [local c x]

  | LocalSet x ->
    [local c x] --> []

  | LocalTee x ->
    [local c x] --> [local c x]

  | GlobalGet x ->
    let GlobalType (t, mut) = global c x in
    [] --> [t]

  | GlobalSet x ->
    let GlobalType (t, mut) = global c x in
    require (mut = Mutable) x.at "global is immutable";
    [t] --> []

  | Load memop ->
    check_memop c memop (Lib.Option.map fst) e.at;
    [I32Type] --> [memop.ty]

  | Store memop ->
    check_memop c memop (fun sz -> sz) e.at;
    [I32Type; memop.ty] --> []

  | MemorySize ->
    ignore (memory c (0l @@ e.at));
    [] --> [I32Type]

  | MemoryGrow ->
    ignore (memory c (0l @@ e.at));
    [I32Type] --> [I32Type]

  | Const v ->
    let t = type_value v.it in
    [] --> [t]

  | Test testop ->
    let t = type_testop testop in
    [t] --> [I32Type]

  | Compare relop ->
    let t = type_relop relop in
    [t; t] --> [I32Type]

  | Unary unop ->
    check_unop unop e.at;
    let t = type_unop unop in
    [t] --> [t]

  | Binary binop ->
    let t = type_binop binop in
    [t; t] --> [t]

  | Convert cvtop ->
    let t1, t2 = type_cvtop e.at cvtop in
    [t1] --> [t2]

<<<<<<< HEAD
  | ExtractLane (V128Op.I32x4ExtractLane _) ->
    [V128Type] --> [I32Type]
  | ExtractLane (V128Op.F32x4ExtractLane _) ->
    [V128Type] --> [F32Type]

and check_seq (c : context) (es : instr list) : infer_stack_type =
=======
and check_seq (c : context) (s : infer_stack_type) (es : instr list)
  : infer_stack_type =
>>>>>>> ca61ec9d
  match es with
  | [] ->
    s

  | _ ->
    let es', e = Lib.List.split_last es in
    let s' = check_seq c s es' in
    let {ins; outs} = check_instr c e s' in
    push outs (pop ins s' e.at)

and check_block (c : context) (es : instr list) (ft : func_type) at =
  let FuncType (ts1, ts2) = ft in
  let s = check_seq c (stack ts1) es in
  let s' = pop (stack ts2) s at in
  require (snd s' = []) at
    ("type mismatch: block requires " ^ string_of_stack_type ts2 ^
     " but stack has " ^ string_of_infer_types (snd s))


(* Types *)

let check_limits {min; max} range at msg =
  require (I32.le_u min range) at msg;
  match max with
  | None -> ()
  | Some max ->
    require (I32.le_u max range) at msg;
    require (I32.le_u min max) at
      "size minimum must not be greater than maximum"

let check_value_type (t : value_type) at =
  ()

let check_func_type (ft : func_type) at =
  let FuncType (ins, out) = ft in
  List.iter (fun t -> check_value_type t at) ins;
  List.iter (fun t -> check_value_type t at) out

let check_table_type (tt : table_type) at =
  let TableType (lim, _) = tt in
  check_limits lim 0xffff_ffffl at "table size must be at most 2^32-1"

let check_memory_type (mt : memory_type) at =
  let MemoryType lim = mt in
  check_limits lim 0x1_0000l at
    "memory size must be at most 65536 pages (4GiB)"

let check_global_type (gt : global_type) at =
  let GlobalType (t, mut) = gt in
  check_value_type t at


let check_type (t : type_) =
  check_func_type t.it t.at


(* Functions & Constants *)

(*
 * Conventions:
 *   c : context
 *   m : module_
 *   f : func
 *   e : instr
 *   v : value
 *   t : value_type
 *   s : func_type
 *   x : variable
 *)

let check_func (c : context) (f : func) =
  let {ftype; locals; body} = f.it in
  let FuncType (ins, out) = type_ c ftype in
  let c' = {c with locals = ins @ locals; results = out; labels = [out]} in
  check_block c' body (FuncType ([], out)) f.at


let is_const (c : context) (e : instr) =
  match e.it with
  | Const _ -> true
  | GlobalGet x -> let GlobalType (_, mut) = global c x in mut = Immutable
  | _ -> false

let check_const (c : context) (const : const) (t : value_type) =
  require (List.for_all (is_const c) const.it) const.at
    "constant expression required";
  check_block c const.it (FuncType ([], [t])) const.at


(* Tables, Memories, & Globals *)

let check_table (c : context) (tab : table) =
  let {ttype} = tab.it in
  check_table_type ttype tab.at

let check_memory (c : context) (mem : memory) =
  let {mtype} = mem.it in
  check_memory_type mtype mem.at

let check_elem (c : context) (seg : table_segment) =
  let {index; offset; init} = seg.it in
  check_const c offset I32Type;
  ignore (table c index);
  ignore (List.map (func c) init)

let check_data (c : context) (seg : memory_segment) =
  let {index; offset; init} = seg.it in
  check_const c offset I32Type;
  ignore (memory c index)

let check_global (c : context) (glob : global) =
  let {gtype; value} = glob.it in
  let GlobalType (t, mut) = gtype in
  check_const c value t


(* Modules *)

let check_start (c : context) (start : var option) =
  Lib.Option.app (fun x ->
    require (func c x = FuncType ([], [])) x.at
      "start function must not have parameters or results"
  ) start

let check_import (im : import) (c : context) : context =
  let {module_name = _; item_name = _; idesc} = im.it in
  match idesc.it with
  | FuncImport x ->
    {c with funcs = type_ c x :: c.funcs}
  | TableImport tt ->
    check_table_type tt idesc.at;
    {c with tables = tt :: c.tables}
  | MemoryImport mt ->
    check_memory_type mt idesc.at;
    {c with memories = mt :: c.memories}
  | GlobalImport gt ->
    check_global_type gt idesc.at;
    {c with globals = gt :: c.globals}

module NameSet = Set.Make(struct type t = Ast.name let compare = compare end)

let check_export (c : context) (set : NameSet.t) (ex : export) : NameSet.t =
  let {name; edesc} = ex.it in
  (match edesc.it with
  | FuncExport x -> ignore (func c x)
  | TableExport x -> ignore (table c x)
  | MemoryExport x -> ignore (memory c x)
  | GlobalExport x -> ignore (global c x)
  );
  require (not (NameSet.mem name set)) ex.at "duplicate export name";
  NameSet.add name set

let check_module (m : module_) =
  let
    { types; imports; tables; memories; globals; funcs; start; elems; data;
      exports } = m.it
  in
  let c0 =
    List.fold_right check_import imports
      {empty_context with types = List.map (fun ty -> ty.it) types}
  in
  let c1 =
    { c0 with
      funcs = c0.funcs @ List.map (fun f -> type_ c0 f.it.ftype) funcs;
      tables = c0.tables @ List.map (fun tab -> tab.it.ttype) tables;
      memories = c0.memories @ List.map (fun mem -> mem.it.mtype) memories;
    }
  in
  let c =
    { c1 with globals = c1.globals @ List.map (fun g -> g.it.gtype) globals }
  in
  List.iter check_type types;
  List.iter (check_global c1) globals;
  List.iter (check_table c1) tables;
  List.iter (check_memory c1) memories;
  List.iter (check_elem c1) elems;
  List.iter (check_data c1) data;
  List.iter (check_func c) funcs;
  check_start c start;
  ignore (List.fold_left (check_export c) NameSet.empty exports);
  require (List.length c.tables <= 1) m.at
    "multiple tables are not allowed (yet)";
  require (List.length c.memories <= 1) m.at
    "multiple memories are not allowed (yet)"<|MERGE_RESOLUTION|>--- conflicted
+++ resolved
@@ -301,17 +301,13 @@
     let t1, t2 = type_cvtop e.at cvtop in
     [t1] --> [t2]
 
-<<<<<<< HEAD
   | ExtractLane (V128Op.I32x4ExtractLane _) ->
     [V128Type] --> [I32Type]
   | ExtractLane (V128Op.F32x4ExtractLane _) ->
     [V128Type] --> [F32Type]
 
-and check_seq (c : context) (es : instr list) : infer_stack_type =
-=======
 and check_seq (c : context) (s : infer_stack_type) (es : instr list)
   : infer_stack_type =
->>>>>>> ca61ec9d
   match es with
   | [] ->
     s
