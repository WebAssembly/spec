--- conflicted
+++ resolved
@@ -17,8 +17,9 @@
 
 type context =
 {
-  types : ctx_type list;
-  funcs : ctx_type list;
+  types : def_type list;
+  rec_types : sub_type list;
+  funcs : def_type list;
   tables : table_type list;
   memories : memory_type list;
   globals : global_type list;
@@ -31,8 +32,9 @@
 }
 
 let empty_context =
-  { types = []; funcs = []; tables = []; memories = [];
-    globals = []; elems = []; datas = [];
+  { types = []; rec_types = [];
+    funcs = []; globals = []; tables = []; memories = [];
+    elems = []; datas = [];
     locals = []; results = []; labels = [];
     refs = Free.empty
   }
@@ -42,6 +44,7 @@
     error x.at ("unknown " ^ category ^ " " ^ I32.to_string_u x.it)
 
 let type_ (c : context) x = lookup "type" c.types x
+let rec_type (c : context) x = lookup "recursive type" c.rec_types x
 let func (c : context) x = lookup "function" c.funcs x
 let table (c : context) x = lookup "table" c.tables x
 let memory (c : context) x = lookup "memory" c.memories x
@@ -63,17 +66,17 @@
   List.fold_left init_local c xs
 
 let func_type (c : context) x =
-  match expand_ctx_type (type_ c x) with
+  match expand_def_type (type_ c x) with
   | DefFuncT ft -> ft
   | _ -> error x.at ("non-function type " ^ I32.to_string_u x.it)
 
 let struct_type (c : context) x =
-  match expand_ctx_type (type_ c x) with
+  match expand_def_type (type_ c x) with
   | DefStructT st -> st
   | _ -> error x.at ("non-structure type " ^ I32.to_string_u x.it)
 
 let array_type (c : context) x =
-  match expand_ctx_type (type_ c x) with
+  match expand_def_type (type_ c x) with
   | DefArrayT at -> at
   | _ -> error x.at ("non-array type " ^ I32.to_string_u x.it)
 
@@ -104,20 +107,13 @@
 
 let check_heap_type (c : context) (t : heap_type) at =
   match t with
-<<<<<<< HEAD
-  | AnyHT | NoneHT | EqHT
-  | I31HT | StructHT | ArrayHT -> ()
-  | FuncHT | NoFuncHT -> ()
-  | ExternHT | NoExternHT -> ()
-  | DefHT (StatX x) -> ignore (type_ c (x @@ at))
+  | AnyHT | NoneHT | EqHT | I31HT | StructHT | ArrayHT
+  | FuncHT | NoFuncHT
+  | ExternHT | NoExternHT -> t
+  | VarHT (StatX x) -> DefHT (type_ c (x @@ at))
+  | VarHT (RecX i) -> let _hts = rec_type c (i @@ at) in t
   | DefHT _ -> assert false
-  | BotHT -> ()
-=======
-  | FuncHT -> FuncHT
-  | ExternHT -> ExternHT
-  | VarHT (StatX x) -> DefHT (type_ c (x @@ at))
-  | DefHT _ | BotHT -> assert false
->>>>>>> 43727015
+  | BotHT -> t
 
 let check_ref_type (c : context) (t : ref_type) at =
   match t with
@@ -135,20 +131,20 @@
 
 let check_storage_type (c : context) (st : storage_type) at =
   match st with
-  | ValStorageT t -> check_val_type c t at
-  | PackStorageT p -> assert Pack.(p = Pack8 || p = Pack16)
+  | ValStorageT t -> ValStorageT (check_val_type c t at)
+  | PackStorageT p -> assert Pack.(p = Pack8 || p = Pack16); st
 
 let check_field_type (c : context) (ft : field_type) at =
-  let FieldT (_mut, st) = ft in
-  check_storage_type c st at
+  match ft with
+  | FieldT (mut, st) -> FieldT (mut, check_storage_type c st at)
 
 let check_struct_type (c : context) (st : struct_type) at =
-  let StructT fts = st in
-  List.iter (fun ft -> check_field_type c ft at) fts
+  match st with
+  | StructT fts -> StructT (List.map (fun ft -> check_field_type c ft at) fts)
 
 let check_array_type (c : context) (rt : array_type) at =
-  let ArrayT ft = rt in
-  check_field_type c ft at
+  match rt with
+  | ArrayT ft -> ArrayT (check_field_type c ft at)
 
 let check_func_type (c : context) (ft : func_type) at =
   let FuncT (ts1, ts2) = ft in
@@ -173,43 +169,49 @@
   let t' = check_val_type c t at in
   GlobalT (mut, t')
 
-<<<<<<< HEAD
 
 let check_str_type (c : context) (st : str_type) at =
   match st with
-  | DefStructT st -> check_struct_type c st at
-  | DefArrayT rt -> check_array_type c rt at
-  | DefFuncT ft -> check_func_type c ft at
-=======
-let check_def_type (c : context) (dt : def_type) at =
-  match dt with
+  | DefStructT st -> DefStructT (check_struct_type c st at)
+  | DefArrayT rt -> DefArrayT (check_array_type c rt at)
   | DefFuncT ft -> DefFuncT (check_func_type c ft at)
->>>>>>> 43727015
-
-let check_sub_type (c : context) (st : sub_type) x at =
-  let SubT (fin, xs, st) = st in
-  check_str_type c st at;
-  List.iter (fun xi ->
-    let xi = as_stat_var xi in
-    require (xi < x) at
-      ("forward use of type " ^ I32.to_string_u xi ^  " in sub type definition");
-    let SubT (fini, _, sti) = unroll_ctx_type (type_ c (xi @@ at)) in
-    require (fini = NoFinal) at
-      ("sub type " ^ I32.to_string_u x ^ " has final super type " ^ I32.to_string_u xi);
-    require (match_str_type c.types st sti) at
-      ("sub type " ^ I32.to_string_u x ^ " does not match super type " ^ I32.to_string_u xi)
-  ) xs
-
-let check_def_type (c : context) (dt : def_type) at : context =
+
+let check_sub_type (c : context) (sut : sub_type) at =
+  let SubT (fin, hts, st) = sut in
+  let hts' = List.map (fun ht -> check_heap_type c ht at) hts in
+  let st' = check_str_type c st at in
+  SubT (fin, hts', st')
+
+let check_sub_type_sub (c : context) (sut : sub_type) i at =
+  let SubT (_fin, hts, st) = sut in
+  let rc = List.map (fun (SubT (_, hts, _)) -> hts) c.rec_types in
+  List.iter (fun hti ->
+    let SubT (fini, _, sti) =
+      match hti with
+      | DefHT dt -> unroll_def_type dt
+      | VarHT (RecX j) ->
+        require (j < i) at ("forward use of type " ^ I32.to_string_u j ^
+          " in sub type definition");
+        rec_type c (j @@ at)
+      | _ -> assert false
+    in
+    require (fini = NoFinal) at ("sub type " ^ I32.to_string_u i ^
+      " has final super type " ^ string_of_heap_type hti);
+    require (match_str_type rc st sti) at ("sub type " ^ I32.to_string_u i ^
+      " does not match super type " ^ string_of_heap_type hti)
+  ) hts
+
+let check_rec_type (c : context) (rt : rec_type) at : context =
   let x = Lib.List32.length c.types in
-  match dt with
-  | RecT sts ->
-    let c' = {c with types = c.types @ ctx_types_of_def_type x dt} in
-    ignore (List.fold_left (fun x st -> check_sub_type c' st x at; I32.add x 1l) x sts);
-    c'
+  let RecT sts = roll_rec_type x rt in
+  let c' = {c with rec_types = sts} in
+  let sts' = List.map (fun st -> check_sub_type c' st at) sts in
+  let c'' = {c with rec_types = sts'} in
+  Lib.List32.iteri (fun i st -> check_sub_type_sub c'' st i at) sts';
+  {c with types = c.types @ Lib.List32.mapi (fun i _ -> DefT (RecT sts', i)) sts'}
 
 let check_type (c : context) (t : type_) : context =
-  check_def_type c t.it t.at
+  check_rec_type c t.it t.at
 
 
 
@@ -236,7 +238,7 @@
 let check_stack (c : context) ts1 ts2 at =
   require
     ( List.length ts1 = List.length ts2 &&
-      List.for_all2 match_val_type ts1 ts2 ) at
+      List.for_all2 (match_val_type []) ts1 ts2 ) at
     ("type mismatch: instruction requires " ^ string_of_result_type ts2 ^
      " but stack has " ^ string_of_result_type ts1)
 
@@ -447,32 +449,27 @@
     (ts @ [NumT I32T]) -->... [], []
 
   | BrOnNull x ->
-    let (_, ht) = peek_ref 0 s e.at in
+    let (_nul, ht) = peek_ref 0 s e.at in
     (label c x @ [RefT (Null, ht)]) --> (label c x @ [RefT (NoNull, ht)]), []
 
   | BrOnNonNull x ->
-    let (_, ht) = peek_ref 0 s e.at in
+    let (_nul, ht) = peek_ref 0 s e.at in
     let t' = RefT (NoNull, ht) in
     require (label c x <> []) e.at
       ("type mismatch: instruction requires type " ^ string_of_val_type t' ^
        " but label has " ^ string_of_result_type (label c x));
     let ts0, t1 = Lib.List.split_last (label c x) in
-<<<<<<< HEAD
-    require (match_val_type c.types t' t1) e.at
-      ("type mismatch: instruction requires type " ^ string_of_val_type t1 ^
-=======
-    require (match_val_type t' t1) e.at
+    require (match_val_type [] t' t1) e.at
       ("type mismatch: instruction requires type " ^ string_of_val_type t' ^
->>>>>>> 43727015
        " but label has " ^ string_of_result_type (label c x));
     (ts0 @ [RefT (Null, ht)]) --> ts0, []
 
   | BrOnCast (x, rt) ->
-    let (_nul, ht) = rt in
+    let (_nul, ht) as rt = check_ref_type c rt e.at in
     let rt' = peek_ref 0 s e.at in
-    let tht = top_of_heap_type c.types ht in
+    let tht = top_of_heap_type ht in
     require
-      (match_ref_type c.types rt' (Null, tht)) e.at
+      (match_ref_type [] rt' (Null, tht)) e.at
       ("type mismatch: instruction requires type " ^
         string_of_ref_type (Null, tht) ^
        " but stack has " ^ string_of_ref_type rt');
@@ -480,17 +477,17 @@
       ("type mismatch: instruction requires type " ^ string_of_ref_type rt ^
        " but label has " ^ string_of_result_type (label c x));
     let ts0, t1 = Lib.List.split_last (label c x) in
-    require (match_val_type c.types (RefT rt) t1) e.at
+    require (match_val_type [] (RefT rt) t1) e.at
       ("type mismatch: instruction requires type " ^ string_of_ref_type rt ^
        " but label has " ^ string_of_result_type (label c x));
     (ts0 @ [RefT rt']) --> (ts0 @ [RefT rt']), []
 
   | BrOnCastFail (x, rt) ->
-    let (_nul, ht) = rt in
+    let (_nul, ht) as rt = check_ref_type c rt e.at in
     let rt' = peek_ref 0 s e.at in
-    let tht = top_of_heap_type c.types ht in
+    let tht = top_of_heap_type ht in
     require
-      (match_ref_type c.types rt' (Null, tht)) e.at
+      (match_ref_type [] rt' (Null, tht)) e.at
       ("type mismatch: instruction requires type " ^
         string_of_ref_type (Null, tht) ^
        " but stack has " ^ string_of_ref_type rt');
@@ -498,7 +495,7 @@
       ("type mismatch: instruction requires type " ^ string_of_ref_type rt' ^
        " but label has " ^ string_of_result_type (label c x));
     let ts0, t1 = Lib.List.split_last (label c x) in
-    require (match_val_type c.types (RefT rt') t1) e.at
+    require (match_val_type [] (RefT rt') t1) e.at
       ("type mismatch: instruction requires type " ^ string_of_ref_type rt' ^
        " but label has " ^ string_of_result_type (label c x));
     (ts0 @ [RefT rt']) --> (ts0 @ [RefT rt]), []
@@ -507,55 +504,41 @@
     c.results -->... [], []
 
   | Call x ->
-    let FuncT (ts1, ts2) = as_func_str_type (expand_ctx_type (func c x)) in
+    let FuncT (ts1, ts2) = as_func_str_type (expand_def_type (func c x)) in
     ts1 --> ts2, []
 
   | CallRef x ->
-<<<<<<< HEAD
     let FuncT (ts1, ts2) = func_type c x in
-    (ts1 @ [RefT (Null, DefHT (StatX x.it))]) --> ts2, []
-=======
-    let FuncT (ts1, ts2) as ft = func_type c x in
-    (ts1 @ [RefT (Null, DefHT (DefFuncT ft))]) --> ts2, []
->>>>>>> 43727015
+    (ts1 @ [RefT (Null, DefHT (type_ c x))]) --> ts2, []
 
   | CallIndirect (x, y) ->
     let TableT (lim, t) = table c x in
     let FuncT (ts1, ts2) = func_type c y in
-    require (match_ref_type t (Null, FuncHT)) x.at
+    require (match_ref_type [] t (Null, FuncHT)) x.at
       ("type mismatch: instruction requires table of function type" ^
        " but table has element type " ^ string_of_ref_type t);
     (ts1 @ [NumT I32T]) --> ts2, []
 
   | ReturnCall x ->
-<<<<<<< HEAD
-    let FuncT (ts1, ts2) = as_func_str_type (expand_ctx_type (func c x)) in
-    require (match_result_type c.types ts2 c.results) e.at
-=======
-    let FuncT (ts1, ts2) = func c x in
-    require (match_result_type ts2 c.results) e.at
->>>>>>> 43727015
+    let FuncT (ts1, ts2) = as_func_str_type (expand_def_type (func c x)) in
+    require (match_result_type [] ts2 c.results) e.at
       ("type mismatch: current function requires result type " ^
        string_of_result_type c.results ^
        " but callee returns " ^ string_of_result_type ts2);
     ts1 -->... [], []
 
   | ReturnCallRef x ->
-    let FuncT (ts1, ts2) as ft = func_type c x in
-    require (match_result_type ts2 c.results) e.at
+    let FuncT (ts1, ts2) = func_type c x in
+    require (match_result_type [] ts2 c.results) e.at
       ("type mismatch: current function requires result type " ^
        string_of_result_type c.results ^
        " but callee returns " ^ string_of_result_type ts2);
-<<<<<<< HEAD
-    (ts1 @ [RefT (Null, DefHT (StatX x.it))]) -->... [], []
-=======
-    (ts1 @ [RefT (Null, DefHT (DefFuncT ft))]) -->... [], []
->>>>>>> 43727015
+    (ts1 @ [RefT (Null, DefHT (type_ c x))]) -->... [], []
 
   | ReturnCallIndirect (x, y) ->
     let TableT (_lim, t) = table c x in
     let FuncT (ts1, ts2) = func_type c y in
-    require (match_result_type ts2 c.results) e.at
+    require (match_result_type [] ts2 c.results) e.at
       ("type mismatch: current function requires result type " ^
        string_of_result_type c.results ^
        " but callee returns " ^ string_of_result_type ts2);
@@ -606,7 +589,7 @@
   | TableCopy (x, y) ->
     let TableT (_lim1, t1) = table c x in
     let TableT (_lim2, t2) = table c y in
-    require (match_ref_type t2 t1) x.at
+    require (match_ref_type [] t2 t1) x.at
       ("type mismatch: source element type " ^ string_of_ref_type t1 ^
        " does not match destination element type " ^ string_of_ref_type t2);
     [NumT I32T; NumT I32T; NumT I32T] --> [], []
@@ -614,7 +597,7 @@
   | TableInit (x, y) ->
     let TableT (_lim1, t1) = table c x in
     let t2 = elem c y in
-    require (match_ref_type t2 t1) x.at
+    require (match_ref_type [] t2 t1) x.at
       ("type mismatch: element segment's type " ^ string_of_ref_type t1 ^
        " does not match table's element type " ^ string_of_ref_type t2);
     [NumT I32T; NumT I32T; NumT I32T] --> [], []
@@ -681,28 +664,25 @@
     [] --> [RefT (Null, ht')], []
 
   | RefFunc x ->
-    let y = Lib.Option.force (Lib.List32.index_of (func c x) c.types) in
+    let dt = func c x in
     refer_func c x;
-    [] --> [RefT (NoNull, DefHT (StatX y))], []
+    [] --> [RefT (NoNull, DefHT dt)], []
 
   | RefIsNull ->
-    let (_, ht) = peek_ref 0 s e.at in
+    let (_nul, ht) = peek_ref 0 s e.at in
     [RefT (Null, ht)] --> [NumT I32T], []
 
   | RefAsNonNull ->
-    let (_, ht) = peek_ref 0 s e.at in
+    let (_nul, ht) = peek_ref 0 s e.at in
     [RefT (Null, ht)] --> [RefT (NoNull, ht)], []
 
-<<<<<<< HEAD
   | RefTest rt ->
-    check_ref_type c rt e.at;
-    let (_nul, ht) = rt in
-    [RefT (Null, top_of_heap_type c.types ht)] --> [NumT I32T], []
+    let (_nul, ht) = check_ref_type c rt e.at in
+    [RefT (Null, top_of_heap_type ht)] --> [NumT I32T], []
 
   | RefCast rt ->
-    check_ref_type c rt e.at;
-    let (nul, ht) = rt in
-    [RefT (Null, top_of_heap_type c.types ht)] --> [RefT (nul, ht)], []
+    let (nul, ht) = check_ref_type c rt e.at in
+    [RefT (Null, top_of_heap_type ht)] --> [RefT (nul, ht)], []
 
   | RefEq ->
     [RefT (Null, EqHT); RefT (Null, EqHT)] --> [NumT I32T], []
@@ -720,7 +700,7 @@
           defaultable (unpacked_field_type ft)) fts ) x.at
       "field type is not defaultable";
     let ts = if initop = Implicit then [] else List.map unpacked_field_type fts in
-    ts --> [RefT (NoNull, DefHT (StatX x.it))], []
+    ts --> [RefT (NoNull, DefHT (type_ c x))], []
 
   | StructGet (x, y, exto) ->
     let StructT fts = struct_type c x in
@@ -730,7 +710,7 @@
     require ((exto <> None) == is_packed_storage_type st) y.at
       ("field is " ^ (if exto = None then "packed" else "unpacked"));
     let t = unpacked_storage_type st in
-    [RefT (Null, DefHT (StatX x.it))] --> [t], []
+    [RefT (Null, DefHT (type_ c x))] --> [t], []
 
   | StructSet (x, y) ->
     let StructT fts = struct_type c x in
@@ -739,7 +719,7 @@
     let FieldT (mut, st) = Lib.List32.nth fts y.it in
     require (mut == Var) y.at "field is immutable";
     let t = unpacked_storage_type st in
-    [RefT (Null, DefHT (StatX x.it)); t] --> [], []
+    [RefT (Null, DefHT (type_ c x)); t] --> [], []
 
   | ArrayNew (x, initop) ->
     let ArrayT ft = array_type c x in
@@ -747,20 +727,20 @@
       (initop = Explicit || defaultable (unpacked_field_type ft)) x.at
       "array type is not defaultable";
     let ts = if initop = Implicit then [] else [unpacked_field_type ft] in
-    (ts @ [NumT I32T]) --> [RefT (NoNull, DefHT (StatX x.it))], []
+    (ts @ [NumT I32T]) --> [RefT (NoNull, DefHT (type_ c x))], []
 
   | ArrayNewFixed (x, n) ->
     let ArrayT ft = array_type c x in
     let ts = Lib.List32.make n (unpacked_field_type ft) in
-    ts --> [RefT (NoNull, DefHT (StatX x.it))], []
+    ts --> [RefT (NoNull, DefHT (type_ c x))], []
 
   | ArrayNewElem (x, y) ->
     let ArrayT ft = array_type c x in
     let rt = elem c y in
-    require (match_val_type c.types (RefT rt) (unpacked_field_type ft)) x.at
+    require (match_val_type [] (RefT rt) (unpacked_field_type ft)) x.at
       ("type mismatch: element segment's type " ^ string_of_ref_type rt ^
        " does not match array's field type " ^ string_of_field_type ft);
-    [NumT I32T; NumT I32T] --> [RefT (NoNull, DefHT (StatX x.it))], []
+    [NumT I32T; NumT I32T] --> [RefT (NoNull, DefHT (type_ c x))], []
 
   | ArrayNewData (x, y) ->
     let ArrayT ft = array_type c x in
@@ -768,34 +748,28 @@
     let t = unpacked_field_type ft in
     require (is_num_type t || is_vec_type t) x.at
       "array type is not numeric or vector";
-    [NumT I32T; NumT I32T] --> [RefT (NoNull, DefHT (StatX x.it))], []
+    [NumT I32T; NumT I32T] --> [RefT (NoNull, DefHT (type_ c x))], []
 
   | ArrayGet (x, exto) ->
     let ArrayT (FieldT (_mut, st)) = array_type c x in
     require ((exto <> None) == is_packed_storage_type st) e.at
       ("array is " ^ (if exto = None then "packed" else "unpacked"));
     let t = unpacked_storage_type st in
-    [RefT (Null, DefHT (StatX x.it)); NumT I32T] --> [t], []
+    [RefT (Null, DefHT (type_ c x)); NumT I32T] --> [t], []
 
   | ArraySet x ->
     let ArrayT (FieldT (mut, st)) = array_type c x in
     require (mut == Var) e.at "array is immutable";
     let t = unpacked_storage_type st in
-    [RefT (Null, DefHT (StatX x.it)); NumT I32T; t] --> [], []
+    [RefT (Null, DefHT (type_ c x)); NumT I32T; t] --> [], []
 
   | ArrayLen ->
     [RefT (Null, ArrayHT)] --> [NumT I32T], []
 
   | ExternConvert op ->
     let ht1, ht2 = type_externop op in
-    let (nul, _ht) as rt = peek_ref 0 s e.at in
+    let (nul, _ht) = peek_ref 0 s e.at in
     [RefT (nul, ht1)] --> [RefT (nul, ht2)], []
-=======
-  | RefFunc x ->
-    let ft = func c x in
-    refer_func c x;
-    [] --> [RefT (NoNull, DefHT (DefFuncT ft))], []
->>>>>>> 43727015
 
   | Const v ->
     let t = NumT (type_num v.it) in
@@ -930,8 +904,8 @@
 
 let check_func (c : context) (f : func) : context =
   let {ftype; locals; body} = f.it in
-  let ft = func_type c ftype in
-  {c with funcs = c.funcs @ [ft]}
+  let _ft = func_type c ftype in
+  {c with funcs = c.funcs @ [type_ c ftype]}
 
 let check_func_body (c : context) (f : func) =
   let {ftype; locals; body} = f.it in
@@ -984,7 +958,7 @@
   | Passive -> ()
   | Active {index; offset} ->
     let TableT (_lim, et) = table c index in
-    require (match_ref_type t et) mode.at
+    require (match_ref_type [] t et) mode.at
       ("type mismatch: element segment's type " ^ string_of_ref_type t ^
        " does not match table's element type " ^ string_of_ref_type et);
     check_const c offset (NumT I32T)
@@ -1007,34 +981,17 @@
 
 let check_data (c : context) (seg : data_segment) : context =
   let {dinit; dmode} = seg.it in
-<<<<<<< HEAD
-  check_data_mode c dmode
-
-let check_global (c : context) (glob : global) : context =
-  let {gtype; ginit} = glob.it in
-  check_global_type c gtype glob.at;
-  let GlobalT (_mut, t) = gtype in
-  check_const c ginit t;
-  { c with globals = c.globals @ [gtype] }
-=======
   check_data_mode c dmode;
   {c with datas = c.datas @ [()]}
->>>>>>> 43727015
 
 
 (* Modules *)
 
-<<<<<<< HEAD
 let check_start (c : context) (start : start) =
   let {sfunc} = start.it in
-  let ft = as_func_str_type (expand_ctx_type (func c sfunc)) in
+  let ft = as_func_str_type (expand_def_type (func c sfunc)) in
   require (ft = FuncT ([], [])) start.at
     "start function must not have parameters or results"
-=======
-let check_type (c : context) (ty : type_) : context =
-  let dt = check_def_type c ty.it ty.at in
-  {c with types = c.types @ [dt]}
->>>>>>> 43727015
 
 let check_import (c : context) (im : import) : context =
   let {module_name = _; item_name = _; idesc} = im.it in
@@ -1065,45 +1022,11 @@
   require (not (NameSet.mem name set)) ex.at "duplicate export name";
   NameSet.add name set
 
-let check_start (c : context) (start : start) =
-  let {sfunc} = start.it in
-  require (func c sfunc = FuncT ([], [])) start.at
-    "start function must not have parameters or results"
-
 
 let check_list f xs (c : context) : context =
   List.fold_left f c xs
 
 let check_module (m : module_) =
-<<<<<<< HEAD
-  let
-    { types; imports; tables; memories; globals; funcs; start; elems; datas;
-      exports } = m.it
-  in
-  let c0 = List.fold_left check_type empty_context types in
-  let c1 = List.fold_left check_import c0 imports in
-  let c2 =
-    { c1 with
-      funcs = c1.funcs @ List.map (fun f -> type_ c1 f.it.ftype) funcs;
-      tables = c1.tables @ List.map (fun tab -> tab.it.ttype) tables;
-      memories = c1.memories @ List.map (fun mem -> mem.it.mtype) memories;
-      refs = Free.module_ ({m.it with funcs = []; start = None} @@ m.at);
-    }
-  in
-  let c =
-    { (List.fold_left check_global c2 globals) with
-      elems = List.map (fun elem -> elem.it.etype) elems;
-      datas = List.map (fun _data -> ()) datas;
-    }
-  in
-  List.iter (check_table c) tables;
-  List.iter (check_memory c) memories;
-  List.iter (check_elem c) elems;
-  List.iter (check_data c) datas;
-  List.iter (check_func c) funcs;
-  Lib.Option.app (check_start c) start;
-  ignore (List.fold_left (check_export c) NameSet.empty exports);
-=======
   let refs = Free.module_ ({m.it with funcs = []; start = None} @@ m.at) in
   let c =
     {empty_context with refs}
@@ -1116,7 +1039,6 @@
     |> check_list check_elem m.it.elems
     |> check_list check_data m.it.datas
   in
->>>>>>> 43727015
   require (List.length c.memories <= 1) m.at
     "multiple memories are not allowed (yet)";
   List.iter (check_func_body c) m.it.funcs;
