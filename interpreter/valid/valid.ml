--- conflicted
+++ resolved
@@ -87,13 +87,13 @@
 
 (* Types *)
 
-let check_limits {min; max} range at msg =
-  require (I32.le_u min range) at msg;
+let check_limits le_u {min; max} range at msg =
+  require (le_u min range) at msg;
   match max with
   | None -> ()
   | Some max ->
-    require (I32.le_u max range) at msg;
-    require (I32.le_u min max) at
+    require (le_u max range) at msg;
+    require (le_u min max) at
       "size minimum must not be greater than maximum"
 
 let check_num_type (c : context) (t : num_type) at =
@@ -148,19 +148,29 @@
   check_result_type c ts2 at
 
 let check_table_type (c : context) (tt : table_type) at =
-  let TableT (lim, t) = tt in
-  check_limits lim 0xffff_ffffl at "table size must be at most 2^32-1";
-  check_ref_type c t at
+  let TableT (lim, it, t) = tt in
+  check_ref_type c t at;
+  match it with
+  | I64IndexType ->
+    check_limits I64.le_u lim 0xffff_ffff_ffff_ffffL at
+      "table size must be at most 2^64-1"
+  | I32IndexType ->
+    check_limits I64.le_u lim 0xffff_ffffL at
+      "table size must be at most 2^32-1"
 
 let check_memory_type (c : context) (mt : memory_type) at =
-  let MemoryT lim = mt in
-  check_limits lim 0x1_0000l at
-    "memory size must be at most 65536 pages (4GiB)"
+  let MemoryT (lim, it) = mt in
+  match it with
+  | I32IndexType ->
+    check_limits I64.le_u lim 0x1_0000L at
+      "memory size must be at most 65536 pages (4GiB)"
+  | I64IndexType ->
+    check_limits I64.le_u lim 0x1_0000_0000_0000L at
+      "memory size must be at most 48 bits of pages"
 
 let check_global_type (c : context) (gt : global_type) at =
   let GlobalT (_mut, t) = gt in
   check_val_type c t at
-
 
 let check_str_type (c : context) (st : str_type) at =
   match st with
@@ -352,17 +362,15 @@
       check_pack sz (ty_size memop.ty) at;
       Pack.packed_size sz
   in
+  require (memop.align < 63) at
+    "alignment must not be larger than natural";
   require (1 lsl memop.align <= size) at
     "alignment must not be larger than natural";
-<<<<<<< HEAD
-  let MemoryType (_lim, it) = memory c (0l @@ at) in
+  let MemoryT (_lim, it) = memory c (0l @@ at) in
   if it = I32IndexType then
     require (I64.lt_u memop.offset 0x1_0000_0000L) at
       "offset out of range";
-  it
-=======
   memop.ty
->>>>>>> f4a77ff1
 
 
 (*
@@ -506,20 +514,12 @@
     (ts1 @ [RefT (Null, DefHT (type_ c x))]) --> ts2, []
 
   | CallIndirect (x, y) ->
-<<<<<<< HEAD
-    let TableType (lim, it, t) = table c x in
-    let FuncType (ts1, ts2) = type_ c y in
-    require (t = FuncRefType) x.at
-      ("type mismatch: instruction requires table of functions" ^
-       " but table has " ^ string_of_ref_type t);
-    (ts1 @ [value_type_of_index_type it]) --> ts2
-=======
-    let TableT (lim, t) = table c x in
+    let TableT (lim, it, t) = table c x in
     let FuncT (ts1, ts2) = func_type c y in
     require (match_ref_type c.types t (Null, FuncHT)) x.at
       ("type mismatch: instruction requires table of function type" ^
        " but table has element type " ^ string_of_ref_type t);
-    (ts1 @ [NumT I32T]) --> ts2, []
+    (ts1 @ [value_type_of_index_type it]) --> ts2, []
 
   | ReturnCall x ->
     let FuncT (ts1, ts2) = as_func_str_type (expand_def_type (func c x)) in
@@ -538,14 +538,13 @@
     (ts1 @ [RefT (Null, DefHT (type_ c x))]) -->... [], []
 
   | ReturnCallIndirect (x, y) ->
-    let TableT (_lim, t) = table c x in
+    let TableT (_lim, it, t) = table c x in
     let FuncT (ts1, ts2) = func_type c y in
     require (match_result_type c.types ts2 c.results) e.at
       ("type mismatch: current function requires result type " ^
        string_of_result_type c.results ^
        " but callee returns " ^ string_of_result_type ts2);
-    (ts1 @ [NumT I32T]) -->... [], []
->>>>>>> f4a77ff1
+    (ts1 @ [value_type_of_index_type it]) -->... [], []
 
   | LocalGet x ->
     let LocalT (init, t) = local c x in
@@ -570,190 +569,102 @@
     [t] --> [], []
 
   | TableGet x ->
-<<<<<<< HEAD
-    let TableType (_lim, it, t) = table c x in
-    [value_type_of_index_type it] --> [RefType t]
+    let TableT (_lim, it, rt) = table c x in
+    [value_type_of_index_type it] --> [RefT rt], []
 
   | TableSet x ->
-    let TableType (_lim, it, t) = table c x in
-    [value_type_of_index_type it; RefType t] --> []
+    let TableT (_lim, it, rt) = table c x in
+    [value_type_of_index_type it; RefT rt] --> [], []
 
   | TableSize x ->
-    let TableType (_lim, it, _t) = table c x in
-    [] --> [value_type_of_index_type it]
+    let TableT (_lim, it, _rt) = table c x in
+    [] --> [value_type_of_index_type it], []
 
   | TableGrow x ->
-    let TableType (_lim, it, t) = table c x in
-    [RefType t; value_type_of_index_type it] --> [value_type_of_index_type it]
+    let TableT (_lim, it, rt) = table c x in
+    [RefT rt; value_type_of_index_type it] --> [value_type_of_index_type it], []
 
   | TableFill x ->
-    let TableType (_lim, it, t) = table c x in
-    [value_type_of_index_type it; RefType t; value_type_of_index_type it] --> []
+    let TableT (_lim, it, rt) = table c x in
+    [value_type_of_index_type it; RefT rt; value_type_of_index_type it] --> [], []
 
   | TableCopy (x, y) ->
-    let TableType (_lim1, it1, t1) = table c x in
-    let TableType (_lim2, it2, t2) = table c y in
-    let it3 = min it1 it2 in
-    require (t1 = t2) x.at
-      ("type mismatch: source element type " ^ string_of_ref_type t1 ^
-       " does not match destination element type " ^ string_of_ref_type t2);
-    [value_type_of_index_type it1; value_type_of_index_type it2; value_type_of_index_type it3] --> []
-
-  | TableInit (x, y) ->
-    let TableType (_lim, it, t1) = table c x in
-=======
-    let TableT (_lim, rt) = table c x in
-    [NumT I32T] --> [RefT rt], []
-
-  | TableSet x ->
-    let TableT (_lim, rt) = table c x in
-    [NumT I32T; RefT rt] --> [], []
-
-  | TableSize x ->
-    let _tt = table c x in
-    [] --> [NumT I32T], []
-
-  | TableGrow x ->
-    let TableT (_lim, rt) = table c x in
-    [RefT rt; NumT I32T] --> [NumT I32T], []
-
-  | TableFill x ->
-    let TableT (_lim, rt) = table c x in
-    [NumT I32T; RefT rt; NumT I32T] --> [], []
-
-  | TableCopy (x, y) ->
-    let TableT (_lim1, t1) = table c x in
-    let TableT (_lim2, t2) = table c y in
+    let TableT (_lim1, it1, t1) = table c x in
+    let TableT (_lim2, it2, t2) = table c y in
+    let it_min = min it1 it2 in
     require (match_ref_type c.types t2 t1) x.at
       ("type mismatch: source element type " ^ string_of_ref_type t1 ^
        " does not match destination element type " ^ string_of_ref_type t2);
-    [NumT I32T; NumT I32T; NumT I32T] --> [], []
+    [value_type_of_index_type it1; value_type_of_index_type it2; value_type_of_index_type it_min] --> [], []
 
   | TableInit (x, y) ->
-    let TableT (_lim1, t1) = table c x in
->>>>>>> f4a77ff1
+    let TableT (_lim1, it, t1) = table c x in
     let t2 = elem c y in
     require (match_ref_type c.types t2 t1) x.at
       ("type mismatch: element segment's type " ^ string_of_ref_type t1 ^
        " does not match table's element type " ^ string_of_ref_type t2);
-<<<<<<< HEAD
-    [value_type_of_index_type it; NumType I32Type; NumType I32Type] --> []
-
-  | ElemDrop x ->
-    ignore (elem c x);
-    [] --> []
-
-  | Load memop ->
-    let it = check_memop c memop num_size (Lib.Option.map fst) e.at in
-    [value_type_of_index_type it] --> [NumType memop.ty]
-
-  | Store memop ->
-    let it = check_memop c memop num_size (fun sz -> sz) e.at in
-    [value_type_of_index_type it; NumType memop.ty] --> []
-
-  | VecLoad memop ->
-    let it = check_memop c memop vec_size (Lib.Option.map fst) e.at in
-    [value_type_of_index_type it]--> [VecType memop.ty]
-
-  | VecStore memop ->
-    let it = check_memop c memop vec_size (fun _ -> None) e.at in
-    [value_type_of_index_type it; VecType memop.ty] --> []
-
-  | VecLoadLane (memop, i) ->
-    let it = check_memop c memop vec_size (fun sz -> Some sz) e.at in
-    require (i < vec_size memop.ty / packed_size memop.pack) e.at
-      "invalid lane index";
-    [value_type_of_index_type it; VecType memop.ty] -->  [VecType memop.ty]
-
-  | VecStoreLane (memop, i) ->
-    let it = check_memop c memop vec_size (fun sz -> Some sz) e.at in
-    require (i < vec_size memop.ty / packed_size memop.pack) e.at
-      "invalid lane index";
-    [value_type_of_index_type it; VecType memop.ty] -->  []
-
-  | MemorySize ->
-    let MemoryType (_, it) = memory c (0l @@ e.at) in
-    [] --> [value_type_of_index_type it]
-
-  | MemoryGrow ->
-    let MemoryType (_, it) = memory c (0l @@ e.at) in
-    [value_type_of_index_type it] --> [value_type_of_index_type it]
-
-  | MemoryFill ->
-    let MemoryType (_, it) = memory c (0l @@ e.at) in
-    [value_type_of_index_type it; NumType I32Type; value_type_of_index_type it] --> []
-
-  | MemoryCopy ->
-    let MemoryType (_, it) = memory c (0l @@ e.at) in
-    [value_type_of_index_type it; value_type_of_index_type it; value_type_of_index_type it] --> []
-
-  | MemoryInit x ->
-    let MemoryType (_, it) = memory c (0l @@ e.at) in
-    ignore (data c x);
-    [value_type_of_index_type it; NumType I32Type; NumType I32Type] --> []
-=======
-    [NumT I32T; NumT I32T; NumT I32T] --> [], []
+    [value_type_of_index_type it; NumT I32T; NumT I32T] --> [], []
 
   | ElemDrop x ->
     ignore (elem c x);
     [] --> [], []
 
   | Load (x, memop) ->
-    let _mt = memory c x in
+    let MemoryT (_lim, it) = memory c x in
     let t = check_memop c memop num_size (Lib.Option.map fst) e.at in
-    [NumT I32T] --> [NumT t], []
+    [value_type_of_index_type it] --> [NumT t], []
 
   | Store (x, memop) ->
-    let _mt = memory c x in
+    let MemoryT (_lim, it) = memory c x in
     let t = check_memop c memop num_size (fun sz -> sz) e.at in
-    [NumT I32T; NumT t] --> [], []
+    [value_type_of_index_type it; NumT t] --> [], []
 
   | VecLoad (x, memop) ->
-    let _mt = memory c x in
+    let MemoryT (_lim, it) = memory c x in
     let t = check_memop c memop vec_size (Lib.Option.map fst) e.at in
-    [NumT I32T] --> [VecT t], []
+    [value_type_of_index_type it] --> [VecT t], []
 
   | VecStore (x, memop) ->
-    let _mt = memory c x in
+    let MemoryT (_lim, it) = memory c x in
     let t = check_memop c memop vec_size (fun _ -> None) e.at in
-    [NumT I32T; VecT t] --> [], []
+    [value_type_of_index_type it; VecT t] --> [], []
 
   | VecLoadLane (x, memop, i) ->
-    let _mt = memory c x in
+    let MemoryT (_lim, it) = memory c x in
     let t = check_memop c memop vec_size (fun sz -> Some sz) e.at in
     require (i < vec_size t / Pack.packed_size memop.pack) e.at
       "invalid lane index";
-    [NumT I32T; VecT t] -->  [VecT t], []
+    [value_type_of_index_type it; VecT t] -->  [VecT t], []
 
   | VecStoreLane (x, memop, i) ->
-    let _mt = memory c x in
+    let MemoryT (_lim, it) = memory c x in
     let t = check_memop c memop vec_size (fun sz -> Some sz) e.at in
     require (i < vec_size t / Pack.packed_size memop.pack) e.at
       "invalid lane index";
-    [NumT I32T; VecT t] -->  [], []
+    [value_type_of_index_type it; VecT t] -->  [], []
 
   | MemorySize x ->
-    let _mt = memory c x in
-    [] --> [NumT I32T], []
+    let MemoryT (_lim, it) = memory c x in
+    [] --> [value_type_of_index_type it], []
 
   | MemoryGrow x ->
-    let _mt = memory c x in
-    [NumT I32T] --> [NumT I32T], []
+    let MemoryT (_lim, it) = memory c x in
+    [value_type_of_index_type it] --> [value_type_of_index_type it], []
 
   | MemoryFill x ->
-    let _mt = memory c x in
-    [NumT I32T; NumT I32T; NumT I32T] --> [], []
+    let MemoryT (_lim, it) = memory c x in
+    [value_type_of_index_type it; NumT I32T; value_type_of_index_type it] --> [], []
 
   | MemoryCopy (x, y)->
-    let _mt = memory c x in
-    let _mt = memory c y in
-    [NumT I32T; NumT I32T; NumT I32T] --> [], []
+    let MemoryT (_lib1, it1) = memory c x in
+    let MemoryT (_lib2, it2) = memory c y in
+    let it_min = min it1 it2 in
+    [value_type_of_index_type it1; value_type_of_index_type it2; value_type_of_index_type it_min] --> [], []
 
   | MemoryInit (x, y) ->
-    let _mt = memory c x in
+    let MemoryT (_lib, it) = memory c x in
     let () = data c y in
-    [NumT I32T; NumT I32T; NumT I32T] --> [], []
->>>>>>> f4a77ff1
+    [value_type_of_index_type it; NumT I32T; NumT I32T] --> [], []
 
   | DataDrop x ->
     let () = data c x in
@@ -1001,82 +912,6 @@
   : infer_result_type * idx list =
   match es with
   | [] ->
-<<<<<<< HEAD
-    s
-
-  | _ ->
-    let es', e = Lib.List.split_last es in
-    let s' = check_seq c s es' in
-    let {ins; outs} = check_instr c e s' in
-    push outs (pop ins s' e.at)
-
-and check_block (c : context) (es : instr list) (ft : func_type) at =
-  let FuncType (ts1, ts2) = ft in
-  let s = check_seq c (stack ts1) es in
-  let s' = pop (stack ts2) s at in
-  require (snd s' = []) at
-    ("type mismatch: block requires " ^ string_of_result_type ts2 ^
-     " but stack has " ^ string_of_infer_types (snd s))
-
-
-(* Types *)
-
-let check_limits le_u {min; max} range at msg =
-  require (le_u min range) at msg;
-  match max with
-  | None -> ()
-  | Some max ->
-    require (le_u max range) at msg;
-    require (le_u min max) at
-      "size minimum must not be greater than maximum"
-
-let check_num_type (t : num_type) at =
-  ()
-
-let check_vec_type (t : vec_type) at =
-  ()
-
-let check_ref_type (t : ref_type) at =
-  ()
-
-let check_value_type (t : value_type) at =
-  match t with
-  | NumType t' -> check_num_type t' at
-  | VecType t' -> check_vec_type t' at
-  | RefType t' -> check_ref_type t' at
-
-let check_func_type (ft : func_type) at =
-  let FuncType (ts1, ts2) = ft in
-  List.iter (fun t -> check_value_type t at) ts1;
-  List.iter (fun t -> check_value_type t at) ts2
-
-let check_table_type (tt : table_type) at =
-  let TableType (lim, it, t) = tt in
-  match it with
-  | I64IndexType ->
-    check_limits I64.le_u lim 0xffff_ffff_ffff_ffffL at
-      "table size must be at most 2^64-1"
-  | I32IndexType ->
-    check_limits I64.le_u lim 0xffff_ffffL at
-      "table size must be at most 2^32-1"
-
-let check_memory_type (mt : memory_type) at =
-  let MemoryType (lim, it) = mt in
-  match it with
-  | I32IndexType ->
-    check_limits I64.le_u lim 0x1_0000L at
-      "memory size must be at most 65536 pages (4GiB)"
-  | I64IndexType ->
-    check_limits I64.le_u lim 0x1_0000_0000_0000L at
-      "memory size must be at most 48 bits of pages"
-
-let check_global_type (gt : global_type) at =
-  let GlobalType (t, mut) = gt in
-  check_value_type t at
-
-let check_type (t : type_) =
-  check_func_type t.it t.at
-=======
     s, []
 
   | e::es' ->
@@ -1090,7 +925,6 @@
   require (snd s' = []) at
     ("type mismatch: block requires " ^ string_of_result_type ts2 ^
      " but stack has " ^ string_of_result_type (snd s))
->>>>>>> f4a77ff1
 
 
 (* Functions & Constants *)
@@ -1157,7 +991,7 @@
 
 let check_table (c : context) (tab : table) : context =
   let {ttype; tinit} = tab.it in
-  let TableT (_lim, rt) = ttype in
+  let TableT (_lim, _it, rt) = ttype in
   check_table_type c ttype tab.at;
   check_const c tinit (RefT rt);
   {c with tables = c.tables @ [ttype]}
@@ -1171,19 +1005,11 @@
   match mode.it with
   | Passive -> ()
   | Active {index; offset} ->
-<<<<<<< HEAD
-    let TableType (_, it, et) = table c index in
-    require (t = et) mode.at
+    let TableT (_lim, it, et) = table c index in
+    require (match_ref_type c.types t et) mode.at
       ("type mismatch: element segment's type " ^ string_of_ref_type t ^
        " does not match table's element type " ^ string_of_ref_type et);
     check_const c offset (value_type_of_index_type it)
-=======
-    let TableT (_lim, et) = table c index in
-    require (match_ref_type c.types t et) mode.at
-      ("type mismatch: element segment's type " ^ string_of_ref_type t ^
-       " does not match table's element type " ^ string_of_ref_type et);
-    check_const c offset (NumT I32T)
->>>>>>> f4a77ff1
   | Declarative -> ()
 
 let check_elem (c : context) (seg : elem_segment) : context =
@@ -1197,13 +1023,8 @@
   match mode.it with
   | Passive -> ()
   | Active {index; offset} ->
-<<<<<<< HEAD
-    let MemoryType (_, it) = memory c index in
+    let MemoryT (_, it) = memory c index in
     check_const c offset (value_type_of_index_type it)
-=======
-    let _mt = memory c index in
-    check_const c offset (NumT I32T)
->>>>>>> f4a77ff1
   | Declarative -> assert false
 
 let check_data (c : context) (seg : data_segment) : context =
