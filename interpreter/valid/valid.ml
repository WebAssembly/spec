open Ast
open Source
open Types


(* Errors *)

module Invalid = Error.Make ()
exception Invalid = Invalid.Error

let error = Invalid.error
let require b at s = if not b then error at s


(* Context *)

type context =
{
  types : func_type list;
  funcs : func_type list;
  tables : table_type list;
  memories : memory_type list;
  globals : global_type list;
  locals : value_type list;
  results : value_type list;
  labels : stack_type list;
}

let empty_context =
  { types = []; funcs = []; tables = []; memories = [];
    globals = []; locals = []; results = []; labels = [] }

let lookup category list x =
  try Lib.List32.nth list x.it with Failure _ ->
    error x.at ("unknown " ^ category ^ " " ^ Int32.to_string x.it)

let type_ (c : context) x = lookup "type" c.types x
let func (c : context) x = lookup "function" c.funcs x
let table (c : context) x = lookup "table" c.tables x
let memory (c : context) x = lookup "memory" c.memories x
let global (c : context) x = lookup "global" c.globals x
let local (c : context) x = lookup "local" c.locals x
let label (c : context) x = lookup "label" c.labels x


(* Stack typing *)

(*
 * Note: The declarative typing rules are non-deterministic, that is, they
 * have the liberty to locally "guess" the right types implied by the context.
 * In the algorithmic formulation required here, stack types are hence modelled
 * as lists of _options_ of types here, where `None` representss a locally
 * unknown type. Furthermore, an ellipses flag represents arbitrary sequences
 * of unknown types, in order to handle stack polymorphism algorithmically.
 *)

type ellipses = NoEllipses | Ellipses
type infer_stack_type = ellipses * value_type option list
type op_type = {ins : infer_stack_type; outs : infer_stack_type}

let known = List.map (fun t -> Some t)
let stack ts = (NoEllipses, known ts)
let (-~>) ts1 ts2 = {ins = NoEllipses, ts1; outs = NoEllipses, ts2}
let (-->) ts1 ts2 = {ins = NoEllipses, known ts1; outs = NoEllipses, known ts2}
let (-->...) ts1 ts2 = {ins = Ellipses, known ts1; outs = Ellipses, known ts2}

let string_of_infer_type t =
  Lib.Option.get (Lib.Option.map string_of_value_type t) "_"
let string_of_infer_types ts =
  "[" ^ String.concat " " (List.map string_of_infer_type ts) ^ "]"

let match_type t1 t2 =
  match t1, t2 with
  | Some t1, Some t2 -> match_value_type t1 t2
  | _, _ -> true

let join_type t1 t2 at =
  match t1, t2 with
  | _, None -> t1
  | None, _ -> t2
  | Some t1', Some t2' ->
    let t = join_value_type t1' t2' in
    require (t <> None) at
      ("type mismatch: operator requires common supertype for " ^
       string_of_infer_type t1 ^ " and " ^ string_of_infer_type t2 ^
       " but none exists");
    t

let check_stack ts1 ts2 at =
  require
    (List.length ts1 = List.length ts2 && List.for_all2 match_type ts1 ts2) at
    ("type mismatch: operator requires " ^ string_of_infer_types ts2 ^
     " but stack has " ^ string_of_infer_types ts1)

let pop (ell1, ts1) (ell2, ts2) at =
  let n1 = List.length ts1 in
  let n2 = List.length ts2 in
  let n = min n1 n2 in
  let n3 = if ell2 = Ellipses then (n1 - n) else 0 in
  check_stack (Lib.List.make n3 None @ Lib.List.drop (n2 - n) ts2) ts1 at;
  (ell2, if ell1 = Ellipses then [] else Lib.List.take (n2 - n) ts2)

let push (ell1, ts1) (ell2, ts2) =
  assert (ell1 = NoEllipses || ts2 = []);
  (if ell1 = Ellipses || ell2 = Ellipses then Ellipses else NoEllipses),
  ts2 @ ts1

let peek i (ell, ts) =
  try List.nth (List.rev ts) i with Failure _ -> None


(* Type Synthesis *)

let type_num = Values.type_of_num
let type_unop = Values.type_of_num
let type_binop = Values.type_of_num
let type_testop = Values.type_of_num
let type_relop = Values.type_of_num

let type_cvtop at = function
  | Values.I32 cvtop ->
    let open I32Op in
    (match cvtop with
    | ExtendSI32 | ExtendUI32 -> error at "invalid conversion"
    | WrapI64 -> I64Type
    | TruncSF32 | TruncUF32 | ReinterpretFloat -> F32Type
    | TruncSF64 | TruncUF64 -> F64Type
    ), I32Type
  | Values.I64 cvtop ->
    let open I64Op in
    (match cvtop with
    | ExtendSI32 | ExtendUI32 -> I32Type
    | WrapI64 -> error at "invalid conversion"
    | TruncSF32 | TruncUF32 -> F32Type
    | TruncSF64 | TruncUF64 | ReinterpretFloat -> F64Type
    ), I64Type
  | Values.F32 cvtop ->
    let open F32Op in
    (match cvtop with
    | ConvertSI32 | ConvertUI32 | ReinterpretInt -> I32Type
    | ConvertSI64 | ConvertUI64 -> I64Type
    | PromoteF32 -> error at "invalid conversion"
    | DemoteF64 -> F64Type
    ), F32Type
  | Values.F64 cvtop ->
    let open F64Op in
    (match cvtop with
    | ConvertSI32 | ConvertUI32 -> I32Type
    | ConvertSI64 | ConvertUI64 | ReinterpretInt -> I64Type
    | PromoteF32 -> F32Type
    | DemoteF64 -> error at "invalid conversion"
    ), F64Type


(* Expressions *)

let check_memop (c : context) (memop : 'a memop) get_sz at =
  ignore (memory c (0l @@ at));
  let size =
    match get_sz memop.sz with
    | None -> size memop.ty
    | Some sz ->
      require (memop.ty = I64Type || sz <> Memory.Pack32) at
        "memory size too big";
      Memory.packed_size sz
  in
  require (1 lsl memop.align <= size) at
    "alignment must not be larger than natural"

let check_arity n at =
  require (n <= 1) at "invalid result arity, larger than 1 is not (yet) allowed"


(*
 * Conventions:
 *   c  : context
 *   e  : instr
 *   es : instr list
 *   v  : value
 *   t  : value_type var
 *   ts : stack_type
 *   x  : variable
 *
 * Note: To deal with the non-determinism in some of the declarative rules,
 * the function takes the current stack `s` as an additional argument, allowing
 * it to "peek" when it would otherwise have to guess an input type.
 *
 * Furthermore, stack-polymorphic types are given with the `-->...` operator:
 * a type `ts1 -->... ts2` expresses any type `(ts1' @ ts1) -> (ts2' @ ts2)`
 * where `ts1'` and `ts2'` would be chosen non-deterministically in the
 * declarative typing rules.
 *)

let rec check_instr (c : context) (e : instr) (s : infer_stack_type) : op_type =
  match e.it with
  | Unreachable ->
    [] -->... []

  | Nop ->
    [] --> []

  | Drop ->
    [peek 0 s] -~> []

  | Select ->
    let t = peek 1 s in
    [t; t; Some I32Type] -~> [t]

  | Block (ts, es) ->
    check_arity (List.length ts) e.at;
    check_block {c with labels = ts :: c.labels} es ts e.at;
    [] --> ts

  | Loop (ts, es) ->
    check_arity (List.length ts) e.at;
    check_block {c with labels = [] :: c.labels} es ts e.at;
    [] --> ts

  | If (ts, es1, es2) ->
    check_arity (List.length ts) e.at;
    check_block {c with labels = ts :: c.labels} es1 ts e.at;
    check_block {c with labels = ts :: c.labels} es2 ts e.at;
    [NumType I32Type] --> ts

  | Br x ->
    label c x -->... []

  | BrIf x ->
    (label c x @ [NumType I32Type]) --> label c x

  | BrTable (xs, x) ->
    let ts =
      List.fold_left (fun t1 t2 ->
          let t = meet_stack_type t1 t2 in
          require (t <> None) e.at
            ("type mismatch: operator requires common subtype for " ^
             string_of_stack_type t1 ^ " and " ^ string_of_stack_type t2 ^
             " but none exists");
          Lib.Option.force t)
        (label c x) (List.map (label c) xs)
    in
    check_stack (known ts) (known (label c x)) x.at;
    List.iter (fun x' -> check_stack (known ts) (known (label c x')) x'.at) xs;
    (ts @ [NumType I32Type]) -->... []

  | Return ->
    c.results -->... []

  | Call x ->
    let FuncType (ins, out) = func c x in
    ins --> out

  | CallIndirect (x, y) ->
    let TableType (lim, t) = table c x in
    let FuncType (ins, out) = type_ c y in
    require (match_ref_type t AnyFuncType) x.at
      ("type mismatch: operator requires table of functions, " ^ 
       "but table has " ^ string_of_ref_type t);
    (ins @ [NumType I32Type]) --> out


<<<<<<< HEAD
  | Select ->
    let t1 = peek 2 s in
    let t2 = peek 1 s in
    let t = join_type t1 t2 e.at in
    [t; t; Some (NumType I32Type)] -~> [t]
=======
>>>>>>> 6fdf92b8

  | LocalGet x ->
    [] --> [local c x]

  | LocalSet x ->
    [local c x] --> []

  | LocalTee x ->
    [local c x] --> [local c x]

  | GlobalGet x ->
    let GlobalType (t, mut) = global c x in
    [] --> [t]

  | GlobalSet x ->
    let GlobalType (t, mut) = global c x in
    require (mut = Mutable) x.at "global is immutable";
    [t] --> []

  | GetTable x ->
    let TableType (lim, t) = table c x in
    [NumType I32Type] --> [RefType t]

  | SetTable x ->
    let TableType (lim, t) = table c x in
    [NumType I32Type; RefType t] --> []

  | Load memop ->
    check_memop c memop (Lib.Option.map fst) e.at;
    [NumType I32Type] --> [NumType memop.ty]

  | Store memop ->
    check_memop c memop (fun sz -> sz) e.at;
    [NumType I32Type; NumType memop.ty] --> []

  | MemorySize ->
    ignore (memory c (0l @@ e.at));
    [] --> [NumType I32Type]

  | MemoryGrow ->
    ignore (memory c (0l @@ e.at));
    [NumType I32Type] --> [NumType I32Type]

  | Null ->
    [] --> [RefType NullRefType]

  | IsNull ->
    [RefType AnyRefType] --> [NumType I32Type]

  | Const v ->
    let t = NumType (type_num v.it) in
    [] --> [t]

  | Test testop ->
    let t = NumType (type_testop testop) in
    [t] --> [NumType I32Type]

  | Compare relop ->
    let t = NumType (type_relop relop) in
    [t; t] --> [NumType I32Type]

  | Unary unop ->
    let t = NumType (type_unop unop) in
    [t] --> [t]

  | Binary binop ->
    let t = NumType (type_binop binop) in
    [t; t] --> [t]

  | Convert cvtop ->
    let t1, t2 = type_cvtop e.at cvtop in
    [NumType t1] --> [NumType t2]

and check_seq (c : context) (es : instr list) : infer_stack_type =
  match es with
  | [] ->
    stack []

  | _ ->
    let es', e = Lib.List.split_last es in
    let s = check_seq c es' in
    let {ins; outs} = check_instr c e s in
    push outs (pop ins s e.at)

and check_block (c : context) (es : instr list) (ts : stack_type) at =
  let s = check_seq c es in
  let s' = pop (stack ts) s at in
  require (snd s' = []) at
    ("type mismatch: operator requires " ^ string_of_stack_type ts ^
     " but stack has " ^ string_of_infer_types (snd s))


(* Types *)

let check_limits {min; max} range at msg =
  require (I64.le_u (Int64.of_int32 min) range) at msg;
  match max with
  | None -> ()
  | Some max ->
    require (I64.le_u (Int64.of_int32 max) range) at msg;
    require (I32.le_u min max) at
      "size minimum must not be greater than maximum"

let check_num_type (t : num_type) at =
  ()

let check_ref_type (t : ref_type) at =
  ()

let check_value_type (t : value_type) at =
  match t with
  | NumType t' -> check_num_type t' at
  | RefType t' -> check_ref_type t' at

let check_func_type (ft : func_type) at =
  let FuncType (ins, out) = ft in
  List.iter (fun t -> check_value_type t at) ins;
  List.iter (fun t -> check_value_type t at) out;
  check_arity (List.length out) at

let check_table_type (tt : table_type) at =
<<<<<<< HEAD
  let TableType (lim, t) = tt in
  check_limits lim at;
  check_ref_type t at

let check_memory_size (sz : I32.t) at =
  require (I32.le_u sz 65536l) at
    "memory size must be at most 65536 pages (4GiB)"
=======
  let TableType (lim, _) = tt in
  check_limits lim 0x1_0000_0000L at "table size must be at most 2^32"
>>>>>>> 6fdf92b8

let check_memory_type (mt : memory_type) at =
  let MemoryType lim = mt in
  check_limits lim 0x1_0000L at
    "memory size must be at most 65536 pages (4GiB)"

let check_global_type (gt : global_type) at =
  let GlobalType (t, mut) = gt in
  check_value_type t at


(* Functions & Constants *)

(*
 * Conventions:
 *   c : context
 *   m : module_
 *   f : func
 *   e : instr
 *   v : value
 *   t : value_type
 *   s : func_type
 *   x : variable
 *)

let check_type (t : type_) =
  check_func_type t.it t.at

let check_func (c : context) (f : func) =
  let {ftype; locals; body} = f.it in
  let FuncType (ins, out) = type_ c ftype in
  let c' = {c with locals = ins @ locals; results = out; labels = [out]} in
  check_block c' body out f.at


let is_const (c : context) (e : instr) =
  match e.it with
  | Null
  | Const _ -> true
  | GlobalGet x -> let GlobalType (_, mut) = global c x in mut = Immutable
  | _ -> false

let check_const (c : context) (const : const) (t : value_type) =
  require (List.for_all (is_const c) const.it) const.at
    "constant expression required";
  check_block c const.it [t] const.at


(* Tables, Memories, & Globals *)

let check_table (c : context) (tab : table) =
  let {ttype} = tab.it in
  check_table_type ttype tab.at

let check_memory (c : context) (mem : memory) =
  let {mtype} = mem.it in
  check_memory_type mtype mem.at

let check_elem (c : context) (seg : table_segment) =
  let {index; offset; init} = seg.it in
  check_const c offset (NumType I32Type);
  ignore (table c index);
  ignore (List.map (func c) init)

let check_data (c : context) (seg : memory_segment) =
  let {index; offset; init} = seg.it in
  check_const c offset (NumType I32Type);
  ignore (memory c index)

let check_global (c : context) (glob : global) =
  let {gtype; value} = glob.it in
  let GlobalType (t, mut) = gtype in
  check_const c value t


(* Modules *)

let check_start (c : context) (start : var option) =
  Lib.Option.app (fun x ->
    require (func c x = FuncType ([], [])) x.at
      "start function must not have parameters or results"
  ) start

let check_import (im : import) (c : context) : context =
  let {module_name = _; item_name = _; idesc} = im.it in
  match idesc.it with
  | FuncImport x ->
    {c with funcs = type_ c x :: c.funcs}
  | TableImport tt ->
    check_table_type tt idesc.at;
    {c with tables = tt :: c.tables}
  | MemoryImport mt ->
    check_memory_type mt idesc.at;
    {c with memories = mt :: c.memories}
  | GlobalImport gt ->
    check_global_type gt idesc.at;
    {c with globals = gt :: c.globals}

module NameSet = Set.Make(struct type t = Ast.name let compare = compare end)

let check_export (c : context) (set : NameSet.t) (ex : export) : NameSet.t =
  let {name; edesc} = ex.it in
  (match edesc.it with
  | FuncExport x -> ignore (func c x)
  | TableExport x -> ignore (table c x)
  | MemoryExport x -> ignore (memory c x)
  | GlobalExport x -> ignore (global c x)
  );
  require (not (NameSet.mem name set)) ex.at "duplicate export name";
  NameSet.add name set

let check_module (m : module_) =
  let
    { types; imports; tables; memories; globals; funcs; start; elems; data;
      exports } = m.it
  in
  let c0 =
    List.fold_right check_import imports
      {empty_context with types = List.map (fun ty -> ty.it) types}
  in
  let c1 =
    { c0 with
      funcs = c0.funcs @ List.map (fun f -> type_ c0 f.it.ftype) funcs;
      tables = c0.tables @ List.map (fun tab -> tab.it.ttype) tables;
      memories = c0.memories @ List.map (fun mem -> mem.it.mtype) memories;
    }
  in
  let c =
    { c1 with globals = c1.globals @ List.map (fun g -> g.it.gtype) globals }
  in
  List.iter check_type types;
  List.iter (check_global c1) globals;
  List.iter (check_table c1) tables;
  List.iter (check_memory c1) memories;
  List.iter (check_elem c1) elems;
  List.iter (check_data c1) data;
  List.iter (check_func c) funcs;
  check_start c start;
  ignore (List.fold_left (check_export c) NameSet.empty exports);
  require (List.length c.memories <= 1) m.at
    "multiple memories are not allowed (yet)"<|MERGE_RESOLUTION|>--- conflicted
+++ resolved
@@ -203,8 +203,10 @@
     [peek 0 s] -~> []
 
   | Select ->
-    let t = peek 1 s in
-    [t; t; Some I32Type] -~> [t]
+    let t1 = peek 2 s in
+    let t2 = peek 1 s in
+    let t = join_type t1 t2 e.at in
+    [t; t; Some (NumType I32Type)] -~> [t]
 
   | Block (ts, es) ->
     check_arity (List.length ts) e.at;
@@ -253,20 +255,10 @@
   | CallIndirect (x, y) ->
     let TableType (lim, t) = table c x in
     let FuncType (ins, out) = type_ c y in
-    require (match_ref_type t AnyFuncType) x.at
+    require (match_ref_type t FuncRefType) x.at
       ("type mismatch: operator requires table of functions, " ^ 
        "but table has " ^ string_of_ref_type t);
     (ins @ [NumType I32Type]) --> out
-
-
-<<<<<<< HEAD
-  | Select ->
-    let t1 = peek 2 s in
-    let t2 = peek 1 s in
-    let t = join_type t1 t2 e.at in
-    [t; t; Some (NumType I32Type)] -~> [t]
-=======
->>>>>>> 6fdf92b8
 
   | LocalGet x ->
     [] --> [local c x]
@@ -286,11 +278,11 @@
     require (mut = Mutable) x.at "global is immutable";
     [t] --> []
 
-  | GetTable x ->
+  | TableGet x ->
     let TableType (lim, t) = table c x in
     [NumType I32Type] --> [RefType t]
 
-  | SetTable x ->
+  | TableSet x ->
     let TableType (lim, t) = table c x in
     [NumType I32Type; RefType t] --> []
 
@@ -310,10 +302,10 @@
     ignore (memory c (0l @@ e.at));
     [NumType I32Type] --> [NumType I32Type]
 
-  | Null ->
+  | RefNull ->
     [] --> [RefType NullRefType]
 
-  | IsNull ->
+  | RefIsNull ->
     [RefType AnyRefType] --> [NumType I32Type]
 
   | Const v ->
@@ -388,18 +380,9 @@
   check_arity (List.length out) at
 
 let check_table_type (tt : table_type) at =
-<<<<<<< HEAD
   let TableType (lim, t) = tt in
-  check_limits lim at;
+  check_limits lim 0x1_0000_0000L at "table size must be at most 2^32";
   check_ref_type t at
-
-let check_memory_size (sz : I32.t) at =
-  require (I32.le_u sz 65536l) at
-    "memory size must be at most 65536 pages (4GiB)"
-=======
-  let TableType (lim, _) = tt in
-  check_limits lim 0x1_0000_0000L at "table size must be at most 2^32"
->>>>>>> 6fdf92b8
 
 let check_memory_type (mt : memory_type) at =
   let MemoryType lim = mt in
@@ -437,7 +420,7 @@
 
 let is_const (c : context) (e : instr) =
   match e.it with
-  | Null
+  | RefNull
   | Const _ -> true
   | GlobalGet x -> let GlobalType (_, mut) = global c x in mut = Immutable
   | _ -> false
