--- conflicted
+++ resolved
@@ -450,29 +450,16 @@
         else (* d > s *)
           let n' = I32.sub n 1l in
           vs', List.map (at e.at) [
-<<<<<<< HEAD
-            Plain (Const (I32 (I32.add d 1l) @@ e.at));
-            Plain (Const (I32 (I32.add s 1l) @@ e.at));
-            Plain (Const (I32 (I32.sub n 1l) @@ e.at));
-            Plain (MemoryCopy (x, y));
-            Plain (Const (I32 d @@ e.at));
-            Plain (Const (I32 s @@ e.at));
-=======
             Plain (Const (I32 (I32.add d n') @@ e.at));
             Plain (Const (I32 (I32.add s n') @@ e.at));
->>>>>>> 71755b3f
             Plain (Load
               (y, {ty = I32Type; align = 0; offset = 0l; pack = Some (Pack8, ZX)}));
             Plain (Store
-<<<<<<< HEAD
               (x, {ty = I32Type; align = 0; offset = 0l; pack = Some Pack8}));
-=======
-              {ty = I32Type; align = 0; offset = 0l; pack = Some Pack8});
             Plain (Const (I32 d @@ e.at));
             Plain (Const (I32 s @@ e.at));
             Plain (Const (I32 n' @@ e.at));
-            Plain (MemoryCopy);
->>>>>>> 71755b3f
+            Plain (MemoryCopy (x, y));
           ]
 
       | MemoryInit (x, y), Num (I32 n) :: Num (I32 s) :: Num (I32 d) :: vs' ->
