--- conflicted
+++ resolved
@@ -329,7 +329,6 @@
           in Num n :: vs', []
         with exn -> vs', [Trapping (memory_error e.at exn) @@ e.at])
 
-<<<<<<< HEAD
       | SimdLoad {offset; ty; sz; _}, I32 i :: vs' ->
         let mem = memory frame.inst (0l @@ e.at) in
         let addr = I64_convert.extend_i32_u i in
@@ -364,10 +363,7 @@
           in V128 v :: vs', []
         with exn -> vs', [Trapping (memory_error e.at exn) @@ e.at])
 
-      | Store {offset; sz; _}, v :: I32 i :: vs' ->
-=======
       | Store {offset; sz; _}, Num n :: Num (I32 i) :: vs' ->
->>>>>>> cfc2c3e8
         let mem = memory frame.inst (0l @@ e.at) in
         let a = I64_convert.extend_i32_u i in
         (try
@@ -377,7 +373,6 @@
           );
           vs', []
         with exn -> vs', [Trapping (memory_error e.at exn) @@ e.at]);
-<<<<<<< HEAD
 
       | SimdStore {offset; sz; _}, v :: I32 i :: vs' ->
         let mem = memory frame.inst (0l @@ e.at) in
@@ -401,8 +396,6 @@
           vs', []
         with exn -> vs', [Trapping (memory_error e.at exn) @@ e.at])
 
-=======
->>>>>>> cfc2c3e8
       | MemorySize, vs ->
         let mem = memory frame.inst (0l @@ e.at) in
         Num (I32 (Memory.size mem)) :: vs, []
