--- conflicted
+++ resolved
@@ -135,11 +135,7 @@
       | I16x8 RelaxedLaneselect -> V128.V1x128.bitselect
       | I32x4 RelaxedLaneselect -> V128.V1x128.bitselect
       | I64x2 RelaxedLaneselect -> V128.V1x128.bitselect
-<<<<<<< HEAD
-      | I32x4 RelaxedDotAdd -> V128.I32x4_convert.dot_s_add
-=======
       | I32x4 RelaxedDotAddS -> V128.I32x4_convert.dot_add_s
->>>>>>> d0eee4ae
       | _ -> assert false
     in fun v1 v2 v3 -> to_vec (f (of_vec 1 v1) (of_vec 2 v2) (of_vec 3 v3))
 
