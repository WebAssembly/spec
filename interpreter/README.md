--- conflicted
+++ resolved
@@ -345,13 +345,7 @@
   ( ref.host <nat> )                         ;; host reference
 
 assertion:
-<<<<<<< HEAD
-  ( assert_return <action> <const>* )        ;; assert action has expected results
-  ( assert_return_canonical_nan <action> )   ;; assert action results in NaN in a canonical form
-  ( assert_return_arithmetic_nan <action> )  ;; assert action results in NaN with 1 in MSB of fraction field
-=======
   ( assert_return <action> <result>* )       ;; assert action has expected results
->>>>>>> f21eb1db
   ( assert_trap <action> <failure> )         ;; assert action traps with given failure string
   ( assert_exhaustion <action> <failure> )   ;; assert action exhausts system resources
   ( assert_malformed <module> <failure> )    ;; assert module cannot be decoded with given failure string
@@ -361,6 +355,8 @@
 
 result:
   ( <val_type>.const <numpat> )
+  ( ref.any )
+  ( ref.func )
 
 numpat:
   <value>                                    ;; literal result
