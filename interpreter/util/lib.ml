--- conflicted
+++ resolved
@@ -9,15 +9,6 @@
 
   let rec repeat n f x =
     if n = 0 then x else repeat (n - 1) f (f x)
-end
-
-module Char =
-struct
-  let is_digit_ascii c = '0' <= c && c <= '9'
-  let is_uppercase_ascii c = 'A' <= c && c <= 'Z'
-  let is_lowercase_ascii c = 'a' <= c && c <= 'z'
-  let is_letter_ascii c = is_uppercase_ascii c || is_lowercase_ascii c
-  let is_alphanum_ascii c = is_digit_ascii c || is_letter_ascii c
 end
 
 module Char =
@@ -294,8 +285,6 @@
   let fulfill p x = if !p = None then p := Some x else raise Promise
   let value_opt p = !p
   let value p = match !p with Some x -> x | None -> raise Promise
-<<<<<<< HEAD
-=======
 end
 
 module Int =
@@ -338,5 +327,4 @@
 
   let is_power_of_two n =
     if n < 0L then failwith "is_power_of_two" else is_power_of_two_unsigned n
->>>>>>> 64fb8fd3
 end