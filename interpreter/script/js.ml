open Types
open Ast
open Value
open Script
open Source


(* Harness *)

let harness =
{|
'use strict';

let hostrefs = {};
let hostsym = Symbol("hostref");
function hostref(s) {
  if (! (s in hostrefs)) hostrefs[s] = {[hostsym]: s};
  return hostrefs[s];
}
function eq_ref(x, y) {
  return x === y ? 1 : 0;
}

let spectest = {
  hostref: hostref,
  eq_ref: eq_ref,
  print: console.log.bind(console),
  print_i32: console.log.bind(console),
  print_i64: console.log.bind(console),
  print_i32_f32: console.log.bind(console),
  print_f64_f64: console.log.bind(console),
  print_f32: console.log.bind(console),
  print_f64: console.log.bind(console),
  global_i32: 666,
  global_i64: 666n,
  global_f32: 666.6,
  global_f64: 666.6,
  table: new WebAssembly.Table({initial: 10, maximum: 20, element: 'anyfunc'}),
  memory: new WebAssembly.Memory({initial: 1, maximum: 2})
};

let handler = {
  get(target, prop) {
    return (prop in target) ?  target[prop] : {};
  }
};
let registry = new Proxy({spectest}, handler);

function register(name, instance) {
  registry[name] = instance.exports;
}

function module(bytes, valid = true) {
  let buffer = new ArrayBuffer(bytes.length);
  let view = new Uint8Array(buffer);
  for (let i = 0; i < bytes.length; ++i) {
    view[i] = bytes.charCodeAt(i);
  }
  let validated;
  try {
    validated = WebAssembly.validate(buffer);
  } catch (e) {
    throw new Error("Wasm validate throws");
  }
  if (validated !== valid) {
    throw new Error("Wasm validate failure" + (valid ? "" : " expected"));
  }
  return new WebAssembly.Module(buffer);
}

function instance(bytes, imports = registry) {
  return new WebAssembly.Instance(module(bytes), imports);
}

function call(instance, name, args) {
  return instance.exports[name](...args);
}

function get(instance, name) {
  let v = instance.exports[name];
  return (v instanceof WebAssembly.Global) ? v.value : v;
}

function exports(instance) {
  return {module: instance.exports, spectest: spectest};
}

function run(action) {
  action();
}

function assert_malformed(bytes) {
  try { module(bytes, false) } catch (e) {
    if (e instanceof WebAssembly.CompileError) return;
  }
  throw new Error("Wasm decoding failure expected");
}

function assert_malformed_custom(bytes) {
  return;
}

function assert_invalid(bytes) {
  try { module(bytes, false) } catch (e) {
    if (e instanceof WebAssembly.CompileError) return;
  }
  throw new Error("Wasm validation failure expected");
}

function assert_invalid_custom(bytes) {
  return;
}

function assert_unlinkable(bytes) {
  let mod = module(bytes);
  try { new WebAssembly.Instance(mod, registry) } catch (e) {
    if (e instanceof WebAssembly.LinkError) return;
  }
  throw new Error("Wasm linking failure expected");
}

function assert_uninstantiable(bytes) {
  let mod = module(bytes);
  try { new WebAssembly.Instance(mod, registry) } catch (e) {
    if (e instanceof WebAssembly.RuntimeError) return;
  }
  throw new Error("Wasm trap expected");
}

function assert_trap(action) {
  try { action() } catch (e) {
    if (e instanceof WebAssembly.RuntimeError) return;
  }
  throw new Error("Wasm trap expected");
}

function assert_exception(action) {
  try { action() } catch (e) { return; }
  throw new Error("exception expected");
}

let StackOverflow;
try { (function f() { 1 + f() })() } catch (e) { StackOverflow = e.constructor }

function assert_exhaustion(action) {
  try { action() } catch (e) {
    if (e instanceof StackOverflow) return;
  }
  throw new Error("Wasm resource exhaustion expected");
}

function assert_return(action, ...expected) {
  let actual = action();
  if (actual === undefined) {
    actual = [];
  } else if (!Array.isArray(actual)) {
    actual = [actual];
  }
  if (actual.length !== expected.length) {
    throw new Error(expected.length + " value(s) expected, got " + actual.length);
  }
  for (let i = 0; i < actual.length; ++i) {
    switch (expected[i]) {
      case "nan:canonical":
      case "nan:arithmetic":
      case "nan:any":
        // Note that JS can't reliably distinguish different NaN values,
        // so there's no good way to test that it's a canonical NaN.
        if (!Number.isNaN(actual[i])) {
          throw new Error("Wasm return value NaN expected, got " + actual[i]);
        };
        return;
      case "ref.i31":
        if (typeof actual[i] !== "number" || (actual[i] & 0x7fffffff) !== actual[i]) {
          throw new Error("Wasm i31 return value expected, got " + actual[i]);
        };
        return;
      case "ref.any":
      case "ref.eq":
      case "ref.struct":
      case "ref.array":
        // For now, JS can't distinguish exported Wasm GC values,
        // so we only test for object.
        if (typeof actual[i] !== "object") {
          throw new Error("Wasm function return value expected, got " + actual[i]);
        };
        return;
      case "ref.func":
        if (typeof actual[i] !== "function") {
          throw new Error("Wasm function return value expected, got " + actual[i]);
        };
        return;
      case "ref.extern":
        if (actual[i] === null) {
          throw new Error("Wasm reference return value expected, got " + actual[i]);
        };
        return;
      case "ref.null":
        if (actual[i] !== null) {
          throw new Error("Wasm null return value expected, got " + actual[i]);
        };
        return;
      default:
        if (!Object.is(actual[i], expected[i])) {
          throw new Error("Wasm return value " + expected[i] + " expected, got " + actual[i]);
        };
    }
  }
}
|}


(* Context *)

module NameMap = Map.Make(struct type t = Ast.name let compare = compare end)
module Map = Map.Make(String)

type exports = extern_type NameMap.t
type modules = {mutable env : exports Map.t; mutable current : int}

let exports m : exports =
  let ModuleT (_, ets) = module_type_of m in
  List.fold_left (fun map (ExportT (et, name)) -> NameMap.add name et map)
    NameMap.empty ets

let modules () : modules = {env = Map.empty; current = 0}

let current_var (mods : modules) = "$" ^ string_of_int mods.current
let of_var_opt (mods : modules) = function
  | None -> current_var mods
  | Some x -> x.it

let bind (mods : modules) x_opt m =
  let exports = exports m in
  mods.current <- mods.current + 1;
  mods.env <- Map.add (of_var_opt mods x_opt) exports mods.env;
  if x_opt <> None then mods.env <- Map.add (current_var mods) exports mods.env

let lookup (mods : modules) x_opt name at =
  let exports =
    try Map.find (of_var_opt mods x_opt) mods.env with Not_found ->
      raise (Eval.Crash (at, 
        if x_opt = None then "no module defined within script"
        else "unknown module " ^ of_var_opt mods x_opt ^ " within script"))
  in try NameMap.find name exports with Not_found ->
    raise (Eval.Crash (at, "unknown export \"" ^
      string_of_name name ^ "\" within module"))


(* Wrappers *)

let subject_idx = 0l
let hostref_idx = 1l
let eq_ref_idx = 2l
let subject_type_idx = 3l

let eq_of = function
  | I32T -> I32 I32Op.Eq
  | I64T -> I64 I64Op.Eq
  | F32T -> F32 F32Op.Eq
  | F64T -> F64 F64Op.Eq

let and_of = function
  | I32T | F32T -> I32 I32Op.And
  | I64T | F64T -> I64 I64Op.And

let reinterpret_of = function
  | I32T -> I32T, Nop
  | I64T -> I64T, Nop
  | F32T -> I32T, Convert (I32 I32Op.ReinterpretFloat)
  | F64T -> I64T, Convert (I64 I64Op.ReinterpretFloat)

let canonical_nan_of = function
  | I32T | F32T -> I32 (F32.to_bits F32.pos_nan)
  | I64T | F64T -> I64 (F64.to_bits F64.pos_nan)

let abs_mask_of = function
  | I32T | F32T -> I32 Int32.max_int
  | I64T | F64T -> I64 Int64.max_int

let value v =
  match v.it with
  | Num n -> [Const (n @@ v.at) @@ v.at]
  | Vec s -> [VecConst (s @@ v.at) @@ v.at]
  | Ref (NullRef ht) -> [RefNull (Match.bot_of_heap_type [] ht) @@ v.at]
  | Ref (Extern.ExternRef (HostRef n)) ->
    [Const (I32 n @@ v.at) @@ v.at; Call (hostref_idx @@ v.at) @@ v.at]
  | Ref _ -> assert false

let invoke ft vs at =
  let dt = RecT [SubT (Final, [], DefFuncT ft)] in
  [dt @@ at], FuncImport (subject_type_idx @@ at) @@ at,
  List.concat (List.map value vs) @ [Call (subject_idx @@ at) @@ at]

let get t at =
  [], GlobalImport t @@ at, [GlobalGet (subject_idx @@ at) @@ at]

let run ts at =
  [], []

let nan_bitmask_of = function
  | CanonicalNan -> abs_mask_of  (* differ from canonical NaN in sign bit *)
  | ArithmeticNan -> canonical_nan_of  (* 1 everywhere canonical NaN is *)

let type_of_num_pat = function
  | NumPat num -> Value.type_of_num num.it
  | NanPat op -> Value.type_of_op op.it

let type_of_vec_pat = function
  | VecPat vec -> Value.type_of_vec vec

let type_of_ref_pat = function
  | RefPat ref -> type_of_ref ref.it
  | RefTypePat ht -> (NoNull, ht)
  | NullPat -> (Null, BotHT)

let type_of_result res =
  match res.it with
  | NumResult pat -> NumT (type_of_num_pat pat)
  | VecResult pat -> VecT (type_of_vec_pat pat)
  | RefResult pat -> RefT (type_of_ref_pat pat)

let assert_return ress ts at =
<<<<<<< HEAD
  let test (res, t) =
    if not (Match.match_val_type [] t (type_of_result res)) then
      [ Br (0l @@ at) @@ at ]
    else
=======
  let rec test res =
    let nan_bitmask_of = function
      | CanonicalNan -> abs_mask_of (* must only differ from the canonical NaN in its sign bit *)
      | ArithmeticNan -> canonical_nan_of (* can be any NaN that's one everywhere the canonical NaN is one *)
    in
>>>>>>> c3f9359a
    match res.it with
    | NumResult (NumPat {it = num; at = at'}) ->
      let t', reinterpret = reinterpret_of (Value.type_of_op num) in
      [ reinterpret @@ at;
        Const (num @@ at')  @@ at;
        reinterpret @@ at;
        Compare (eq_of t') @@ at;
        Test (I32 I32Op.Eqz) @@ at;
        BrIf (0l @@ at) @@ at ]
    | NumResult (NanPat nanop) ->
      let nan =
        match nanop.it with
        | Value.I32 _ | Value.I64 _ -> .
        | Value.F32 n | Value.F64 n -> n
      in
      let t', reinterpret = reinterpret_of (Value.type_of_op nanop.it) in
      [ reinterpret @@ at;
        Const (nan_bitmask_of nan t' @@ at) @@ at;
        Binary (and_of t') @@ at;
        Const (canonical_nan_of t' @@ at) @@ at;
        Compare (eq_of t') @@ at;
        Test (I32 I32Op.Eqz) @@ at;
        BrIf (0l @@ at) @@ at ]
    | VecResult (VecPat (Value.V128 (shape, pats))) ->
      let open Value in
      let mask_and_canonical = function
        | NumPat {it = I32 _ as i; _} -> I32 (Int32.minus_one), i
        | NumPat {it = I64 _ as i; _} -> I64 (Int64.minus_one), i
        | NumPat {it = F32 f; _} ->
          I32 (Int32.minus_one), I32 (I32_convert.reinterpret_f32 f)
        | NumPat {it = F64 f; _} ->
          I64 (Int64.minus_one), I64 (I64_convert.reinterpret_f64 f)
        | NanPat {it = F32 nan; _} ->
          nan_bitmask_of nan I32T, canonical_nan_of I32T
        | NanPat {it = F64 nan; _} ->
          nan_bitmask_of nan I64T, canonical_nan_of I64T
        | _ -> .
      in
      let masks, canons =
        List.split (List.map (fun p -> mask_and_canonical p) pats) in
      let all_ones =
        V128.I32x4.of_lanes (List.init 4 (fun _ -> Int32.minus_one)) in
      let mask, expected = match shape with
        | V128.I8x16 () ->
          all_ones, V128.I8x16.of_lanes (List.map (I32Num.of_num 0) canons)
        | V128.I16x8 () ->
          all_ones, V128.I16x8.of_lanes (List.map (I32Num.of_num 0) canons)
        | V128.I32x4 () ->
          all_ones, V128.I32x4.of_lanes (List.map (I32Num.of_num 0) canons)
        | V128.I64x2 () ->
          all_ones, V128.I64x2.of_lanes (List.map (I64Num.of_num 0) canons)
        | V128.F32x4 () ->
          V128.I32x4.of_lanes (List.map (I32Num.of_num 0) masks),
          V128.I32x4.of_lanes (List.map (I32Num.of_num 0) canons)
        | V128.F64x2 () ->
          V128.I64x2.of_lanes (List.map (I64Num.of_num 0) masks),
          V128.I64x2.of_lanes (List.map (I64Num.of_num 0) canons)
      in
      [ VecConst (V128 mask @@ at) @@ at;
        VecBinaryBits (V128 V128Op.And) @@ at;
        VecConst (V128 expected @@ at) @@ at;
        VecCompare (V128 (V128.I8x16 V128Op.Eq)) @@ at;
        (* If all lanes are non-zero, then they are equal *)
        VecTest (V128 (V128.I8x16 V128Op.AllTrue)) @@ at;
        Test (I32 I32Op.Eqz) @@ at;
        BrIf (0l @@ at) @@ at ]
    | RefResult (RefPat {it = NullRef _; _}) ->
      [ RefIsNull @@ at;
        Test (Value.I32 I32Op.Eqz) @@ at;
        BrIf (0l @@ at) @@ at ]
    | RefResult (RefPat {it = HostRef n; _}) ->
      [ Const (Value.I32 n @@ at) @@ at;
        Call (hostref_idx @@ at) @@ at;
        Call (eq_ref_idx @@ at)  @@ at;
        Test (Value.I32 I32Op.Eqz) @@ at;
        BrIf (0l @@ at) @@ at ]
    | RefResult (RefPat _) ->
      assert false
    | RefResult (RefTypePat (ExnHT | ExternHT)) ->
      [ BrOnNull (0l @@ at) @@ at ]
    | RefResult (RefTypePat t) ->
      [ RefTest (NoNull, t) @@ at;
        Test (I32 I32Op.Eqz) @@ at;
        BrIf (0l @@ at) @@ at ]
    | RefResult NullPat ->
      [ RefIsNull @@ at;
        Test (I32 I32Op.Eqz) @@ at;
        BrIf (0l @@ at) @@ at ]
<<<<<<< HEAD
  in [], List.flatten (List.rev_map test (List.combine ress ts))

let i32 = NumT I32T
let anyref = RefT (Null, AnyHT)
let eqref = RefT (Null, EqHT)
let func_rec_type ts1 ts2 at =
  RecT [SubT (Final, [], DefFuncT (FuncT (ts1, ts2)))] @@ at
=======
    | EitherResult ress ->
      [ Block (ValBlockType None,
          List.map (fun res ->
            Block (ValBlockType None,
              test res @
              [Br (1l @@ res.at) @@ res.at]
            ) @@ res.at
          ) ress @
          [Br (1l @@ at) @@ at]
        ) @@ at
      ]
  in [], List.flatten (List.rev_map test ress)
>>>>>>> c3f9359a

let wrap item_name wrap_action wrap_assertion at =
  let itypes, idesc, action = wrap_action at in
  let locals, assertion = wrap_assertion at in
  let types =
    func_rec_type [] [] at ::
    func_rec_type [i32] [anyref] at ::
    func_rec_type [eqref; eqref] [i32] at ::
    itypes
  in
  let imports =
    [ {module_name = Utf8.decode "module"; item_name; idesc} @@ at;
      {module_name = Utf8.decode "spectest"; item_name = Utf8.decode "hostref";
       idesc = FuncImport (1l @@ at) @@ at} @@ at;
      {module_name = Utf8.decode "spectest"; item_name = Utf8.decode "eq_ref";
       idesc = FuncImport (2l @@ at) @@ at} @@ at;
    ]
  in
  let item =
    List.fold_left
      (fun i im ->
        match im.it.idesc.it with FuncImport _ -> Int32.add i 1l | _ -> i
      ) 0l imports @@ at
  in
  let edesc = FuncExport item @@ at in
  let exports = [{name = Utf8.decode "run"; edesc} @@ at] in
  let body =
    [ Block (ValBlockType None, action @ assertion @ [Return @@ at]) @@ at;
      Unreachable @@ at ]
  in
  let funcs = [{ftype = 0l @@ at; locals; body} @@ at] in
  let m = {empty_module with types; funcs; imports; exports} @@ at in
  Encode.encode m


let is_js_num_type = function
  | I32T -> true
  | I64T | F32T | F64T -> false

let is_js_vec_type = function
  | _ -> false

let is_js_ref_type = function
  | (_, ExnHT) -> false
  | _ -> true

let is_js_val_type = function
  | NumT t -> is_js_num_type t
  | VecT t -> is_js_vec_type t
  | RefT t -> is_js_ref_type t
  | BotT -> assert false

let is_js_global_type = function
  | GlobalT (mut, t) -> is_js_val_type t && mut = Cons

let is_js_func_type = function
  | FuncT (ts1, ts2) -> List.for_all is_js_val_type (ts1 @ ts2)


(* Script conversion *)

let add_hex_char buf c = Printf.bprintf buf "\\x%02x" (Char.code c)
let add_char buf c =
  if c < '\x20' || c >= '\x7f' then
    add_hex_char buf c
  else begin
    if c = '\"' || c = '\\' then Buffer.add_char buf '\\';
    Buffer.add_char buf c
  end
let add_unicode_char buf uc =
  if uc < 0x20 || uc >= 0x7f then
    Printf.bprintf buf "\\u{%02x}" uc
  else
    add_char buf (Char.chr uc)

let of_string_with iter add_char s =
  let buf = Buffer.create 256 in
  Buffer.add_char buf '\"';
  iter (add_char buf) s;
  Buffer.add_char buf '\"';
  Buffer.contents buf

let of_bytes = of_string_with String.iter add_hex_char
let of_name = of_string_with List.iter add_unicode_char

let of_float z =
  match string_of_float z with
  | "nan" -> "NaN"
  | "-nan" -> "-NaN"
  | "inf" -> "Infinity"
  | "-inf" -> "-Infinity"
  | s -> s

let of_num n =
  let open Value in
  match n with
  | I32 i -> I32.to_string_s i
  | I64 i -> "int64(\"" ^ I64.to_string_s i ^ "\")"
  | F32 z -> of_float (F32.to_float z)
  | F64 z -> of_float (F64.to_float z)

let of_vec v =
  let open Value in
  match v with
  | V128 v -> "v128(\"" ^ V128.to_string v ^ "\")"

let of_ref r =
  let open Value in
  match r with
  | NullRef _ -> "null"
  | HostRef n | Extern.ExternRef (HostRef n) -> "hostref(" ^ Int32.to_string n ^ ")"
  | _ -> assert false

let of_value v =
  match v.it with
  | Num n -> of_num n
  | Vec v -> of_vec v
  | Ref r -> of_ref r

let of_nan = function
  | CanonicalNan -> "\"nan:canonical\""
  | ArithmeticNan -> "\"nan:arithmetic\""

let of_num_pat = function
  | NumPat num -> of_num num.it
  | NanPat nanop ->
    match nanop.it with
    | Value.I32 _ | Value.I64 _ -> .
    | Value.F32 n | Value.F64 n -> of_nan n

let of_vec_pat = function
  | VecPat (Value.V128 (shape, pats)) ->
    Printf.sprintf "v128(\"%s\")" (String.concat " " (List.map of_num_pat pats))

let of_ref_pat = function
  | RefPat r -> of_ref r.it
  | RefTypePat t -> "\"ref." ^ string_of_heap_type t ^ "\""
  | NullPat -> "\"ref.null\""

let rec of_result res =
  match res.it with
  | NumResult np -> of_num_pat np
  | VecResult vp -> of_vec_pat vp
  | RefResult rp -> of_ref_pat rp
  | EitherResult ress ->
    "[" ^ String.concat ", " (List.map of_result ress) ^ "]"

let rec of_definition def =
  match def.it with
  | Textual (m, _) -> of_bytes (Encode.encode m)
  | Encoded (_, bs) -> of_bytes bs.it
  | Quoted (_, s) ->
    try of_definition (snd (Parse.Module.parse_string ~offset:s.at s.it))
    with Parse.Syntax _ | Custom.Syntax _ -> of_bytes "<malformed quote>"

let of_wrapper mods x_opt name wrap_action wrap_assertion at =
  let x = of_var_opt mods x_opt in
  let bs = wrap name wrap_action wrap_assertion at in
  "call(instance(" ^ of_bytes bs ^ ", " ^
    "exports(" ^ x ^ ")), " ^ " \"run\", [])"

let of_action mods act =
  match act.it with
  | Invoke (x_opt, name, vs) ->
    "call(" ^ of_var_opt mods x_opt ^ ", " ^ of_name name ^ ", " ^
      "[" ^ String.concat ", " (List.map of_value vs) ^ "])",
    (match lookup mods x_opt name act.at with
    | ExternFuncT dt ->
      let FuncT (_, out) as ft = as_func_str_type (expand_def_type dt) in
      if is_js_func_type ft then
        None
      else
        Some (of_wrapper mods x_opt name (invoke ft vs), out)
    | _ -> None
    )
  | Get (x_opt, name) ->
    "get(" ^ of_var_opt mods x_opt ^ ", " ^ of_name name ^ ")",
    (match lookup mods x_opt name act.at with
    | ExternGlobalT gt when not (is_js_global_type gt) ->
      let GlobalT (_, t) = gt in
      Some (of_wrapper mods x_opt name (get gt), [t])
    | _ -> None
    )

let of_assertion' mods act name args wrapper_opt =
  let act_js, act_wrapper_opt = of_action mods act in
  let js = name ^ "(() => " ^ act_js ^ String.concat ", " ("" :: args) ^ ")" in
  match act_wrapper_opt with
  | None -> js ^ ";"
  | Some (act_wrapper, out) ->
    let run_name, wrapper =
      match wrapper_opt with
      | None -> name, run
      | Some wrapper -> "run", wrapper
    in run_name ^ "(() => " ^ act_wrapper (wrapper out) act.at ^ ");  // " ^ js

let of_assertion mods ass =
  match ass.it with
  | AssertMalformed (def, _) ->
    "assert_malformed(" ^ of_definition def ^ ");"
  | AssertMalformedCustom (def, _) ->
    "assert_malformed_custom(" ^ of_definition def ^ ");"
  | AssertInvalid (def, _) ->
    "assert_invalid(" ^ of_definition def ^ ");"
  | AssertInvalidCustom (def, _) ->
    "assert_invalid_custom(" ^ of_definition def ^ ");"
  | AssertUnlinkable (def, _) ->
    "assert_unlinkable(" ^ of_definition def ^ ");"
  | AssertUninstantiable (def, _) ->
    "assert_uninstantiable(" ^ of_definition def ^ ");"
  | AssertReturn (act, ress) ->
    of_assertion' mods act "assert_return" (List.map of_result ress)
      (Some (assert_return ress))
  | AssertTrap (act, _) ->
    of_assertion' mods act "assert_trap" [] None
  | AssertExhaustion (act, _) ->
    of_assertion' mods act "assert_exhaustion" [] None
  | AssertException act ->
    of_assertion' mods act "assert_exception" [] None

let of_command mods cmd =
  "\n// " ^ Filename.basename cmd.at.left.file ^
    ":" ^ string_of_int cmd.at.left.line ^ "\n" ^
  match cmd.it with
  | Module (x_opt, def) ->
    let rec unquote def =
      match def.it with
      | Textual (m, _) -> m
      | Encoded (name, bs) -> Decode.decode name bs.it
      | Quoted (_, s) ->
        unquote (snd (Parse.Module.parse_string ~offset:s.at s.it))
    in bind mods x_opt (unquote def);
    "let " ^ current_var mods ^ " = instance(" ^ of_definition def ^ ");\n" ^
    (if x_opt = None then "" else
    "let " ^ of_var_opt mods x_opt ^ " = " ^ current_var mods ^ ";\n")
  | Register (name, x_opt) ->
    "register(" ^ of_name name ^ ", " ^ of_var_opt mods x_opt ^ ")\n"
  | Action act ->
    of_assertion' mods act "run" [] None ^ "\n"
  | Assertion ass ->
    of_assertion mods ass ^ "\n"
  | Meta _ -> assert false

let of_script scr =
  (if !Flags.harness then harness else "") ^
  String.concat "" (List.map (of_command (modules ())) scr)<|MERGE_RESOLUTION|>--- conflicted
+++ resolved
@@ -314,25 +314,27 @@
   | RefTypePat ht -> (NoNull, ht)
   | NullPat -> (Null, BotHT)
 
-let type_of_result res =
+let rec type_of_result res =
   match res.it with
   | NumResult pat -> NumT (type_of_num_pat pat)
   | VecResult pat -> VecT (type_of_vec_pat pat)
   | RefResult pat -> RefT (type_of_ref_pat pat)
+  | EitherResult rs ->
+    let ts = List.map type_of_result rs in
+    List.fold_left (fun t1 t2 ->
+      if Match.match_val_type [] t1 t2 then t2 else
+      if Match.match_val_type [] t2 t1 then t1 else
+      if Match.(top_of_val_type [] t1 = top_of_val_type [] t2) then
+        Match.top_of_val_type [] t1
+      else
+        BotT  (* should really be Top, but we don't have that :) *)
+    ) (List.hd ts) ts
 
 let assert_return ress ts at =
-<<<<<<< HEAD
-  let test (res, t) =
+  let rec test (res, t) =
     if not (Match.match_val_type [] t (type_of_result res)) then
       [ Br (0l @@ at) @@ at ]
     else
-=======
-  let rec test res =
-    let nan_bitmask_of = function
-      | CanonicalNan -> abs_mask_of (* must only differ from the canonical NaN in its sign bit *)
-      | ArithmeticNan -> canonical_nan_of (* can be any NaN that's one everywhere the canonical NaN is one *)
-    in
->>>>>>> c3f9359a
     match res.it with
     | NumResult (NumPat {it = num; at = at'}) ->
       let t', reinterpret = reinterpret_of (Value.type_of_op num) in
@@ -421,7 +423,17 @@
       [ RefIsNull @@ at;
         Test (I32 I32Op.Eqz) @@ at;
         BrIf (0l @@ at) @@ at ]
-<<<<<<< HEAD
+    | EitherResult ress ->
+      [ Block (ValBlockType None,
+          List.map (fun resI ->
+            Block (ValBlockType None,
+              test (resI, t) @
+              [Br (1l @@ resI.at) @@ resI.at]
+            ) @@ resI.at
+          ) ress @
+          [Br (1l @@ at) @@ at]
+        ) @@ at
+      ]
   in [], List.flatten (List.rev_map test (List.combine ress ts))
 
 let i32 = NumT I32T
@@ -429,20 +441,6 @@
 let eqref = RefT (Null, EqHT)
 let func_rec_type ts1 ts2 at =
   RecT [SubT (Final, [], DefFuncT (FuncT (ts1, ts2)))] @@ at
-=======
-    | EitherResult ress ->
-      [ Block (ValBlockType None,
-          List.map (fun res ->
-            Block (ValBlockType None,
-              test res @
-              [Br (1l @@ res.at) @@ res.at]
-            ) @@ res.at
-          ) ress @
-          [Br (1l @@ at) @@ at]
-        ) @@ at
-      ]
-  in [], List.flatten (List.rev_map test ress)
->>>>>>> c3f9359a
 
 let wrap item_name wrap_action wrap_assertion at =
   let itypes, idesc, action = wrap_action at in
