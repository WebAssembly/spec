open Types
open Ast
open Value
open Script
open Source


(* Harness *)

let harness =
{|
'use strict';

let hostrefs = {};
let hostsym = Symbol("hostref");
function hostref(s) {
  if (! (s in hostrefs)) hostrefs[s] = {[hostsym]: s};
  return hostrefs[s];
}
function is_anyref(x) {
  return x !== null ? 1 : 0;
}
function is_eqref(x) {
  return x !== null ? 1 : 0;  // TODO
}
function is_i31ref(x) {
  return typeof x === "number" && (x | 0x7fffffff) === x ? 1 : 0;
}
function is_dataref(x) {
  return x !== null && typeof x !== "function" ? 1 : 0;
}
function is_funcref(x) {
  return typeof x === "function" ? 1 : 0;
}
function is_hostref(x) {
  return (x !== null && hostsym in x) ? 1 : 0;
}
function is_externref(x) {
  return (x !== null) ? 1 : 0;
}
function eq_ref(x, y) {
  return x === y ? 1 : 0;
}

let spectest = {
  hostref: hostref,
  is_anyref: is_anyref,
  is_eqref: is_eqref,
  is_i31ref: is_i31ref,
  is_dataref: is_dataref,
  is_funcref: is_funcref,
  is_externref: is_externref,
  eq_ref: eq_ref,
  print: console.log.bind(console),
  print_i32: console.log.bind(console),
  print_i32_f32: console.log.bind(console),
  print_f64_f64: console.log.bind(console),
  print_f32: console.log.bind(console),
  print_f64: console.log.bind(console),
  global_i32: 666,
  global_i64: 666n,
  global_f32: 666,
  global_f64: 666,
  table: new WebAssembly.Table({initial: 10, maximum: 20, element: 'anyfunc'}),
  memory: new WebAssembly.Memory({initial: 1, maximum: 2})
};

let handler = {
  get(target, prop) {
    return (prop in target) ?  target[prop] : {};
  }
};
let registry = new Proxy({spectest}, handler);

function register(name, instance) {
  registry[name] = instance.exports;
}

function module(bytes, valid = true) {
  let buffer = new ArrayBuffer(bytes.length);
  let view = new Uint8Array(buffer);
  for (let i = 0; i < bytes.length; ++i) {
    view[i] = bytes.charCodeAt(i);
  }
  let validated;
  try {
    validated = WebAssembly.validate(buffer);
  } catch (e) {
    throw new Error("Wasm validate throws");
  }
  if (validated !== valid) {
    throw new Error("Wasm validate failure" + (valid ? "" : " expected"));
  }
  return new WebAssembly.Module(buffer);
}

function instance(bytes, imports = registry) {
  return new WebAssembly.Instance(module(bytes), imports);
}

function call(instance, name, args) {
  return instance.exports[name](...args);
}

function get(instance, name) {
  let v = instance.exports[name];
  return (v instanceof WebAssembly.Global) ? v.value : v;
}

function exports(instance) {
  return {module: instance.exports, spectest: spectest};
}

function run(action) {
  action();
}

function assert_malformed(bytes) {
  try { module(bytes, false) } catch (e) {
    if (e instanceof WebAssembly.CompileError) return;
  }
  throw new Error("Wasm decoding failure expected");
}

function assert_invalid(bytes) {
  try { module(bytes, false) } catch (e) {
    if (e instanceof WebAssembly.CompileError) return;
  }
  throw new Error("Wasm validation failure expected");
}

function assert_unlinkable(bytes) {
  let mod = module(bytes);
  try { new WebAssembly.Instance(mod, registry) } catch (e) {
    if (e instanceof WebAssembly.LinkError) return;
  }
  throw new Error("Wasm linking failure expected");
}

function assert_uninstantiable(bytes) {
  let mod = module(bytes);
  try { new WebAssembly.Instance(mod, registry) } catch (e) {
    if (e instanceof WebAssembly.RuntimeError) return;
  }
  throw new Error("Wasm trap expected");
}

function assert_trap(action) {
  try { action() } catch (e) {
    if (e instanceof WebAssembly.RuntimeError) return;
  }
  throw new Error("Wasm trap expected");
}

let StackOverflow;
try { (function f() { 1 + f() })() } catch (e) { StackOverflow = e.constructor }

function assert_exhaustion(action) {
  try { action() } catch (e) {
    if (e instanceof StackOverflow) return;
  }
  throw new Error("Wasm resource exhaustion expected");
}

function assert_return(action, ...expected) {
  let actual = action();
  if (actual === undefined) {
    actual = [];
  } else if (!Array.isArray(actual)) {
    actual = [actual];
  }
  if (actual.length !== expected.length) {
    throw new Error(expected.length + " value(s) expected, got " + actual.length);
  }
  for (let i = 0; i < actual.length; ++i) {
    switch (expected[i]) {
      case "nan:canonical":
      case "nan:arithmetic":
      case "nan:any":
        // Note that JS can't reliably distinguish different NaN values,
        // so there's no good way to test that it's a canonical NaN.
        if (!Number.isNaN(actual[i])) {
          throw new Error("Wasm return value NaN expected, got " + actual[i]);
        };
        return;
      case "ref.func":
        if (typeof actual[i] !== "function") {
          throw new Error("Wasm function return value expected, got " + actual[i]);
        };
        return;
      case "ref.extern":
        if (actual[i] === null) {
          throw new Error("Wasm reference return value expected, got " + actual[i]);
        };
        return;
      case "ref.null":
        if (actual !== null) {
          throw new Error("Wasm null return value expected, got " + actual);
        };
        return;
      default:
        if (!Object.is(actual[i], expected[i])) {
          throw new Error("Wasm return value " + expected[i] + " expected, got " + actual[i]);
        };
    }
  }
}
|}


(* Context *)

module NameMap = Map.Make(struct type t = Ast.name let compare = compare end)
module Map = Map.Make(String)

type exports = extern_type NameMap.t
type modules = {mutable env : exports Map.t; mutable current : int}

let exports m : exports =
<<<<<<< HEAD
  let ModuleType (_, _, ets) = sem_module_type (module_type_of m) in
  List.fold_left (fun map (ExportType (et, name)) -> NameMap.add name et map)
=======
  let ets = List.map (export_type_of m) m.it.exports in
  List.fold_left (fun map (ExportT (et, name)) -> NameMap.add name et map)
>>>>>>> 571c299a
    NameMap.empty ets

let modules () : modules = {env = Map.empty; current = 0}

let current_var (mods : modules) = "$" ^ string_of_int mods.current
let of_var_opt (mods : modules) = function
  | None -> current_var mods
  | Some x -> x.it

let bind (mods : modules) x_opt m =
  let exports = exports m in
  mods.current <- mods.current + 1;
  mods.env <- Map.add (of_var_opt mods x_opt) exports mods.env;
  if x_opt <> None then mods.env <- Map.add (current_var mods) exports mods.env

let lookup (mods : modules) x_opt name at =
  let exports =
    try Map.find (of_var_opt mods x_opt) mods.env with Not_found ->
      raise (Eval.Crash (at, 
        if x_opt = None then "no module defined within script"
        else "unknown module " ^ of_var_opt mods x_opt ^ " within script"))
  in try NameMap.find name exports with Not_found ->
    raise (Eval.Crash (at, "unknown export \"" ^
      string_of_name name ^ "\" within module"))


(* Wrappers *)

let subject_idx = 0l
let externref_idx = 1l
let is_eqref_idx = 2l
let eq_ref_idx = 3l
let subject_type_idx = 4l

let eq_of = function
  | I32T -> I32 I32Op.Eq
  | I64T -> I64 I64Op.Eq
  | F32T -> F32 F32Op.Eq
  | F64T -> F64 F64Op.Eq

let and_of = function
  | I32T | F32T -> I32 I32Op.And
  | I64T | F64T -> I64 I64Op.And

let reinterpret_of = function
  | I32T -> I32T, Nop
  | I64T -> I64T, Nop
  | F32T -> I32T, Convert (I32 I32Op.ReinterpretFloat)
  | F64T -> I64T, Convert (I64 I64Op.ReinterpretFloat)

let canonical_nan_of = function
  | I32T | F32T -> I32 (F32.to_bits F32.pos_nan)
  | I64T | F64T -> I64 (F64.to_bits F64.pos_nan)

let abs_mask_of = function
  | I32T | F32T -> I32 Int32.max_int
  | I64T | F64T -> I64 Int64.max_int

let null_heap_type_of = function
  | Types.FuncHT -> FuncHT
  | Types.ExternHT -> ExternHT
  | Types.BotHT -> assert false
  | Types.DefHT (Stat _) -> assert false
  | Types.DefHT (Dyn a) ->
    match Types.def_of a with
    | Types.DefFuncT _ -> FuncHT

let value v =
  match v.it with
  | Num n -> [Const (n @@ v.at) @@ v.at]
  | Vec s -> [VecConst (s @@ v.at) @@ v.at]
<<<<<<< HEAD
  | Ref (NullRef t) -> [RefNull t @@ v.at]
  | Ref (HostRef n) ->
=======
  | Ref (NullRef t) -> [RefNull (null_heap_type_of t) @@ v.at]
  | Ref (ExternRef n) ->
>>>>>>> 571c299a
    [Const (I32 n @@ v.at) @@ v.at; Call (externref_idx @@ v.at) @@ v.at]
  | Ref _ -> assert false

let invoke ft vs at =
<<<<<<< HEAD
  let dt = RecDefType [SubType ([], FuncDefType ft)] in
  [dt @@ at], FuncImport (subject_type_idx @@ at) @@ at,
=======
  [DefFuncT ft @@ at], FuncImport (subject_type_idx @@ at) @@ at,
>>>>>>> 571c299a
  List.concat (List.map value vs) @ [Call (subject_idx @@ at) @@ at]

let get t at =
  [], GlobalImport t @@ at, [GlobalGet (subject_idx @@ at) @@ at]

let run ts at =
  [], []

let nan_bitmask_of = function
  | CanonicalNan -> abs_mask_of  (* differ from canonical NaN in sign bit *)
  | ArithmeticNan -> canonical_nan_of  (* 1 everywhere canonical NaN is *)

let assert_return ress ts at =
  let test (res, t) =
    match res.it with
    | NumResult (NumPat {it = num; at = at'}) ->
      let t', reinterpret = reinterpret_of (Value.type_of_op num) in
      [ reinterpret @@ at;
        Const (num @@ at')  @@ at;
        reinterpret @@ at;
        Compare (eq_of t') @@ at;
        Test (I32 I32Op.Eqz) @@ at;
        BrIf (0l @@ at) @@ at ]
    | NumResult (NanPat nanop) ->
      let nan =
        match nanop.it with
        | Value.I32 _ | Value.I64 _ -> .
        | Value.F32 n | Value.F64 n -> n
      in
      let t', reinterpret = reinterpret_of (Value.type_of_op nanop.it) in
      [ reinterpret @@ at;
        Const (nan_bitmask_of nan t' @@ at) @@ at;
        Binary (and_of t') @@ at;
        Const (canonical_nan_of t' @@ at) @@ at;
        Compare (eq_of t') @@ at;
        Test (I32 I32Op.Eqz) @@ at;
        BrIf (0l @@ at) @@ at ]
    | VecResult (VecPat (Value.V128 (shape, pats))) ->
      let open Value in
      let mask_and_canonical = function
        | NumPat {it = I32 _ as i; _} -> I32 (Int32.minus_one), i
        | NumPat {it = I64 _ as i; _} -> I64 (Int64.minus_one), i
        | NumPat {it = F32 f; _} ->
          I32 (Int32.minus_one), I32 (I32_convert.reinterpret_f32 f)
        | NumPat {it = F64 f; _} ->
          I64 (Int64.minus_one), I64 (I64_convert.reinterpret_f64 f)
        | NanPat {it = F32 nan; _} ->
          nan_bitmask_of nan I32T, canonical_nan_of I32T
        | NanPat {it = F64 nan; _} ->
          nan_bitmask_of nan I64T, canonical_nan_of I64T
        | _ -> .
      in
      let masks, canons =
        List.split (List.map (fun p -> mask_and_canonical p) pats) in
      let all_ones =
        V128.I32x4.of_lanes (List.init 4 (fun _ -> Int32.minus_one)) in
      let mask, expected = match shape with
        | V128.I8x16 () ->
          all_ones, V128.I8x16.of_lanes (List.map (I32Num.of_num 0) canons)
        | V128.I16x8 () ->
          all_ones, V128.I16x8.of_lanes (List.map (I32Num.of_num 0) canons)
        | V128.I32x4 () ->
          all_ones, V128.I32x4.of_lanes (List.map (I32Num.of_num 0) canons)
        | V128.I64x2 () ->
          all_ones, V128.I64x2.of_lanes (List.map (I64Num.of_num 0) canons)
        | V128.F32x4 () ->
          V128.I32x4.of_lanes (List.map (I32Num.of_num 0) masks),
          V128.I32x4.of_lanes (List.map (I32Num.of_num 0) canons)
        | V128.F64x2 () ->
          V128.I64x2.of_lanes (List.map (I64Num.of_num 0) masks),
          V128.I64x2.of_lanes (List.map (I64Num.of_num 0) canons)
      in
      [ VecConst (V128 mask @@ at) @@ at;
        VecBinaryBits (V128 V128Op.And) @@ at;
        VecConst (V128 expected @@ at) @@ at;
        VecCompare (V128 (V128.I8x16 V128Op.Eq)) @@ at;
        (* If all lanes are non-zero, then they are equal *)
        VecTest (V128 (V128.I8x16 V128Op.AllTrue)) @@ at;
        Test (I32 I32Op.Eqz) @@ at;
        BrIf (0l @@ at) @@ at ]
    | RefResult (RefPat {it = NullRef t; _}) ->
      [ RefTest NullOp @@ at;
        Test (Value.I32 I32Op.Eqz) @@ at;
        BrIf (0l @@ at) @@ at ]
    | RefResult (RefPat {it = HostRef n; _}) ->
      [ Const (Value.I32 n @@ at) @@ at;
        Call (externref_idx @@ at) @@ at;
        Call (eq_ref_idx @@ at)  @@ at;
        Test (Value.I32 I32Op.Eqz) @@ at;
        BrIf (0l @@ at) @@ at ]
    | RefResult (RefPat _) ->
      assert false
    | RefResult (RefTypePat t) ->
      let is_ref =
        match t with
<<<<<<< HEAD
        | AnyHeapType | FuncHeapType | ExternHeapType -> Const (I32 1l @@ at)
        | NoneHeapType | NoFuncHeapType | NoExternHeapType -> Const (I32 0l @@ at)
        | EqHeapType -> Call (is_eqref_idx @@ at)
        | I31HeapType -> RefTest I31Op
        | DataHeapType -> RefTest DataOp
        | ArrayHeapType -> RefTest ArrayOp
        | DefHeapType _ -> Const (I32 1l @@ at) (* TODO *)
        | BotHeapType -> assert false
=======
        | FuncHT -> is_funcref_idx
        | ExternHT -> is_externref_idx
        | DefHT _ -> is_funcref_idx
        | BotHT -> assert false
>>>>>>> 571c299a
      in
      [ is_ref @@ at;
        Test (I32 I32Op.Eqz) @@ at;
        BrIf (0l @@ at) @@ at ]
    | RefResult NullPat ->
      (match t with
<<<<<<< HEAD
      | RefType _ ->
        [ BrCast (0l @@ at, NullOp) @@ at ]
=======
      | RefT _ ->
        [ BrOnNull (0l @@ at) @@ at ]
>>>>>>> 571c299a
      | _ ->
        [ Br (0l @@ at) @@ at ]
      )
  in [], List.flatten (List.rev_map test (List.combine ress ts))

<<<<<<< HEAD
let i32_type = NumType I32Type
let anyref_type = RefType (Nullable, AnyHeapType)
let eqref_type = RefType (Nullable, EqHeapType)
let func_def_type ins out at =
  RecDefType [SubType ([], FuncDefType (FuncType (ins, out)))] @@ at
=======
let i32 = NumT I32T
let funcref = RefT (Null, FuncHT)
let externref = RefT (Null, ExternHT)
let func_def_type ts1 ts2 at = DefFuncT (FuncT (ts1, ts2)) @@ at
>>>>>>> 571c299a

let wrap item_name wrap_action wrap_assertion at =
  let itypes, idesc, action = wrap_action at in
  let locals, assertion = wrap_assertion at in
  let types =
    func_def_type [] [] at ::
<<<<<<< HEAD
    func_def_type [i32_type] [anyref_type] at ::
    func_def_type [anyref_type] [i32_type] at ::
    func_def_type [eqref_type; eqref_type] [i32_type] at ::
=======
    func_def_type [i32] [externref] at ::
    func_def_type [externref] [i32] at ::
    func_def_type [funcref] [i32] at ::
    func_def_type [externref; externref] [i32] at ::
    func_def_type [funcref; funcref] [i32] at ::
>>>>>>> 571c299a
    itypes
  in
  let imports =
    [ {module_name = Utf8.decode "module"; item_name; idesc} @@ at;
      {module_name = Utf8.decode "spectest"; item_name = Utf8.decode "externref";
       idesc = FuncImport (1l @@ at) @@ at} @@ at;
      {module_name = Utf8.decode "spectest"; item_name = Utf8.decode "is_eqref";
       idesc = FuncImport (2l @@ at) @@ at} @@ at;
      {module_name = Utf8.decode "spectest"; item_name = Utf8.decode "eq_ref";
       idesc = FuncImport (3l @@ at) @@ at} @@ at;
    ]
  in
  let item =
    List.fold_left
      (fun i im ->
        match im.it.idesc.it with FuncImport _ -> Int32.add i 1l | _ -> i
      ) 0l imports @@ at
  in
  let edesc = FuncExport item @@ at in
  let exports = [{name = Utf8.decode "run"; edesc} @@ at] in
  let body =
    [ Block (ValBlockType None, action @ assertion @ [Return @@ at]) @@ at;
      Unreachable @@ at ]
  in
  let funcs = [{ftype = 0l @@ at; locals; body} @@ at] in
  let m = {empty_module with types; funcs; imports; exports} @@ at in
  Encode.encode m


let is_js_num_type = function
  | I32T -> true
  | I64T | F32T | F64T -> false

let is_js_val_type = function
  | NumT t -> is_js_num_type t
  | VecT _ -> false
  | RefT _ -> true
  | BotT -> assert false

let is_js_global_type = function
  | GlobalT (mut, t) -> is_js_val_type t && mut = Cons

let is_js_func_type = function
  | FuncT (ts1, ts2) -> List.for_all is_js_val_type (ts1 @ ts2)


(* Script conversion *)

let add_hex_char buf c = Printf.bprintf buf "\\x%02x" (Char.code c)
let add_char buf c =
  if c < '\x20' || c >= '\x7f' then
    add_hex_char buf c
  else begin
    if c = '\"' || c = '\\' then Buffer.add_char buf '\\';
    Buffer.add_char buf c
  end
let add_unicode_char buf uc =
  if uc < 0x20 || uc >= 0x7f then
    Printf.bprintf buf "\\u{%02x}" uc
  else
    add_char buf (Char.chr uc)

let of_string_with iter add_char s =
  let buf = Buffer.create 256 in
  Buffer.add_char buf '\"';
  iter (add_char buf) s;
  Buffer.add_char buf '\"';
  Buffer.contents buf

let of_bytes = of_string_with String.iter add_hex_char
let of_name = of_string_with List.iter add_unicode_char

let of_float z =
  match string_of_float z with
  | "nan" -> "NaN"
  | "-nan" -> "-NaN"
  | "inf" -> "Infinity"
  | "-inf" -> "-Infinity"
  | s -> s

let of_num n =
  let open Value in
  match n with
  | I32 i -> I32.to_string_s i
  | I64 i -> "int64(\"" ^ I64.to_string_s i ^ "\")"
  | F32 z -> of_float (F32.to_float z)
  | F64 z -> of_float (F64.to_float z)

let of_vec v =
  let open Value in
  match v with
  | V128 v -> "v128(\"" ^ V128.to_string v ^ "\")"

let of_ref r =
  let open Value in
  match r with
  | NullRef _ -> "null"
  | HostRef n | Extern.ExternRef (HostRef n) -> "hostref(" ^ Int32.to_string n ^ ")"
  | _ -> assert false

let of_value v =
  match v.it with
  | Num n -> of_num n
  | Vec v -> of_vec v
  | Ref r -> of_ref r

let of_nan = function
  | CanonicalNan -> "\"nan:canonical\""
  | ArithmeticNan -> "\"nan:arithmetic\""

let of_num_pat = function
  | NumPat num -> of_num num.it
  | NanPat nanop ->
    match nanop.it with
    | Value.I32 _ | Value.I64 _ -> .
    | Value.F32 n | Value.F64 n -> of_nan n

let of_vec_pat = function
  | VecPat (Value.V128 (shape, pats)) ->
    Printf.sprintf "v128(\"%s\")" (String.concat " " (List.map of_num_pat pats))

let of_ref_pat = function
  | RefPat r -> of_ref r.it
  | RefTypePat t -> "\"ref." ^ string_of_heap_type t ^ "\""
  | NullPat -> "\"ref.null\""

let of_result res =
  match res.it with
  | NumResult np -> of_num_pat np
  | VecResult vp -> of_vec_pat vp
  | RefResult rp -> of_ref_pat rp

let rec of_definition def =
  match def.it with
  | Textual m -> of_bytes (Encode.encode m)
  | Encoded (_, bs) -> of_bytes bs
  | Quoted (_, s) ->
    try of_definition (Parse.string_to_definition s) with Parse.Syntax _ ->
      of_bytes "<malformed quote>"

let of_wrapper mods x_opt name wrap_action wrap_assertion at =
  let x = of_var_opt mods x_opt in
  let bs = wrap name wrap_action wrap_assertion at in
  "call(instance(" ^ of_bytes bs ^ ", " ^
    "exports(" ^ x ^ ")), " ^ " \"run\", [])"

let of_action mods act =
  match act.it with
  | Invoke (x_opt, name, vs) ->
    "call(" ^ of_var_opt mods x_opt ^ ", " ^ of_name name ^ ", " ^
      "[" ^ String.concat ", " (List.map of_value vs) ^ "])",
    (match lookup mods x_opt name act.at with
<<<<<<< HEAD
    | ExternFuncType x ->
      let FuncType (_, out) as ft =
        as_func_str_type (expand_ctx_type (def_of (as_sem_var x))) in
      if is_js_func_type ft then
        None
      else
        Some (of_wrapper mods x_opt name (invoke ft vs), out)
=======
    | ExternFuncT ft when not (is_js_func_type ft) ->
      let FuncT (_, ts) = ft in
      Some (of_wrapper mods x_opt name (invoke ft vs), ts)
>>>>>>> 571c299a
    | _ -> None
    )
  | Get (x_opt, name) ->
    "get(" ^ of_var_opt mods x_opt ^ ", " ^ of_name name ^ ")",
    (match lookup mods x_opt name act.at with
    | ExternGlobalT gt when not (is_js_global_type gt) ->
      let GlobalT (_, t) = gt in
      Some (of_wrapper mods x_opt name (get gt), [t])
    | _ -> None
    )

let of_assertion' mods act name args wrapper_opt =
  let act_js, act_wrapper_opt = of_action mods act in
  let js = name ^ "(() => " ^ act_js ^ String.concat ", " ("" :: args) ^ ")" in
  match act_wrapper_opt with
  | None -> js ^ ";"
  | Some (act_wrapper, out) ->
    let run_name, wrapper =
      match wrapper_opt with
      | None -> name, run
      | Some wrapper -> "run", wrapper
    in run_name ^ "(() => " ^ act_wrapper (wrapper out) act.at ^ ");  // " ^ js

let of_assertion mods ass =
  match ass.it with
  | AssertMalformed (def, _) ->
    "assert_malformed(" ^ of_definition def ^ ");"
  | AssertInvalid (def, _) ->
    "assert_invalid(" ^ of_definition def ^ ");"
  | AssertUnlinkable (def, _) ->
    "assert_unlinkable(" ^ of_definition def ^ ");"
  | AssertUninstantiable (def, _) ->
    "assert_uninstantiable(" ^ of_definition def ^ ");"
  | AssertReturn (act, ress) ->
    of_assertion' mods act "assert_return" (List.map of_result ress)
      (Some (assert_return ress))
  | AssertTrap (act, _) ->
    of_assertion' mods act "assert_trap" [] None
  | AssertExhaustion (act, _) ->
    of_assertion' mods act "assert_exhaustion" [] None

let of_command mods cmd =
  "\n// " ^ Filename.basename cmd.at.left.file ^
    ":" ^ string_of_int cmd.at.left.line ^ "\n" ^
  match cmd.it with
  | Module (x_opt, def) ->
    let rec unquote def =
      match def.it with
      | Textual m -> m
      | Encoded (_, bs) -> Decode.decode "binary" bs
      | Quoted (_, s) -> unquote (Parse.string_to_definition s)
    in bind mods x_opt (unquote def);
    "let " ^ current_var mods ^ " = instance(" ^ of_definition def ^ ");\n" ^
    (if x_opt = None then "" else
    "let " ^ of_var_opt mods x_opt ^ " = " ^ current_var mods ^ ";\n")
  | Register (name, x_opt) ->
    "register(" ^ of_name name ^ ", " ^ of_var_opt mods x_opt ^ ")\n"
  | Action act ->
    of_assertion' mods act "run" [] None ^ "\n"
  | Assertion ass ->
    of_assertion mods ass ^ "\n"
  | Meta _ -> assert false

let of_script scr =
  (if !Flags.harness then harness else "") ^
  String.concat "" (List.map (of_command (modules ())) scr)<|MERGE_RESOLUTION|>--- conflicted
+++ resolved
@@ -11,45 +11,22 @@
 {|
 'use strict';
 
-let hostrefs = {};
-let hostsym = Symbol("hostref");
-function hostref(s) {
-  if (! (s in hostrefs)) hostrefs[s] = {[hostsym]: s};
-  return hostrefs[s];
-}
-function is_anyref(x) {
-  return x !== null ? 1 : 0;
+let externrefs = {};
+let externsym = Symbol("externref");
+function externref(s) {
+  if (! (s in externrefs)) externrefs[s] = {[externsym]: s};
+  return externrefs[s];
 }
 function is_eqref(x) {
   return x !== null ? 1 : 0;  // TODO
 }
-function is_i31ref(x) {
-  return typeof x === "number" && (x | 0x7fffffff) === x ? 1 : 0;
-}
-function is_dataref(x) {
-  return x !== null && typeof x !== "function" ? 1 : 0;
-}
-function is_funcref(x) {
-  return typeof x === "function" ? 1 : 0;
-}
-function is_hostref(x) {
-  return (x !== null && hostsym in x) ? 1 : 0;
-}
-function is_externref(x) {
-  return (x !== null) ? 1 : 0;
-}
 function eq_ref(x, y) {
   return x === y ? 1 : 0;
 }
 
 let spectest = {
-  hostref: hostref,
-  is_anyref: is_anyref,
+  externref: externref,
   is_eqref: is_eqref,
-  is_i31ref: is_i31ref,
-  is_dataref: is_dataref,
-  is_funcref: is_funcref,
-  is_externref: is_externref,
   eq_ref: eq_ref,
   print: console.log.bind(console),
   print_i32: console.log.bind(console),
@@ -217,13 +194,8 @@
 type modules = {mutable env : exports Map.t; mutable current : int}
 
 let exports m : exports =
-<<<<<<< HEAD
-  let ModuleType (_, _, ets) = sem_module_type (module_type_of m) in
-  List.fold_left (fun map (ExportType (et, name)) -> NameMap.add name et map)
-=======
-  let ets = List.map (export_type_of m) m.it.exports in
+  let ModuleT (_, _, ets) = dyn_module_type (module_type_of m) in
   List.fold_left (fun map (ExportT (et, name)) -> NameMap.add name et map)
->>>>>>> 571c299a
     NameMap.empty ets
 
 let modules () : modules = {env = Map.empty; current = 0}
@@ -283,35 +255,28 @@
   | I64T | F64T -> I64 Int64.max_int
 
 let null_heap_type_of = function
-  | Types.FuncHT -> FuncHT
-  | Types.ExternHT -> ExternHT
+  | Types.(AnyHT | NoneHT | EqHT | I31HT | AggrHT | ArrayHT) -> NoneHT
+  | Types.(FuncHT | NoFuncHT) -> NoFuncHT
+  | Types.(ExternHT | NoExternHT) -> NoExternHT
   | Types.BotHT -> assert false
-  | Types.DefHT (Stat _) -> assert false
-  | Types.DefHT (Dyn a) ->
-    match Types.def_of a with
-    | Types.DefFuncT _ -> FuncHT
+  | Types.DefHT (StatX _ | RecX _) -> assert false
+  | Types.DefHT (DynX a) ->
+    match expand_ctx_type (Types.def_of a) with
+    | Types.DefFuncT _ -> NoFuncHT
+    | Types.(DefStructT _ | DefArrayT _) -> NoneHT
 
 let value v =
   match v.it with
   | Num n -> [Const (n @@ v.at) @@ v.at]
   | Vec s -> [VecConst (s @@ v.at) @@ v.at]
-<<<<<<< HEAD
-  | Ref (NullRef t) -> [RefNull t @@ v.at]
-  | Ref (HostRef n) ->
-=======
   | Ref (NullRef t) -> [RefNull (null_heap_type_of t) @@ v.at]
-  | Ref (ExternRef n) ->
->>>>>>> 571c299a
+  | Ref (Extern.ExternRef (HostRef n)) ->
     [Const (I32 n @@ v.at) @@ v.at; Call (externref_idx @@ v.at) @@ v.at]
   | Ref _ -> assert false
 
 let invoke ft vs at =
-<<<<<<< HEAD
-  let dt = RecDefType [SubType ([], FuncDefType ft)] in
+  let dt = RecT [SubT ([], DefFuncT ft)] in
   [dt @@ at], FuncImport (subject_type_idx @@ at) @@ at,
-=======
-  [DefFuncT ft @@ at], FuncImport (subject_type_idx @@ at) @@ at,
->>>>>>> 571c299a
   List.concat (List.map value vs) @ [Call (subject_idx @@ at) @@ at]
 
 let get t at =
@@ -407,68 +372,40 @@
     | RefResult (RefTypePat t) ->
       let is_ref =
         match t with
-<<<<<<< HEAD
-        | AnyHeapType | FuncHeapType | ExternHeapType -> Const (I32 1l @@ at)
-        | NoneHeapType | NoFuncHeapType | NoExternHeapType -> Const (I32 0l @@ at)
-        | EqHeapType -> Call (is_eqref_idx @@ at)
-        | I31HeapType -> RefTest I31Op
-        | DataHeapType -> RefTest DataOp
-        | ArrayHeapType -> RefTest ArrayOp
-        | DefHeapType _ -> Const (I32 1l @@ at) (* TODO *)
-        | BotHeapType -> assert false
-=======
-        | FuncHT -> is_funcref_idx
-        | ExternHT -> is_externref_idx
-        | DefHT _ -> is_funcref_idx
+        | AnyHT | FuncHT | ExternHT -> Const (I32 1l @@ at)
+        | NoneHT | NoFuncHT | NoExternHT -> Const (I32 0l @@ at)
+        | EqHT -> Call (is_eqref_idx @@ at)
+        | I31HT -> RefTest I31Op
+        | AggrHT -> RefTest AggrOp
+        | ArrayHT -> RefTest ArrayOp
+        | DefHT _ -> Const (I32 1l @@ at) (* TODO *)
         | BotHT -> assert false
->>>>>>> 571c299a
       in
       [ is_ref @@ at;
         Test (I32 I32Op.Eqz) @@ at;
         BrIf (0l @@ at) @@ at ]
     | RefResult NullPat ->
       (match t with
-<<<<<<< HEAD
-      | RefType _ ->
+      | RefT _ ->
         [ BrCast (0l @@ at, NullOp) @@ at ]
-=======
-      | RefT _ ->
-        [ BrOnNull (0l @@ at) @@ at ]
->>>>>>> 571c299a
       | _ ->
         [ Br (0l @@ at) @@ at ]
       )
   in [], List.flatten (List.rev_map test (List.combine ress ts))
 
-<<<<<<< HEAD
-let i32_type = NumType I32Type
-let anyref_type = RefType (Nullable, AnyHeapType)
-let eqref_type = RefType (Nullable, EqHeapType)
-let func_def_type ins out at =
-  RecDefType [SubType ([], FuncDefType (FuncType (ins, out)))] @@ at
-=======
 let i32 = NumT I32T
-let funcref = RefT (Null, FuncHT)
-let externref = RefT (Null, ExternHT)
-let func_def_type ts1 ts2 at = DefFuncT (FuncT (ts1, ts2)) @@ at
->>>>>>> 571c299a
+let anyref = RefT (Null, AnyHT)
+let eqref = RefT (Null, EqHT)
+let func_def_type ts1 ts2 at = RecT [SubT ([], DefFuncT (FuncT (ts1, ts2)))] @@ at
 
 let wrap item_name wrap_action wrap_assertion at =
   let itypes, idesc, action = wrap_action at in
   let locals, assertion = wrap_assertion at in
   let types =
     func_def_type [] [] at ::
-<<<<<<< HEAD
-    func_def_type [i32_type] [anyref_type] at ::
-    func_def_type [anyref_type] [i32_type] at ::
-    func_def_type [eqref_type; eqref_type] [i32_type] at ::
-=======
-    func_def_type [i32] [externref] at ::
-    func_def_type [externref] [i32] at ::
-    func_def_type [funcref] [i32] at ::
-    func_def_type [externref; externref] [i32] at ::
-    func_def_type [funcref; funcref] [i32] at ::
->>>>>>> 571c299a
+    func_def_type [i32] [anyref] at ::
+    func_def_type [anyref] [i32] at ::
+    func_def_type [eqref; eqref] [i32] at ::
     itypes
   in
   let imports =
@@ -621,19 +558,13 @@
     "call(" ^ of_var_opt mods x_opt ^ ", " ^ of_name name ^ ", " ^
       "[" ^ String.concat ", " (List.map of_value vs) ^ "])",
     (match lookup mods x_opt name act.at with
-<<<<<<< HEAD
-    | ExternFuncType x ->
-      let FuncType (_, out) as ft =
-        as_func_str_type (expand_ctx_type (def_of (as_sem_var x))) in
+    | ExternFuncT x ->
+      let FuncT (_, out) as ft =
+        as_func_str_type (expand_ctx_type (def_of (as_dyn_var x))) in
       if is_js_func_type ft then
         None
       else
         Some (of_wrapper mods x_opt name (invoke ft vs), out)
-=======
-    | ExternFuncT ft when not (is_js_func_type ft) ->
-      let FuncT (_, ts) = ft in
-      Some (of_wrapper mods x_opt name (invoke ft vs), ts)
->>>>>>> 571c299a
     | _ -> None
     )
   | Get (x_opt, name) ->
