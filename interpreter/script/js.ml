--- conflicted
+++ resolved
@@ -532,16 +532,10 @@
 let rec of_definition def =
   match def.it with
   | Textual (m, _) -> of_bytes (Encode.encode m)
-  | Encoded (_, bs) -> of_bytes bs
+  | Encoded (_, bs) -> of_bytes bs.it
   | Quoted (_, s) ->
-<<<<<<< HEAD
-    try of_definition (Parse.string_to_module s)
+    try of_definition (snd (Parse.Module.parse_string ~offset:s.at s.it))
     with Parse.Syntax _ | Custom.Syntax _ -> of_bytes "<malformed quote>"
-=======
-    try of_definition (snd (Parse.Module.parse_string s))
-    with Parse.Syntax _ ->
-      of_bytes "<malformed quote>"
->>>>>>> bc76fd79
 
 let of_wrapper mods x_opt name wrap_action wrap_assertion at =
   let x = of_var_opt mods x_opt in
@@ -611,8 +605,9 @@
     let rec unquote def =
       match def.it with
       | Textual (m, _) -> m
-      | Encoded (_, bs) -> Decode.decode "binary" bs
-      | Quoted (_, s) -> unquote (snd (Parse.Module.parse_string s))
+      | Encoded (name, bs) -> Decode.decode name bs.it
+      | Quoted (_, s) ->
+        unquote (snd (Parse.Module.parse_string ~offset:s.at s.it))
     in bind mods x_opt (unquote def);
     "let " ^ current_var mods ^ " = instance(" ^ of_definition def ^ ");\n" ^
     (if x_opt = None then "" else
