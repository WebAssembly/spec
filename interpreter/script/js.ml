open Types
open Ast
open Script
open Source


(* Harness *)

let harness =
  "'use strict';\n" ^
  "\n" ^
  "let hostrefs = {};\n" ^
  "let hostsym = Symbol(\"hostref\");\n" ^
  "function hostref(s) {\n" ^
  "  if (! (s in hostrefs)) hostrefs[s] = {[hostsym]: s};\n" ^
  "  return hostrefs[s];\n" ^
  "}\n" ^
  "function is_hostref(x) {\n" ^
  "  return (x !== null && hostsym in x) ? 1 : 0;\n" ^
  "}\n" ^
  "function is_funcref(x) {\n" ^
  "  return typeof x === \"function\" ? 1 : 0;\n" ^
  "}\n" ^
  "\n" ^
  "let spectest = {\n" ^
  "  hostref: hostref,\n" ^
  "  is_hostref: is_hostref,\n" ^
  "  is_funcref: is_funcref,\n" ^
  "  print: console.log.bind(console),\n" ^
  "  print_i32: console.log.bind(console),\n" ^
  "  print_i32_f32: console.log.bind(console),\n" ^
  "  print_f64_f64: console.log.bind(console),\n" ^
  "  print_f32: console.log.bind(console),\n" ^
  "  print_f64: console.log.bind(console),\n" ^
  "  global_i32: 666,\n" ^
  "  global_f32: 666,\n" ^
  "  global_f64: 666,\n" ^
  "  table: new WebAssembly.Table({initial: 10, maximum: 20, element: 'anyfunc'}),\n" ^
  "  memory: new WebAssembly.Memory({initial: 1, maximum: 2})\n" ^
  "};\n" ^
  "\n" ^
  "let handler = {\n" ^
  "  get(target, prop) {\n" ^
  "    return (prop in target) ?  target[prop] : {};\n" ^
  "  }\n" ^
  "};\n" ^
  "let registry = new Proxy({spectest}, handler);\n" ^
  "\n" ^
  "function register(name, instance) {\n" ^
  "  registry[name] = instance.exports;\n" ^
  "}\n" ^
  "\n" ^
  "function module(bytes, valid = true) {\n" ^
  "  let buffer = new ArrayBuffer(bytes.length);\n" ^
  "  let view = new Uint8Array(buffer);\n" ^
  "  for (let i = 0; i < bytes.length; ++i) {\n" ^
  "    view[i] = bytes.charCodeAt(i);\n" ^
  "  }\n" ^
  "  let validated;\n" ^
  "  try {\n" ^
  "    validated = WebAssembly.validate(buffer);\n" ^
  "  } catch (e) {\n" ^
  "    throw new Error(\"Wasm validate throws\");\n" ^
  "  }\n" ^
  "  if (validated !== valid) {\n" ^
  "    throw new Error(\"Wasm validate failure\" + " ^
  "(valid ? \"\" : \" expected\"));\n" ^
  "  }\n" ^
  "  return new WebAssembly.Module(buffer);\n" ^
  "}\n" ^
  "\n" ^
  "function instance(bytes, imports = registry) {\n" ^
  "  return new WebAssembly.Instance(module(bytes), imports);\n" ^
  "}\n" ^
  "\n" ^
  "function call(instance, name, args) {\n" ^
  "  return instance.exports[name](...args);\n" ^
  "}\n" ^
  "\n" ^
  "function get(instance, name) {\n" ^
  "  let v = instance.exports[name];\n" ^
  "  return (v instanceof WebAssembly.Global) ? v.value : v;\n" ^
  "}\n" ^
  "\n" ^
  "function exports(instance) {\n" ^
  "  return {module: instance.exports, host: {ref: hostref}};\n" ^
  "}\n" ^
  "\n" ^
  "function run(action) {\n" ^
  "  action();\n" ^
  "}\n" ^
  "\n" ^
  "function assert_malformed(bytes) {\n" ^
  "  try { module(bytes, false) } catch (e) {\n" ^
  "    if (e instanceof WebAssembly.CompileError) return;\n" ^
  "  }\n" ^
  "  throw new Error(\"Wasm decoding failure expected\");\n" ^
  "}\n" ^
  "\n" ^
  "function assert_invalid(bytes) {\n" ^
  "  try { module(bytes, false) } catch (e) {\n" ^
  "    if (e instanceof WebAssembly.CompileError) return;\n" ^
  "  }\n" ^
  "  throw new Error(\"Wasm validation failure expected\");\n" ^
  "}\n" ^
  "\n" ^
  "function assert_unlinkable(bytes) {\n" ^
  "  let mod = module(bytes);\n" ^
  "  try { new WebAssembly.Instance(mod, registry) } catch (e) {\n" ^
  "    if (e instanceof WebAssembly.LinkError) return;\n" ^
  "  }\n" ^
  "  throw new Error(\"Wasm linking failure expected\");\n" ^
  "}\n" ^
  "\n" ^
  "function assert_uninstantiable(bytes) {\n" ^
  "  let mod = module(bytes);\n" ^
  "  try { new WebAssembly.Instance(mod, registry) } catch (e) {\n" ^
  "    if (e instanceof WebAssembly.RuntimeError) return;\n" ^
  "  }\n" ^
  "  throw new Error(\"Wasm trap expected\");\n" ^
  "}\n" ^
  "\n" ^
  "function assert_trap(action) {\n" ^
  "  try { action() } catch (e) {\n" ^
  "    if (e instanceof WebAssembly.RuntimeError) return;\n" ^
  "  }\n" ^
  "  throw new Error(\"Wasm trap expected\");\n" ^
  "}\n" ^
  "\n" ^
  "let StackOverflow;\n" ^
  "try { (function f() { 1 + f() })() } catch (e) { StackOverflow = e.constructor }\n" ^
  "\n" ^
  "function assert_exhaustion(action) {\n" ^
  "  try { action() } catch (e) {\n" ^
  "    if (e instanceof StackOverflow) return;\n" ^
  "  }\n" ^
  "  throw new Error(\"Wasm resource exhaustion expected\");\n" ^
  "}\n" ^
  "\n" ^
  "function assert_return(action, expected) {\n" ^
  "  let actual = action();\n" ^
  "  if (!Object.is(actual, expected)) {\n" ^
  "    throw new Error(\"Wasm return value \" + expected + \" expected, got \" + actual);\n" ^
  "  };\n" ^
  "}\n" ^
  "\n" ^
  "function assert_return_canonical_nan(action) {\n" ^
  "  let actual = action();\n" ^
  "  // Note that JS can't reliably distinguish different NaN values,\n" ^
  "  // so there's no good way to test that it's a canonical NaN.\n" ^
  "  if (!Number.isNaN(actual)) {\n" ^
  "    throw new Error(\"Wasm return value NaN expected, got \" + actual);\n" ^
  "  };\n" ^
  "}\n" ^
  "\n" ^
  "function assert_return_arithmetic_nan(action) {\n" ^
  "  // Note that JS can't reliably distinguish different NaN values,\n" ^
  "  // so there's no good way to test for specific bitpatterns here.\n" ^
  "  let actual = action();\n" ^
  "  if (!Number.isNaN(actual)) {\n" ^
  "    throw new Error(\"Wasm return value NaN expected, got \" + actual);\n" ^
  "  };\n" ^
  "}\n" ^
  "\n" ^
  "function assert_return_ref(action) {\n" ^
  "  let actual = action();\n" ^
  "  if (actual === null || typeof actual !== \"object\" && typeof actual !== \"function\") {\n" ^
  "    throw new Error(\"Wasm reference return value expected, got \" + actual);\n" ^
  "  };\n" ^
  "}\n" ^
  "\n" ^
  "function assert_return_func(action) {\n" ^
  "  let actual = action();\n" ^
  "  if (typeof actual !== \"function\") {\n" ^
  "    throw new Error(\"Wasm function return value expected, got \" + actual);\n" ^
  "  };\n" ^
  "}\n" ^
  "\n"


(* Context *)

module NameMap = Map.Make(struct type t = Ast.name let compare = compare end)
module Map = Map.Make(String)

type exports = extern_type NameMap.t
type modules = {mutable env : exports Map.t; mutable current : int}

let exports m : exports =
  List.fold_left
    (fun map exp -> NameMap.add exp.it.name (export_type m exp) map)
    NameMap.empty m.it.exports

let modules () : modules = {env = Map.empty; current = 0}

let current_var (mods : modules) = "$" ^ string_of_int mods.current
let of_var_opt (mods : modules) = function
  | None -> current_var mods
  | Some x -> x.it

let bind (mods : modules) x_opt m =
  let exports = exports m in
  mods.current <- mods.current + 1;
  mods.env <- Map.add (of_var_opt mods x_opt) exports mods.env;
  if x_opt <> None then mods.env <- Map.add (current_var mods) exports mods.env

let lookup (mods : modules) x_opt name at =
  let exports =
    try Map.find (of_var_opt mods x_opt) mods.env with Not_found ->
      raise (Eval.Crash (at, 
        if x_opt = None then "no module defined within script"
        else "unknown module " ^ of_var_opt mods x_opt ^ " within script"))
  in try NameMap.find name exports with Not_found ->
    raise (Eval.Crash (at, "unknown export \"" ^
      string_of_name name ^ "\" within module"))


(* Wrappers *)

let subject_idx = 0l
let hostref_idx = 1l
let _is_hostref_idx = 2l
let is_funcref_idx = 3l
let eq_ref_idx = 4l
let subject_type_idx = 5l

let eq_of = function
  | I32Type -> Values.I32 I32Op.Eq
  | I64Type -> Values.I64 I64Op.Eq
  | F32Type -> Values.F32 F32Op.Eq
  | F64Type -> Values.F64 F64Op.Eq

let and_of = function
  | I32Type | F32Type -> Values.I32 I32Op.And
  | I64Type | F64Type -> Values.I64 I64Op.And

let reinterpret_of = function
  | I32Type -> I32Type, Nop
  | I64Type -> I64Type, Nop
  | F32Type -> I32Type, Convert (Values.I32 I32Op.ReinterpretFloat)
  | F64Type -> I64Type, Convert (Values.I64 I64Op.ReinterpretFloat)

let canonical_nan_of = function
  | I32Type | F32Type -> Values.I32 (F32.to_bits F32.pos_nan)
  | I64Type | F64Type -> Values.I64 (F64.to_bits F64.pos_nan)

let abs_mask_of = function
  | I32Type | F32Type -> Values.I32 Int32.max_int
  | I64Type | F64Type -> Values.I64 Int64.max_int

let value v =
  match v.it with
  | Values.Num num -> [Const (num @@ v.at) @@ v.at]
  | Values.Ref Values.NullRef -> [Null @@ v.at]
  | Values.Ref (HostRef n) ->
    [Const (Values.I32 n @@ v.at) @@ v.at; Call (hostref_idx @@ v.at) @@ v.at]
  | Values.Ref _ -> assert false

let invoke ft vs at =
  [ft @@ at], FuncImport (subject_type_idx @@ at) @@ at,
  List.concat (List.map value vs) @ [Call (subject_idx @@ at) @@ at]

let get t at =
<<<<<<< HEAD
  [], GlobalImport t @@ at, [GetGlobal (subject_idx @@ at) @@ at]
=======
  [], GlobalImport t @@ at, [GlobalGet (0l @@ at) @@ at]
>>>>>>> 6fdf92b8

let run ts at =
  [], []

let assert_return vs ts at =
  let test v =
    match v.it with
    | Values.Num num ->
      let t', reinterpret = reinterpret_of (Values.type_of_num num) in
      [ reinterpret @@ at;
        Const (num @@ v.at) @@ at;
        reinterpret @@ at;
        Compare (eq_of t') @@ at;
        Test (Values.I32 I32Op.Eqz) @@ at;
        BrIf (0l @@ at) @@ at ]
    | Values.Ref Values.NullRef ->
      [ IsNull @@ at;
        Test (Values.I32 I32Op.Eqz) @@ at;
        BrIf (0l @@ at) @@ at ]
    | Values.Ref (HostRef n) ->
      [ Const (Values.I32 n @@ at) @@ at;
        Call (hostref_idx @@ at) @@ at;
        Call (eq_ref_idx @@ at)  @@ at;
        Test (Values.I32 I32Op.Eqz) @@ at;
        BrIf (0l @@ at) @@ at ]
    | _ -> assert false
  in [], List.flatten (List.rev_map test vs)

let assert_return_nan_bitpattern nan_bitmask_of ts at =
  let test = function
    | NumType t ->
      let t', reinterpret = reinterpret_of t in
      [ reinterpret @@ at;
        Const (nan_bitmask_of t' @@ at) @@ at;
        Binary (and_of t') @@ at;
        Const (canonical_nan_of t' @@ at) @@ at;
        Compare (eq_of t') @@ at;
        Test (Values.I32 I32Op.Eqz) @@ at;
        BrIf (0l @@ at) @@ at ]
    | RefType _ -> [Br (0l @@ at) @@ at]
  in [], List.flatten (List.rev_map test ts)

let assert_return_canonical_nan = assert_return_nan_bitpattern abs_mask_of
let assert_return_arithmetic_nan = assert_return_nan_bitpattern canonical_nan_of

let assert_return_ref ts at =
  let test = function
    | NumType _ -> [Br (0l @@ at) @@ at]
    | RefType _ ->
      [ IsNull @@ at;
        BrIf (0l @@ at) @@ at ]
  in [], List.flatten (List.rev_map test ts)

let assert_return_func ts at =
  let test = function
    | NumType _ -> [Br (0l @@ at) @@ at]
    | RefType _ ->
      [ Call (is_funcref_idx @@ at) @@ at;
        Test (Values.I32 I32Op.Eqz) @@ at;
        BrIf (0l @@ at) @@ at ]
  in [], List.flatten (List.rev_map test ts)

let wrap item_name wrap_action wrap_assertion at =
  let itypes, idesc, action = wrap_action at in
  let locals, assertion = wrap_assertion at in
  let item = Lib.List32.length itypes @@ at in
  let types =
    (FuncType ([], []) @@ at) ::
    (FuncType ([NumType I32Type], [RefType AnyRefType]) @@ at) ::
    (FuncType ([RefType AnyRefType], [NumType I32Type]) @@ at) ::
    (FuncType ([RefType AnyRefType], [NumType I32Type]) @@ at) ::
    (FuncType ([RefType AnyRefType; RefType AnyRefType], [NumType I32Type]) @@ at) ::
    itypes
  in
  let imports =
    [ {module_name = Utf8.decode "module"; item_name; idesc} @@ at;
      {module_name = Utf8.decode "spectest"; item_name = Utf8.decode "hostref";
       idesc = FuncImport (1l @@ at) @@ at} @@ at;
      {module_name = Utf8.decode "spectest"; item_name = Utf8.decode "is_hostref";
       idesc = FuncImport (2l @@ at) @@ at} @@ at;
      {module_name = Utf8.decode "spectest"; item_name = Utf8.decode "is_funcref";
       idesc = FuncImport (3l @@ at) @@ at} @@ at;
      {module_name = Utf8.decode "spectest"; item_name = Utf8.decode "eq_ref";
       idesc = FuncImport (4l @@ at) @@ at} @@ at ]
  in
  let edesc = FuncExport item @@ at in
  let exports = [{name = Utf8.decode "run"; edesc} @@ at] in
  let body =
    [ Block ([], action @ assertion @ [Return @@ at]) @@ at;
      Unreachable @@ at ]
  in
  let funcs = [{ftype = 0l @@ at; locals; body} @@ at] in
  let m = {empty_module with types; funcs; imports; exports} @@ at in
  Encode.encode m


let is_js_num_type = function
  | I32Type -> true
  | I64Type | F32Type | F64Type -> false

let is_js_value_type = function
  | NumType t -> is_js_num_type t
  | RefType t -> true

let is_js_global_type = function
  | GlobalType (t, mut) -> is_js_value_type t && mut = Immutable

let is_js_func_type = function
  | FuncType (ins, out) -> List.for_all is_js_value_type (ins @ out)


(* Script conversion *)

let add_hex_char buf c = Printf.bprintf buf "\\x%02x" (Char.code c)
let add_char buf c =
  if c < '\x20' || c >= '\x7f' then
    add_hex_char buf c
  else begin
    if c = '\"' || c = '\\' then Buffer.add_char buf '\\';
    Buffer.add_char buf c
  end
let add_unicode_char buf uc =
  if uc < 0x20 || uc >= 0x7f then
    Printf.bprintf buf "\\u{%02x}" uc
  else
    add_char buf (Char.chr uc)

let of_string_with iter add_char s =
  let buf = Buffer.create 256 in
  Buffer.add_char buf '\"';
  iter (add_char buf) s;
  Buffer.add_char buf '\"';
  Buffer.contents buf

let of_bytes = of_string_with String.iter add_hex_char
let of_name = of_string_with List.iter add_unicode_char

let of_float z =
  match string_of_float z with
  | "nan" -> "NaN"
  | "-nan" -> "-NaN"
  | "inf" -> "Infinity"
  | "-inf" -> "-Infinity"
  | s -> s

let of_value v =
  let open Values in
  match v.it with
  | Num (I32 i) -> I32.to_string_s i
  | Num (I64 i) -> "int64(\"" ^ I64.to_string_s i ^ "\")"
  | Num (F32 z) -> of_float (F32.to_float z)
  | Num (F64 z) -> of_float (F64.to_float z)
  | Ref NullRef -> "null"
  | Ref (HostRef n) -> "hostref(" ^ Int32.to_string n ^ ")"
  | _ -> assert false

let rec of_definition def =
  match def.it with
  | Textual m -> of_bytes (Encode.encode m)
  | Encoded (_, bs) -> of_bytes bs
  | Quoted (_, s) ->
    try of_definition (Parse.string_to_module s) with Parse.Syntax _ ->
      of_bytes "<malformed quote>"

let of_wrapper mods x_opt name wrap_action wrap_assertion at =
  let x = of_var_opt mods x_opt in
  let bs = wrap name wrap_action wrap_assertion at in
  "call(instance(" ^ of_bytes bs ^ ", " ^
    "exports(" ^ x ^ ")), " ^ " \"run\", [])"

let of_action mods act =
  match act.it with
  | Invoke (x_opt, name, vs) ->
    "call(" ^ of_var_opt mods x_opt ^ ", " ^ of_name name ^ ", " ^
      "[" ^ String.concat ", " (List.map of_value vs) ^ "])",
    (match lookup mods x_opt name act.at with
    | ExternFuncType ft when not (is_js_func_type ft) ->
      let FuncType (_, out) = ft in
      Some (of_wrapper mods x_opt name (invoke ft vs), out)
    | _ -> None
    )
  | Get (x_opt, name) ->
    "get(" ^ of_var_opt mods x_opt ^ ", " ^ of_name name ^ ")",
    (match lookup mods x_opt name act.at with
    | ExternGlobalType gt when not (is_js_global_type gt) ->
      let GlobalType (t, _) = gt in
      Some (of_wrapper mods x_opt name (get gt), [t])
    | _ -> None
    )

let of_assertion' mods act name args wrapper_opt =
  let act_js, act_wrapper_opt = of_action mods act in
  let js = name ^ "(() => " ^ act_js ^ String.concat ", " ("" :: args) ^ ")" in
  match act_wrapper_opt with
  | None -> js ^ ";"
  | Some (act_wrapper, out) ->
    let run_name, wrapper =
      match wrapper_opt with
      | None -> name, run
      | Some wrapper -> "run", wrapper
    in run_name ^ "(() => " ^ act_wrapper (wrapper out) act.at ^ ");  // " ^ js

let of_assertion mods ass =
  match ass.it with
  | AssertMalformed (def, _) ->
    "assert_malformed(" ^ of_definition def ^ ");"
  | AssertInvalid (def, _) ->
    "assert_invalid(" ^ of_definition def ^ ");"
  | AssertUnlinkable (def, _) ->
    "assert_unlinkable(" ^ of_definition def ^ ");"
  | AssertUninstantiable (def, _) ->
    "assert_uninstantiable(" ^ of_definition def ^ ");"
  | AssertReturn (act, vs) ->
    of_assertion' mods act "assert_return" (List.map of_value vs)
      (Some (assert_return vs))
  | AssertReturnCanonicalNaN act ->
    of_assertion' mods act "assert_return_canonical_nan" []
      (Some assert_return_canonical_nan)
  | AssertReturnArithmeticNaN act ->
    of_assertion' mods act "assert_return_arithmetic_nan" []
      (Some assert_return_arithmetic_nan)
  | AssertReturnRef act ->
    of_assertion' mods act "assert_return_ref" [] (Some assert_return_ref)
  | AssertReturnFunc act ->
    of_assertion' mods act "assert_return_func" [] (Some assert_return_func)
  | AssertTrap (act, _) ->
    of_assertion' mods act "assert_trap" [] None
  | AssertExhaustion (act, _) ->
    of_assertion' mods act "assert_exhaustion" [] None

let of_command mods cmd =
  "\n// " ^ Filename.basename cmd.at.left.file ^
    ":" ^ string_of_int cmd.at.left.line ^ "\n" ^
  match cmd.it with
  | Module (x_opt, def) ->
    let rec unquote def =
      match def.it with
      | Textual m -> m
      | Encoded (_, bs) -> Decode.decode "binary" bs
      | Quoted (_, s) -> unquote (Parse.string_to_module s)
    in bind mods x_opt (unquote def);
    "let " ^ current_var mods ^ " = instance(" ^ of_definition def ^ ");\n" ^
    (if x_opt = None then "" else
    "let " ^ of_var_opt mods x_opt ^ " = " ^ current_var mods ^ ";\n")
  | Register (name, x_opt) ->
    "register(" ^ of_name name ^ ", " ^ of_var_opt mods x_opt ^ ")\n"
  | Action act ->
    of_assertion' mods act "run" [] None ^ "\n"
  | Assertion ass ->
    of_assertion mods ass ^ "\n"
  | Meta _ -> assert false

let of_script scr =
  (if !Flags.harness then harness else "") ^
  String.concat "" (List.map (of_command (modules ())) scr)<|MERGE_RESOLUTION|>--- conflicted
+++ resolved
@@ -251,7 +251,7 @@
 let value v =
   match v.it with
   | Values.Num num -> [Const (num @@ v.at) @@ v.at]
-  | Values.Ref Values.NullRef -> [Null @@ v.at]
+  | Values.Ref Values.NullRef -> [RefNull @@ v.at]
   | Values.Ref (HostRef n) ->
     [Const (Values.I32 n @@ v.at) @@ v.at; Call (hostref_idx @@ v.at) @@ v.at]
   | Values.Ref _ -> assert false
@@ -261,11 +261,7 @@
   List.concat (List.map value vs) @ [Call (subject_idx @@ at) @@ at]
 
 let get t at =
-<<<<<<< HEAD
-  [], GlobalImport t @@ at, [GetGlobal (subject_idx @@ at) @@ at]
-=======
-  [], GlobalImport t @@ at, [GlobalGet (0l @@ at) @@ at]
->>>>>>> 6fdf92b8
+  [], GlobalImport t @@ at, [GlobalGet (subject_idx @@ at) @@ at]
 
 let run ts at =
   [], []
@@ -282,7 +278,7 @@
         Test (Values.I32 I32Op.Eqz) @@ at;
         BrIf (0l @@ at) @@ at ]
     | Values.Ref Values.NullRef ->
-      [ IsNull @@ at;
+      [ RefIsNull @@ at;
         Test (Values.I32 I32Op.Eqz) @@ at;
         BrIf (0l @@ at) @@ at ]
     | Values.Ref (HostRef n) ->
@@ -315,7 +311,7 @@
   let test = function
     | NumType _ -> [Br (0l @@ at) @@ at]
     | RefType _ ->
-      [ IsNull @@ at;
+      [ RefIsNull @@ at;
         BrIf (0l @@ at) @@ at ]
   in [], List.flatten (List.rev_map test ts)
 
