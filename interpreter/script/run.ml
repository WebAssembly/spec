open Script
open Source


(* Errors & Tracing *)

module Script = Error.Make ()
module Abort = Error.Make ()
module Assert = Error.Make ()
module IO = Error.Make ()

exception Abort = Abort.Error
exception Assert = Assert.Error
exception IO = IO.Error

let trace name = if !Flags.trace then print_endline ("-- " ^ name)


(* File types *)

let binary_ext = "wasm"
let sexpr_ext = "wat"
let script_binary_ext = "bin.wast"
let script_ext = "wast"
let js_ext = "js"

let dispatch_file_ext on_binary on_sexpr on_script_binary on_script on_js file =
  if Filename.check_suffix file binary_ext then
    on_binary file
  else if Filename.check_suffix file sexpr_ext then
    on_sexpr file
  else if Filename.check_suffix file script_binary_ext then
    on_script_binary file
  else if Filename.check_suffix file script_ext then
    on_script file
  else if Filename.check_suffix file js_ext then
    on_js file
  else
    raise (Sys_error (file ^ ": unrecognized file type"))


(* Output *)

let create_binary_file file _ get_module =
  trace ("Encoding (" ^ file ^ ")...");
  let s = Encode.encode_with_custom (get_module ()) in
  let oc = open_out_bin file in
  try
    trace "Writing...";
    output_string oc s;
    close_out oc
  with exn -> close_out oc; raise exn

let create_sexpr_file file _ get_module =
  trace ("Writing (" ^ file ^ ")...");
  let oc = open_out file in
  try
    Print.module_with_custom oc !Flags.width (get_module ());
    close_out oc
  with exn -> close_out oc; raise exn

let create_script_file mode file get_script _ =
  trace ("Writing (" ^ file ^ ")...");
  let oc = open_out file in
  try
    Print.script oc !Flags.width mode (get_script ());
    close_out oc
  with exn -> close_out oc; raise exn

let create_js_file file get_script _ =
  trace ("Converting (" ^ file ^ ")...");
  let js = Js.of_script (get_script ()) in
  let oc = open_out file in
  try
    trace "Writing...";
    output_string oc js;
    close_out oc
  with exn -> close_out oc; raise exn

let output_file =
  dispatch_file_ext
    create_binary_file
    create_sexpr_file
    (create_script_file `Binary)
    (create_script_file `Textual)
    create_js_file

let output_stdout get_module =
  trace "Printing...";
  Print.module_with_custom stdout !Flags.width (get_module ())


(* Input *)

let error at category msg =
  trace ("Error: ");
  prerr_endline (Source.string_of_region at ^ ": " ^ category ^ ": " ^ msg);
  false

let input_from get_script run =
  try
    let script = get_script () in
    trace "Running...";
    run script;
    true
  with
  | Decode.Code (at, msg) -> error at "decoding error" msg
  | Parse.Syntax (at, msg) -> error at "syntax error" msg
  | Valid.Invalid (at, msg) -> error at "validation error" msg
  | Custom.Code (at, msg) -> error at "custom section decoding error" msg
  | Custom.Syntax (at, msg) -> error at "custom annotation syntax error" msg
  | Custom.Invalid (at, msg) -> error at "custom validation error" msg
  | Import.Unknown (at, msg) -> error at "link failure" msg
  | Eval.Link (at, msg) -> error at "link failure" msg
  | Eval.Trap (at, msg) -> error at "runtime trap" msg
  | Eval.Exhaustion (at, msg) -> error at "resource exhaustion" msg
  | Eval.Crash (at, msg) -> error at "runtime crash" msg
  | Eval.Exception (at, msg) -> error at "uncaught exception" msg
  | Encode.Code (at, msg) -> error at "encoding error" msg
  | Script.Error (at, msg) -> error at "script error" msg
  | IO (at, msg) -> error at "i/o error" msg
  | Assert (at, msg) -> error at "assertion failure" msg
  | Abort _ -> false

let input_script name lexbuf run =
  input_from (fun () -> Parse.Script.parse name lexbuf) run

let input_script1 name lexbuf run =
  input_from (fun () -> Parse.Script1.parse name lexbuf) run

let input_sexpr name lexbuf run =
  input_from (fun () ->
    let var_opt, def = Parse.Module.parse name lexbuf in
    [Module (var_opt, def) @@ no_region]) run

let input_binary name buf run =
  let open Source in
  input_from (fun () ->
    [Module (None, Encoded (name, buf @@ no_region) @@ no_region) @@ no_region]
  ) run

let input_sexpr_file input file run =
  trace ("Loading (" ^ file ^ ")...");
  let ic = open_in file in
  try
    let lexbuf = Lexing.from_channel ic in
    trace "Parsing...";
    let success = input file lexbuf run in
    close_in ic;
    success
  with exn -> close_in ic; raise exn

let input_binary_file file run =
  trace ("Loading (" ^ file ^ ")...");
  let ic = open_in_bin file in
  try
    let len = in_channel_length ic in
    let buf = Bytes.make len '\x00' in
    really_input ic buf 0 len;
    trace "Decoding...";
    let success = input_binary file (Bytes.to_string buf) run in
    close_in ic;
    success
  with exn -> close_in ic; raise exn

let input_js_file file run =
  raise (Sys_error (file ^ ": unrecognized input file type"))

let input_file file run =
  dispatch_file_ext
    input_binary_file
    (input_sexpr_file input_sexpr)
    (input_sexpr_file input_script)
    (input_sexpr_file input_script)
    input_js_file
    file run

let input_string string run =
  trace ("Running (\"" ^ String.escaped string ^ "\")...");
  let lexbuf = Lexing.from_string string in
  trace "Parsing...";
  input_script "string" lexbuf run


(* Interactive *)

let continuing = ref false

let lexbuf_stdin buf len =
  let prompt = if !continuing then "  " else "> " in
  print_string prompt; flush_all ();
  continuing := true;
  let rec loop i =
    if i = len then i else
    let ch = input_char stdin in
    Bytes.set buf i ch;
    if ch = '\n' then i + 1 else loop (i + 1)
  in
  let n = loop 0 in
  if n = 1 then continuing := false else trace "Parsing...";
  n

let input_stdin run =
  let lexbuf = Lexing.from_function lexbuf_stdin in
  let rec loop () =
    let success = input_script1 "stdin" lexbuf run in
    if not success then Lexing.flush_input lexbuf;
    if Lexing.(lexbuf.lex_curr_pos >= lexbuf.lex_buffer_len - 1) then
      continuing := false;
    loop ()
  in
  try loop () with End_of_file ->
    print_endline "";
    trace "Bye."


(* Printing *)

let indent s =
  let lines = List.filter ((<>) "") (String.split_on_char '\n' s) in
  String.concat "\n" (List.map ((^) "  ") lines) ^ "\n"

let print_module x_opt m =
  Printf.printf "module%s :\n%s%!"
    (match x_opt with None -> "" | Some x -> " " ^ x.it)
    (indent (Types.string_of_module_type (Ast.module_type_of m)))

let print_values vs =
  let ts = List.map Value.type_of_value vs in
  Printf.printf "%s : %s\n%!"
    (Value.string_of_values vs) (Types.string_of_result_type ts)

let string_of_nan = function
  | CanonicalNan -> "nan:canonical"
  | ArithmeticNan -> "nan:arithmetic"

<<<<<<< HEAD
let type_of_result r =
  let open Types in
  match r with
  | NumResult (NumPat n) -> NumT (Value.type_of_num n.it)
  | NumResult (NanPat n) -> NumT (Value.type_of_num n.it)
  | VecResult (VecPat v) -> VecT (Value.type_of_vec v)
  | RefResult (RefPat r) -> RefT (Value.type_of_ref r.it)
  | RefResult (RefTypePat t) -> RefT (NoNull, t)  (* assume closed *)
  | RefResult (NullPat) -> RefT (Null, ExternHT)
=======
let rec type_of_result r =
  match r.it with
  | NumResult (NumPat n) -> Some (Types.NumType (Values.type_of_num n.it))
  | NumResult (NanPat n) -> Some (Types.NumType (Values.type_of_num n.it))
  | VecResult (VecPat _) -> Some (Types.VecType Types.V128Type)
  | RefResult (RefPat r) -> Some (Types.RefType (Values.type_of_ref r.it))
  | RefResult (RefTypePat t) -> Some (Types.RefType t)
  | EitherResult rs ->
    let ts = List.map type_of_result rs in
    List.fold_left (fun t1 t2 -> if t1 = t2 then t1 else None) (List.hd ts) ts
>>>>>>> c3f9359a

let string_of_num_pat (p : num_pat) =
  match p with
  | NumPat n -> Value.string_of_num n.it
  | NanPat nanop ->
    match nanop.it with
    | Value.I32 _ | Value.I64 _ -> assert false
    | Value.F32 n | Value.F64 n -> string_of_nan n

let string_of_vec_pat (p : vec_pat) =
  match p with
  | VecPat (Value.V128 (shape, ns)) ->
    String.concat " " (List.map string_of_num_pat ns)

let string_of_ref_pat (p : ref_pat) =
  match p with
  | RefPat r -> Value.string_of_ref r.it
  | RefTypePat t -> Types.string_of_heap_type t
  | NullPat -> "null"

let rec string_of_result r =
  match r.it with
  | NumResult np -> string_of_num_pat np
  | VecResult vp -> string_of_vec_pat vp
  | RefResult rp -> string_of_ref_pat rp
  | EitherResult rs ->
    "(" ^ String.concat " | " (List.map string_of_result rs) ^ ")"

let string_of_results = function
  | [r] -> string_of_result r
  | rs -> "[" ^ String.concat " " (List.map string_of_result rs) ^ "]"

let string_of_value_type_opt = function
  | Some t -> Types.string_of_value_type t
  | None -> "?"

let string_of_value_type_opts = function
  | [t] -> string_of_value_type_opt t
  | ts -> "[" ^ String.concat " " (List.map string_of_value_type_opt ts) ^ "]"

let print_results rs =
  let ts = List.map type_of_result rs in
<<<<<<< HEAD
  Printf.printf "%s : %s\n%!"
    (string_of_results rs) (Types.string_of_result_type ts)
=======
  Printf.printf "%s : %s\n"
    (string_of_results rs) (string_of_value_type_opts ts);
  flush_all ()
>>>>>>> c3f9359a


(* Configuration *)

module Map = Map.Make(String)

let quote : script ref = ref []
let scripts : script Map.t ref = ref Map.empty
let modules : (Ast.module_ * Custom.section list) Map.t ref = ref Map.empty
let instances : Instance.module_inst Map.t ref = ref Map.empty
let registry : Instance.module_inst Map.t ref = ref Map.empty

let bind category map x_opt y =
  let map' =
    match x_opt with
    | None -> !map
    | Some x ->
      if Map.mem x.it !map then
        IO.error x.at (category ^ " " ^ x.it ^ " already defined");
      Map.add x.it y !map
  in map := Map.add "" y map'

let lookup category map x_opt at =
  let key = match x_opt with None -> "" | Some x -> x.it in
  try Map.find key !map with Not_found ->
    IO.error at
      (if key = "" then "no " ^ category ^ " defined"
       else "unknown " ^ category ^ " " ^ key)

let lookup_script = lookup "script" scripts
let lookup_module = lookup "module" modules
let lookup_instance = lookup "module" instances

let lookup_registry module_name item_name _t =
  match Instance.export (Map.find module_name !registry) item_name with
  | Some ext -> ext
  | None -> raise Not_found


(* Running *)

let rec run_definition def : Ast.module_ * Custom.section list =
  match def.it with
  | Textual (m, cs) -> m, cs
  | Encoded (name, bs) ->
    trace "Decoding...";
    Decode.decode_with_custom name bs.it
  | Quoted (_, s) ->
    trace "Parsing quote...";
    let _, def' = Parse.Module.parse_string ~offset:s.at s.it in
    run_definition def'

let run_action act : Value.t list =
  match act.it with
  | Invoke (x_opt, name, vs) ->
    trace ("Invoking function \"" ^ Types.string_of_name name ^ "\"...");
    let inst = lookup_instance x_opt act.at in
    (match Instance.export inst name with
    | Some (Instance.ExternFunc f) ->
      let Types.FuncT (ts1, _ts2) =
        Types.(as_func_str_type (expand_def_type (Func.type_of f))) in
      if List.length vs <> List.length ts1 then
        Script.error act.at "wrong number of arguments";
      List.iter2 (fun v t ->
        if not (Match.match_val_type [] (Value.type_of_value v.it) t) then
          Script.error v.at "wrong type of argument"
      ) vs ts1;
      Eval.invoke f (List.map (fun v -> v.it) vs)
    | Some _ -> Assert.error act.at "export is not a function"
    | None -> Assert.error act.at "undefined export"
    )

 | Get (x_opt, name) ->
    trace ("Getting global \"" ^ Types.string_of_name name ^ "\"...");
    let inst = lookup_instance x_opt act.at in
    (match Instance.export inst name with
    | Some (Instance.ExternGlobal gl) -> [Global.load gl]
    | Some _ -> Assert.error act.at "export is not a global"
    | None -> Assert.error act.at "undefined export"
    )

let assert_nan_pat n nan =
  let open Value in
  match n, nan.it with
  | F32 z, F32 CanonicalNan -> z = F32.pos_nan || z = F32.neg_nan
  | F64 z, F64 CanonicalNan -> z = F64.pos_nan || z = F64.neg_nan
  | F32 z, F32 ArithmeticNan ->
    let pos_nan = F32.to_bits F32.pos_nan in
    Int32.logand (F32.to_bits z) pos_nan = pos_nan
  | F64 z, F64 ArithmeticNan ->
    let pos_nan = F64.to_bits F64.pos_nan in
    Int64.logand (F64.to_bits z) pos_nan = pos_nan
  | _, _ -> false

let assert_num_pat n np =
  match np with
    | NumPat n' -> n = n'.it
    | NanPat nanop -> assert_nan_pat n nanop

let assert_vec_pat v p =
  let open Value in
  match v, p with
  | V128 v, VecPat (V128 (shape, ps)) ->
    let extract = match shape with
      | V128.I8x16 () -> fun v i -> I32 (V128.I8x16.extract_lane_s i v)
      | V128.I16x8 () -> fun v i -> I32 (V128.I16x8.extract_lane_s i v)
      | V128.I32x4 () -> fun v i -> I32 (V128.I32x4.extract_lane_s i v)
      | V128.I64x2 () -> fun v i -> I64 (V128.I64x2.extract_lane_s i v)
      | V128.F32x4 () -> fun v i -> F32 (V128.F32x4.extract_lane i v)
      | V128.F64x2 () -> fun v i -> F64 (V128.F64x2.extract_lane i v)
    in
    List.for_all2 assert_num_pat
      (List.init (V128.num_lanes shape) (extract v)) ps

let assert_ref_pat r p =
  match p, r with
  | RefPat r', r -> Value.eq_ref r r'.it
  | RefTypePat Types.AnyHT, Instance.FuncRef _ -> false
  | RefTypePat Types.AnyHT, _
  | RefTypePat Types.EqHT, (I31.I31Ref _ | Aggr.StructRef _ | Aggr.ArrayRef _)
  | RefTypePat Types.I31HT, I31.I31Ref _
  | RefTypePat Types.StructHT, Aggr.StructRef _
  | RefTypePat Types.ArrayHT, Aggr.ArrayRef _ -> true
  | RefTypePat Types.FuncHT, Instance.FuncRef _
  | RefTypePat Types.ExnHT, Exn.ExnRef _
  | RefTypePat Types.ExternHT, _ -> true
  | NullPat, Value.NullRef _ -> true
  | _ -> false

<<<<<<< HEAD
let assert_pat v r =
  let open Value in
  match v, r with
  | Num n, NumResult np -> assert_num_pat n np
=======
let rec match_result at v r =
  let open Values in
  match v, r.it with
  | Num n, NumResult n' -> assert_num_pat n n'
>>>>>>> c3f9359a
  | Vec v, VecResult vp -> assert_vec_pat v vp
  | Ref r, RefResult r' -> assert_ref_pat r r'
  | _, EitherResult rs -> List.exists (match_result at v) rs
  | _, _ -> false

let assert_result at got expect =
  if
    List.length got <> List.length expect ||
    not (List.for_all2 (match_result at) got expect)
  then begin
    print_string "Result: "; print_values got;
    print_string "Expect: "; print_results expect;
    Assert.error at "wrong return values"
  end

let assert_message at name msg re =
  if
    String.length msg < String.length re ||
    String.sub msg 0 (String.length re) <> re
  then begin
    print_endline ("Result: \"" ^ msg ^ "\"");
    print_endline ("Expect: \"" ^ re ^ "\"");
    Assert.error at ("wrong " ^ name ^ " error")
  end

let run_assertion ass =
  match ass.it with
  | AssertMalformed (def, re) ->
    trace "Asserting malformed...";
    (match ignore (run_definition def) with
    | exception Decode.Code (_, msg) -> assert_message ass.at "decoding" msg re
    | exception Parse.Syntax (_, msg) -> assert_message ass.at "parsing" msg re
    | _ -> Assert.error ass.at "expected decoding/parsing error"
    )

  | AssertMalformedCustom (def, re) ->
    trace "Asserting malformed custom...";
    (match ignore (run_definition def) with
    | exception Custom.Syntax (_, msg) ->
      assert_message ass.at "annotation parsing" msg re
    | _ -> Assert.error ass.at "expected custom decoding/parsing error"
    )

  | AssertInvalid (def, re) ->
    trace "Asserting invalid...";
    (match
      let m, cs = run_definition def in
      Valid.check_module_with_custom (m, cs)
    with
    | exception Valid.Invalid (_, msg) ->
      assert_message ass.at "validation" msg re
    | _ -> Assert.error ass.at "expected validation error"
    )

  | AssertInvalidCustom (def, re) ->
    trace "Asserting invalid custom...";
    (match
      let m, cs = run_definition def in
      Valid.check_module_with_custom (m, cs)
    with
    | exception Custom.Invalid (_, msg) ->
      assert_message ass.at "custom validation" msg re
    | _ -> Assert.error ass.at "expected custom validation error"
    )

  | AssertUnlinkable (def, re) ->
    trace "Asserting unlinkable...";
    let m, cs = run_definition def in
    if not !Flags.unchecked then Valid.check_module_with_custom (m, cs);
    (match
      let imports = Import.link m in
      ignore (Eval.init m imports)
    with
    | exception (Import.Unknown (_, msg) | Eval.Link (_, msg)) ->
      assert_message ass.at "linking" msg re
    | _ -> Assert.error ass.at "expected linking error"
    )

  | AssertUninstantiable (def, re) ->
    trace "Asserting trap...";
    let m, cs = run_definition def in
    if not !Flags.unchecked then Valid.check_module_with_custom (m, cs);
    (match
      let imports = Import.link m in
      ignore (Eval.init m imports)
    with
    | exception Eval.Trap (_, msg) ->
      assert_message ass.at "instantiation" msg re
    | _ -> Assert.error ass.at "expected instantiation error"
    )

  | AssertReturn (act, rs) ->
    trace ("Asserting return...");
    let got_vs = run_action act in
    assert_result ass.at got_vs rs

  | AssertException act ->
    trace ("Asserting exception...");
    (match run_action act with
    | exception Eval.Exception (_, msg) -> ()
    | _ -> Assert.error ass.at "expected exception"
    )

  | AssertTrap (act, re) ->
    trace ("Asserting trap...");
    (match run_action act with
    | exception Eval.Trap (_, msg) -> assert_message ass.at "runtime" msg re
    | _ -> Assert.error ass.at "expected runtime error"
    )

  | AssertExhaustion (act, re) ->
    trace ("Asserting exhaustion...");
    (match run_action act with
    | exception Eval.Exhaustion (_, msg) ->
      assert_message ass.at "exhaustion" msg re
    | _ -> Assert.error ass.at "expected exhaustion error"
    )

let rec run_command cmd =
  match cmd.it with
  | Module (x_opt, def) ->
    quote := cmd :: !quote;
    let m, cs = run_definition def in
    if not !Flags.unchecked then begin
      trace "Checking...";
      Valid.check_module_with_custom (m, cs);
      if !Flags.print_sig then begin
        trace "Signature:";
        print_module x_opt m
      end
    end;
    bind "module" modules x_opt (m, cs);
    bind "script" scripts x_opt [cmd];
    if not !Flags.dry then begin
      trace "Initializing...";
      let imports = Import.link m in
      let inst = Eval.init m imports in
      bind "instance" instances x_opt inst
    end

  | Register (name, x_opt) ->
    quote := cmd :: !quote;
    if not !Flags.dry then begin
      trace ("Registering module \"" ^ Types.string_of_name name ^ "\"...");
      let inst = lookup_instance x_opt cmd.at in
      registry := Map.add (Utf8.encode name) inst !registry;
      Import.register name (lookup_registry (Utf8.encode name))
    end

  | Action act ->
    quote := cmd :: !quote;
    if not !Flags.dry then begin
      let vs = run_action act in
      if vs <> [] then print_values vs
    end

  | Assertion ass ->
    quote := cmd :: !quote;
    if not !Flags.dry then begin
      run_assertion ass
    end

  | Meta cmd ->
    run_meta cmd

and run_meta cmd =
  match cmd.it with
  | Script (x_opt, script) ->
    run_quote_script script;
    bind "script" scripts x_opt (lookup_script None cmd.at)

  | Input (x_opt, file) ->
    (try if not (input_file file run_quote_script) then
      Abort.error cmd.at "aborting"
    with Sys_error msg -> IO.error cmd.at msg);
    bind "script" scripts x_opt (lookup_script None cmd.at);
    if x_opt <> None then begin
      bind "module" modules x_opt (lookup_module None cmd.at);
      if not !Flags.dry then begin
        bind "instance" instances x_opt (lookup_instance None cmd.at)
      end
    end

  | Output (x_opt, Some file) ->
    (try
      output_file file
        (fun () -> lookup_script x_opt cmd.at)
        (fun () -> lookup_module x_opt cmd.at)
    with Sys_error msg -> IO.error cmd.at msg)

  | Output (x_opt, None) ->
    (try output_stdout (fun () -> lookup_module x_opt cmd.at)
    with Sys_error msg -> IO.error cmd.at msg)

and run_script script =
  List.iter run_command script

and run_quote_script script =
  let save_quote = !quote in
  quote := [];
  (try run_script script with exn -> quote := save_quote; raise exn);
  bind "script" scripts None (List.rev !quote);
  quote := !quote @ save_quote

let run_file file = input_file file run_script
let run_string string = input_string string run_script
let run_stdin () = input_stdin run_script<|MERGE_RESOLUTION|>--- conflicted
+++ resolved
@@ -234,29 +234,6 @@
   | CanonicalNan -> "nan:canonical"
   | ArithmeticNan -> "nan:arithmetic"
 
-<<<<<<< HEAD
-let type_of_result r =
-  let open Types in
-  match r with
-  | NumResult (NumPat n) -> NumT (Value.type_of_num n.it)
-  | NumResult (NanPat n) -> NumT (Value.type_of_num n.it)
-  | VecResult (VecPat v) -> VecT (Value.type_of_vec v)
-  | RefResult (RefPat r) -> RefT (Value.type_of_ref r.it)
-  | RefResult (RefTypePat t) -> RefT (NoNull, t)  (* assume closed *)
-  | RefResult (NullPat) -> RefT (Null, ExternHT)
-=======
-let rec type_of_result r =
-  match r.it with
-  | NumResult (NumPat n) -> Some (Types.NumType (Values.type_of_num n.it))
-  | NumResult (NanPat n) -> Some (Types.NumType (Values.type_of_num n.it))
-  | VecResult (VecPat _) -> Some (Types.VecType Types.V128Type)
-  | RefResult (RefPat r) -> Some (Types.RefType (Values.type_of_ref r.it))
-  | RefResult (RefTypePat t) -> Some (Types.RefType t)
-  | EitherResult rs ->
-    let ts = List.map type_of_result rs in
-    List.fold_left (fun t1 t2 -> if t1 = t2 then t1 else None) (List.hd ts) ts
->>>>>>> c3f9359a
-
 let string_of_num_pat (p : num_pat) =
   match p with
   | NumPat n -> Value.string_of_num n.it
@@ -288,24 +265,30 @@
   | [r] -> string_of_result r
   | rs -> "[" ^ String.concat " " (List.map string_of_result rs) ^ "]"
 
-let string_of_value_type_opt = function
-  | Some t -> Types.string_of_value_type t
-  | None -> "?"
-
-let string_of_value_type_opts = function
-  | [t] -> string_of_value_type_opt t
-  | ts -> "[" ^ String.concat " " (List.map string_of_value_type_opt ts) ^ "]"
+let rec type_of_result r =
+  let open Types in
+  match r.it with
+  | NumResult (NumPat n) -> NumT (Value.type_of_num n.it)
+  | NumResult (NanPat n) -> NumT (Value.type_of_num n.it)
+  | VecResult (VecPat v) -> VecT (Value.type_of_vec v)
+  | RefResult (RefPat r) -> RefT (Value.type_of_ref r.it)
+  | RefResult (RefTypePat t) -> RefT (NoNull, t)  (* assume closed *)
+  | RefResult (NullPat) -> RefT (Null, ExternHT)
+  | EitherResult rs ->
+    let ts = List.map type_of_result rs in
+    List.fold_left (fun t1 t2 ->
+      if Match.match_val_type [] t1 t2 then t2 else
+      if Match.match_val_type [] t2 t1 then t1 else
+      if Match.(top_of_val_type [] t1 = top_of_val_type [] t2) then
+        Match.top_of_val_type [] t1
+      else
+        BotT  (* should really be Top, but we don't have that :) *)
+    ) (List.hd ts) ts
 
 let print_results rs =
   let ts = List.map type_of_result rs in
-<<<<<<< HEAD
   Printf.printf "%s : %s\n%!"
     (string_of_results rs) (Types.string_of_result_type ts)
-=======
-  Printf.printf "%s : %s\n"
-    (string_of_results rs) (string_of_value_type_opts ts);
-  flush_all ()
->>>>>>> c3f9359a
 
 
 (* Configuration *)
@@ -435,26 +418,19 @@
   | NullPat, Value.NullRef _ -> true
   | _ -> false
 
-<<<<<<< HEAD
-let assert_pat v r =
+let rec assert_result v r =
   let open Value in
-  match v, r with
+  match v, r.it with
   | Num n, NumResult np -> assert_num_pat n np
-=======
-let rec match_result at v r =
-  let open Values in
-  match v, r.it with
-  | Num n, NumResult n' -> assert_num_pat n n'
->>>>>>> c3f9359a
   | Vec v, VecResult vp -> assert_vec_pat v vp
-  | Ref r, RefResult r' -> assert_ref_pat r r'
-  | _, EitherResult rs -> List.exists (match_result at v) rs
+  | Ref r, RefResult rp -> assert_ref_pat r rp
+  | _, EitherResult rs -> List.exists (assert_result v) rs
   | _, _ -> false
 
-let assert_result at got expect =
+let assert_results at got expect =
   if
     List.length got <> List.length expect ||
-    not (List.for_all2 (match_result at) got expect)
+    not (List.for_all2 assert_result got expect)
   then begin
     print_string "Result: "; print_values got;
     print_string "Expect: "; print_results expect;
@@ -540,7 +516,7 @@
   | AssertReturn (act, rs) ->
     trace ("Asserting return...");
     let got_vs = run_action act in
-    assert_result ass.at got_vs rs
+    assert_results ass.at got_vs rs
 
   | AssertException act ->
     trace ("Asserting exception...");
