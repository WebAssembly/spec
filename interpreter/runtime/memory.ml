open Bigarray
open Lib.Bigarray
open Types
open Values

type size = int32  (* number of pages *)
type address = int64
type offset = int32
type count = int32

type memory' = (int, int8_unsigned_elt, c_layout) Array1.t
type memory = {mutable ty : memory_type; mutable content : memory'}
type t = memory

exception Type
exception Bounds
exception SizeOverflow
exception SizeLimit
exception OutOfMemory

let page_size = 0x10000L (* 64 KiB *)

let valid_limits {min; max} =
  match max with
  | None -> true
  | Some m -> I32.le_u min m

let create n =
  if I32.gt_u n 0x10000l then raise SizeOverflow else
  try
    let size = Int64.(mul (of_int32 n) page_size) in
    let mem = Array1_64.create Int8_unsigned C_layout size in
    Array1.fill mem 0;
    mem
  with Out_of_memory -> raise OutOfMemory

let alloc (MemoryType lim as ty) =
  if not (valid_limits lim) then raise Type;
  {ty; content = create lim.min}

let bound mem =
  Array1_64.dim mem.content

let size mem =
  Int64.(to_int32 (div (bound mem) page_size))

let type_of mem =
  mem.ty

let grow mem delta =
  let MemoryType lim = mem.ty in
  assert (lim.min = size mem);
  let old_size = lim.min in
  let new_size = Int32.add old_size delta in
  if I32.gt_u old_size new_size then raise SizeOverflow else
  let lim' = {lim with min = new_size} in
  if not (valid_limits lim') then raise SizeLimit else
  let after = create new_size in
  let dim = Array1_64.dim mem.content in
  Array1.blit (Array1_64.sub mem.content 0L dim) (Array1_64.sub after 0L dim);
  mem.ty <- MemoryType lim';
  mem.content <- after

let load_byte mem a =
  try Array1_64.get mem.content a with Invalid_argument _ -> raise Bounds

let store_byte mem a b =
  try Array1_64.set mem.content a b with Invalid_argument _ -> raise Bounds

let load_bytes mem a n =
  let buf = Buffer.create n in
  for i = 0 to n - 1 do
    Buffer.add_char buf (Char.chr (load_byte mem Int64.(add a (of_int i))))
  done;
  Buffer.contents buf

let store_bytes mem a bs =
  for i = String.length bs - 1 downto 0 do
    store_byte mem Int64.(add a (of_int i)) (Char.code bs.[i])
  done

let effective_address a o =
  let ea = Int64.(add a (of_int32 o)) in
  if I64.lt_u ea a then raise Bounds;
  ea

let loadn mem a o n =
  assert (n > 0 && n <= 8);
  let rec loop a n =
    if n = 0 then 0L else begin
      let x = Int64.(shift_left (loop (add a 1L) (n - 1)) 8) in
      Int64.logor (Int64.of_int (load_byte mem a)) x
    end
  in loop (effective_address a o) n

let storen mem a o n x =
  assert (n > 0 && n <= 8);
  let rec loop a n x =
    if n > 0 then begin
      Int64.(loop (add a 1L) (n - 1) (shift_right x 8));
      store_byte mem a (Int64.to_int x land 0xff)
    end
  in loop (effective_address a o) n x

<<<<<<< HEAD
let load_value mem a o t =
=======
let load_num mem a o t =
  let n = loadn mem a o (Types.size t) in
>>>>>>> cfc2c3e8
  match t with
  | V128Type ->
      V128 (V128.of_bits (load_bytes mem (effective_address a o) (Types.size t)))
  | _ ->
    let n = loadn mem a o (Types.size t) in
    match t with
    | I32Type -> I32 (Int64.to_int32 n)
    | I64Type -> I64 n
    | F32Type -> F32 (F32.of_bits (Int64.to_int32 n))
    | F64Type -> F64 (F64.of_bits n)
    | _ -> assert false

<<<<<<< HEAD
let store_value mem a o v =
  let store = storen mem a o (Types.size (Values.type_of v)) in
  match v with
  | I32 x -> store (Int64.of_int32 x)
  | I64 x -> store x
  | F32 x -> store (Int64.of_int32 (F32.to_bits x))
  | F64 x -> store (F64.to_bits x)
  | V128 x -> store_bytes mem (effective_address a o) (V128.to_bits x)
=======
let store_num mem a o n =
  let x =
    match n with
    | I32 x -> Int64.of_int32 x
    | I64 x -> x
    | F32 x -> Int64.of_int32 (F32.to_bits x)
    | F64 x -> F64.to_bits x
  in storen mem a o (Types.size (Values.type_of_num n)) x
>>>>>>> cfc2c3e8

let extend x n = function
  | ZX -> x
  | SX -> let sh = 64 - 8 * n in Int64.(shift_right (shift_left x sh) sh)

let load_packed sz ext mem a o t =
  assert (packed_size sz <= Types.size t);
  let w = packed_size sz in
  let x = extend (loadn mem a o w) w ext in
  match t with
  | I32Type -> I32 (Int64.to_int32 x)
  | I64Type -> I64 x
  | _ -> raise Type

<<<<<<< HEAD
let load_simd_packed pack_size simd_load mem a o t =
  let n = packed_size pack_size in
  assert (n < Types.size t);
  let x = loadn mem a o n in
  let b = Bytes.make 16 '\x00' in
  Bytes.set_int64_le b 0 x;
  let v = V128.of_bits (Bytes.to_string b) in
  match pack_size, simd_load with
  | Pack64, Pack8x8 SX -> V128.I16x8_convert.extend_low_s v
  | Pack64, Pack8x8 ZX -> V128.I16x8_convert.extend_low_u v
  | Pack64, Pack16x4 SX -> V128.I32x4_convert.extend_low_s v
  | Pack64, Pack16x4 ZX -> V128.I32x4_convert.extend_low_u v
  | Pack64, Pack32x2 SX -> V128.I64x2_convert.extend_low_s v
  | Pack64, Pack32x2 ZX -> V128.I64x2_convert.extend_low_u v
  | Pack8, PackSplat -> V128.I8x16.splat (I8.of_int_s (Int64.to_int x))
  | Pack16, PackSplat -> V128.I16x8.splat (I16.of_int_s (Int64.to_int x))
  | Pack32, PackSplat -> V128.I32x4.splat (I32.of_int_s (Int64.to_int x))
  | Pack64, PackSplat -> V128.I64x2.splat x
  | Pack32, PackZero -> v
  | Pack64, PackZero -> v
  | _ -> assert false

let store_packed sz mem a o v =
  assert (packed_size sz <= Types.size (Values.type_of v));
  let n = packed_size sz in
=======
let store_packed sz mem a o n =
  assert (packed_size sz <= Types.size (Values.type_of_num n));
  let w = packed_size sz in
>>>>>>> cfc2c3e8
  let x =
    match n with
    | I32 x -> Int64.of_int32 x
    | I64 x -> x
    | _ -> raise Type
  in storen mem a o w x<|MERGE_RESOLUTION|>--- conflicted
+++ resolved
@@ -102,12 +102,8 @@
     end
   in loop (effective_address a o) n x
 
-<<<<<<< HEAD
-let load_value mem a o t =
-=======
 let load_num mem a o t =
   let n = loadn mem a o (Types.size t) in
->>>>>>> cfc2c3e8
   match t with
   | V128Type ->
       V128 (V128.of_bits (load_bytes mem (effective_address a o) (Types.size t)))
@@ -120,25 +116,14 @@
     | F64Type -> F64 (F64.of_bits n)
     | _ -> assert false
 
-<<<<<<< HEAD
-let store_value mem a o v =
-  let store = storen mem a o (Types.size (Values.type_of v)) in
+let store_num mem a o n =
+  let store = storen mem a o (Types.size (Values.type_of_num n)) in
   match v with
   | I32 x -> store (Int64.of_int32 x)
   | I64 x -> store x
   | F32 x -> store (Int64.of_int32 (F32.to_bits x))
   | F64 x -> store (F64.to_bits x)
   | V128 x -> store_bytes mem (effective_address a o) (V128.to_bits x)
-=======
-let store_num mem a o n =
-  let x =
-    match n with
-    | I32 x -> Int64.of_int32 x
-    | I64 x -> x
-    | F32 x -> Int64.of_int32 (F32.to_bits x)
-    | F64 x -> F64.to_bits x
-  in storen mem a o (Types.size (Values.type_of_num n)) x
->>>>>>> cfc2c3e8
 
 let extend x n = function
   | ZX -> x
@@ -153,7 +138,6 @@
   | I64Type -> I64 x
   | _ -> raise Type
 
-<<<<<<< HEAD
 let load_simd_packed pack_size simd_load mem a o t =
   let n = packed_size pack_size in
   assert (n < Types.size t);
@@ -176,14 +160,9 @@
   | Pack64, PackZero -> v
   | _ -> assert false
 
-let store_packed sz mem a o v =
-  assert (packed_size sz <= Types.size (Values.type_of v));
-  let n = packed_size sz in
-=======
 let store_packed sz mem a o n =
   assert (packed_size sz <= Types.size (Values.type_of_num n));
   let w = packed_size sz in
->>>>>>> cfc2c3e8
   let x =
     match n with
     | I32 x -> Int64.of_int32 x
