--- conflicted
+++ resolved
@@ -34,12 +34,9 @@
 let call x = Call x
 let call_ref x = CallRef x
 let call_indirect x y = CallIndirect (x, y)
-<<<<<<< HEAD
+let return_call x = ReturnCall x
 let return_call_ref x = ReturnCallRef x
-=======
-let return_call x = ReturnCall x
 let return_call_indirect x y = ReturnCallIndirect (x, y)
->>>>>>> b908a3a2
 
 let local_get x = LocalGet x
 let local_set x = LocalSet x
