open Source
open Types
open Values
open Ast


let i32_const n = Const (I32 n.it @@ n.at)
let i64_const n = Const (I64 n.it @@ n.at)
let f32_const n = Const (F32 n.it @@ n.at)
let f64_const n = Const (F64 n.it @@ n.at)
<<<<<<< HEAD
let v128_const n = Const (V128 n.it @@ n.at)
=======
let ref_null t = RefNull t
let ref_func x = RefFunc x
>>>>>>> cfc2c3e8

let unreachable = Unreachable
let nop = Nop
let drop = Drop
let select t = Select t
let block bt es = Block (bt, es)
let loop bt es = Loop (bt, es)
let if_ bt es1 es2 = If (bt, es1, es2)
let br x = Br x
let br_if x = BrIf x
let br_table xs x = BrTable (xs, x)

let return = Return
let call x = Call x
let call_indirect x y = CallIndirect (x, y)

let local_get x = LocalGet x
let local_set x = LocalSet x
let local_tee x = LocalTee x
let global_get x = GlobalGet x
let global_set x = GlobalSet x

let table_get x = TableGet x
let table_set x = TableSet x
let table_size x = TableSize x
let table_grow x = TableGrow x
let table_fill x = TableFill x
let table_copy x y = TableCopy (x, y)
let table_init x y = TableInit (x, y)
let elem_drop x = ElemDrop x

let i32_load align offset = Load {ty = I32Type; align; offset; sz = None}
let i64_load align offset = Load {ty = I64Type; align; offset; sz = None}
let f32_load align offset = Load {ty = F32Type; align; offset; sz = None}
let f64_load align offset = Load {ty = F64Type; align; offset; sz = None}
let i32_load8_s align offset =
  Load {ty = I32Type; align; offset; sz = Some (Pack8, SX)}
let i32_load8_u align offset =
  Load {ty = I32Type; align; offset; sz = Some (Pack8, ZX)}
let i32_load16_s align offset =
  Load {ty = I32Type; align; offset; sz = Some (Pack16, SX)}
let i32_load16_u align offset =
  Load {ty = I32Type; align; offset; sz = Some (Pack16, ZX)}
let i64_load8_s align offset =
  Load {ty = I64Type; align; offset; sz = Some (Pack8, SX)}
let i64_load8_u align offset =
  Load {ty = I64Type; align; offset; sz = Some (Pack8, ZX)}
let i64_load16_s align offset =
  Load {ty = I64Type; align; offset; sz = Some (Pack16, SX)}
let i64_load16_u align offset =
  Load {ty = I64Type; align; offset; sz = Some (Pack16, ZX)}
let i64_load32_s align offset =
  Load {ty = I64Type; align; offset; sz = Some (Pack32, SX)}
let i64_load32_u align offset =
  Load {ty = I64Type; align; offset; sz = Some (Pack32, ZX)}

let i32_store align offset = Store {ty = I32Type; align; offset; sz = None}
let i64_store align offset = Store {ty = I64Type; align; offset; sz = None}
let f32_store align offset = Store {ty = F32Type; align; offset; sz = None}
let f64_store align offset = Store {ty = F64Type; align; offset; sz = None}
let i32_store8 align offset =
  Store {ty = I32Type; align; offset; sz = Some Pack8}
let i32_store16 align offset =
  Store {ty = I32Type; align; offset; sz = Some Pack16}
let i64_store8 align offset =
  Store {ty = I64Type; align; offset; sz = Some Pack8}
let i64_store16 align offset =
  Store {ty = I64Type; align; offset; sz = Some Pack16}
let i64_store32 align offset =
  Store {ty = I64Type; align; offset; sz = Some Pack32}

let memory_size = MemorySize
let memory_grow = MemoryGrow
let memory_fill = MemoryFill
let memory_copy = MemoryCopy
let memory_init x = MemoryInit x
let data_drop x = DataDrop x

let ref_is_null = RefIsNull

let i32_clz = Unary (I32 I32Op.Clz)
let i32_ctz = Unary (I32 I32Op.Ctz)
let i32_popcnt = Unary (I32 I32Op.Popcnt)
let i64_clz = Unary (I64 I64Op.Clz)
let i64_ctz = Unary (I64 I64Op.Ctz)
let i64_popcnt = Unary (I64 I64Op.Popcnt)
let f32_neg = Unary (F32 F32Op.Neg)
let f32_abs = Unary (F32 F32Op.Abs)
let f32_sqrt = Unary (F32 F32Op.Sqrt)
let f32_ceil = Unary (F32 F32Op.Ceil)
let f32_floor = Unary (F32 F32Op.Floor)
let f32_trunc = Unary (F32 F32Op.Trunc)
let f32_nearest = Unary (F32 F32Op.Nearest)
let f64_neg = Unary (F64 F64Op.Neg)
let f64_abs = Unary (F64 F64Op.Abs)
let f64_sqrt = Unary (F64 F64Op.Sqrt)
let f64_ceil = Unary (F64 F64Op.Ceil)
let f64_floor = Unary (F64 F64Op.Floor)
let f64_trunc = Unary (F64 F64Op.Trunc)
let f64_nearest = Unary (F64 F64Op.Nearest)

let i32_add = Binary (I32 I32Op.Add)
let i32_sub = Binary (I32 I32Op.Sub)
let i32_mul = Binary (I32 I32Op.Mul)
let i32_div_s = Binary (I32 I32Op.DivS)
let i32_div_u = Binary (I32 I32Op.DivU)
let i32_rem_s = Binary (I32 I32Op.RemS)
let i32_rem_u = Binary (I32 I32Op.RemU)
let i32_and = Binary (I32 I32Op.And)
let i32_or = Binary (I32 I32Op.Or)
let i32_xor = Binary (I32 I32Op.Xor)
let i32_shl = Binary (I32 I32Op.Shl)
let i32_shr_s = Binary (I32 I32Op.ShrS)
let i32_shr_u = Binary (I32 I32Op.ShrU)
let i32_rotl = Binary (I32 I32Op.Rotl)
let i32_rotr = Binary (I32 I32Op.Rotr)
let i64_add = Binary (I64 I64Op.Add)
let i64_sub = Binary (I64 I64Op.Sub)
let i64_mul = Binary (I64 I64Op.Mul)
let i64_div_s = Binary (I64 I64Op.DivS)
let i64_div_u = Binary (I64 I64Op.DivU)
let i64_rem_s = Binary (I64 I64Op.RemS)
let i64_rem_u = Binary (I64 I64Op.RemU)
let i64_and = Binary (I64 I64Op.And)
let i64_or = Binary (I64 I64Op.Or)
let i64_xor = Binary (I64 I64Op.Xor)
let i64_shl = Binary (I64 I64Op.Shl)
let i64_shr_s = Binary (I64 I64Op.ShrS)
let i64_shr_u = Binary (I64 I64Op.ShrU)
let i64_rotl = Binary (I64 I64Op.Rotl)
let i64_rotr = Binary (I64 I64Op.Rotr)
let f32_add = Binary (F32 F32Op.Add)
let f32_sub = Binary (F32 F32Op.Sub)
let f32_mul = Binary (F32 F32Op.Mul)
let f32_div = Binary (F32 F32Op.Div)
let f32_min = Binary (F32 F32Op.Min)
let f32_max = Binary (F32 F32Op.Max)
let f32_copysign = Binary (F32 F32Op.CopySign)
let f64_add = Binary (F64 F64Op.Add)
let f64_sub = Binary (F64 F64Op.Sub)
let f64_mul = Binary (F64 F64Op.Mul)
let f64_div = Binary (F64 F64Op.Div)
let f64_min = Binary (F64 F64Op.Min)
let f64_max = Binary (F64 F64Op.Max)
let f64_copysign = Binary (F64 F64Op.CopySign)

let i32_eqz = Test (I32 I32Op.Eqz)
let i64_eqz = Test (I64 I64Op.Eqz)

let i32_eq = Compare (I32 I32Op.Eq)
let i32_ne = Compare (I32 I32Op.Ne)
let i32_lt_s = Compare (I32 I32Op.LtS)
let i32_lt_u = Compare (I32 I32Op.LtU)
let i32_le_s = Compare (I32 I32Op.LeS)
let i32_le_u = Compare (I32 I32Op.LeU)
let i32_gt_s = Compare (I32 I32Op.GtS)
let i32_gt_u = Compare (I32 I32Op.GtU)
let i32_ge_s = Compare (I32 I32Op.GeS)
let i32_ge_u = Compare (I32 I32Op.GeU)
let i64_eq = Compare (I64 I64Op.Eq)
let i64_ne = Compare (I64 I64Op.Ne)
let i64_lt_s = Compare (I64 I64Op.LtS)
let i64_lt_u = Compare (I64 I64Op.LtU)
let i64_le_s = Compare (I64 I64Op.LeS)
let i64_le_u = Compare (I64 I64Op.LeU)
let i64_gt_s = Compare (I64 I64Op.GtS)
let i64_gt_u = Compare (I64 I64Op.GtU)
let i64_ge_s = Compare (I64 I64Op.GeS)
let i64_ge_u = Compare (I64 I64Op.GeU)
let f32_eq = Compare (F32 F32Op.Eq)
let f32_ne = Compare (F32 F32Op.Ne)
let f32_lt = Compare (F32 F32Op.Lt)
let f32_le = Compare (F32 F32Op.Le)
let f32_gt = Compare (F32 F32Op.Gt)
let f32_ge = Compare (F32 F32Op.Ge)
let f64_eq = Compare (F64 F64Op.Eq)
let f64_ne = Compare (F64 F64Op.Ne)
let f64_lt = Compare (F64 F64Op.Lt)
let f64_le = Compare (F64 F64Op.Le)
let f64_gt = Compare (F64 F64Op.Gt)
let f64_ge = Compare (F64 F64Op.Ge)

let i32_extend8_s = Unary (I32 (I32Op.ExtendS Pack8))
let i32_extend16_s = Unary (I32 (I32Op.ExtendS Pack16))
let i64_extend8_s = Unary (I64 (I64Op.ExtendS Pack8))
let i64_extend16_s = Unary (I64 (I64Op.ExtendS Pack16))
let i64_extend32_s = Unary (I64 (I64Op.ExtendS Pack32))

let i32_wrap_i64 = Convert (I32 I32Op.WrapI64)
let i32_trunc_f32_s = Convert (I32 I32Op.TruncSF32)
let i32_trunc_f32_u = Convert (I32 I32Op.TruncUF32)
let i32_trunc_f64_s = Convert (I32 I32Op.TruncSF64)
let i32_trunc_f64_u = Convert (I32 I32Op.TruncUF64)
let i32_trunc_sat_f32_s = Convert (I32 I32Op.TruncSatSF32)
let i32_trunc_sat_f32_u = Convert (I32 I32Op.TruncSatUF32)
let i32_trunc_sat_f64_s = Convert (I32 I32Op.TruncSatSF64)
let i32_trunc_sat_f64_u = Convert (I32 I32Op.TruncSatUF64)
let i64_extend_i32_s = Convert (I64 I64Op.ExtendSI32)
let i64_extend_i32_u = Convert (I64 I64Op.ExtendUI32)
let i64_trunc_f32_s = Convert (I64 I64Op.TruncSF32)
let i64_trunc_f32_u = Convert (I64 I64Op.TruncUF32)
let i64_trunc_f64_s = Convert (I64 I64Op.TruncSF64)
let i64_trunc_f64_u = Convert (I64 I64Op.TruncUF64)
let f32_convert_i32_s = Convert (F32 F32Op.ConvertSI32)
let f32_convert_i32_u = Convert (F32 F32Op.ConvertUI32)
let f32_convert_i64_s = Convert (F32 F32Op.ConvertSI64)
let f32_convert_i64_u = Convert (F32 F32Op.ConvertUI64)
let i64_trunc_sat_f32_s = Convert (I64 I64Op.TruncSatSF32)
let i64_trunc_sat_f32_u = Convert (I64 I64Op.TruncSatUF32)
let i64_trunc_sat_f64_s = Convert (I64 I64Op.TruncSatSF64)
let i64_trunc_sat_f64_u = Convert (I64 I64Op.TruncSatUF64)
let f32_demote_f64 = Convert (F32 F32Op.DemoteF64)
let f64_convert_i32_s = Convert (F64 F64Op.ConvertSI32)
let f64_convert_i32_u = Convert (F64 F64Op.ConvertUI32)
let f64_convert_i64_s = Convert (F64 F64Op.ConvertSI64)
let f64_convert_i64_u = Convert (F64 F64Op.ConvertUI64)
let f64_promote_f32 = Convert (F64 F64Op.PromoteF32)
let i32_reinterpret_f32 = Convert (I32 I32Op.ReinterpretFloat)
let i64_reinterpret_f64 = Convert (I64 I64Op.ReinterpretFloat)
let f32_reinterpret_i32 = Convert (F32 F32Op.ReinterpretInt)
<<<<<<< HEAD
let f64_reinterpret_i64 = Convert (F64 F64Op.ReinterpretInt)

let memory_size = MemorySize
let memory_grow = MemoryGrow

(* SIMD *)
let v128_load align offset = SimdLoad {ty = V128Type; align; offset; sz = None}
let v128_load8x8_s align offset =
  SimdLoad {ty = V128Type; align; offset; sz = Some (Pack64, Pack8x8 SX)}
let v128_load8x8_u align offset =
  SimdLoad {ty = V128Type; align; offset; sz = Some (Pack64, Pack8x8 ZX)}
let v128_load16x4_s align offset =
  SimdLoad {ty = V128Type; align; offset; sz = Some (Pack64, Pack16x4 SX)}
let v128_load16x4_u align offset =
  SimdLoad {ty = V128Type; align; offset; sz = Some (Pack64, Pack16x4 ZX)}
let v128_load32x2_s align offset =
  SimdLoad {ty = V128Type; align; offset; sz = Some (Pack64, Pack32x2 SX)}
let v128_load32x2_u align offset =
  SimdLoad {ty = V128Type; align; offset; sz = Some (Pack64, Pack32x2 ZX)}
let v128_load8_splat align offset =
  SimdLoad {ty= V128Type; align; offset; sz = Some (Pack8, PackSplat)}
let v128_load16_splat align offset =
  SimdLoad {ty= V128Type; align; offset; sz = Some (Pack16, PackSplat)}
let v128_load32_splat align offset =
  SimdLoad {ty= V128Type; align; offset; sz = Some (Pack32, PackSplat)}
let v128_load64_splat align offset =
  SimdLoad {ty= V128Type; align; offset; sz = Some (Pack64, PackSplat)}

let v128_load8_lane align offset imm =
  SimdLoadLane ({ty = V128Type; align; offset; sz = Some Pack8}, imm)
let v128_load16_lane align offset imm =
  SimdLoadLane ({ty = V128Type; align; offset; sz = Some Pack16}, imm)
let v128_load32_lane align offset imm =
  SimdLoadLane ({ty = V128Type; align; offset; sz = Some Pack32}, imm)
let v128_load64_lane align offset imm =
  SimdLoadLane ({ty = V128Type; align; offset; sz = Some Pack64}, imm)

let v128_store8_lane align offset imm =
  SimdStoreLane ({ty = V128Type; align; offset; sz = Some Pack8}, imm)
let v128_store16_lane align offset imm =
  SimdStoreLane ({ty = V128Type; align; offset; sz = Some Pack16}, imm)
let v128_store32_lane align offset imm =
  SimdStoreLane ({ty = V128Type; align; offset; sz = Some Pack32}, imm)
let v128_store64_lane align offset imm =
  SimdStoreLane ({ty = V128Type; align; offset; sz = Some Pack64}, imm)

let v128_load32_zero align offset =
  SimdLoad {ty= V128Type; align; offset; sz = Some (Pack32, PackZero)}
let v128_load64_zero align offset =
  SimdLoad {ty= V128Type; align; offset; sz = Some (Pack64, PackZero)}

let v128_store align offset = SimdStore {ty = V128Type; align; offset; sz = None}

let v128_not = Unary (V128 V128Op.(V128 Not))
let v128_and = Binary (V128 V128Op.(V128 And))
let v128_andnot = Binary (V128 V128Op.(V128 AndNot))
let v128_or = Binary (V128 V128Op.(V128 Or))
let v128_xor = Binary (V128 V128Op.(V128 Xor))
let v128_bitselect = SimdTernary (V128Op.Bitselect)
let v128_any_true = Test (V128 V128Op.(V128 AnyTrue))

let i8x16_swizzle = Binary (V128 V128Op.(I8x16 Swizzle))
let i8x16_shuffle imms = Binary (V128 V128Op.(I8x16 (Shuffle imms)))

let i8x16_splat = Convert (V128 V128Op.(I8x16 Splat))
let i8x16_extract_lane_s imm = SimdExtract (V128Op.I8x16 (SX, imm))
let i8x16_extract_lane_u imm = SimdExtract (V128Op.I8x16 (ZX, imm))
let i8x16_replace_lane imm = SimdReplace (V128Op.I8x16 imm)
let i8x16_eq = Binary (V128 V128Op.(I8x16 Eq))
let i8x16_ne = Binary (V128 V128Op.(I8x16 Ne))
let i8x16_lt_s = Binary (V128 V128Op.(I8x16 LtS))
let i8x16_lt_u = Binary (V128 V128Op.(I8x16 LtU))
let i8x16_le_s = Binary (V128 V128Op.(I8x16 LeS))
let i8x16_le_u = Binary (V128 V128Op.(I8x16 LeU))
let i8x16_gt_s = Binary (V128 V128Op.(I8x16 GtS))
let i8x16_gt_u = Binary (V128 V128Op.(I8x16 GtU))
let i8x16_ge_s = Binary (V128 V128Op.(I8x16 GeS))
let i8x16_ge_u = Binary (V128 V128Op.(I8x16 GeU))
let i8x16_neg = Unary (V128 V128Op.(I8x16 Neg))
let i8x16_bitmask = SimdBitmask Simd.I8x16
let i8x16_all_true = Test (V128 V128Op.(I8x16 AllTrue))
let i8x16_narrow_i16x8_s = Binary (V128 V128Op.(I8x16 NarrowS))
let i8x16_narrow_i16x8_u = Binary (V128 V128Op.(I8x16 NarrowU))
let i16x8_extend_low_i8x16_s = Unary (V128 V128Op.(I16x8 ExtendLowS))
let i16x8_extend_high_i8x16_s = Unary (V128 V128Op.(I16x8 ExtendHighS))
let i16x8_extend_low_i8x16_u = Unary (V128 V128Op.(I16x8 ExtendLowU))
let i16x8_extend_high_i8x16_u = Unary (V128 V128Op.(I16x8 ExtendHighU))
let i8x16_shl = SimdShift V128Op.(I8x16 Shl)
let i8x16_shr_s = SimdShift V128Op.(I8x16 ShrS)
let i8x16_shr_u = SimdShift V128Op.(I8x16 ShrU)
let i8x16_add = Binary (V128 V128Op.(I8x16 Add))
let i8x16_add_sat_s = Binary (V128 V128Op.(I8x16 AddSatS))
let i8x16_add_sat_u = Binary (V128 V128Op.(I8x16 AddSatU))
let i8x16_sub = Binary (V128 V128Op.(I8x16 Sub))
let i8x16_sub_sat_s = Binary (V128 V128Op.(I8x16 SubSatS))
let i8x16_sub_sat_u = Binary (V128 V128Op.(I8x16 SubSatU))
let i8x16_abs = Unary (V128 V128Op.(I8x16 Abs))
let i8x16_popcnt = Unary (V128 V128Op.(I8x16 Popcnt))
let i8x16_min_s = Binary (V128 V128Op.(I8x16 MinS))
let i8x16_min_u = Binary (V128 V128Op.(I8x16 MinU))
let i8x16_max_s = Binary (V128 V128Op.(I8x16 MaxS))
let i8x16_max_u = Binary (V128 V128Op.(I8x16 MaxU))
let i8x16_avgr_u = Binary (V128 V128Op.(I8x16 AvgrU))

let i16x8_splat = Convert (V128 V128Op.(I16x8 Splat))
let i16x8_extract_lane_s imm = SimdExtract (V128Op.I16x8 (SX, imm))
let i16x8_extract_lane_u imm = SimdExtract (V128Op.I16x8 (ZX, imm))
let i16x8_replace_lane imm = SimdReplace (V128Op.I16x8 imm)
let i16x8_eq = Binary (V128 V128Op.(I16x8 Eq))
let i16x8_ne = Binary (V128 V128Op.(I16x8 Ne))
let i16x8_lt_s = Binary (V128 V128Op.(I16x8 LtS))
let i16x8_lt_u = Binary (V128 V128Op.(I16x8 LtU))
let i16x8_le_s = Binary (V128 V128Op.(I16x8 LeS))
let i16x8_le_u = Binary (V128 V128Op.(I16x8 LeU))
let i16x8_gt_s = Binary (V128 V128Op.(I16x8 GtS))
let i16x8_gt_u = Binary (V128 V128Op.(I16x8 GtU))
let i16x8_ge_s = Binary (V128 V128Op.(I16x8 GeS))
let i16x8_ge_u = Binary (V128 V128Op.(I16x8 GeU))
let i16x8_neg = Unary (V128 V128Op.(I16x8 Neg))
let i16x8_bitmask = SimdBitmask Simd.I16x8
let i16x8_all_true = Test (V128 V128Op.(I16x8 AllTrue))
let i16x8_narrow_i32x4_s = Binary (V128 V128Op.(I16x8 NarrowS))
let i16x8_narrow_i32x4_u = Binary (V128 V128Op.(I16x8 NarrowU))
let i16x8_shl = SimdShift V128Op.(I16x8 Shl)
let i16x8_shr_s = SimdShift V128Op.(I16x8 ShrS)
let i16x8_shr_u = SimdShift V128Op.(I16x8 ShrU)
let i16x8_add = Binary (V128 V128Op.(I16x8 Add))
let i16x8_add_sat_s = Binary (V128 V128Op.(I16x8 AddSatS))
let i16x8_add_sat_u = Binary (V128 V128Op.(I16x8 AddSatU))
let i16x8_sub = Binary (V128 V128Op.(I16x8 Sub))
let i16x8_sub_sat_s = Binary (V128 V128Op.(I16x8 SubSatS))
let i16x8_sub_sat_u = Binary (V128 V128Op.(I16x8 SubSatU))
let i16x8_mul = Binary (V128 V128Op.(I16x8 Mul))
let i16x8_abs = Unary (V128 V128Op.(I16x8 Abs))
let i16x8_min_s = Binary (V128 V128Op.(I16x8 MinS))
let i16x8_min_u = Binary (V128 V128Op.(I16x8 MinU))
let i16x8_max_s = Binary (V128 V128Op.(I16x8 MaxS))
let i16x8_max_u = Binary (V128 V128Op.(I16x8 MaxU))
let i16x8_avgr_u = Binary (V128 V128Op.(I16x8 AvgrU))
let i16x8_extmul_low_i8x16_s = Binary (V128 V128Op.(I16x8 ExtMulLowS))
let i16x8_extmul_high_i8x16_s = Binary (V128 V128Op.(I16x8 ExtMulHighS))
let i16x8_extmul_low_i8x16_u = Binary (V128 V128Op.(I16x8 ExtMulLowU))
let i16x8_extmul_high_i8x16_u = Binary (V128 V128Op.(I16x8 ExtMulHighU))
let i16x8_q15mulr_sat_s = Binary (V128 V128Op.(I16x8 Q15MulRSatS))
let i16x8_extadd_pairwise_i8x16_s = Unary (V128 V128Op.(I16x8 ExtAddPairwiseS))
let i16x8_extadd_pairwise_i8x16_u = Unary (V128 V128Op.(I16x8 ExtAddPairwiseU))

let i32x4_splat = Convert (V128 V128Op.(I32x4 Splat))
let i32x4_extract_lane imm = SimdExtract (V128Op.I32x4 (ZX, imm))
let i32x4_replace_lane imm = SimdReplace (V128Op.I32x4 imm)
let i32x4_eq = Binary (V128 V128Op.(I32x4 Eq))
let i32x4_ne = Binary (V128 V128Op.(I32x4 Ne))
let i32x4_lt_s = Binary (V128 V128Op.(I32x4 LtS))
let i32x4_lt_u = Binary (V128 V128Op.(I32x4 LtU))
let i32x4_le_s = Binary (V128 V128Op.(I32x4 LeS))
let i32x4_le_u = Binary (V128 V128Op.(I32x4 LeU))
let i32x4_gt_s = Binary (V128 V128Op.(I32x4 GtS))
let i32x4_gt_u = Binary (V128 V128Op.(I32x4 GtU))
let i32x4_ge_s = Binary (V128 V128Op.(I32x4 GeS))
let i32x4_ge_u = Binary (V128 V128Op.(I32x4 GeU))
let i32x4_abs = Unary (V128 V128Op.(I32x4 Abs))
let i32x4_neg = Unary (V128 V128Op.(I32x4 Neg))
let i32x4_bitmask = SimdBitmask Simd.I32x4
let i32x4_all_true = Test (V128 V128Op.(I32x4 AllTrue))
let i32x4_extend_low_i16x8_s = Unary (V128 V128Op.(I32x4 ExtendLowS))
let i32x4_extend_high_i16x8_s = Unary (V128 V128Op.(I32x4 ExtendHighS))
let i32x4_extend_low_i16x8_u = Unary (V128 V128Op.(I32x4 ExtendLowU))
let i32x4_extend_high_i16x8_u = Unary (V128 V128Op.(I32x4 ExtendHighU))
let i32x4_shl = SimdShift V128Op.(I32x4 Shl)
let i32x4_shr_s = SimdShift V128Op.(I32x4 ShrS)
let i32x4_shr_u = SimdShift V128Op.(I32x4 ShrU)
let i32x4_add = Binary (V128 V128Op.(I32x4 Add))
let i32x4_sub = Binary (V128 V128Op.(I32x4 Sub))
let i32x4_min_s = Binary (V128 V128Op.(I32x4 MinS))
let i32x4_min_u = Binary (V128 V128Op.(I32x4 MinU))
let i32x4_max_s = Binary (V128 V128Op.(I32x4 MaxS))
let i32x4_max_u = Binary (V128 V128Op.(I32x4 MaxU))
let i32x4_mul = Binary (V128 V128Op.(I32x4 Mul))
let i32x4_trunc_sat_f32x4_s = Unary (V128 V128Op.(I32x4 TruncSatF32x4S))
let i32x4_trunc_sat_f32x4_u = Unary (V128 V128Op.(I32x4 TruncSatF32x4U))
let i32x4_trunc_sat_f64x2_s_zero = Unary (V128 V128Op.(I32x4 TruncSatF64x2SZero))
let i32x4_trunc_sat_f64x2_u_zero = Unary (V128 V128Op.(I32x4 TruncSatF64x2UZero))
let i32x4_dot_i16x8_s = Binary (V128 V128Op.(I32x4 DotI16x8S))
let i32x4_extmul_low_i16x8_s = Binary (V128 V128Op.(I32x4 ExtMulLowS))
let i32x4_extmul_high_i16x8_s = Binary (V128 V128Op.(I32x4 ExtMulHighS))
let i32x4_extmul_low_i16x8_u = Binary (V128 V128Op.(I32x4 ExtMulLowU))
let i32x4_extmul_high_i16x8_u = Binary (V128 V128Op.(I32x4 ExtMulHighU))
let i32x4_extadd_pairwise_i16x8_s = Unary (V128 V128Op.(I32x4 ExtAddPairwiseS))
let i32x4_extadd_pairwise_i16x8_u = Unary (V128 V128Op.(I32x4 ExtAddPairwiseU))

let i64x2_splat = Convert (V128 V128Op.(I64x2 Splat))
let i64x2_extract_lane imm = SimdExtract (V128Op.I64x2 (ZX, imm))
let i64x2_replace_lane imm = SimdReplace (V128Op.I64x2 imm)
let i64x2_extend_low_i32x4_s = Unary (V128 V128Op.(I64x2 ExtendLowS))
let i64x2_extend_high_i32x4_s = Unary (V128 V128Op.(I64x2 ExtendHighS))
let i64x2_extend_low_i32x4_u = Unary (V128 V128Op.(I64x2 ExtendLowU))
let i64x2_extend_high_i32x4_u = Unary (V128 V128Op.(I64x2 ExtendHighU))
let i64x2_eq = Binary (V128 V128Op.(I64x2 Eq))
let i64x2_ne = Binary (V128 V128Op.(I64x2 Ne))
let i64x2_lt_s = Binary (V128 V128Op.(I64x2 LtS))
let i64x2_le_s = Binary (V128 V128Op.(I64x2 LeS))
let i64x2_gt_s = Binary (V128 V128Op.(I64x2 GtS))
let i64x2_ge_s = Binary (V128 V128Op.(I64x2 GeS))
let i64x2_abs = Unary (V128 V128Op.(I64x2 Abs))
let i64x2_neg = Unary (V128 V128Op.(I64x2 Neg))
let i64x2_bitmask = SimdBitmask Simd.I64x2
let i64x2_all_true = Test (V128 V128Op.(I64x2 AllTrue))
let i64x2_add = Binary (V128 V128Op.(I64x2 Add))
let i64x2_sub = Binary (V128 V128Op.(I64x2 Sub))
let i64x2_mul = Binary (V128 V128Op.(I64x2 Mul))
let i64x2_shl = SimdShift V128Op.(I64x2 Shl)
let i64x2_shr_s = SimdShift V128Op.(I64x2 ShrS)
let i64x2_shr_u = SimdShift V128Op.(I64x2 ShrU)
let i64x2_extmul_low_i32x4_s = Binary (V128 V128Op.(I64x2 ExtMulLowS))
let i64x2_extmul_high_i32x4_s = Binary (V128 V128Op.(I64x2 ExtMulHighS))
let i64x2_extmul_low_i32x4_u = Binary (V128 V128Op.(I64x2 ExtMulLowU))
let i64x2_extmul_high_i32x4_u = Binary (V128 V128Op.(I64x2 ExtMulHighU))

let f32x4_splat = Convert (V128 V128Op.(F32x4 Splat))
let f32x4_extract_lane imm = SimdExtract (V128Op.F32x4 (ZX, imm))
let f32x4_replace_lane imm = SimdReplace (V128Op.F32x4 imm)
let f32x4_eq = Binary (V128 V128Op.(F32x4 Eq))
let f32x4_ne = Binary (V128 V128Op.(F32x4 Ne))
let f32x4_lt = Binary (V128 V128Op.(F32x4 Lt))
let f32x4_le = Binary (V128 V128Op.(F32x4 Le))
let f32x4_gt = Binary (V128 V128Op.(F32x4 Gt))
let f32x4_ge = Binary (V128 V128Op.(F32x4 Ge))
let f32x4_abs = Unary (V128 V128Op.(F32x4 Abs))
let f32x4_neg = Unary (V128 V128Op.(F32x4 Neg))
let f32x4_sqrt = Unary (V128 V128Op.(F32x4 Sqrt))
let f32x4_ceil = Unary (V128 V128Op.(F32x4 Ceil))
let f32x4_floor = Unary (V128 V128Op.(F32x4 Floor))
let f32x4_trunc = Unary (V128 V128Op.(F32x4 Trunc))
let f32x4_nearest = Unary (V128 V128Op.(F32x4 Nearest))
let f32x4_add = Binary (V128 V128Op.(F32x4 Add))
let f32x4_sub = Binary (V128 V128Op.(F32x4 Sub))
let f32x4_mul = Binary (V128 V128Op.(F32x4 Mul))
let f32x4_div = Binary (V128 V128Op.(F32x4 Div))
let f32x4_min = Binary (V128 V128Op.(F32x4 Min))
let f32x4_max = Binary (V128 V128Op.(F32x4 Max))
let f32x4_convert_i32x4_s = Unary (V128 V128Op.(F32x4 ConvertI32x4S))
let f32x4_convert_i32x4_u = Unary (V128 V128Op.(F32x4 ConvertI32x4U))
let f32x4_pmin = Binary (V128 V128Op.(F32x4 Pmin))
let f32x4_pmax = Binary (V128 V128Op.(F32x4 Pmax))
let f32x4_demote_f64x2_zero = Unary (V128 V128Op.(F32x4 DemoteF64x2Zero))

let f64x2_splat = Convert (V128 V128Op.(F64x2 Splat))
let f64x2_extract_lane imm = SimdExtract (V128Op.F64x2 (ZX, imm))
let f64x2_replace_lane imm = SimdReplace (V128Op.F64x2 imm)
let f64x2_eq = Binary (V128 V128Op.(F64x2 Eq))
let f64x2_ne = Binary (V128 V128Op.(F64x2 Ne))
let f64x2_lt = Binary (V128 V128Op.(F64x2 Lt))
let f64x2_le = Binary (V128 V128Op.(F64x2 Le))
let f64x2_gt = Binary (V128 V128Op.(F64x2 Gt))
let f64x2_ge = Binary (V128 V128Op.(F64x2 Ge))
let f64x2_neg = Unary (V128 V128Op.(F64x2 Neg))
let f64x2_sqrt = Unary (V128 V128Op.(F64x2 Sqrt))
let f64x2_ceil = Unary (V128 V128Op.(F64x2 Ceil))
let f64x2_floor = Unary (V128 V128Op.(F64x2 Floor))
let f64x2_trunc = Unary (V128 V128Op.(F64x2 Trunc))
let f64x2_nearest = Unary (V128 V128Op.(F64x2 Nearest))
let f64x2_add = Binary (V128 V128Op.(F64x2 Add))
let f64x2_sub = Binary (V128 V128Op.(F64x2 Sub))
let f64x2_mul = Binary (V128 V128Op.(F64x2 Mul))
let f64x2_div = Binary (V128 V128Op.(F64x2 Div))
let f64x2_min = Binary (V128 V128Op.(F64x2 Min))
let f64x2_max = Binary (V128 V128Op.(F64x2 Max))
let f64x2_abs = Unary (V128 V128Op.(F64x2 Abs))
let f64x2_pmin = Binary (V128 V128Op.(F64x2 Pmin))
let f64x2_pmax = Binary (V128 V128Op.(F64x2 Pmax))
let f64x2_promote_low_f32x4 = Unary (V128 V128Op.(F64x2 PromoteLowF32x4))
let f64x2_convert_low_i32x4_s = Unary (V128 V128Op.(F64x2 ConvertI32x4S))
let f64x2_convert_low_i32x4_u = Unary (V128 V128Op.(F64x2 ConvertI32x4U))
=======
let f64_reinterpret_i64 = Convert (F64 F64Op.ReinterpretInt)
>>>>>>> cfc2c3e8
<|MERGE_RESOLUTION|>--- conflicted
+++ resolved
@@ -8,12 +8,9 @@
 let i64_const n = Const (I64 n.it @@ n.at)
 let f32_const n = Const (F32 n.it @@ n.at)
 let f64_const n = Const (F64 n.it @@ n.at)
-<<<<<<< HEAD
 let v128_const n = Const (V128 n.it @@ n.at)
-=======
 let ref_null t = RefNull t
 let ref_func x = RefFunc x
->>>>>>> cfc2c3e8
 
 let unreachable = Unreachable
 let nop = Nop
@@ -234,11 +231,7 @@
 let i32_reinterpret_f32 = Convert (I32 I32Op.ReinterpretFloat)
 let i64_reinterpret_f64 = Convert (I64 I64Op.ReinterpretFloat)
 let f32_reinterpret_i32 = Convert (F32 F32Op.ReinterpretInt)
-<<<<<<< HEAD
 let f64_reinterpret_i64 = Convert (F64 F64Op.ReinterpretInt)
-
-let memory_size = MemorySize
-let memory_grow = MemoryGrow
 
 (* SIMD *)
 let v128_load align offset = SimdLoad {ty = V128Type; align; offset; sz = None}
@@ -507,7 +500,4 @@
 let f64x2_pmax = Binary (V128 V128Op.(F64x2 Pmax))
 let f64x2_promote_low_f32x4 = Unary (V128 V128Op.(F64x2 PromoteLowF32x4))
 let f64x2_convert_low_i32x4_s = Unary (V128 V128Op.(F64x2 ConvertI32x4S))
-let f64x2_convert_low_i32x4_u = Unary (V128 V128Op.(F64x2 ConvertI32x4U))
-=======
-let f64_reinterpret_i64 = Convert (F64 F64Op.ReinterpretInt)
->>>>>>> cfc2c3e8
+let f64x2_convert_low_i32x4_u = Unary (V128 V128Op.(F64x2 ConvertI32x4U))