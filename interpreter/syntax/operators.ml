--- conflicted
+++ resolved
@@ -31,14 +31,11 @@
 let br_on_non_null x = BrOnNonNull x
 let br_on_cast x t1 t2 = BrOnCast (x, t1, t2)
 let br_on_cast_fail x t1 t2 = BrOnCastFail (x, t1, t2)
-<<<<<<< HEAD
 
 let catch x1 x2 = Catch (x1, x2)
 let catch_ref x1 x2 = CatchRef (x1, x2)
 let catch_all x = CatchAll x
 let catch_all_ref x = CatchAllRef x
-=======
->>>>>>> ba81d7a2
 
 let return = Return
 let call x = Call x
@@ -47,13 +44,10 @@
 let return_call x = ReturnCall x
 let return_call_ref x = ReturnCallRef x
 let return_call_indirect x y = ReturnCallIndirect (x, y)
-<<<<<<< HEAD
 
 let throw x = Throw x
 let throw_ref = ThrowRef
 let try_table bt cs es = TryTable (bt, cs, es)
-=======
->>>>>>> ba81d7a2
 
 let local_get x = LocalGet x
 let local_set x = LocalSet x
@@ -70,47 +64,6 @@
 let table_init x y = TableInit (x, y)
 let elem_drop x = ElemDrop x
 
-<<<<<<< HEAD
-let i32_load align offset = Load {ty = I32T; align; offset; pack = None}
-let i64_load align offset = Load {ty = I64T; align; offset; pack = None}
-let f32_load align offset = Load {ty = F32T; align; offset; pack = None}
-let f64_load align offset = Load {ty = F64T; align; offset; pack = None}
-let i32_load8_s align offset =
-  Load {ty = I32T; align; offset; pack = Some (Pack8, SX)}
-let i32_load8_u align offset =
-  Load {ty = I32T; align; offset; pack = Some (Pack8, ZX)}
-let i32_load16_s align offset =
-  Load {ty = I32T; align; offset; pack = Some (Pack16, SX)}
-let i32_load16_u align offset =
-  Load {ty = I32T; align; offset; pack = Some (Pack16, ZX)}
-let i64_load8_s align offset =
-  Load {ty = I64T; align; offset; pack = Some (Pack8, SX)}
-let i64_load8_u align offset =
-  Load {ty = I64T; align; offset; pack = Some (Pack8, ZX)}
-let i64_load16_s align offset =
-  Load {ty = I64T; align; offset; pack = Some (Pack16, SX)}
-let i64_load16_u align offset =
-  Load {ty = I64T; align; offset; pack = Some (Pack16, ZX)}
-let i64_load32_s align offset =
-  Load {ty = I64T; align; offset; pack = Some (Pack32, SX)}
-let i64_load32_u align offset =
-  Load {ty = I64T; align; offset; pack = Some (Pack32, ZX)}
-
-let i32_store align offset = Store {ty = I32T; align; offset; pack = None}
-let i64_store align offset = Store {ty = I64T; align; offset; pack = None}
-let f32_store align offset = Store {ty = F32T; align; offset; pack = None}
-let f64_store align offset = Store {ty = F64T; align; offset; pack = None}
-let i32_store8 align offset =
-  Store {ty = I32T; align; offset; pack = Some Pack8}
-let i32_store16 align offset =
-  Store {ty = I32T; align; offset; pack = Some Pack16}
-let i64_store8 align offset =
-  Store {ty = I64T; align; offset; pack = Some Pack8}
-let i64_store16 align offset =
-  Store {ty = I64T; align; offset; pack = Some Pack16}
-let i64_store32 align offset =
-  Store {ty = I64T; align; offset; pack = Some Pack32}
-=======
 let i32_load x align offset =
   Load (x, {ty = I32T; align; offset; pack = None})
 let i64_load x align offset =
@@ -204,7 +157,6 @@
   VecStoreLane (x, {ty = V128T; align; offset; pack = Pack32}, i)
 let v128_store64_lane x align offset i =
   VecStoreLane (x, {ty = V128T; align; offset; pack = Pack64}, i)
->>>>>>> ba81d7a2
 
 let memory_size x = MemorySize x
 let memory_grow x = MemoryGrow x
@@ -388,55 +340,6 @@
 let f32_reinterpret_i32 = Convert (F32 F32Op.ReinterpretInt)
 let f64_reinterpret_i64 = Convert (F64 F64Op.ReinterpretInt)
 
-<<<<<<< HEAD
-let v128_load align offset = VecLoad {ty = V128T; align; offset; pack = None}
-let v128_load8x8_s align offset =
-  VecLoad {ty = V128T; align; offset; pack = Some (Pack64, ExtLane (Pack8x8, SX))}
-let v128_load8x8_u align offset =
-  VecLoad {ty = V128T; align; offset; pack = Some (Pack64, ExtLane (Pack8x8, ZX))}
-let v128_load16x4_s align offset =
-  VecLoad {ty = V128T; align; offset; pack = Some (Pack64, ExtLane (Pack16x4, SX))}
-let v128_load16x4_u align offset =
-  VecLoad {ty = V128T; align; offset; pack = Some (Pack64, ExtLane (Pack16x4, ZX))}
-let v128_load32x2_s align offset =
-  VecLoad {ty = V128T; align; offset; pack = Some (Pack64, ExtLane (Pack32x2, SX))}
-let v128_load32x2_u align offset =
-  VecLoad {ty = V128T; align; offset; pack = Some (Pack64, ExtLane (Pack32x2, ZX))}
-let v128_load8_splat align offset =
-  VecLoad {ty = V128T; align; offset; pack = Some (Pack8, ExtSplat)}
-let v128_load16_splat align offset =
-  VecLoad {ty = V128T; align; offset; pack = Some (Pack16, ExtSplat)}
-let v128_load32_splat align offset =
-  VecLoad {ty = V128T; align; offset; pack = Some (Pack32, ExtSplat)}
-let v128_load64_splat align offset =
-  VecLoad {ty = V128T; align; offset; pack = Some (Pack64, ExtSplat)}
-let v128_load32_zero align offset =
-  VecLoad {ty = V128T; align; offset; pack = Some (Pack32, ExtZero)}
-let v128_load64_zero align offset =
-  VecLoad {ty = V128T; align; offset; pack = Some (Pack64, ExtZero)}
-
-let v128_store align offset = VecStore {ty = V128T; align; offset; pack = ()}
-
-let v128_load8_lane align offset i =
-  VecLoadLane ({ty = V128T; align; offset; pack = Pack8}, i)
-let v128_load16_lane align offset i =
-  VecLoadLane ({ty = V128T; align; offset; pack = Pack16}, i)
-let v128_load32_lane align offset i =
-  VecLoadLane ({ty = V128T; align; offset; pack = Pack32}, i)
-let v128_load64_lane align offset i =
-  VecLoadLane ({ty = V128T; align; offset; pack = Pack64}, i)
-
-let v128_store8_lane align offset i =
-  VecStoreLane ({ty = V128T; align; offset; pack = Pack8}, i)
-let v128_store16_lane align offset i =
-  VecStoreLane ({ty = V128T; align; offset; pack = Pack16}, i)
-let v128_store32_lane align offset i =
-  VecStoreLane ({ty = V128T; align; offset; pack = Pack32}, i)
-let v128_store64_lane align offset i =
-  VecStoreLane ({ty = V128T; align; offset; pack = Pack64}, i)
-
-=======
->>>>>>> ba81d7a2
 let v128_not = VecUnaryBits (V128 V128Op.Not)
 let v128_and = VecBinaryBits (V128 V128Op.And)
 let v128_andnot = VecBinaryBits (V128 V128Op.AndNot)
