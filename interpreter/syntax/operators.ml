--- conflicted
+++ resolved
@@ -24,16 +24,12 @@
 let br x = Br x
 let br_if x = BrIf x
 let br_table xs x = BrTable (xs, x)
-<<<<<<< HEAD
 let br_on_null x = BrCast (x, NullOp)
 let br_on_i31 x = BrCast (x, I31Op)
 let br_on_data x = BrCast (x, DataOp)
 let br_on_func x = BrCast (x, FuncOp)
 let br_on_cast x = BrCast (x, RttOp)
-=======
-let br_on_null x = BrOnNull x
-let br_on_non_null x = BrOnNonNull x
->>>>>>> 25d26e7d
+let br_on_non_null x = BrCastFail (x, NullOp)
 
 let return = Return
 let call x = Call x
