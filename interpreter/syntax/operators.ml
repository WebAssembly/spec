--- conflicted
+++ resolved
@@ -9,12 +9,7 @@
 let f32_const n = Const (F32 n.it @@ n.at)
 let f64_const n = Const (F64 n.it @@ n.at)
 let ref_null t = RefNull t
-<<<<<<< HEAD
-let ref_is_null = RefIsNull
-let ref_as_non_null = RefAsNonNull
-=======
 let ref_func x = RefFunc x
->>>>>>> f94b6a28
 
 let unreachable = Unreachable
 let nop = Nop
@@ -101,6 +96,7 @@
 let data_drop x = DataDrop x
 
 let ref_is_null = RefIsNull
+let ref_as_non_null = RefAsNonNull
 
 let i32_clz = Unary (I32 I32Op.Clz)
 let i32_ctz = Unary (I32 I32Op.Ctz)
