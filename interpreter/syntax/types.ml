(* Generic Types *)

<<<<<<< HEAD
type type_idx = int32
type local_idx = int32
type name = Utf8.unicode
=======
type num_type = I32Type | I64Type | F32Type | F64Type
type vec_type = V128Type
type ref_type = FuncRefType | ExnRefType | ExternRefType
type value_type = NumType of num_type | VecType of vec_type | RefType of ref_type
type result_type = value_type list
type func_type = FuncType of result_type * result_type
>>>>>>> 25632dd9

type null = NoNull | Null
type mut = Cons | Var
type init = Set | Unset
type final = NoFinal | Final
type 'a limits = {min : 'a; max : 'a option}
<<<<<<< HEAD

type var = StatX of type_idx | RecX of int32

type num_type = I32T | I64T | F32T | F64T
type vec_type = V128T
type heap_type =
  | AnyHT | NoneHT | EqHT | I31HT | StructHT | ArrayHT
  | FuncHT | NoFuncHT
  | ExternHT | NoExternHT
  | VarHT of var
  | DefHT of def_type
  | BotHT
and ref_type = null * heap_type
and val_type = NumT of num_type | VecT of vec_type | RefT of ref_type | BotT

and result_type = val_type list
and instr_type = InstrT of result_type * result_type * local_idx list

and storage_type = ValStorageT of val_type | PackStorageT of Pack.pack_size
and field_type = FieldT of mut * storage_type

and struct_type = StructT of field_type list
and array_type = ArrayT of field_type
and func_type = FuncT of result_type * result_type

and str_type =
  | DefStructT of struct_type
  | DefArrayT of array_type
  | DefFuncT of func_type

and sub_type = SubT of final * heap_type list * str_type
and rec_type = RecT of sub_type list
and def_type = DefT of rec_type * int32

type table_type = TableT of Int32.t limits * ref_type
type memory_type = MemoryT of Int32.t limits
type global_type = GlobalT of mut * val_type
type local_type = LocalT of init * val_type
type extern_type =
  | ExternFuncT of def_type
  | ExternTableT of table_type
  | ExternMemoryT of memory_type
  | ExternGlobalT of global_type
=======
type mutability = Immutable | Mutable
type table_type = TableType of Int32.t limits * ref_type
type memory_type = MemoryType of Int32.t limits
type tag_type = TagType of Int32.t
type global_type = GlobalType of value_type * mutability
type extern_type =
  | ExternFuncType of func_type
  | ExternTableType of table_type
  | ExternMemoryType of memory_type
  | ExternTagType of func_type
  | ExternGlobalType of global_type
>>>>>>> 25632dd9

type export_type = ExportT of extern_type * name
type import_type = ImportT of extern_type * name * name
type module_type = ModuleT of import_type list * export_type list


(* Attributes *)

let num_size = function
  | I32T | F32T -> 4
  | I64T | F64T -> 8

let vec_size = function
  | V128T -> 16

let val_size = function
  | NumT t -> num_size t
  | VecT t -> vec_size t
  | RefT _ | BotT -> failwith "val_size"

let storage_size = function
  | ValStorageT t -> val_size t
  | PackStorageT p -> Pack.packed_size p

let is_stat_var = function StatX _ -> true | _ -> false
let is_rec_var = function RecX _ -> true | _ -> false

let as_stat_var = function StatX x -> x | _ -> assert false
let as_rec_var = function RecX x -> x | _ -> assert false


let is_num_type = function
  | NumT _ | BotT -> true
  | _ -> false

let is_vec_type = function
  | VecT _ | BotT -> true
  | _ -> false

let is_ref_type = function
  | RefT _ | BotT -> true
  | _ -> false

let is_packed_storage_type = function
  | ValStorageT _ -> false
  | PackStorageT _ -> true


let defaultable = function
  | NumT _ -> true
  | VecT _ -> true
  | RefT (nul, _) -> nul = Null
  | BotT -> assert false


(* Projections *)

let unpacked_storage_type = function
  | ValStorageT t -> t
  | PackStorageT _ -> NumT I32T

let unpacked_field_type (FieldT (_mut, t)) = unpacked_storage_type t


let as_func_str_type (st : str_type) : func_type =
  match st with
  | DefFuncT ft -> ft
  | _ -> assert false

let as_struct_str_type (st : str_type) : struct_type =
  match st with
  | DefStructT st -> st
  | _ -> assert false

let as_array_str_type (st : str_type) : array_type =
  match st with
  | DefArrayT at -> at
  | _ -> assert false

let extern_type_of_import_type (ImportT (et, _, _)) = et
let extern_type_of_export_type (ExportT (et, _)) = et


(* Filters *)

<<<<<<< HEAD
let funcs = List.filter_map (function ExternFuncT ft -> Some ft | _ -> None)
let tables = List.filter_map (function ExternTableT tt -> Some tt | _ -> None)
let memories = List.filter_map (function ExternMemoryT mt -> Some mt | _ -> None)
let globals = List.filter_map (function ExternGlobalT gt -> Some gt | _ -> None)


(* Substitution *)

type subst = var -> heap_type

let subst_of dts = function
  | StatX x -> DefHT (Lib.List32.nth dts x)
  | RecX i -> VarHT (RecX i)


let subst_num_type s t = t

let subst_vec_type s t = t

let subst_heap_type s = function
  | AnyHT -> AnyHT
  | NoneHT -> NoneHT
  | EqHT -> EqHT
  | I31HT -> I31HT
  | StructHT -> StructHT
  | ArrayHT -> ArrayHT
  | FuncHT -> FuncHT
  | NoFuncHT -> NoFuncHT
  | ExternHT -> ExternHT
  | NoExternHT -> NoExternHT
  | VarHT x -> s x
  | DefHT dt -> DefHT dt  (* assume closed *)
  | BotHT -> BotHT

let subst_ref_type s = function
  | (nul, t) -> (nul, subst_heap_type s t)

let subst_val_type s = function
  | NumT t -> NumT (subst_num_type s t)
  | VecT t -> VecT (subst_vec_type s t)
  | RefT t -> RefT (subst_ref_type s t)
  | BotT -> BotT
=======
let funcs =
  Lib.List.map_filter (function ExternFuncType t -> Some t | _ -> None)
let tables =
  Lib.List.map_filter (function ExternTableType t -> Some t | _ -> None)
let memories =
  Lib.List.map_filter (function ExternMemoryType t -> Some t | _ -> None)
let globals =
  Lib.List.map_filter (function ExternGlobalType t -> Some t | _ -> None)
let tags =
  Lib.List.map_filter (function ExternTagType t -> Some t | _ -> None)
>>>>>>> 25632dd9

let subst_result_type s = function
  | ts -> List.map (subst_val_type s) ts


let subst_storage_type s = function
  | ValStorageT t -> ValStorageT (subst_val_type s t)
  | PackStorageT p -> PackStorageT p

let subst_field_type s = function
  | FieldT (mut, t) -> FieldT (mut, subst_storage_type s t)

let subst_struct_type s = function
  | StructT ts -> StructT (List.map (subst_field_type s) ts)

let subst_array_type s = function
  | ArrayT t -> ArrayT (subst_field_type s t)

let subst_func_type s = function
  | FuncT (ts1, ts2) -> FuncT (subst_result_type s ts1, subst_result_type s ts2)

<<<<<<< HEAD
let subst_str_type s = function
  | DefStructT st -> DefStructT (subst_struct_type s st)
  | DefArrayT at -> DefArrayT (subst_array_type s at)
  | DefFuncT ft -> DefFuncT (subst_func_type s ft)

let subst_sub_type s = function
  | SubT (fin, hts, st) ->
    SubT (fin, List.map (subst_heap_type s) hts, subst_str_type s st)

let subst_rec_type s = function
  | RecT sts -> RecT (List.map (subst_sub_type s) sts)

let subst_def_type s = function
  | DefT (rt, i) -> DefT (subst_rec_type s rt, i)


let subst_memory_type s = function
  | MemoryT lim -> MemoryT lim

let subst_table_type s = function
  | TableT (lim, t) -> TableT (lim, subst_ref_type s t)

let subst_global_type s = function
  | GlobalT (mut, t) ->  GlobalT (mut, subst_val_type s t)

let subst_extern_type s = function
  | ExternFuncT dt -> ExternFuncT (subst_def_type s dt)
  | ExternTableT tt -> ExternTableT (subst_table_type s tt)
  | ExternMemoryT mt -> ExternMemoryT (subst_memory_type s mt)
  | ExternGlobalT gt -> ExternGlobalT (subst_global_type s gt)


let subst_export_type s = function
  | ExportT (et, name) -> ExportT (subst_extern_type s et, name)

let subst_import_type s = function
  | ImportT (et, module_name, name) ->
    ImportT (subst_extern_type s et, module_name, name)

let subst_module_type s = function
  | ModuleT (its, ets) ->
    ModuleT (
      List.map (subst_import_type s) its,
      List.map (subst_export_type s) ets
    )


(* Recursive types *)

let roll_rec_type x (rt : rec_type) : rec_type =
  let RecT sts = rt in
  let y = Int32.add x (Lib.List32.length sts) in
  let s = function
    | StatX x' when x <= x' && x' < y -> VarHT (RecX (Int32.sub x' x))
    | var -> VarHT var
  in
  subst_rec_type s rt

let roll_def_types x (rt : rec_type) : def_type list =
  let RecT sts as rt' = roll_rec_type x rt in
  Lib.List32.mapi (fun i _ -> DefT (rt', i)) sts


let unroll_rec_type (rt : rec_type) : rec_type =
  let s = function
    | RecX i -> DefHT (DefT (rt, i))
    | var -> VarHT var
  in
  subst_rec_type s rt

let unroll_def_type (dt : def_type) : sub_type =
  let DefT (rt, i) = dt in
  let RecT sts = unroll_rec_type rt in
  Lib.List32.nth sts i

let expand_def_type (dt : def_type) : str_type =
  let SubT (_, _, st) = unroll_def_type dt in
  st
=======
let match_extern_type et1 et2 =
  match et1, et2 with
  | ExternFuncType ft1, ExternFuncType ft2
  | ExternTagType ft1, ExternTagType ft2 -> match_func_type ft1 ft2
  | ExternTableType tt1, ExternTableType tt2 -> match_table_type tt1 tt2
  | ExternMemoryType mt1, ExternMemoryType mt2 -> match_memory_type mt1 mt2
  | ExternGlobalType gt1, ExternGlobalType gt2 -> match_global_type gt1 gt2
  | _, _ -> false
>>>>>>> 25632dd9


(* String conversion *)

let string_of_idx x =
  I32.to_string_u x

let string_of_name n =
  let b = Buffer.create 16 in
  let escape uc =
    if uc < 0x20 || uc >= 0x7f then
      Buffer.add_string b (Printf.sprintf "\\u{%02x}" uc)
    else begin
      let c = Char.chr uc in
      if c = '\"' || c = '\\' then Buffer.add_char b '\\';
      Buffer.add_char b c
    end
  in
  List.iter escape n;
  Buffer.contents b

let string_of_var = function
  | StatX x -> I32.to_string_u x
  | RecX x -> "rec." ^ I32.to_string_u x

<<<<<<< HEAD
let string_of_null = function
  | NoNull -> ""
  | Null -> "null "

let string_of_final = function
  | NoFinal -> ""
  | Final -> " final"
=======
let string_of_ref_type = function
  | FuncRefType -> "funcref"
  | ExnRefType -> "exnref"
  | ExternRefType -> "externref"

let string_of_refed_type = function
  | FuncRefType -> "func"
  | ExnRefType -> "exn"
  | ExternRefType -> "extern"
>>>>>>> 25632dd9

let string_of_mut s = function
  | Cons -> s
  | Var -> "(mut " ^ s ^ ")"


let string_of_num_type = function
  | I32T -> "i32"
  | I64T -> "i64"
  | F32T -> "f32"
  | F64T -> "f64"

let string_of_vec_type = function
  | V128T -> "v128"

let rec string_of_heap_type = function
  | AnyHT -> "any"
  | NoneHT -> "none"
  | EqHT -> "eq"
  | I31HT -> "i31"
  | StructHT -> "struct"
  | ArrayHT -> "array"
  | FuncHT -> "func"
  | NoFuncHT -> "nofunc"
  | ExternHT -> "extern"
  | NoExternHT -> "noextern"
  | VarHT x -> string_of_var x
  | DefHT dt -> "(" ^ string_of_def_type dt ^ ")"
  | BotHT -> "something"

and string_of_ref_type = function
  | (nul, t) -> "(ref " ^ string_of_null nul ^ string_of_heap_type t ^ ")"

and string_of_val_type = function
  | NumT t -> string_of_num_type t
  | VecT t -> string_of_vec_type t
  | RefT t -> string_of_ref_type t
  | BotT -> "bot"


and string_of_result_type = function
  | ts -> "[" ^ String.concat " " (List.map string_of_val_type ts) ^ "]"


and string_of_storage_type = function
  | ValStorageT t -> string_of_val_type t
  | PackStorageT p -> "i" ^ string_of_int (8 * Pack.packed_size p)

and string_of_field_type = function
  | FieldT (mut, t) -> string_of_mut (string_of_storage_type t) mut

and string_of_struct_type = function
  | StructT fts ->
    String.concat " " (List.map (fun ft -> "(field " ^ string_of_field_type ft ^ ")") fts)

and string_of_array_type = function
  | ArrayT ft -> string_of_field_type ft

and string_of_func_type = function
  | FuncT (ts1, ts2) ->
    string_of_result_type ts1 ^ " -> " ^ string_of_result_type ts2

and string_of_str_type = function
  | DefStructT st -> "struct " ^ string_of_struct_type st
  | DefArrayT at -> "array " ^ string_of_array_type at
  | DefFuncT ft -> "func " ^ string_of_func_type ft

and string_of_sub_type = function
  | SubT (Final, [], st) -> string_of_str_type st
  | SubT (fin, hts, st) ->
    String.concat " "
      (("sub" ^ string_of_final fin) :: List.map string_of_heap_type hts) ^
    " (" ^ string_of_str_type st ^ ")"

and string_of_rec_type = function
  | RecT [st] -> string_of_sub_type st
  | RecT sts ->
    "rec " ^
    String.concat " " (List.map (fun st -> "(" ^ string_of_sub_type st ^ ")") sts)

and string_of_def_type = function
  | DefT (RecT [st], 0l) -> string_of_sub_type st
  | DefT (rt, i) -> "(" ^ string_of_rec_type rt ^ ")." ^ I32.to_string_u i


let string_of_limits = function
  | {min; max} ->
    I32.to_string_u min ^
    (match max with None -> "" | Some n -> " " ^ I32.to_string_u n)

let string_of_memory_type = function
  | MemoryT lim -> string_of_limits lim

let string_of_table_type = function
  | TableT (lim, t) -> string_of_limits lim ^ " " ^ string_of_ref_type t

let string_of_global_type = function
  | GlobalT (mut, t) -> string_of_mut (string_of_val_type t) mut

let string_of_local_type = function
  | LocalT (Set, t) -> string_of_val_type t
  | LocalT (Unset, t) -> "(unset " ^ string_of_val_type t ^ ")"

let string_of_extern_type = function
<<<<<<< HEAD
  | ExternFuncT dt -> "func " ^ string_of_def_type dt
  | ExternTableT tt -> "table " ^ string_of_table_type tt
  | ExternMemoryT mt -> "memory " ^ string_of_memory_type mt
  | ExternGlobalT gt -> "global " ^ string_of_global_type gt


let string_of_export_type = function
  | ExportT (et, name) ->
    "\"" ^ string_of_name name ^ "\" : " ^ string_of_extern_type et

let string_of_import_type = function
  | ImportT (et, module_name, name) ->
    "\"" ^ string_of_name module_name ^ "\" \"" ^
      string_of_name name ^ "\" : " ^ string_of_extern_type et

let string_of_module_type = function
  | ModuleT (its, ets) ->
    String.concat "" (
      List.map (fun it -> "import " ^ string_of_import_type it ^ "\n") its @
      List.map (fun et -> "export " ^ string_of_export_type et ^ "\n") ets
    )
=======
  | ExternFuncType ft -> "func " ^ string_of_func_type ft
  | ExternTableType tt -> "table " ^ string_of_table_type tt
  | ExternMemoryType mt -> "memory " ^ string_of_memory_type mt
  | ExternGlobalType gt -> "global " ^ string_of_global_type gt
  | ExternTagType tt -> "tag " ^ string_of_func_type tt
>>>>>>> 25632dd9
<|MERGE_RESOLUTION|>--- conflicted
+++ resolved
@@ -1,24 +1,14 @@
 (* Generic Types *)
 
-<<<<<<< HEAD
 type type_idx = int32
 type local_idx = int32
 type name = Utf8.unicode
-=======
-type num_type = I32Type | I64Type | F32Type | F64Type
-type vec_type = V128Type
-type ref_type = FuncRefType | ExnRefType | ExternRefType
-type value_type = NumType of num_type | VecType of vec_type | RefType of ref_type
-type result_type = value_type list
-type func_type = FuncType of result_type * result_type
->>>>>>> 25632dd9
 
 type null = NoNull | Null
 type mut = Cons | Var
 type init = Set | Unset
 type final = NoFinal | Final
 type 'a limits = {min : 'a; max : 'a option}
-<<<<<<< HEAD
 
 type var = StatX of type_idx | RecX of int32
 
@@ -27,6 +17,7 @@
 type heap_type =
   | AnyHT | NoneHT | EqHT | I31HT | StructHT | ArrayHT
   | FuncHT | NoFuncHT
+  | ExnHT | NoExnHT
   | ExternHT | NoExternHT
   | VarHT of var
   | DefHT of def_type
@@ -56,25 +47,14 @@
 type table_type = TableT of Int32.t limits * ref_type
 type memory_type = MemoryT of Int32.t limits
 type global_type = GlobalT of mut * val_type
+type tag_type = TagT of def_type
 type local_type = LocalT of init * val_type
 type extern_type =
   | ExternFuncT of def_type
   | ExternTableT of table_type
   | ExternMemoryT of memory_type
   | ExternGlobalT of global_type
-=======
-type mutability = Immutable | Mutable
-type table_type = TableType of Int32.t limits * ref_type
-type memory_type = MemoryType of Int32.t limits
-type tag_type = TagType of Int32.t
-type global_type = GlobalType of value_type * mutability
-type extern_type =
-  | ExternFuncType of func_type
-  | ExternTableType of table_type
-  | ExternMemoryType of memory_type
-  | ExternTagType of func_type
-  | ExternGlobalType of global_type
->>>>>>> 25632dd9
+  | ExternTagT of tag_type
 
 type export_type = ExportT of extern_type * name
 type import_type = ImportT of extern_type * name * name
@@ -160,11 +140,11 @@
 
 (* Filters *)
 
-<<<<<<< HEAD
 let funcs = List.filter_map (function ExternFuncT ft -> Some ft | _ -> None)
 let tables = List.filter_map (function ExternTableT tt -> Some tt | _ -> None)
 let memories = List.filter_map (function ExternMemoryT mt -> Some mt | _ -> None)
 let globals = List.filter_map (function ExternGlobalT gt -> Some gt | _ -> None)
+let tags = List.filter_map (function ExternTagT tt -> Some tt | _ -> None)
 
 
 (* Substitution *)
@@ -189,6 +169,8 @@
   | ArrayHT -> ArrayHT
   | FuncHT -> FuncHT
   | NoFuncHT -> NoFuncHT
+  | ExnHT -> ExnHT
+  | NoExnHT -> NoExnHT
   | ExternHT -> ExternHT
   | NoExternHT -> NoExternHT
   | VarHT x -> s x
@@ -203,18 +185,6 @@
   | VecT t -> VecT (subst_vec_type s t)
   | RefT t -> RefT (subst_ref_type s t)
   | BotT -> BotT
-=======
-let funcs =
-  Lib.List.map_filter (function ExternFuncType t -> Some t | _ -> None)
-let tables =
-  Lib.List.map_filter (function ExternTableType t -> Some t | _ -> None)
-let memories =
-  Lib.List.map_filter (function ExternMemoryType t -> Some t | _ -> None)
-let globals =
-  Lib.List.map_filter (function ExternGlobalType t -> Some t | _ -> None)
-let tags =
-  Lib.List.map_filter (function ExternTagType t -> Some t | _ -> None)
->>>>>>> 25632dd9
 
 let subst_result_type s = function
   | ts -> List.map (subst_val_type s) ts
@@ -236,7 +206,6 @@
 let subst_func_type s = function
   | FuncT (ts1, ts2) -> FuncT (subst_result_type s ts1, subst_result_type s ts2)
 
-<<<<<<< HEAD
 let subst_str_type s = function
   | DefStructT st -> DefStructT (subst_struct_type s st)
   | DefArrayT at -> DefArrayT (subst_array_type s at)
@@ -261,12 +230,16 @@
 
 let subst_global_type s = function
   | GlobalT (mut, t) ->  GlobalT (mut, subst_val_type s t)
+
+let subst_tag_type s = function
+  | TagT dt -> TagT (subst_def_type s dt)
 
 let subst_extern_type s = function
   | ExternFuncT dt -> ExternFuncT (subst_def_type s dt)
   | ExternTableT tt -> ExternTableT (subst_table_type s tt)
   | ExternMemoryT mt -> ExternMemoryT (subst_memory_type s mt)
   | ExternGlobalT gt -> ExternGlobalT (subst_global_type s gt)
+  | ExternTagT tt -> ExternTagT (subst_tag_type s tt)
 
 
 let subst_export_type s = function
@@ -315,16 +288,6 @@
 let expand_def_type (dt : def_type) : str_type =
   let SubT (_, _, st) = unroll_def_type dt in
   st
-=======
-let match_extern_type et1 et2 =
-  match et1, et2 with
-  | ExternFuncType ft1, ExternFuncType ft2
-  | ExternTagType ft1, ExternTagType ft2 -> match_func_type ft1 ft2
-  | ExternTableType tt1, ExternTableType tt2 -> match_table_type tt1 tt2
-  | ExternMemoryType mt1, ExternMemoryType mt2 -> match_memory_type mt1 mt2
-  | ExternGlobalType gt1, ExternGlobalType gt2 -> match_global_type gt1 gt2
-  | _, _ -> false
->>>>>>> 25632dd9
 
 
 (* String conversion *)
@@ -350,7 +313,6 @@
   | StatX x -> I32.to_string_u x
   | RecX x -> "rec." ^ I32.to_string_u x
 
-<<<<<<< HEAD
 let string_of_null = function
   | NoNull -> ""
   | Null -> "null "
@@ -358,17 +320,6 @@
 let string_of_final = function
   | NoFinal -> ""
   | Final -> " final"
-=======
-let string_of_ref_type = function
-  | FuncRefType -> "funcref"
-  | ExnRefType -> "exnref"
-  | ExternRefType -> "externref"
-
-let string_of_refed_type = function
-  | FuncRefType -> "func"
-  | ExnRefType -> "exn"
-  | ExternRefType -> "extern"
->>>>>>> 25632dd9
 
 let string_of_mut s = function
   | Cons -> s
@@ -393,6 +344,8 @@
   | ArrayHT -> "array"
   | FuncHT -> "func"
   | NoFuncHT -> "nofunc"
+  | ExnHT -> "exn"
+  | NoExnHT -> "noexn"
   | ExternHT -> "extern"
   | NoExternHT -> "noextern"
   | VarHT x -> string_of_var x
@@ -468,16 +421,19 @@
 let string_of_global_type = function
   | GlobalT (mut, t) -> string_of_mut (string_of_val_type t) mut
 
+let string_of_tag_type = function
+  | TagT dt -> string_of_def_type dt
+
 let string_of_local_type = function
   | LocalT (Set, t) -> string_of_val_type t
   | LocalT (Unset, t) -> "(unset " ^ string_of_val_type t ^ ")"
 
 let string_of_extern_type = function
-<<<<<<< HEAD
   | ExternFuncT dt -> "func " ^ string_of_def_type dt
   | ExternTableT tt -> "table " ^ string_of_table_type tt
   | ExternMemoryT mt -> "memory " ^ string_of_memory_type mt
   | ExternGlobalT gt -> "global " ^ string_of_global_type gt
+  | ExternTagT tt -> "tag " ^ string_of_tag_type tt
 
 
 let string_of_export_type = function
@@ -494,11 +450,4 @@
     String.concat "" (
       List.map (fun it -> "import " ^ string_of_import_type it ^ "\n") its @
       List.map (fun et -> "export " ^ string_of_export_type et ^ "\n") ets
-    )
-=======
-  | ExternFuncType ft -> "func " ^ string_of_func_type ft
-  | ExternTableType tt -> "table " ^ string_of_table_type tt
-  | ExternMemoryType mt -> "memory " ^ string_of_memory_type mt
-  | ExternGlobalType gt -> "global " ^ string_of_global_type gt
-  | ExternTagType tt -> "tag " ^ string_of_func_type tt
->>>>>>> 25632dd9
+    )