(*
 * Throughout the implementation we use consistent naming conventions for
 * syntactic elements, associated with the types defined here and in a few
 * other places:
 *
 *   x : idx
 *   v : value
 *   e : instr
 *   f : func
 *   m : module_
 *
 *   t : value_type
 *   s : func_type
 *   c : context / config
 *
 * These conventions mostly follow standard practice in language semantics.
 *)

(* Types *)

open Types

type void = Lib.void


(* Operators *)

module IntOp =
struct
  type unop = Clz | Ctz | Popcnt | ExtendS of pack_size
  type binop = Add | Sub | Mul | DivS | DivU | RemS | RemU
             | And | Or | Xor | Shl | ShrS | ShrU | Rotl | Rotr
  type testop = Eqz
  type relop = Eq | Ne | LtS | LtU | GtS | GtU | LeS | LeU | GeS | GeU
  type cvtop = ExtendSI32 | ExtendUI32 | WrapI64
             | TruncSF32 | TruncUF32 | TruncSF64 | TruncUF64
             | TruncSatSF32 | TruncSatUF32 | TruncSatSF64 | TruncSatUF64
             | ReinterpretFloat
end

module FloatOp =
struct
  type unop = Neg | Abs | Ceil | Floor | Trunc | Nearest | Sqrt
  type binop = Add | Sub | Mul | Div | Min | Max | CopySign
  type testop = |
  type relop = Eq | Ne | Lt | Gt | Le | Ge
  type cvtop = ConvertSI32 | ConvertUI32 | ConvertSI64 | ConvertUI64
             | PromoteF32 | DemoteF64
             | ReinterpretInt
end

module I32Op = IntOp
module I64Op = IntOp
module F32Op = FloatOp
module F64Op = FloatOp

module V128Op =
struct
  type itestop = AllTrue
  type iunop = Abs | Neg | Popcnt
  type funop = Abs | Neg | Sqrt | Ceil | Floor | Trunc | Nearest
  type ibinop = Add | Sub | Mul | MinS | MinU | MaxS | MaxU | AvgrU
              | AddSatS | AddSatU | SubSatS | SubSatU | DotS | Q15MulRSatS
              | ExtMulLowS | ExtMulHighS | ExtMulLowU | ExtMulHighU
              | Swizzle | Shuffle of int list | NarrowS | NarrowU
  type fbinop = Add | Sub | Mul | Div | Min | Max | Pmin | Pmax
  type irelop = Eq | Ne | LtS | LtU | LeS | LeU | GtS | GtU | GeS | GeU
  type frelop = Eq | Ne | Lt | Le | Gt | Ge
  type icvtop = ExtendLowS | ExtendLowU | ExtendHighS | ExtendHighU
              | ExtAddPairwiseS | ExtAddPairwiseU
              | TruncSatSF32x4 | TruncSatUF32x4
              | TruncSatSZeroF64x2 | TruncSatUZeroF64x2
  type fcvtop = DemoteZeroF64x2 | PromoteLowF32x4
              | ConvertSI32x4 | ConvertUI32x4
  type ishiftop = Shl | ShrS | ShrU
  type ibitmaskop = Bitmask

  type vtestop = AnyTrue
  type vunop = Not
  type vbinop = And | Or | Xor | AndNot
  type vternop = Bitselect

  type testop = (itestop, itestop, itestop, itestop, void, void) V128.laneop
  type unop = (iunop, iunop, iunop, iunop, funop, funop) V128.laneop
  type binop = (ibinop, ibinop, ibinop, ibinop, fbinop, fbinop) V128.laneop
  type relop = (irelop, irelop, irelop, irelop, frelop, frelop) V128.laneop
  type cvtop = (icvtop, icvtop, icvtop, icvtop, fcvtop, fcvtop) V128.laneop
  type shiftop = (ishiftop, ishiftop, ishiftop, ishiftop, void, void) V128.laneop
  type bitmaskop = (ibitmaskop, ibitmaskop, ibitmaskop, ibitmaskop, void, void) V128.laneop

  type nsplatop = Splat
  type 'a nextractop = Extract of int * 'a
  type nreplaceop = Replace of int

  type splatop = (nsplatop, nsplatop, nsplatop, nsplatop, nsplatop, nsplatop) V128.laneop
  type extractop = (extension nextractop, extension nextractop, unit nextractop, unit nextractop, unit nextractop, unit nextractop) V128.laneop
  type replaceop = (nreplaceop, nreplaceop, nreplaceop, nreplaceop, nreplaceop, nreplaceop) V128.laneop
end

type testop = (I32Op.testop, I64Op.testop, F32Op.testop, F64Op.testop) Value.op
type unop = (I32Op.unop, I64Op.unop, F32Op.unop, F64Op.unop) Value.op
type binop = (I32Op.binop, I64Op.binop, F32Op.binop, F64Op.binop) Value.op
type relop = (I32Op.relop, I64Op.relop, F32Op.relop, F64Op.relop) Value.op
type cvtop = (I32Op.cvtop, I64Op.cvtop, F32Op.cvtop, F64Op.cvtop) Value.op

type vec_testop = (V128Op.testop) Value.vecop
type vec_relop = (V128Op.relop) Value.vecop
type vec_unop = (V128Op.unop) Value.vecop
type vec_binop = (V128Op.binop) Value.vecop
type vec_cvtop = (V128Op.cvtop) Value.vecop
type vec_shiftop = (V128Op.shiftop) Value.vecop
type vec_bitmaskop = (V128Op.bitmaskop) Value.vecop
type vec_vtestop = (V128Op.vtestop) Value.vecop
type vec_vunop = (V128Op.vunop) Value.vecop
type vec_vbinop = (V128Op.vbinop) Value.vecop
type vec_vternop = (V128Op.vternop) Value.vecop
type vec_splatop = (V128Op.splatop) Value.vecop
type vec_extractop = (V128Op.extractop) Value.vecop
type vec_replaceop = (V128Op.replaceop) Value.vecop

type ('t, 'p) memop = {ty : 't; align : int; offset : int32; pack : 'p}
type loadop = (num_type, (pack_size * extension) option) memop
type storeop = (num_type, pack_size option) memop

type vec_loadop = (vec_type, (pack_size * vec_extension) option) memop
type vec_storeop = (vec_type, unit) memop
type vec_laneop = (vec_type, pack_size) memop * int


(* Expressions *)

<<<<<<< HEAD
type idx = int32 Source.phrase
type num = Value.num Source.phrase
type vec = Value.vec Source.phrase
type name = int list
=======
type var = int32 Source.phrase
type num = Values.num Source.phrase
type vec = Values.vec Source.phrase
type name = Utf8.unicode
>>>>>>> 7991db35

type local = local' Source.phrase
and local' = value_type

type block_type = VarBlockType of var | ValBlockType of value_type option

type instr = instr' Source.phrase
and instr' =
  | Unreachable                       (* trap unconditionally *)
  | Nop                               (* do nothing *)
  | Drop                              (* forget a value *)
  | Select of value_type list option  (* branchless conditional *)
  | Block of block_type * instr list  (* execute in sequence *)
  | Loop of block_type * instr list   (* loop header *)
  | If of block_type * instr list * instr list   (* conditional *)
  | Let of block_type * local list * instr list  (* local bindings *)
  | Br of idx                         (* break to n-th surrounding label *)
  | BrIf of idx                       (* conditional break *)
  | BrTable of idx list * idx         (* indexed break *)
  | BrOnNull of idx                   (* break on null *)
  | BrOnNonNull of idx                (* break on non-null *)
  | Return                            (* break from function body *)
  | Call of idx                       (* call function *)
  | CallRef                           (* call function through reference *)
  | CallIndirect of idx * idx         (* call function through table *)
  | ReturnCallRef                     (* tail call through reference *)
  | FuncBind of idx                   (* closure creation *)
  | LocalGet of idx                   (* read local idxiable *)
  | LocalSet of idx                   (* write local idxiable *)
  | LocalTee of idx                   (* write local idxiable and keep value *)
  | GlobalGet of idx                  (* read global idxiable *)
  | GlobalSet of idx                  (* write global idxiable *)
  | TableGet of idx                   (* read table element *)
  | TableSet of idx                   (* write table element *)
  | TableSize of idx                  (* size of table *)
  | TableGrow of idx                  (* grow table *)
  | TableFill of idx                  (* fill table with unique value *)
  | TableCopy of idx * idx            (* copy table range *)
  | TableInit of idx * idx            (* initialize table range from segment *)
  | ElemDrop of idx                   (* drop passive element segment *)
  | Load of loadop                    (* read memory at address *)
  | Store of storeop                  (* write memory at address *)
  | VecLoad of vec_loadop             (* read memory at address *)
  | VecStore of vec_storeop           (* write memory at address *)
  | VecLoadLane of vec_laneop         (* read single lane at address *)
  | VecStoreLane of vec_laneop        (* write single lane to address *)
  | MemorySize                        (* size of memory *)
  | MemoryGrow                        (* grow memory *)
  | MemoryFill                        (* fill memory range with value *)
  | MemoryCopy                        (* copy memory ranges *)
  | MemoryInit of idx                 (* initialize memory range from segment *)
  | DataDrop of idx                   (* drop passive data segment *)
  | RefNull of heap_type              (* null reference *)
  | RefIsNull                         (* null test *)
  | RefAsNonNull                      (* null cast *)
  | RefFunc of idx                    (* function reference *)
  | Const of num                      (* constant *)
  | Test of testop                    (* numeric test *)
  | Compare of relop                  (* numeric comparison *)
  | Unary of unop                     (* unary numeric operator *)
  | Binary of binop                   (* binary numeric operator *)
  | Convert of cvtop                  (* conversion *)
  | VecConst of vec                   (* constant *)
  | VecTest of vec_testop             (* vector test *)
  | VecCompare of vec_relop           (* vector comparison *)
  | VecUnary of vec_unop              (* unary vector operator *)
  | VecBinary of vec_binop            (* binary vector operator *)
  | VecConvert of vec_cvtop           (* vector conversion *)
  | VecShift of vec_shiftop           (* vector shifts *)
  | VecBitmask of vec_bitmaskop       (* vector masking *)
  | VecTestBits of vec_vtestop        (* vector bit test *)
  | VecUnaryBits of vec_vunop         (* unary bit vector operator *)
  | VecBinaryBits of vec_vbinop       (* binary bit vector operator *)
  | VecTernaryBits of vec_vternop     (* ternary bit vector operator *)
  | VecSplat of vec_splatop           (* number to vector conversion *)
  | VecExtract of vec_extractop       (* extract lane from vector *)
  | VecReplace of vec_replaceop       (* replace lane in vector *)


(* Globals & Functions *)

type const = instr list Source.phrase

type global = global' Source.phrase
and global' =
{
  gtype : global_type;
  ginit : const;
}

type func = func' Source.phrase
and func' =
{
  ftype : idx;
  locals : local list;
  body : instr list;
}


(* Tables & Memories *)

type table = table' Source.phrase
and table' =
{
  ttype : table_type;
}

type memory = memory' Source.phrase
and memory' =
{
  mtype : memory_type;
}

type segment_mode = segment_mode' Source.phrase
and segment_mode' =
  | Passive
  | Active of {index : idx; offset : const}
  | Declarative

type elem_segment = elem_segment' Source.phrase
and elem_segment' =
{
  etype : ref_type;
  einit : const list;
  emode : segment_mode;
}

type data_segment = data_segment' Source.phrase
and data_segment' =
{
  dinit : string;
  dmode : segment_mode;
}


(* Modules *)

type type_ = def_type Source.phrase

type export_desc = export_desc' Source.phrase
and export_desc' =
  | FuncExport of idx
  | TableExport of idx
  | MemoryExport of idx
  | GlobalExport of idx

type export = export' Source.phrase
and export' =
{
  name : name;
  edesc : export_desc;
}

type import_desc = import_desc' Source.phrase
and import_desc' =
  | FuncImport of idx
  | TableImport of table_type
  | MemoryImport of memory_type
  | GlobalImport of global_type

type import = import' Source.phrase
and import' =
{
  module_name : name;
  item_name : name;
  idesc : import_desc;
}

type start = start' Source.phrase
and start' =
{
  sfunc : var;
}

type module_ = module_' Source.phrase
and module_' =
{
  types : type_ list;
  globals : global list;
  tables : table list;
  memories : memory list;
  funcs : func list;
<<<<<<< HEAD
  start : idx option;
=======
  start : start option;
>>>>>>> 7991db35
  elems : elem_segment list;
  datas : data_segment list;
  imports : import list;
  exports : export list;
}


(* Auxiliary functions *)

let empty_module =
{
  types = [];
  globals = [];
  tables = [];
  memories = [];
  funcs = [];
  start = None;
  elems = [];
  datas = [];
  imports = [];
  exports = [];
}

open Source

let func_type_of (m : module_) (x : idx) : func_type =
  as_func_def_type (Lib.List32.nth m.it.types x.it).it

let import_type_of (m : module_) (im : import) : import_type =
  let {idesc; module_name; item_name} = im.it in
  let et =
    match idesc.it with
    | FuncImport x -> ExternFuncType (func_type_of m x)
    | TableImport t -> ExternTableType t
    | MemoryImport t -> ExternMemoryType t
    | GlobalImport t -> ExternGlobalType t
  in ImportType (et, module_name, item_name)

let export_type_of (m : module_) (ex : export) : export_type =
  let {edesc; name} = ex.it in
  let its = List.map (import_type_of m) m.it.imports in
  let ets = List.map extern_type_of_import_type its in
  let open Lib.List32 in
  let et =
    match edesc.it with
    | FuncExport x ->
      let fts =
        funcs ets @ List.map (fun f -> func_type_of m f.it.ftype) m.it.funcs
      in ExternFuncType (nth fts x.it)
    | TableExport x ->
      let tts = tables ets @ List.map (fun t -> t.it.ttype) m.it.tables in
      ExternTableType (nth tts x.it)
    | MemoryExport x ->
      let mts = memories ets @ List.map (fun m -> m.it.mtype) m.it.memories in
      ExternMemoryType (nth mts x.it)
    | GlobalExport x ->
      let gts = globals ets @ List.map (fun g -> g.it.gtype) m.it.globals in
      ExternGlobalType (nth gts x.it)
  in ExportType (et, name)

let module_type_of (m : module_) : module_type =
  let dts = List.map Source.it m.it.types in
  let its = List.map (import_type_of m) m.it.imports in
  let ets = List.map (export_type_of m) m.it.exports in
  ModuleType (dts, its, ets)<|MERGE_RESOLUTION|>--- conflicted
+++ resolved
@@ -129,17 +129,10 @@
 
 (* Expressions *)
 
-<<<<<<< HEAD
 type idx = int32 Source.phrase
 type num = Value.num Source.phrase
 type vec = Value.vec Source.phrase
-type name = int list
-=======
-type var = int32 Source.phrase
-type num = Values.num Source.phrase
-type vec = Values.vec Source.phrase
 type name = Utf8.unicode
->>>>>>> 7991db35
 
 type local = local' Source.phrase
 and local' = value_type
@@ -311,7 +304,7 @@
 type start = start' Source.phrase
 and start' =
 {
-  sfunc : var;
+  sfunc : idx;
 }
 
 type module_ = module_' Source.phrase
@@ -322,11 +315,7 @@
   tables : table list;
   memories : memory list;
   funcs : func list;
-<<<<<<< HEAD
-  start : idx option;
-=======
   start : start option;
->>>>>>> 7991db35
   elems : elem_segment list;
   datas : data_segment list;
   imports : import list;
