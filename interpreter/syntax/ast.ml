--- conflicted
+++ resolved
@@ -194,7 +194,6 @@
   | Unary of unop                     (* unary numeric operator *)
   | Binary of binop                   (* binary numeric operator *)
   | Convert of cvtop                  (* conversion *)
-<<<<<<< HEAD
   | RefNull of heap_type              (* null reference *)
   | RefFunc of idx                    (* function reference *)
   | RefTest of castop                 (* type test *)
@@ -210,7 +209,6 @@
   | ArraySet of idx                   (* write array slot *)
   | ArrayLen                          (* read array length *)
   | RttCanon of idx                   (* allocate RTT *)
-=======
   | VecConst of vec                   (* constant *)
   | VecTest of vec_testop             (* vector test *)
   | VecCompare of vec_relop           (* vector comparison *)
@@ -226,7 +224,6 @@
   | VecSplat of vec_splatop           (* number to vector conversion *)
   | VecExtract of vec_extractop       (* extract lane from vector *)
   | VecReplace of vec_replaceop       (* replace lane in vector *)
->>>>>>> a4a7f684
 
 
 (* Globals & Functions *)
