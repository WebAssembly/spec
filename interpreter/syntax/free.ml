--- conflicted
+++ resolved
@@ -121,14 +121,9 @@
   | DefT (rt, _i) -> rec_type rt
 
 let global_type (GlobalT (_mut, t)) = val_type t
-<<<<<<< HEAD
 let table_type (TableT (_lim, _it, t)) = ref_type t
 let memory_type (MemoryT (_lim, _it)) = empty
-=======
-let table_type (TableT (_lim, t)) = ref_type t
-let memory_type (MemoryT (_lim)) = empty
 let tag_type (TagT dt) = def_type dt
->>>>>>> 9b20411f
 
 let extern_type = function
   | ExternFuncT dt -> def_type dt
