--- conflicted
+++ resolved
@@ -240,11 +240,7 @@
 (assert_return (invoke "as-compare-operand") (i32.const 1))
 
 (assert_invalid
-<<<<<<< HEAD
-  (module (global f32 (f32.const 0)) (func (set_global 0 (f32.const 1))))
-=======
-  (module (global f32 (f32.const 0)) (func (global.set 0 (i32.const 1))))
->>>>>>> b42efa9b
+  (module (global f32 (f32.const 0)) (func (global.set 0 (f32.const 1))))
   "global is immutable"
 )
 
