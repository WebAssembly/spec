--- conflicted
+++ resolved
@@ -669,11 +669,7 @@
   (module binary
       "\00asm" "\01\00\00\00"
       "\05\03\01"                           ;; memory section with one entry
-<<<<<<< HEAD
-      "\08"                                 ;; malformed memory limits flag
-=======
       "\10"                                 ;; malformed memory limits flag
->>>>>>> 1041527d
       "\00"                                 ;; dummy byte
   )
   "malformed limits flags"
