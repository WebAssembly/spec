--- conflicted
+++ resolved
@@ -1491,11 +1491,7 @@
     "\02"                                   ;; break depth for default
     "\0b\0b\0b"                             ;; end
   )
-<<<<<<< HEAD
   "unexpected end of section or function"
-=======
-  "unexpected end"
->>>>>>> 5567def1
 )
 
 ;; Start section
@@ -1526,4 +1522,4 @@
     "\0b"                      ;; end
   )
   "junk after last section"
-)+)
