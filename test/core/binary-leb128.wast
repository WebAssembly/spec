--- conflicted
+++ resolved
@@ -409,16 +409,6 @@
     "\05\03\01\00\01"                    ;; Memory section
     "\0a\11\01"                          ;; Code section
     ;; function 0
-<<<<<<< HEAD
-    "\0f\01\01"                ;; local type count
-    "\7f"                      ;; i32
-    "\41\00"                   ;; i32.const 0
-    "\28"                      ;; i32.load
-    "\02"                      ;; alignment 2
-    "\82\80\80\80\80\80\80\80\80\80\00"  ;; offset 2 with one byte too many
-    "\1a"                      ;; drop
-    "\0b"                      ;; end
-=======
     "\0f\01\01"                          ;; local type count
     "\7f"                                ;; i32
     "\41\00"                             ;; i32.const 0
@@ -427,7 +417,6 @@
     "\82\80\80\80\80\80\80\80\80\80\00"  ;; offset 2 with one byte too many
     "\1a"                                ;; drop
     "\0b"                                ;; end
->>>>>>> c7eef192
   )
   "integer representation too long"
 )
@@ -477,16 +466,6 @@
     "\05\03\01\00\01"                    ;; Memory section
     "\0a\12\01"                          ;; Code section
     ;; function 0
-<<<<<<< HEAD
-    "\10\01\01"                ;; local type count
-    "\7f"                      ;; i32
-    "\41\00"                   ;; i32.const 0
-    "\41\03"                   ;; i32.const 3
-    "\36"                      ;; i32.store
-    "\02"                      ;; alignment 2
-    "\82\80\80\80\80\80\80\80\80\80\00"  ;; offset 2 with one byte too many
-    "\0b"                      ;; end
-=======
     "\10\01\01"                          ;; local type count
     "\7f"                                ;; i32
     "\41\00"                             ;; i32.const 0
@@ -495,7 +474,6 @@
     "\02"                                ;; alignment 2
     "\82\80\80\80\80\80\80\80\80\80\00"  ;; offset 2 with one byte too many
     "\0b"                                ;; end
->>>>>>> c7eef192
   )
   "integer representation too long"
 )
@@ -757,16 +735,6 @@
     "\05\03\01\00\01"                 ;; Memory section
     "\0a\10\01"                       ;; Code section
     ;; function 0
-<<<<<<< HEAD
-    "\0e\01\01"                ;; local type count
-    "\7f"                      ;; i32
-    "\41\00"                   ;; i32.const 0
-    "\28"                      ;; i32.load
-    "\02"                      ;; alignment 2
-    "\82\80\80\80\80\80\80\80\80\10"  ;; offset 2 with unused bits set
-    "\1a"                      ;; drop
-    "\0b"                      ;; end
-=======
     "\0e\01\01"                       ;; local type count
     "\7f"                             ;; i32
     "\41\00"                          ;; i32.const 0
@@ -775,10 +743,8 @@
     "\82\80\80\80\80\80\80\80\80\10"  ;; offset 2 with unused bits set
     "\1a"                             ;; drop
     "\0b"                             ;; end
->>>>>>> c7eef192
-  )
-  ;; TODO: This changes to "integer too large" with memory64.
-  "integer representation too long"
+  )
+  "integer too large"
 )
 (assert_malformed
   (module binary
@@ -788,16 +754,6 @@
     "\05\03\01\00\01"                 ;; Memory section
     "\0a\10\01"                       ;; Code section
     ;; function 0
-<<<<<<< HEAD
-    "\0e\01\01"                ;; local type count
-    "\7f"                      ;; i32
-    "\41\00"                   ;; i32.const 0
-    "\28"                      ;; i32.load
-    "\02"                      ;; alignment 2
-    "\82\80\80\80\80\80\80\80\80\40"  ;; offset 2 with some unused bits set
-    "\1a"                      ;; drop
-    "\0b"                      ;; end
-=======
     "\0e\01\01"                       ;; local type count
     "\7f"                             ;; i32
     "\41\00"                          ;; i32.const 0
@@ -806,10 +762,8 @@
     "\82\80\80\80\80\80\80\80\80\40"  ;; offset 2 with some unused bits set
     "\1a"                             ;; drop
     "\0b"                             ;; end
->>>>>>> c7eef192
-  )
-  ;; TODO: This changes to "integer too large" with memory64.
-  "integer representation too long"
+  )
+  "integer too large"
 )
 (assert_malformed
   (module binary
@@ -894,16 +848,6 @@
     "\05\03\01\00\01"                 ;; Memory section
     "\0a\11\01"                       ;; Code section
     ;; function 0
-<<<<<<< HEAD
-    "\0f\01\01"                ;; local type count
-    "\7f"                      ;; i32
-    "\41\00"                   ;; i32.const 0
-    "\41\03"                   ;; i32.const 3
-    "\36"                      ;; i32.store
-    "\02"                      ;; alignment 2
-    "\82\80\80\80\80\80\80\80\80\10"  ;; offset 2 with unused bits set
-    "\0b"                      ;; end
-=======
     "\0f\01\01"                       ;; local type count
     "\7f"                             ;; i32
     "\41\00"                          ;; i32.const 0
@@ -912,10 +856,8 @@
     "\02"                             ;; alignment 2
     "\82\80\80\80\80\80\80\80\80\10"  ;; offset 2 with unused bits set
     "\0b"                             ;; end
->>>>>>> c7eef192
-  )
-  ;; TODO: This changes to "integer too large" with memory64.
-  "integer representation too long"
+  )
+  "integer too large"
 )
 (assert_malformed
   (module binary
@@ -925,16 +867,6 @@
     "\05\03\01\00\01"                 ;; Memory section
     "\0a\11\01"                       ;; Code section
     ;; function 0
-<<<<<<< HEAD
-    "\0f\01\01"                ;; local type count
-    "\7f"                      ;; i32
-    "\41\00"                   ;; i32.const 0
-    "\41\03"                   ;; i32.const 3
-    "\36"                      ;; i32.store
-    "\02"                      ;; alignment 2
-    "\82\80\80\80\80\80\80\80\80\40"  ;; offset 2 with some unused bits set
-    "\0b"                      ;; end
-=======
     "\0f\01\01"                       ;; local type count
     "\7f"                             ;; i32
     "\41\00"                          ;; i32.const 0
@@ -943,10 +875,8 @@
     "\02"                             ;; alignment 2
     "\82\80\80\80\80\80\80\80\80\40"  ;; offset 2 with some unused bits set
     "\0b"                             ;; end
->>>>>>> c7eef192
-  )
-  ;; TODO: This changes to "integer too large" with memory64.
-  "integer representation too long"
+  )
+  "integer too large"
 )
 (module binary
   "\00asm" "\01\00\00\00"
