val version : int32
<<<<<<< HEAD
val encode : Ast.module_ -> string
=======
val encode : Ast.module_ -> string
>>>>>>> 0e22ac3d
<|MERGE_RESOLUTION|>--- conflicted
+++ resolved
@@ -1,6 +1,2 @@
 val version : int32
-<<<<<<< HEAD
 val encode : Ast.module_ -> string
-=======
-val encode : Ast.module_ -> string
->>>>>>> 0e22ac3d
