open Source
open Kernel
open Values
open Types
open Sexpr


(* Generic formatting *)

let int = string_of_int
let int32 = Int32.to_string
let int64 = Int64.to_string

let string s =
  let buf = Buffer.create (String.length s + 2) in
  Buffer.add_char buf '\"';
  for i = 0 to String.length s - 1 do
    let c = s.[i] in
    if c = '\"' then
      Buffer.add_string buf "\\\""
    else if '\x20' <= c && c < '\x7f' then
      Buffer.add_char buf c
    else
      Buffer.add_string buf (Printf.sprintf "\\%02x" (Char.code c));
  done;
  Buffer.add_char buf '\"';
  Buffer.contents buf

let list_of_opt = function None -> [] | Some x -> [x]

let list f xs = List.map f xs
let listi f xs = List.mapi f xs
let opt f xo = list f (list_of_opt xo)

let tab head f xs = if xs = [] then [] else [Node (head, list f xs)]
let atom f x = Atom (f x)

let break_string s =
  let ss = Lib.String.breakup s (!Flags.width / 2) in
  list (atom string) ss


(* Types *)

let value_type t = string_of_value_type t

let elem_type t = string_of_elem_type t

let decls kind ts = tab kind (atom value_type) ts

let func_type {ins; out} =
  Node ("func", decls "param" ins @ decls "result" (list_of_opt out))

let struct_type = func_type


(* Operators *)

module IntOp =
struct
  open Kernel.IntOp

  let unop xx = function
    | Clz -> "clz"
    | Ctz -> "ctz"
    | Popcnt -> "popcnt"

  let binop xx = function
    | Add -> "add"
    | Sub -> "sub"
    | Mul -> "mul"
    | DivS -> "div_s"
    | DivU -> "div_u"
    | RemS -> "rem_s"
    | RemU -> "rem_u"
    | And -> "and"
    | Or -> "or"
    | Xor -> "xor"
    | Shl -> "shl"
    | ShrS -> "shr_s"
    | ShrU -> "shr_u"
    | Rotl -> "rotl"
    | Rotr -> "rotr"

  let testop xx = function
    | Eqz -> "eqz"

  let relop xx = function
    | Eq -> "eq"
    | Ne -> "ne"
    | LtS -> "lt_s"
    | LtU -> "lt_u"
    | LeS -> "le_s"
    | LeU -> "le_u"
    | GtS -> "gt_s"
    | GtU -> "gt_u"
    | GeS -> "ge_s"
    | GeU -> "ge_u"

  let cvtop xx = function
    | ExtendSInt32 -> "extend_s/i32"
    | ExtendUInt32 -> "extend_u/i32"
    | WrapInt64 -> "wrap/i64"
    | TruncSFloat32 -> "trunc_s/f32"
    | TruncUFloat32 -> "trunc_u/f32"
    | TruncSFloat64 -> "trunc_s/f64"
    | TruncUFloat64 -> "trunc_u/f64"
    | ReinterpretFloat -> "reinterpret/f" ^ xx
end

module FloatOp =
struct
  open Kernel.FloatOp

  let unop xx = function
    | Neg -> "neg"
    | Abs -> "abs"
    | Ceil -> "ceil"
    | Floor -> "floor"
    | Trunc -> "trunc"
    | Nearest -> "nearest"
    | Sqrt -> "sqrt"

  let binop xx = function
    | Add -> "add"
    | Sub -> "sub"
    | Mul -> "mul"
    | Div -> "div"
    | Min -> "min"
    | Max -> "max"
    | CopySign -> "copysign"

  let testop xx = fun _ -> assert false

  let relop xx = function
    | Eq -> "eq"
    | Ne -> "ne"
    | Lt -> "lt"
    | Le -> "le"
    | Gt -> "gt"
    | Ge -> "ge"

  let cvtop xx = function
    | ConvertSInt32 -> "convert_s/i32"
    | ConvertUInt32 -> "convert_u/i32"
    | ConvertSInt64 -> "convert_s/i64"
    | ConvertUInt64 -> "convert_u/i64"
    | PromoteFloat32 -> "promote/f32"
    | DemoteFloat64 -> "demote/f64"
    | ReinterpretInt -> "reinterpret/i" ^ xx
end

let oper (intop, floatop) op =
  value_type (type_of op) ^ "." ^
  (match op with
  | Int32 o -> intop "32" o
  | Int64 o -> intop "64" o
  | Float32 o -> floatop "32" o
  | Float64 o -> floatop "64" o
  )

let unop = oper (IntOp.unop, FloatOp.unop)
let binop = oper (IntOp.binop, FloatOp.binop)
let testop = oper (IntOp.testop, FloatOp.testop)
let relop = oper (IntOp.relop, FloatOp.relop)
let cvtop = oper (IntOp.cvtop, FloatOp.cvtop)

let memop name {ty; offset; align} =
  value_type ty ^ "." ^ name ^
  (if offset = 0L then "" else " offset=" ^ int64 offset) ^
  (if align = 1 then "" else " align=" ^ int align)

let mem_size = function
  | Memory.Mem8 -> "8"
  | Memory.Mem16 -> "16"
  | Memory.Mem32 -> "32"

let extension = function
  | Memory.SX -> "_s"
  | Memory.ZX -> "_u"

let extop {memop = op; sz; ext} =
  memop ("load" ^ mem_size sz ^ extension ext) op

let wrapop {memop = op; sz} =
  memop ("store" ^ mem_size sz) op

let hostop = function
  | CurrentMemory -> "current_memory"
  | GrowMemory -> "grow_memory"


(* Expressions *)

let var x = string_of_int x.it
let value v = string_of_value v.it
let constop v = value_type (type_of v.it) ^ ".const"

let rec expr e =
  let head, inner =
    match e.it with
    | Nop -> "nop", []
    | Unreachable -> "unreachable", []
    | Drop e -> "drop", [expr e]
    | Block ([], {it = Loop e; _}) -> "loop", [expr e]
    | Block (es, e) -> "block", list expr (es @ [e])
    | Loop e -> assert false
    | Break (x, eo) -> "br " ^ var x, opt expr eo
    | BreakIf (x, eo, e) -> "br_if " ^ var x, opt expr eo @ [expr e]
    | BreakTable (xs, x, eo, e) ->
      "br_table", list (atom var) (xs @ [x]) @ opt expr eo @ [expr e]
    | If (e1, e2, e3) ->
      (match block e2, block e3 with
      | [sx2], [] -> "if", [expr e1; sx2]
      | [sx2], [sx3] -> "if", [expr e1; sx2; sx3]
      | sxs2, [] -> "if", [expr e1; Node ("then", sxs2)]
      | sxs2, sxs3 -> "if", [expr e1; Node ("then", sxs2); Node ("else", sxs3)]
      )
    | Select (e1, e2, e3) -> "select", [expr e1; expr e2; expr e3]
    | Call (x, es) -> "call " ^ var x, list expr es
    | CallImport (x, es) -> "call_import " ^ var x, list expr es
    | CallIndirect (x, e, es) -> "call_indirect " ^ var x, list expr (e::es)
    | GetLocal x -> "get_local " ^ var x, []
    | SetLocal (x, e) -> "set_local " ^ var x, [expr e]
    | TeeLocal (x, e) -> "tee_local " ^ var x, [expr e]
    | GetGlobal x -> "get_global " ^ var x, []
    | SetGlobal (x, e) -> "set_global " ^ var x, [expr e]
    | Load (op, e) -> memop "load" op, [expr e]
    | Store (op, e1, e2) -> memop "store" op, [expr e1; expr e2]
    | LoadExtend (op, e) -> extop op, [expr e]
    | StoreWrap (op, e1, e2) -> wrapop op, [expr e1; expr e2]
    | Const lit -> constop lit, [atom value lit]
    | Unary (op, e) -> unop op, [expr e]
    | Binary (op, e1, e2) -> binop op, [expr e1; expr e2]
    | Test (op, e) -> testop op, [expr e]
    | Compare (op, e1, e2) -> relop op, [expr e1; expr e2]
    | Convert (op, e) -> cvtop op, [expr e]
    | Host (op, es) -> hostop op, list expr es
  in Node (head, inner)

and block e =
  match e.it with
  | Block (es, e) -> list expr (es @ [e])
  | Nop -> []
  | _ -> assert false  (* TODO *)


(* Functions *)

let func i f =
  let {ftype; locals; body} = f.it in
  Node ("func $" ^ string_of_int i,
    [Node ("type " ^ var ftype, [])] @
    decls "local" locals @
    block body
  )

let start x = Node ("start " ^ var x, [])

let table xs = tab "table" (atom var) xs


(* Tables & memories *)

let limits int lim =
  let {min; max} = lim.it in
  String.concat " " (int min :: opt int max)

let table tab =
  let {tlimits = lim; etype} = tab.it in
  Node ("table " ^ limits int32 lim, [atom elem_type etype])

let memory mem =
  let {mlimits = lim} = mem.it in
  Node ("memory " ^ limits int64 lim, [])

let segment head dat seg =
  let {offset; init} = seg.it in
  Node (head, expr offset :: dat init)

let elems seg =
  segment "elem" (list (atom var)) seg

let data seg =
  segment "data" break_string seg


(* Modules *)

let typedef i t =
  Node ("type $" ^ string_of_int i, [struct_type t])

let import i im =
  let {itype; module_name; func_name} = im.it in
  let ty = Node ("type " ^ var itype, []) in
  Node ("import $" ^ string_of_int i,
    [atom string module_name; atom string func_name; ty]
  )

let global g =
  let {gtype; init} = g.it in
  Node ("global", [atom value_type gtype; expr init])

let export ex =
  let {name; kind} = ex.it in
  let desc = match kind with `Func x -> var x | `Memory -> "memory" in
  Node ("export", [atom string name; Atom desc])


(* Modules *)

let module_ m =
  Node ("module",
    listi typedef m.it.types @
    listi import m.it.imports @
    listi func m.it.funcs @
    opt table m.it.table @
    list elems m.it.elems @
    opt memory m.it.memory @
<<<<<<< HEAD
    list data m.it.data @
=======
    list global m.it.globals @
>>>>>>> f3176014
    list export m.it.exports @
    opt start m.it.start
  )
<|MERGE_RESOLUTION|>--- conflicted
+++ resolved
@@ -298,8 +298,8 @@
   )
 
 let global g =
-  let {gtype; init} = g.it in
-  Node ("global", [atom value_type gtype; expr init])
+  let {gtype; value} = g.it in
+  Node ("global", [atom value_type gtype; expr value])
 
 let export ex =
   let {name; kind} = ex.it in
@@ -313,15 +313,12 @@
   Node ("module",
     listi typedef m.it.types @
     listi import m.it.imports @
+    opt table m.it.table @
+    opt memory m.it.memory @
+    list global m.it.globals @
     listi func m.it.funcs @
-    opt table m.it.table @
+    list export m.it.exports @
+    opt start m.it.start @
     list elems m.it.elems @
-    opt memory m.it.memory @
-<<<<<<< HEAD
-    list data m.it.data @
-=======
-    list global m.it.globals @
->>>>>>> f3176014
-    list export m.it.exports @
-    opt start m.it.start
+    list data m.it.data
   )
