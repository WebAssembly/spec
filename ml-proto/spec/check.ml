open Kernel
open Source
open Types


(* Errors *)

module Invalid = Error.Make ()
exception Invalid = Invalid.Error

let error = Invalid.error
let require b at s = if not b then error at s


(* Context *)

type expr_type_future = [`Known of expr_type | `SomeUnknown] ref

type context =
{
  module_ : module_;
  types : func_type list;
  funcs : func_type list;
  imports : func_type list;
  locals : value_type list;
  globals : value_type list;
  return : expr_type;
  labels : expr_type_future list;
  table : Table.size option;
  memory : Memory.size option;
}

let lookup category list x =
  try List.nth list x.it with Failure _ ->
    error x.at ("unknown " ^ category ^ " " ^ string_of_int x.it)

let type_ types x = lookup "function type" types x
let func c x = lookup "function" c.funcs x
let import c x = lookup "import" c.imports x
let local c x = lookup "local" c.locals x
let global c x = lookup "global" c.globals x
let label c x = lookup "label" c.labels x

let lookup_size category opt at =
  match opt with
  | Some n -> n
  | None -> error at ("no " ^ category ^ " defined")

let table c at = lookup_size "table" c.table at
let memory c at = lookup_size "memory" c.memory at


(* Type Unification *)

let string_of_future = function
  | `Known et -> string_of_expr_type et
  | `SomeUnknown -> "<value_type>"

let check_type actual expected at =
  if !expected = `SomeUnknown && actual <> None then expected := `Known actual;
  require (!expected = `Known actual) at
    ("type mismatch: expression has type " ^ string_of_expr_type actual ^
     " but the context requires " ^ string_of_future !expected)

let some_unknown () = ref `SomeUnknown
let known et = ref (`Known et)
let none = known None
let some t = known (Some t)
let is_some et = !et <> `Known None


(* Type Synthesis *)

let type_value = Values.type_of
let type_unop = Values.type_of
let type_binop = Values.type_of
let type_testop = Values.type_of
let type_relop = Values.type_of

let type_cvtop at = function
  | Values.Int32 cvtop ->
    let open I32Op in
    (match cvtop with
    | ExtendSInt32 | ExtendUInt32 -> error at "invalid conversion"
    | WrapInt64 -> Int64Type
    | TruncSFloat32 | TruncUFloat32 | ReinterpretFloat -> Float32Type
    | TruncSFloat64 | TruncUFloat64 -> Float64Type
    ), Int32Type
  | Values.Int64 cvtop ->
    let open I64Op in
    (match cvtop with
    | ExtendSInt32 | ExtendUInt32 -> Int32Type
    | WrapInt64 -> error at "invalid conversion"
    | TruncSFloat32 | TruncUFloat32 -> Float32Type
    | TruncSFloat64 | TruncUFloat64 | ReinterpretFloat -> Float64Type
    ), Int64Type
  | Values.Float32 cvtop ->
    let open F32Op in
    (match cvtop with
    | ConvertSInt32 | ConvertUInt32 | ReinterpretInt -> Int32Type
    | ConvertSInt64 | ConvertUInt64 -> Int64Type
    | PromoteFloat32 -> error at "invalid conversion"
    | DemoteFloat64 -> Float64Type
    ), Float32Type
  | Values.Float64 cvtop ->
    let open F64Op in
    (match cvtop with
    | ConvertSInt32 | ConvertUInt32 -> Int32Type
    | ConvertSInt64 | ConvertUInt64 | ReinterpretInt -> Int64Type
    | PromoteFloat32 -> Float32Type
    | DemoteFloat64 -> error at "invalid conversion"
    ), Float64Type

(*
 * This function returns a tuple of a func_type and a bool, with the bool
 * indicating whether the given function requires a memory declaration to be
 * present in the module.
 *)
let type_hostop = function
  | CurrentMemory -> ({ins = []; out = Some Int32Type}, true)
  | GrowMemory -> ({ins = [Int32Type]; out = Some Int32Type}, true)


(* Expressions *)

(*
 * check_expr : context -> expr_type_future -> expr -> unit
 *
 * Conventions:
 *   c  : context
 *   e  : expr
 *   eo : expr option
 *   v  : value
 *   t  : value_type
 *   et : expr_type_future
 *)

let rec check_expr c et e =
  match e.it with
  | Nop ->
    check_type None et e.at

  | Unreachable ->
    ()

  | Drop e ->
    check_expr c (some_unknown ()) e;
    check_type None et e.at

  | Block (es, e) ->
    let c' = {c with labels = et :: c.labels} in
    List.iter (check_expr c' none) es;
    check_expr c' et e

  | Loop e1 ->
    let c' = {c with labels = none :: c.labels} in
    check_expr c' et e1

  | Break (x, eo) ->
    check_expr_opt c (label c x) eo e.at

  | BreakIf (x, eo, e1) ->
    check_expr_opt c (label c x) eo e.at;
    check_expr c (some Int32Type) e1;
    check_type None et e.at

  | BreakTable (xs, x, eo, e1) ->
    List.iter (fun x -> check_expr_opt c (label c x) eo e.at) xs;
    check_expr_opt c (label c x) eo e.at;
    check_expr c (some Int32Type) e1

  | If (e1, e2, e3) ->
    check_expr c (some Int32Type) e1;
    check_expr c et e2;
    check_expr c et e3

  | Select (e1, e2, e3) ->
    require (is_some et) e.at "arity mismatch";
    check_expr c et e1;
    check_expr c et e2;
    check_expr c (some Int32Type) e3

  | Call (x, es) ->
    let {ins; out} = func c x in
    check_exprs c ins es e.at;
    check_type out et e.at

  | CallImport (x, es) ->
    let {ins; out} = import c x in
    check_exprs c ins es e.at;
    check_type out et e.at

  | CallIndirect (x, e1, es) ->
    let {ins; out} = type_ c.types x in
    ignore (table c e.at);
    check_expr c (some Int32Type) e1;
    check_exprs c ins es e.at;
    check_type out et e.at

  | GetLocal x ->
    check_type (Some (local c x)) et e.at

  | SetLocal (x, e1) ->
    check_expr c (some (local c x)) e1;
    check_type None et e.at

  | TeeLocal (x, e1) ->
    check_expr c (some (local c x)) e1;
    check_type (Some (local c x)) et e.at

  | GetGlobal x ->
    check_type (Some (global c x)) et e.at

  | SetGlobal (x, e1) ->
    check_expr c (some (global c x)) e1;
    check_type None et e.at

  | Load (memop, e1) ->
    check_load c et memop e1 e.at

  | Store (memop, e1, e2) ->
    check_store c et memop e1 e2 e.at

  | LoadExtend (extendop, e1) ->
    check_mem_type extendop.memop.ty extendop.sz e.at;
    check_load c et extendop.memop e1 e.at

  | StoreWrap (wrapop, e1, e2) ->
    check_mem_type wrapop.memop.ty wrapop.sz e.at;
    check_store c et wrapop.memop e1 e2 e.at

  | Const v ->
    check_literal c et v

  | Unary (unop, e1) ->
    let t = type_unop unop in
    check_expr c (some t) e1;
    check_type (Some t) et e.at

  | Binary (binop, e1, e2) ->
    let t = type_binop binop in
    check_expr c (some t) e1;
    check_expr c (some t) e2;
    check_type (Some t) et e.at

  | Test (testop, e1) ->
    let t = type_testop testop in
    check_expr c (some t) e1;
    check_type (Some Int32Type) et e.at

  | Compare (relop, e1, e2) ->
    let t = type_relop relop in
    check_expr c (some t) e1;
    check_expr c (some t) e2;
    check_type (Some Int32Type) et e.at

  | Convert (cvtop, e1) ->
    let t1, t = type_cvtop e.at cvtop in
    check_expr c (some t1) e1;
    check_type (Some t) et e.at

  | Host (hostop, es) ->
    let {ins; out}, has_mem = type_hostop hostop in
    if has_mem then ignore (memory c e.at);
    check_exprs c ins es e.at;
    check_type out et e.at

and check_exprs c ts es at =
  require (List.length ts = List.length es) at "arity mismatch";
  let ets = List.map some ts in
  List.iter2 (check_expr c) ets es

and check_expr_opt c et eo at =
  match is_some et, eo with
  | false, None -> ()
  | true, Some e -> check_expr c et e
  | _ -> error at "arity mismatch"

and check_literal c et l =
  check_type (Some (type_value l.it)) et l.at

and check_load c et memop e1 at =
  ignore (memory c at);
  check_memop memop at;
  check_expr c (some Int32Type) e1;
  check_type (Some memop.ty) et at

and check_store c et memop e1 e2 at =
  ignore (memory c at);
  check_memop memop at;
  check_expr c (some Int32Type) e1;
  check_expr c (some memop.ty) e2;
  check_type None et at

and check_memop memop at =
  require (memop.offset >= 0L) at "negative offset";
  require (memop.offset <= 0xffffffffL) at "offset too large";
  require (Lib.Int.is_power_of_two memop.align) at "alignment must be a power of two";
  require (memop.align <= size memop.ty) at "alignment must not be larger than natural"

and check_mem_type ty sz at =
  require (ty = Int64Type || sz <> Memory.Mem32) at "memory size too big"

let check_const c et e =
  match e.it with
  | Const _ | GetGlobal _ -> check_expr c (some et) e
  | _ -> error e.at "constant expression required"


(* Functions *)

(*
 * check_func : context -> func -> unit
 * check_module : context -> module_ -> unit
 *
 * Conventions:
 *   c : context
 *   m : module_
 *   f : func
 *   e : expr
 *   v : value
 *   t : value_type
 *   s : func_type
 *)

let check_func c f =
  let {ftype; locals; body} = f.it in
  let s = type_ c.types ftype in
  let c' = {c with locals = s.ins @ locals; return = s.out} in
  check_expr c' (known s.out) body


(* Tables & Memories *)

let check_table_limits (lim : Table.size limits) =
  let {min; max} = lim.it in
  match max with
  | None -> ()
  | Some max ->
    require (I32.le_u min max) lim.at
      "table size minimum must not be greater than maximum"

let check_table (c : context) (tab : table) =
  let {tlimits = lim; etype = t} = tab.it in
  check_table_limits lim

let check_memory_limits (lim : Memory.size limits) =
  let {min; max} = lim.it in
  require (I64.lt_u min 65536L) lim.at
    "memory size must be less than 65536 pages (4GiB)";
  match max with
  | None -> ()
  | Some max ->
    require (I64.lt_u max 65536L) lim.at
      "memory size must be less than 65536 pages (4GiB)";
    require (I64.le_u min max) lim.at
      "memory size minimum must not be greater than maximum"

let check_memory (c : context) (mem : memory) =
  let {mlimits = lim} = mem.it in
  check_memory_limits lim

let check_table_segment c prev_end seg =
  let {offset; init} = seg.it in
  check_const c Int32Type offset;
  let start = Values.int32_of_value (Eval.const c.module_ offset) in
  let len = Int32.of_int (List.length init) in
  let end_ = Int32.add start len in
  require (prev_end <= start) seg.at "table segment not disjoint and ordered";
  require (end_ <= table c seg.at) seg.at "table segment does not fit memory";
  ignore (List.map (func c) init);
  end_

let check_memory_segment c prev_end seg =
  let {offset; init} = seg.it in
  check_const c Int32Type offset;
  let start =
    Int64.of_int32 (Values.int32_of_value (Eval.const c.module_ offset)) in
  let len = Int64.of_int (String.length init) in
  let end_ = Int64.add start len in
  require (prev_end <= start) seg.at "data segment not disjoint and ordered";
  require (end_ <= Int64.mul (memory c seg.at) Memory.page_size) seg.at
    "data segment does not fit memory";
  end_


(* Modules *)

let check_global c g =
  let {gtype; value} = g.it in
  check_const c gtype value

let check_start c start =
  Lib.Option.app (fun x ->
    let start_type = func c x in
    require (start_type.ins = []) x.at
      "start function must be nullary";
    require (start_type.out = None) x.at
      "start function must not return anything";
  ) start

<<<<<<< HEAD
let check_segment pages prev_end seg =
  let seg_len = Int64.of_int (String.length seg.it.Memory.data) in
  let seg_end = Int64.add seg.it.Memory.addr seg_len in
  require (seg.it.Memory.addr >= prev_end) seg.at
    "data segment not disjoint and ordered";
  require (Int64.mul (Int64.of_int32 pages) Memory.page_size >= seg_end) seg.at
    "data segment does not fit memory";
  seg_end

let check_memory memory =
  let mem = memory.it in
  require (I32.le_u mem.min mem.max) memory.at
    "minimum memory pages must be less than or equal to the maximum";
  require (I32.le_u mem.max 65535l) memory.at
    "linear memory pages must be less or equal to 65535 (4GiB)";
  ignore (List.fold_left (check_segment mem.min) 0L mem.segments)
=======
module NameSet = Set.Make(String)

let check_export c set ex =
  let {name; kind} = ex.it in
  (match kind with
  | `Func x -> ignore (func c x)
  | `Memory -> ignore (memory c ex.at)
  );
  require (not (NameSet.mem name set)) ex.at "duplicate export name";
  NameSet.add name set
>>>>>>> c1e7ccd8

let check_module m =
  let
    {types; table; memory; globals; funcs; start; elems; data;
     imports; exports} = m.it in
  let c =
    {
      module_ = m;
      types;
      funcs = List.map (fun f -> type_ types f.it.ftype) funcs;
      imports = List.map (fun i -> type_ types i.it.itype) imports;
      globals = [];
      locals = [];
      return = None;
      labels = [];
      table = Lib.Option.map (fun tab -> tab.it.tlimits.it.min) table;  
      memory = Lib.Option.map (fun mem -> mem.it.mlimits.it.min) memory;
    }
  in
  List.iter (check_global c) globals;
  let c' = {c with globals = List.map (fun g -> g.it.gtype) globals} in
  List.iter (check_func c') funcs;
  Lib.Option.app (check_table c') table;
  Lib.Option.app (check_memory c') memory;
  ignore (List.fold_left (check_export c') NameSet.empty exports);
  ignore (List.fold_left (check_table_segment c') 0l elems);
  ignore (List.fold_left (check_memory_segment c') 0L data);
  check_start c' start
<|MERGE_RESOLUTION|>--- conflicted
+++ resolved
@@ -346,14 +346,14 @@
 
 let check_memory_limits (lim : Memory.size limits) =
   let {min; max} = lim.it in
-  require (I64.lt_u min 65536L) lim.at
+  require (I32.lt_u min 65536l) lim.at
     "memory size must be less than 65536 pages (4GiB)";
   match max with
   | None -> ()
   | Some max ->
-    require (I64.lt_u max 65536L) lim.at
+    require (I32.lt_u max 65536l) lim.at
       "memory size must be less than 65536 pages (4GiB)";
-    require (I64.le_u min max) lim.at
+    require (I32.le_u min max) lim.at
       "memory size minimum must not be greater than maximum"
 
 let check_memory (c : context) (mem : memory) =
@@ -366,8 +366,10 @@
   let start = Values.int32_of_value (Eval.const c.module_ offset) in
   let len = Int32.of_int (List.length init) in
   let end_ = Int32.add start len in
-  require (prev_end <= start) seg.at "table segment not disjoint and ordered";
-  require (end_ <= table c seg.at) seg.at "table segment does not fit memory";
+  require (I32.le_u prev_end start) seg.at
+    "table segment not disjoint and ordered";
+  require (I32.le_u end_ (table c seg.at)) seg.at
+    "table segment does not fit memory";
   ignore (List.map (func c) init);
   end_
 
@@ -378,8 +380,10 @@
     Int64.of_int32 (Values.int32_of_value (Eval.const c.module_ offset)) in
   let len = Int64.of_int (String.length init) in
   let end_ = Int64.add start len in
-  require (prev_end <= start) seg.at "data segment not disjoint and ordered";
-  require (end_ <= Int64.mul (memory c seg.at) Memory.page_size) seg.at
+  let limit = Int64.mul (Int64.of_int32 (memory c seg.at)) Memory.page_size in
+  require (I64.le_u prev_end start) seg.at
+    "data segment not disjoint and ordered";
+  require (I64.le_u end_ limit) seg.at
     "data segment does not fit memory";
   end_
 
@@ -399,24 +403,6 @@
       "start function must not return anything";
   ) start
 
-<<<<<<< HEAD
-let check_segment pages prev_end seg =
-  let seg_len = Int64.of_int (String.length seg.it.Memory.data) in
-  let seg_end = Int64.add seg.it.Memory.addr seg_len in
-  require (seg.it.Memory.addr >= prev_end) seg.at
-    "data segment not disjoint and ordered";
-  require (Int64.mul (Int64.of_int32 pages) Memory.page_size >= seg_end) seg.at
-    "data segment does not fit memory";
-  seg_end
-
-let check_memory memory =
-  let mem = memory.it in
-  require (I32.le_u mem.min mem.max) memory.at
-    "minimum memory pages must be less than or equal to the maximum";
-  require (I32.le_u mem.max 65535l) memory.at
-    "linear memory pages must be less or equal to 65535 (4GiB)";
-  ignore (List.fold_left (check_segment mem.min) 0L mem.segments)
-=======
 module NameSet = Set.Make(String)
 
 let check_export c set ex =
@@ -427,7 +413,6 @@
   );
   require (not (NameSet.mem name set)) ex.at "duplicate export name";
   NameSet.add name set
->>>>>>> c1e7ccd8
 
 let check_module m =
   let
