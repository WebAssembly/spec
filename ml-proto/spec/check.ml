--- conflicted
+++ resolved
@@ -300,22 +300,13 @@
 and check_mem_type ty sz at =
   require (ty = Int64Type || sz <> Memory.Mem32) at "memory size too big"
 
-<<<<<<< HEAD
 let check_const c et e =
-  check_expr c (some et) e;
   match e.it with
-  | Const _ -> ()
+  | Const _ | GetGlobal _ -> check_expr c (some et) e
   | _ -> error e.at "constant expression required"
 
 
 (* Functions *)
-=======
-let check_init_expr e =
-  match e.it with
-  | Const _ | GetGlobal _ -> ()
-  | _ -> error e.at "not an initialization expression"
-
->>>>>>> f3176014
 
 (*
  * check_func : context -> func -> unit
@@ -338,7 +329,6 @@
   check_expr c' (known s.out) body
 
 
-<<<<<<< HEAD
 (* Tables & Memories *)
 
 let check_table_limits (lim : Table.size limits) =
@@ -391,17 +381,13 @@
   require (end_ <= Int64.mul (memory c seg.at) Memory.page_size) seg.at
     "data segment does not fit memory";
   end_
-=======
+
+
+(* Modules *)
+
 let check_global c g =
-  let {gtype; init} = g.it in
-  check_init_expr init;
-  check_expr c (some gtype) init
-
-module NameSet = Set.Make(String)
->>>>>>> f3176014
-
-
-(* Modules *)
+  let {gtype; value} = g.it in
+  check_const c gtype value
 
 let check_start c start =
   Lib.Option.app (fun x ->
@@ -424,15 +410,16 @@
   NameSet.add name set
 
 let check_module m =
-<<<<<<< HEAD
-  let {types; table; memory; funcs; start; elems; data; imports; exports} = m.it
-  in
+  let
+    {types; table; memory; globals; funcs; start; elems; data;
+     imports; exports} = m.it in
   let c =
     {
       module_ = m;
       types;
       funcs = List.map (fun f -> type_ types f.it.ftype) funcs;
       imports = List.map (fun i -> type_ types i.it.itype) imports;
+      globals = [];
       locals = [];
       return = None;
       labels = [];
@@ -440,28 +427,12 @@
       memory = Lib.Option.map (fun mem -> mem.it.mlimits.it.min) memory;
     }
   in
-  List.iter (check_func c) funcs;
-  Lib.Option.app (check_table c) table;
-  Lib.Option.app (check_memory c) memory;
-  ignore (List.fold_left (check_export c) NameSet.empty exports);
-  ignore (List.fold_left (check_table_segment c) 0l elems);
-  ignore (List.fold_left (check_memory_segment c) 0L data);
-  check_start c start
-=======
-  let {memory; types; globals; funcs; start; imports; exports; table} = m.it in
-  Lib.Option.app check_memory memory;
-  let c = {types;
-           funcs = List.map (fun f -> type_ types f.it.ftype) funcs;
-           imports = List.map (fun i -> type_ types i.it.itype) imports;
-           globals = [];
-           locals = [];
-           return = None;
-           labels = [];
-           has_memory = memory <> None} in
   List.iter (check_global c) globals;
   let c' = {c with globals = List.map (fun g -> g.it.gtype) globals} in
   List.iter (check_func c') funcs;
-  List.iter (check_elem c') table;
+  Lib.Option.app (check_table c') table;
+  Lib.Option.app (check_memory c') memory;
   ignore (List.fold_left (check_export c') NameSet.empty exports);
+  ignore (List.fold_left (check_table_segment c') 0l elems);
+  ignore (List.fold_left (check_memory_segment c') 0L data);
   check_start c' start
->>>>>>> f3176014
