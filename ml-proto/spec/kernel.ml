(*
 * Throughout the implementation we use consistent naming conventions for
 * syntactic elements, associated with the types defined here and in a few
 * other places:
 *
 *   x : var
 *   v : value
 *   e : expr
 *   f : func
 *   m : module_
 *
 *   t : value_type
 *   s : func_type
 *   c : context / config
 *
 * These conventions mostly follow standard practice in language semantics.
 *)


open Types
open Values


(* Operators *)

module IntOp =
struct
  type unop = Clz | Ctz | Popcnt
  type binop = Add | Sub | Mul | DivS | DivU | RemS | RemU
             | And | Or | Xor | Shl | ShrS | ShrU | Rotl | Rotr
  type testop = Eqz
  type relop = Eq | Ne | LtS | LtU | LeS | LeU | GtS | GtU | GeS | GeU
  type cvtop = ExtendSInt32 | ExtendUInt32 | WrapInt64
             | TruncSFloat32 | TruncUFloat32 | TruncSFloat64 | TruncUFloat64
             | ReinterpretFloat
end

module FloatOp =
struct
  type unop = Neg | Abs | Ceil | Floor | Trunc | Nearest | Sqrt
  type binop = Add | Sub | Mul | Div | Min | Max | CopySign
  type testop
  type relop = Eq | Ne | Lt | Le | Gt | Ge
  type cvtop = ConvertSInt32 | ConvertUInt32 | ConvertSInt64 | ConvertUInt64
             | PromoteFloat32 | DemoteFloat64
             | ReinterpretInt
end

module I32Op = IntOp
module I64Op = IntOp
module F32Op = FloatOp
module F64Op = FloatOp

type unop = (I32Op.unop, I64Op.unop, F32Op.unop, F64Op.unop) op
type binop = (I32Op.binop, I64Op.binop, F32Op.binop, F64Op.binop) op
type testop = (I32Op.testop, I64Op.testop, F32Op.testop, F64Op.testop) op
type relop = (I32Op.relop, I64Op.relop, F32Op.relop, F64Op.relop) op
type cvtop = (I32Op.cvtop, I64Op.cvtop, F32Op.cvtop, F64Op.cvtop) op

type memop = {ty : value_type; offset : Memory.offset; align : int}
type extop = {memop : memop; sz : Memory.mem_size; ext : Memory.extension}
type wrapop = {memop : memop; sz : Memory.mem_size}
type hostop =
  | CurrentMemory        (* inquire current size of linear memory *)
  | GrowMemory           (* grow linear memory *)


(* Expressions *)

type var = int Source.phrase
type literal = value Source.phrase

type expr = expr' Source.phrase
and expr' =
  | Nop                                     (* do nothing *)
  | Unreachable                             (* trap *)
  | Drop of expr                            (* forget a value *)
  | Block of expr list * expr               (* execute in sequence *)
  | Loop of expr                            (* loop header *)
  | Break of var * expr option              (* break to n-th surrounding label *)
  | BreakIf of var * expr option * expr     (* conditional break *)
  | BreakTable of var list * var * expr option * expr  (* indexed break *)
  | If of expr * expr * expr                (* conditional *)
  | Select of expr * expr * expr            (* branchless conditional *)
  | Call of var * expr list                 (* call function *)
  | CallImport of var * expr list           (* call imported function *)
  | CallIndirect of var * expr * expr list  (* call function through table *)
  | GetLocal of var                         (* read local variable *)
  | SetLocal of var * expr                  (* write local variable *)
  | TeeLocal of var * expr                  (* write local variable and keep value *)
  | GetGlobal of var                        (* read global variable *)
  | SetGlobal of var * expr                 (* write global variable *)
  | Load of memop * expr                    (* read memory at address *)
  | Store of memop * expr * expr            (* write memory at address *)
  | LoadExtend of extop * expr              (* read memory at address and extend *)
  | StoreWrap of wrapop * expr * expr       (* wrap and write to memory at address *)
  | Const of literal                        (* constant *)
  | Unary of unop * expr                    (* unary arithmetic operator *)
  | Binary of binop * expr * expr           (* binary arithmetic operator *)
  | Test of testop * expr                   (* arithmetic test *)
  | Compare of relop * expr * expr          (* arithmetic comparison *)
  | Convert of cvtop * expr                 (* conversion *)
  | Host of hostop * expr list              (* host interaction *)


(* Functions *)

type func = func' Source.phrase
and func' =
{
  ftype : var;
  locals : value_type list;
  body : expr;
}


(* Tables & Memories *)

type 'size limits = 'size limits' Source.phrase
and 'size limits' =
{
  min : 'size;
  max : 'size option;
}

type table = table' Source.phrase
and table' =
{
  tlimits : Table.size limits;
  etype : elem_type;
}

type global = global' Source.phrase
and global' =
{
  gtype : Types.value_type;
  init : expr;
}

type memory = memory' Source.phrase
and memory' =
{
  mlimits : Memory.size limits;
}

type 'data segment = 'data segment' Source.phrase
and 'data segment' =
{
  offset : expr;
  init : 'data;
}

type table_segment = var list segment
type memory_segment = string segment


(* Modules *)

type export = export' Source.phrase
and export' =
{
  name : string;
  kind : [`Func of var | `Memory]
}

type import = import' Source.phrase
and import' =
{
  itype : var;
  module_name : string;
  func_name : string;
}

type module_ = module_' Source.phrase
and module_' =
{
  types : Types.func_type list;
<<<<<<< HEAD
  table : table option;
  memory : memory option;
=======
  globals : global list;
>>>>>>> f3176014
  funcs : func list;
  start : var option;
  elems : table_segment list;
  data : memory_segment list;
  imports : import list;
  exports : export list;
}<|MERGE_RESOLUTION|>--- conflicted
+++ resolved
@@ -103,7 +103,14 @@
   | Host of hostop * expr list              (* host interaction *)
 
 
-(* Functions *)
+(* Globals and Functions *)
+
+type global = global' Source.phrase
+and global' =
+{
+  gtype : Types.value_type;
+  value : expr;
+}
 
 type func = func' Source.phrase
 and func' =
@@ -128,13 +135,6 @@
 {
   tlimits : Table.size limits;
   etype : elem_type;
-}
-
-type global = global' Source.phrase
-and global' =
-{
-  gtype : Types.value_type;
-  init : expr;
 }
 
 type memory = memory' Source.phrase
@@ -175,12 +175,9 @@
 and module_' =
 {
   types : Types.func_type list;
-<<<<<<< HEAD
+  globals : global list;
   table : table option;
   memory : memory option;
-=======
-  globals : global list;
->>>>>>> f3176014
   funcs : func list;
   start : var option;
   elems : table_segment list;
