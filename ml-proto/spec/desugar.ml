open Source
open Types
open Values
open Memory
open Kernel


(* Labels *)

let rec relabel f n e = relabel' f n e.it @@ e.at
and relabel' f n = function
  | Nop -> Nop
  | Unreachable -> Unreachable
  | Drop e -> Drop (relabel f n e)
  | Block (es, e) ->
    Block (List.map (relabel f (n + 1)) es, relabel f (n + 1) e)
  | Loop e -> Loop (relabel f (n + 1) e)
  | Break (x, eo) ->
    Break (relabel_var f n x, Lib.Option.map (relabel f n) eo)
  | BreakIf (x, eo, e) ->
    BreakIf (relabel_var f n x, Lib.Option.map (relabel f n) eo, relabel f n e)
  | BreakTable (xs, x, eo, e) ->
    BreakTable
      (List.map (relabel_var f n) xs, relabel_var f n x,
       Lib.Option.map (relabel f n) eo, relabel f n e)
  | If (e1, e2, e3) -> If (relabel f n e1, relabel f n e2, relabel f n e3)
  | Select (e1, e2, e3) ->
    Select (relabel f n e1, relabel f n e2, relabel f n e3)
  | Call (x, es) -> Call (x, List.map (relabel f n) es)
  | CallImport (x, es) -> CallImport (x, List.map (relabel f n) es)
  | CallIndirect (x, e, es) ->
    CallIndirect (x, relabel f n e, List.map (relabel f n) es)
  | GetLocal x -> GetLocal x
  | SetLocal (x, e) -> SetLocal (x, relabel f n e)
  | TeeLocal (x, e) -> TeeLocal (x, relabel f n e)
  | GetGlobal x -> GetGlobal x
  | SetGlobal (x, e) -> SetGlobal (x, relabel f n e)
  | Load (memop, e) -> Load (memop, relabel f n e)
  | Store (memop, e1, e2) -> Store (memop, relabel f n e1, relabel f n e2)
  | LoadExtend (extop, e) -> LoadExtend (extop, relabel f n e)
  | StoreWrap (wrapop, e1, e2) ->
    StoreWrap (wrapop, relabel f n e1, relabel f n e2)
  | Const c -> Const c
  | Unary (unop, e) -> Unary (unop, relabel f n e)
  | Binary (binop, e1, e2) -> Binary (binop, relabel f n e1, relabel f n e2)
  | Test (testop, e) -> Test (testop, relabel f n e)
  | Compare (relop, e1, e2) -> Compare (relop, relabel f n e1, relabel f n e2)
  | Convert (cvtop, e) -> Convert (cvtop, relabel f n e)
  | Host (hostop, es) -> Host (hostop, List.map (relabel f n) es)

and relabel_var f n x = f n x.it @@ x.at

let label e = relabel (fun n i -> if i < n then i else i + 1) 0 e
let return e = relabel (fun n i -> if i = -1 then n else i) (-1) e


(* Expressions *)

let rec expr e = expr' e.at e.it @@ e.at
and expr' at = function
  | Ast.I32_const n -> Const (Int32 n.it @@ n.at)
  | Ast.I64_const n -> Const (Int64 n.it @@ n.at)
  | Ast.F32_const n -> Const (Float32 n.it @@ n.at)
  | Ast.F64_const n -> Const (Float64 n.it @@ n.at)

  | Ast.Nop -> Nop
  | Ast.Unreachable -> Unreachable
  | Ast.Drop e -> Drop (expr e)
  | Ast.Block [] -> Nop
  | Ast.Block es ->
    let es', e = Lib.List.split_last es in Block (List.map expr es', expr e)
  | Ast.Loop es -> Block ([], Loop (block es) @@ at)
  | Ast.Br (x, eo) -> Break (x, Lib.Option.map expr eo)
  | Ast.Br_if (x, eo, e) -> BreakIf (x, Lib.Option.map expr eo, expr e)
  | Ast.Br_table (xs, x, eo, e) ->
    BreakTable (xs, x, Lib.Option.map expr eo, expr e)
  | Ast.Return eo -> Break (-1 @@ at, Lib.Option.map expr eo)
  | Ast.If (e, es1, es2) -> If (expr e, seq es1, seq es2)
  | Ast.Select (e1, e2, e3) -> Select (expr e1, expr e2, expr e3)

  | Ast.Call (x, es) -> Call (x, List.map expr es)
  | Ast.Call_import (x, es) -> CallImport (x, List.map expr es)
  | Ast.Call_indirect (x, e, es) -> CallIndirect (x, expr e, List.map expr es)

  | Ast.Get_local x -> GetLocal x
  | Ast.Set_local (x, e) -> SetLocal (x, expr e)
  | Ast.Tee_local (x, e) -> TeeLocal (x, expr e)
  | Ast.Get_global x -> GetGlobal x
  | Ast.Set_global (x, e) -> SetGlobal (x, expr e)

  | Ast.I32_load (offset, align, e) ->
    Load ({ty = Int32Type; offset; align}, expr e)
  | Ast.I64_load (offset, align, e) ->
    Load ({ty = Int64Type; offset; align}, expr e)
  | Ast.F32_load (offset, align, e) ->
    Load ({ty = Float32Type; offset; align}, expr e)
  | Ast.F64_load (offset, align, e) ->
    Load ({ty = Float64Type; offset; align}, expr e)
  | Ast.I32_store (offset, align, e1, e2) ->
    Store ({ty = Int32Type; offset; align}, expr e1, expr e2)
  | Ast.I64_store (offset, align, e1, e2) ->
    Store ({ty = Int64Type; offset; align}, expr e1, expr e2)
  | Ast.F32_store (offset, align, e1, e2) ->
    Store ({ty = Float32Type; offset; align}, expr e1, expr e2)
  | Ast.F64_store (offset, align, e1, e2) ->
    Store ({ty = Float64Type; offset; align}, expr e1, expr e2)
  | Ast.I32_load8_s (offset, align, e) ->
    LoadExtend
      ({memop = {ty = Int32Type; offset; align}; sz = Mem8; ext = SX}, expr e)
  | Ast.I32_load8_u (offset, align, e) ->
    LoadExtend
      ({memop = {ty = Int32Type; offset; align}; sz = Mem8; ext = ZX}, expr e)
  | Ast.I32_load16_s (offset, align, e) ->
    LoadExtend
      ({memop = {ty = Int32Type; offset; align}; sz = Mem16; ext = SX}, expr e)
  | Ast.I32_load16_u (offset, align, e) ->
    LoadExtend
      ({memop = {ty = Int32Type; offset; align}; sz = Mem16; ext = ZX}, expr e)
  | Ast.I64_load8_s (offset, align, e) ->
    LoadExtend
      ({memop = {ty = Int64Type; offset; align}; sz = Mem8; ext = SX}, expr e)
  | Ast.I64_load8_u (offset, align, e) ->
    LoadExtend
      ({memop = {ty = Int64Type; offset; align}; sz = Mem8; ext = ZX}, expr e)
  | Ast.I64_load16_s (offset, align, e) ->
    LoadExtend
      ({memop = {ty = Int64Type; offset; align}; sz = Mem16; ext = SX}, expr e)
  | Ast.I64_load16_u (offset, align, e) ->
    LoadExtend
      ({memop = {ty = Int64Type; offset; align}; sz = Mem16; ext = ZX}, expr e)
  | Ast.I64_load32_s (offset, align, e) ->
    LoadExtend
      ({memop = {ty = Int64Type; offset; align}; sz = Mem32; ext = SX}, expr e)
  | Ast.I64_load32_u (offset, align, e) ->
    LoadExtend
      ({memop = {ty = Int64Type; offset; align}; sz = Mem32; ext = ZX}, expr e)
  | Ast.I32_store8 (offset, align, e1, e2) ->
    StoreWrap
      ({memop = {ty = Int32Type; offset; align}; sz = Mem8}, expr e1, expr e2)
  | Ast.I32_store16 (offset, align, e1, e2) ->
    StoreWrap
      ({memop = {ty = Int32Type; offset; align}; sz = Mem16}, expr e1, expr e2)
  | Ast.I64_store8 (offset, align, e1, e2) ->
    StoreWrap
      ({memop = {ty = Int64Type; offset; align}; sz = Mem8}, expr e1, expr e2)
  | Ast.I64_store16 (offset, align, e1, e2) ->
    StoreWrap
      ({memop = {ty = Int64Type; offset; align}; sz = Mem16}, expr e1, expr e2)
  | Ast.I64_store32 (offset, align, e1, e2) ->
    StoreWrap
      ({memop = {ty = Int64Type; offset; align}; sz = Mem32}, expr e1, expr e2)

  | Ast.I32_clz e -> Unary (Int32 I32Op.Clz, expr e)
  | Ast.I32_ctz e -> Unary (Int32 I32Op.Ctz, expr e)
  | Ast.I32_popcnt e -> Unary (Int32 I32Op.Popcnt, expr e)
  | Ast.I64_clz e -> Unary (Int64 I64Op.Clz, expr e)
  | Ast.I64_ctz e -> Unary (Int64 I64Op.Ctz, expr e)
  | Ast.I64_popcnt e -> Unary (Int64 I64Op.Popcnt, expr e)
  | Ast.F32_neg e -> Unary (Float32 F32Op.Neg, expr e)
  | Ast.F32_abs e -> Unary (Float32 F32Op.Abs, expr e)
  | Ast.F32_sqrt e -> Unary (Float32 F32Op.Sqrt, expr e)
  | Ast.F32_ceil e -> Unary (Float32 F32Op.Ceil, expr e)
  | Ast.F32_floor e -> Unary (Float32 F32Op.Floor, expr e)
  | Ast.F32_trunc e -> Unary (Float32 F32Op.Trunc, expr e)
  | Ast.F32_nearest e -> Unary (Float32 F32Op.Nearest, expr e)
  | Ast.F64_neg e -> Unary (Float64 F64Op.Neg, expr e)
  | Ast.F64_abs e -> Unary (Float64 F64Op.Abs, expr e)
  | Ast.F64_sqrt e -> Unary (Float64 F64Op.Sqrt, expr e)
  | Ast.F64_ceil e -> Unary (Float64 F64Op.Ceil, expr e)
  | Ast.F64_floor e -> Unary (Float64 F64Op.Floor, expr e)
  | Ast.F64_trunc e -> Unary (Float64 F64Op.Trunc, expr e)
  | Ast.F64_nearest e -> Unary (Float64 F64Op.Nearest, expr e)

  | Ast.I32_add (e1, e2) -> Binary (Int32 I32Op.Add, expr e1, expr e2)
  | Ast.I32_sub (e1, e2) -> Binary (Int32 I32Op.Sub, expr e1, expr e2)
  | Ast.I32_mul (e1, e2) -> Binary (Int32 I32Op.Mul, expr e1, expr e2)
  | Ast.I32_div_s (e1, e2) -> Binary (Int32 I32Op.DivS, expr e1, expr e2)
  | Ast.I32_div_u (e1, e2) -> Binary (Int32 I32Op.DivU, expr e1, expr e2)
  | Ast.I32_rem_s (e1, e2) -> Binary (Int32 I32Op.RemS, expr e1, expr e2)
  | Ast.I32_rem_u (e1, e2) -> Binary (Int32 I32Op.RemU, expr e1, expr e2)
  | Ast.I32_and (e1, e2) -> Binary (Int32 I32Op.And, expr e1, expr e2)
  | Ast.I32_or (e1, e2) -> Binary (Int32 I32Op.Or, expr e1, expr e2)
  | Ast.I32_xor (e1, e2) -> Binary (Int32 I32Op.Xor, expr e1, expr e2)
  | Ast.I32_shl (e1, e2) -> Binary (Int32 I32Op.Shl, expr e1, expr e2)
  | Ast.I32_shr_s (e1, e2) -> Binary (Int32 I32Op.ShrS, expr e1, expr e2)
  | Ast.I32_shr_u (e1, e2) -> Binary (Int32 I32Op.ShrU, expr e1, expr e2)
  | Ast.I32_rotl (e1, e2) -> Binary (Int32 I32Op.Rotl, expr e1, expr e2)
  | Ast.I32_rotr (e1, e2) -> Binary (Int32 I32Op.Rotr, expr e1, expr e2)
  | Ast.I64_add (e1, e2) -> Binary (Int64 I64Op.Add, expr e1, expr e2)
  | Ast.I64_sub (e1, e2) -> Binary (Int64 I64Op.Sub, expr e1, expr e2)
  | Ast.I64_mul (e1, e2) -> Binary (Int64 I64Op.Mul, expr e1, expr e2)
  | Ast.I64_div_s (e1, e2) -> Binary (Int64 I64Op.DivS, expr e1, expr e2)
  | Ast.I64_div_u (e1, e2) -> Binary (Int64 I64Op.DivU, expr e1, expr e2)
  | Ast.I64_rem_s (e1, e2) -> Binary (Int64 I64Op.RemS, expr e1, expr e2)
  | Ast.I64_rem_u (e1, e2) -> Binary (Int64 I64Op.RemU, expr e1, expr e2)
  | Ast.I64_and (e1, e2) -> Binary (Int64 I64Op.And, expr e1, expr e2)
  | Ast.I64_or (e1, e2) -> Binary (Int64 I64Op.Or, expr e1, expr e2)
  | Ast.I64_xor (e1, e2) -> Binary (Int64 I64Op.Xor, expr e1, expr e2)
  | Ast.I64_shl (e1, e2) -> Binary (Int64 I64Op.Shl, expr e1, expr e2)
  | Ast.I64_shr_s (e1, e2) -> Binary (Int64 I64Op.ShrS, expr e1, expr e2)
  | Ast.I64_shr_u (e1, e2) -> Binary (Int64 I64Op.ShrU, expr e1, expr e2)
  | Ast.I64_rotl (e1, e2) -> Binary (Int64 I64Op.Rotl, expr e1, expr e2)
  | Ast.I64_rotr (e1, e2) -> Binary (Int64 I64Op.Rotr, expr e1, expr e2)
  | Ast.F32_add (e1, e2) -> Binary (Float32 F32Op.Add, expr e1, expr e2)
  | Ast.F32_sub (e1, e2) -> Binary (Float32 F32Op.Sub, expr e1, expr e2)
  | Ast.F32_mul (e1, e2) -> Binary (Float32 F32Op.Mul, expr e1, expr e2)
  | Ast.F32_div (e1, e2) -> Binary (Float32 F32Op.Div, expr e1, expr e2)
  | Ast.F32_min (e1, e2) -> Binary (Float32 F32Op.Min, expr e1, expr e2)
  | Ast.F32_max (e1, e2) -> Binary (Float32 F32Op.Max, expr e1, expr e2)
  | Ast.F32_copysign (e1, e2) ->
    Binary (Float32 F32Op.CopySign, expr e1, expr e2)
  | Ast.F64_add (e1, e2) -> Binary (Float64 F64Op.Add, expr e1, expr e2)
  | Ast.F64_sub (e1, e2) -> Binary (Float64 F64Op.Sub, expr e1, expr e2)
  | Ast.F64_mul (e1, e2) -> Binary (Float64 F64Op.Mul, expr e1, expr e2)
  | Ast.F64_div (e1, e2) -> Binary (Float64 F64Op.Div, expr e1, expr e2)
  | Ast.F64_min (e1, e2) -> Binary (Float64 F64Op.Min, expr e1, expr e2)
  | Ast.F64_max (e1, e2) -> Binary (Float64 F64Op.Max, expr e1, expr e2)
  | Ast.F64_copysign (e1, e2) ->
    Binary (Float64 F64Op.CopySign, expr e1, expr e2)

  | Ast.I32_eqz e -> Test (Int32 I32Op.Eqz, expr e)
  | Ast.I64_eqz e -> Test (Int64 I64Op.Eqz, expr e)

  | Ast.I32_eq (e1, e2) -> Compare (Int32 I32Op.Eq, expr e1, expr e2)
  | Ast.I32_ne (e1, e2) -> Compare (Int32 I32Op.Ne, expr e1, expr e2)
  | Ast.I32_lt_s (e1, e2) -> Compare (Int32 I32Op.LtS, expr e1, expr e2)
  | Ast.I32_lt_u (e1, e2) -> Compare (Int32 I32Op.LtU, expr e1, expr e2)
  | Ast.I32_le_s (e1, e2) -> Compare (Int32 I32Op.LeS, expr e1, expr e2)
  | Ast.I32_le_u (e1, e2) -> Compare (Int32 I32Op.LeU, expr e1, expr e2)
  | Ast.I32_gt_s (e1, e2) -> Compare (Int32 I32Op.GtS, expr e1, expr e2)
  | Ast.I32_gt_u (e1, e2) -> Compare (Int32 I32Op.GtU, expr e1, expr e2)
  | Ast.I32_ge_s (e1, e2) -> Compare (Int32 I32Op.GeS, expr e1, expr e2)
  | Ast.I32_ge_u (e1, e2) -> Compare (Int32 I32Op.GeU, expr e1, expr e2)
  | Ast.I64_eq (e1, e2) -> Compare (Int64 I64Op.Eq, expr e1, expr e2)
  | Ast.I64_ne (e1, e2) -> Compare (Int64 I64Op.Ne, expr e1, expr e2)
  | Ast.I64_lt_s (e1, e2) -> Compare (Int64 I64Op.LtS, expr e1, expr e2)
  | Ast.I64_lt_u (e1, e2) -> Compare (Int64 I64Op.LtU, expr e1, expr e2)
  | Ast.I64_le_s (e1, e2) -> Compare (Int64 I64Op.LeS, expr e1, expr e2)
  | Ast.I64_le_u (e1, e2) -> Compare (Int64 I64Op.LeU, expr e1, expr e2)
  | Ast.I64_gt_s (e1, e2) -> Compare (Int64 I64Op.GtS, expr e1, expr e2)
  | Ast.I64_gt_u (e1, e2) -> Compare (Int64 I64Op.GtU, expr e1, expr e2)
  | Ast.I64_ge_s (e1, e2) -> Compare (Int64 I64Op.GeS, expr e1, expr e2)
  | Ast.I64_ge_u (e1, e2) -> Compare (Int64 I64Op.GeU, expr e1, expr e2)
  | Ast.F32_eq (e1, e2) -> Compare (Float32 F32Op.Eq, expr e1, expr e2)
  | Ast.F32_ne (e1, e2) -> Compare (Float32 F32Op.Ne, expr e1, expr e2)
  | Ast.F32_lt (e1, e2) -> Compare (Float32 F32Op.Lt, expr e1, expr e2)
  | Ast.F32_le (e1, e2) -> Compare (Float32 F32Op.Le, expr e1, expr e2)
  | Ast.F32_gt (e1, e2) -> Compare (Float32 F32Op.Gt, expr e1, expr e2)
  | Ast.F32_ge (e1, e2) -> Compare (Float32 F32Op.Ge, expr e1, expr e2)
  | Ast.F64_eq (e1, e2) -> Compare (Float64 F64Op.Eq, expr e1, expr e2)
  | Ast.F64_ne (e1, e2) -> Compare (Float64 F64Op.Ne, expr e1, expr e2)
  | Ast.F64_lt (e1, e2) -> Compare (Float64 F64Op.Lt, expr e1, expr e2)
  | Ast.F64_le (e1, e2) -> Compare (Float64 F64Op.Le, expr e1, expr e2)
  | Ast.F64_gt (e1, e2) -> Compare (Float64 F64Op.Gt, expr e1, expr e2)
  | Ast.F64_ge (e1, e2) -> Compare (Float64 F64Op.Ge, expr e1, expr e2)

  | Ast.I32_wrap_i64 e -> Convert (Int32 I32Op.WrapInt64, expr e)
  | Ast.I32_trunc_s_f32 e -> Convert (Int32 I32Op.TruncSFloat32, expr e)
  | Ast.I32_trunc_u_f32 e -> Convert (Int32 I32Op.TruncUFloat32, expr e)
  | Ast.I32_trunc_s_f64 e -> Convert (Int32 I32Op.TruncSFloat64, expr e)
  | Ast.I32_trunc_u_f64 e -> Convert (Int32 I32Op.TruncUFloat64, expr e)
  | Ast.I64_extend_s_i32 e -> Convert (Int64 I64Op.ExtendSInt32, expr e)
  | Ast.I64_extend_u_i32 e -> Convert (Int64 I64Op.ExtendUInt32, expr e)
  | Ast.I64_trunc_s_f32 e -> Convert (Int64 I64Op.TruncSFloat32, expr e)
  | Ast.I64_trunc_u_f32 e -> Convert (Int64 I64Op.TruncUFloat32, expr e)
  | Ast.I64_trunc_s_f64 e -> Convert (Int64 I64Op.TruncSFloat64, expr e)
  | Ast.I64_trunc_u_f64 e -> Convert (Int64 I64Op.TruncUFloat64, expr e)
  | Ast.F32_convert_s_i32 e -> Convert (Float32 F32Op.ConvertSInt32, expr e)
  | Ast.F32_convert_u_i32 e -> Convert (Float32 F32Op.ConvertUInt32, expr e)
  | Ast.F32_convert_s_i64 e -> Convert (Float32 F32Op.ConvertSInt64, expr e)
  | Ast.F32_convert_u_i64 e -> Convert (Float32 F32Op.ConvertUInt64, expr e)
  | Ast.F32_demote_f64 e -> Convert (Float32 F32Op.DemoteFloat64, expr e)
  | Ast.F64_convert_s_i32 e -> Convert (Float64 F64Op.ConvertSInt32, expr e)
  | Ast.F64_convert_u_i32 e -> Convert (Float64 F64Op.ConvertUInt32, expr e)
  | Ast.F64_convert_s_i64 e -> Convert (Float64 F64Op.ConvertSInt64, expr e)
  | Ast.F64_convert_u_i64 e -> Convert (Float64 F64Op.ConvertUInt64, expr e)
  | Ast.F64_promote_f32 e -> Convert (Float64 F64Op.PromoteFloat32, expr e)
  | Ast.I32_reinterpret_f32 e -> Convert (Int32 I32Op.ReinterpretFloat, expr e)
  | Ast.I64_reinterpret_f64 e -> Convert (Int64 I64Op.ReinterpretFloat, expr e)
  | Ast.F32_reinterpret_i32 e -> Convert (Float32 F32Op.ReinterpretInt, expr e)
  | Ast.F64_reinterpret_i64 e -> Convert (Float64 F64Op.ReinterpretInt, expr e)

  | Ast.Current_memory -> Host (CurrentMemory, [])
  | Ast.Grow_memory e -> Host (GrowMemory, [expr e])

and seq = function
  | [] -> Nop @@ Source.no_region
  | es ->
    let es', e = Lib.List.split_last es in
    Block (List.map expr es', expr e) @@@ List.map Source.at es

and block = function
  | [] -> Nop @@ Source.no_region
  | es ->
    let es', e = Lib.List.split_last es in
    Block (List.map label (List.map expr es'), label (expr e))
      @@@ List.map Source.at es


(* Functions and Modules *)

let rec global g = global' g.it @@ g.at
and global' = function
  | {Ast.gtype = t; init = e} -> {gtype = t; init = expr e}

let rec func f = func' f.it @@ f.at
and func' = function
  | {Ast.body = es; ftype; locals} -> {body = return (seq es); ftype; locals}

let rec segment seg = segment' seg.it @@ seg.at
and segment' = function
  | {Ast.offset = e; init} -> {offset = expr e; init}

let rec module_ m = module' m.it @@ m.at
and module' = function
<<<<<<< HEAD
  | {Ast.funcs = fs; start; memory; types; imports; exports; table; elems; data} ->
    {funcs = List.map func fs; start; memory; types; imports; exports; table; elems = List.map segment elems; data = List.map segment data}
=======
  | {Ast.funcs = fs; start; globals = gs; memory; types; imports; exports; table} ->
    let globals = List.map global gs in
    let funcs = List.map func fs in
    {funcs; start; globals; memory; types; imports; exports; table}
>>>>>>> f3176014

let desugar = module_<|MERGE_RESOLUTION|>--- conflicted
+++ resolved
@@ -301,7 +301,7 @@
 
 let rec global g = global' g.it @@ g.at
 and global' = function
-  | {Ast.gtype = t; init = e} -> {gtype = t; init = expr e}
+  | {Ast.gtype = t; value = e} -> {gtype = t; value = expr e}
 
 let rec func f = func' f.it @@ f.at
 and func' = function
@@ -313,14 +313,11 @@
 
 let rec module_ m = module' m.it @@ m.at
 and module' = function
-<<<<<<< HEAD
-  | {Ast.funcs = fs; start; memory; types; imports; exports; table; elems; data} ->
-    {funcs = List.map func fs; start; memory; types; imports; exports; table; elems = List.map segment elems; data = List.map segment data}
-=======
-  | {Ast.funcs = fs; start; globals = gs; memory; types; imports; exports; table} ->
+  | {Ast.funcs = fs; start; globals = gs; memory; types; imports; exports; table; elems; data} ->
     let globals = List.map global gs in
+    let elems = List.map segment elems in
     let funcs = List.map func fs in
-    {funcs; start; globals; memory; types; imports; exports; table}
->>>>>>> f3176014
+    let data = List.map segment data in
+    {funcs; start; globals; memory; types; imports; exports; table; elems; data}
 
 let desugar = module_