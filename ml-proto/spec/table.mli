type table
type t = table

type size = int32
type index = int32

type elem = ..
type elem += Uninitialized
type elem_type = Types.elem_type
type 'a limits = 'a Types.limits

exception Bounds
exception SizeOverflow
exception SizeLimit

val create : elem_type -> size limits -> table
val elem_type : table -> elem_type
val size : table -> size
val limits : table -> size limits
val grow : table -> size -> unit (* raise SizeOverflow, SizeLimit *)

<<<<<<< HEAD
val load : table -> index -> elem_type -> elem (* raise Bounds *)
val store : table -> index -> elem -> unit (* raise Bounds *)
val blit : table -> index -> elem list -> unit (* raise Bounds *)
=======
val load : table -> index -> elem
val store : table -> index -> elem -> unit
val blit : table -> index -> elem list -> unit
>>>>>>> 837a169e
<|MERGE_RESOLUTION|>--- conflicted
+++ resolved
@@ -19,12 +19,6 @@
 val limits : table -> size limits
 val grow : table -> size -> unit (* raise SizeOverflow, SizeLimit *)
 
-<<<<<<< HEAD
-val load : table -> index -> elem_type -> elem (* raise Bounds *)
+val load : table -> index -> elem (* raise Bounds *)
 val store : table -> index -> elem -> unit (* raise Bounds *)
-val blit : table -> index -> elem list -> unit (* raise Bounds *)
-=======
-val load : table -> index -> elem
-val store : table -> index -> elem -> unit
-val blit : table -> index -> elem list -> unit
->>>>>>> 837a169e
+val blit : table -> index -> elem list -> unit (* raise Bounds *)