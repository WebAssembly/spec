open Values
open Types
open Kernel
open Source


(* Module Instances *)

type value = Values.value
type import = value list -> value option

module ExportMap = Map.Make(String)
type export_map = func ExportMap.t

type instance =
{
  module_ : module_;
  imports : import list;
  exports : export_map;
<<<<<<< HEAD
  table : Table.t option;
  memory : Memory.t option;
=======
  globals : value ref list;
  memory : Memory.t option
>>>>>>> f3176014
}


(* Errors *)

module Trap = Error.Make ()
module Crash = Error.Make ()

exception Trap = Trap.Error
exception Crash = Crash.Error
  (* A crash is an execution failure that cannot legally happen in checked
   * code; it indicates an internal inconsistency in the spec. *)

let memory_error at = function
  | Memory.Bounds -> Trap.error at "out of bounds memory access"
  | Memory.SizeOverflow -> Trap.error at "memory size overflow"
  | exn -> raise exn

let type_error at v t =
  Crash.error at
    ("type error, expected " ^ Types.string_of_value_type t ^
      ", got " ^ Types.string_of_value_type (type_of v))

let arithmetic_error at at_op1 at_op2 = function
  | Arithmetic.TypeError (i, v, t) ->
    type_error (if i = 1 then at_op1 else at_op2) v t
  | Numerics.IntegerOverflow ->
    Trap.error at "integer overflow"
  | Numerics.IntegerDivideByZero ->
    Trap.error at "integer divide by zero"
  | Numerics.InvalidConversionToInteger ->
    Trap.error at "invalid conversion to integer"
  | exn -> raise exn


(* Configurations *)

type label = value option -> exn

type config =
{
  instance : instance;
  locals : value ref list;
  labels : label list
}

let lookup category list x =
  try List.nth list x.it with Failure _ ->
    Crash.error x.at ("undefined " ^ category ^ " " ^ string_of_int x.it)

let type_ c x = lookup "type" c.instance.module_.it.types x
let func c x = lookup "function" c.instance.module_.it.funcs x
let import c x = lookup "import" c.instance.imports x
let global c x = lookup "global" c.instance.globals x
let local c x = lookup "local" c.locals x
let label c x = lookup "label" c.labels x

let export m name =
  try ExportMap.find name.it m.exports with Not_found ->
    Crash.error name.at ("undefined export \"" ^ name.it ^ "\"")

let elem c i t at =
  match c.instance.table with
  | None -> Crash.error at "no table"
  | Some tab ->
  match Table.load tab i t with
  | Some j -> j
  | None ->
    Trap.error at ("undefined element " ^ Int32.to_string i)
  | exception Table.Bounds ->
    Trap.error at ("undefined element " ^ Int32.to_string i)

module MakeLabel () =
struct
  exception Label of value option
  let label v = Label v
end


(* Type conversions *)

let some v at =
  match v with
  | Some v -> v
  | None -> Crash.error at "type error, expression produced no value"

let int32 v at =
  match some v at with
  | Int32 i -> i
  | v -> type_error at v Int32Type

let int64 v at =
  match some v at with
  | Int64 i -> i
  | v -> type_error at v Int64Type

let address32 v at =
  Int64.logand (Int64.of_int32 (int32 v at)) 0xffffffffL

let memory c at =
  match c.instance.memory with
  | Some m -> m
  | _ -> Trap.error at "memory operation with no memory"


(* Evaluation *)

(*
 * Conventions:
 *   c  : config
 *   e  : expr
 *   eo : expr option
 *   v  : value
 *   vo : value option
 *)

let rec eval_expr (c : config) (e : expr) : value option =
  match e.it with
  | Nop ->
    None

  | Unreachable ->
    Trap.error e.at "unreachable executed"

  | Drop e ->
    ignore (eval_expr c e);
    None

  | Block (es, e) ->
    let module L = MakeLabel () in
    let c' = {c with labels = L.label :: c.labels} in
    (try
      List.iter (fun eI -> ignore (eval_expr c' eI)) es;
      eval_expr c' e
    with L.Label vo -> vo)

  | Loop e1 ->
    let module L = MakeLabel () in
    let c' = {c with labels = L.label :: c.labels} in
    (try eval_expr c' e1 with L.Label _ -> eval_expr c e)

  | Break (x, eo) ->
    raise (label c x (eval_expr_opt c eo))

  | BreakIf (x, eo, e) ->
    let v = eval_expr_opt c eo in
    let i = int32 (eval_expr c e) e.at in
    if i <> 0l then raise (label c x v) else None

  | BreakTable (xs, x, eo, e) ->
    let v = eval_expr_opt c eo in
    let i = int32 (eval_expr c e) e.at in
    if I32.lt_u i (Int32.of_int (List.length xs))
    then raise (label c (List.nth xs (Int32.to_int i)) v)
    else raise (label c x v)

  | If (e1, e2, e3) ->
    let i = int32 (eval_expr c e1) e1.at in
    eval_expr c (if i <> 0l then e2 else e3)

  | Select (e1, e2, e3) ->
    let v1 = some (eval_expr c e1) e1.at in
    let v2 = some (eval_expr c e2) e2.at in
    let cond = int32 (eval_expr c e3) e3.at in
    Some (if cond <> 0l then v1 else v2)

  | Call (x, es) ->
    let vs = List.map (fun vo -> some (eval_expr c vo) vo.at) es in
    eval_func c.instance (func c x) vs

  | CallImport (x, es) ->
    let vs = List.map (fun ev -> some (eval_expr c ev) ev.at) es in
    (try (import c x) vs with Crash (_, msg) -> Crash.error e.at msg)

  | CallIndirect (x, e1, es) ->
    let i = int32 (eval_expr c e1) e1.at in
    let vs = List.map (fun vo -> some (eval_expr c vo) vo.at) es in
<<<<<<< HEAD
    let f = func c (elem c i AnyFuncType e1.at @@ e1.at) in
    if ftype.it <> f.it.ftype.it then
=======
    let f = func c (table_elem c i e1.at) in
    if type_ c x <> type_ c f.it.ftype then
>>>>>>> f3176014
      Trap.error e1.at "indirect call signature mismatch";
    eval_func c.instance f vs

  | GetLocal x ->
    Some !(local c x)

  | SetLocal (x, e1) ->
    let v1 = some (eval_expr c e1) e1.at in
    local c x := v1;
    None

  | TeeLocal (x, e1) ->
    let v1 = some (eval_expr c e1) e1.at in
    local c x := v1;
    Some v1

  | GetGlobal x ->
    Some !(global c x)

  | SetGlobal (x, e1) ->
    let v1 = some (eval_expr c e1) e1.at in
    global c x := v1;
    None

  | Load ({ty; offset; align = _}, e1) ->
    let mem = memory c e.at in
    let v1 = address32 (eval_expr c e1) e1.at in
    (try Some (Memory.load mem v1 offset ty)
      with exn -> memory_error e.at exn)

  | Store ({ty = _; offset; align = _}, e1, e2) ->
    let mem = memory c e.at in
    let v1 = address32 (eval_expr c e1) e1.at in
    let v2 = some (eval_expr c e2) e2.at in
    (try Memory.store mem v1 offset v2
      with exn -> memory_error e.at exn);
    None

  | LoadExtend ({memop = {ty; offset; align = _}; sz; ext}, e1) ->
    let mem = memory c e.at in
    let v1 = address32 (eval_expr c e1) e1.at in
    (try Some (Memory.load_extend mem v1 offset sz ext ty)
      with exn -> memory_error e.at exn)

  | StoreWrap ({memop = {ty; offset; align = _}; sz}, e1, e2) ->
    let mem = memory c e.at in
    let v1 = address32 (eval_expr c e1) e1.at in
    let v2 = some (eval_expr c e2) e2.at in
    (try Memory.store_wrap mem v1 offset sz v2
      with exn -> memory_error e.at exn);
    None

  | Const v ->
    Some v.it

  | Unary (unop, e1) ->
    let v1 = some (eval_expr c e1) e1.at in
    (try Some (Arithmetic.eval_unop unop v1)
      with exn -> arithmetic_error e.at e1.at e1.at exn)

  | Binary (binop, e1, e2) ->
    let v1 = some (eval_expr c e1) e1.at in
    let v2 = some (eval_expr c e2) e2.at in
    (try Some (Arithmetic.eval_binop binop v1 v2)
      with exn -> arithmetic_error e.at e1.at e2.at exn)

  | Test (testop, e1) ->
    let v1 = some (eval_expr c e1) e1.at in
    (try Some (Int32 (if Arithmetic.eval_testop testop v1 then 1l else 0l))
      with exn -> arithmetic_error e.at e1.at e1.at exn)

  | Compare (relop, e1, e2) ->
    let v1 = some (eval_expr c e1) e1.at in
    let v2 = some (eval_expr c e2) e2.at in
    (try Some (Int32 (if Arithmetic.eval_relop relop v1 v2 then 1l else 0l))
      with exn -> arithmetic_error e.at e1.at e2.at exn)

  | Convert (cvtop, e1) ->
    let v1 = some (eval_expr c e1) e1.at in
    (try Some (Arithmetic.eval_cvtop cvtop v1)
      with exn -> arithmetic_error e.at e1.at e1.at exn)

  | Host (hostop, es) ->
    let vs = List.map (eval_expr c) es in
    eval_hostop c hostop vs e.at

and eval_expr_opt c = function
  | Some e -> eval_expr c e
  | None -> None

and eval_func instance f vs =
  let args = List.map ref vs in
  let vars = List.map (fun t -> ref (default_value t)) f.it.locals in
  let locals = args @ vars in
  let c = {instance; locals; labels = []} in
  let ft = type_ c f.it.ftype in
  if List.length vs <> List.length ft.ins then
    Crash.error f.at "function called with wrong number of arguments";
  eval_expr c f.it.body


(* Host operators *)

and eval_hostop c hostop vs at =
  match hostop, vs with
  | CurrentMemory, [] ->
    let mem = memory c at in
    let size = Memory.size mem in
    assert (I64.lt_u size (Int64.of_int32 Int32.max_int));
    Some (Int32 (Int64.to_int32 size))

  | GrowMemory, [v] ->
    let mem = memory c at in
    let delta = address32 v at in
    let old_size = Memory.size mem in
    let new_size = Int64.add old_size delta in
    if I64.lt_u new_size old_size then
      Trap.error at "memory size overflow";
    (* Test whether the new size overflows the memory type.
     * Since we currently only support i32, just test that. *)
    if I64.gt_u new_size (Int64.of_int32 Int32.max_int) then
      Trap.error at "memory size exceeds implementation limit";
    let result =
      try Memory.grow mem delta; Int64.to_int32 old_size
      with Memory.SizeOverflow | Memory.SizeLimit -> -1l
    in Some (Int32 result)

  | _, _ ->
    Crash.error at "invalid invocation of host operator"


(* Modules *)

<<<<<<< HEAD
let const m e =
  let inst =
    {module_ = m; imports = []; exports = ExportMap.empty;
     table = None; memory = None}
  in some (eval_expr {instance = inst; locals = []; labels = []} e) e.at

let offset m seg =
  int32 (Some (const m seg.it.offset)) seg.it.offset.at

let init_table m elems table =
  let {tlimits = lim; _} = table.it in
  let tab = Table.create lim.it.min lim.it.max in
  let entries xs = List.map (fun x -> Some x.it) xs in
  List.iter
    (fun seg -> Table.blit tab (offset m seg) (entries seg.it.init))
    elems;
  tab

let init_memory m data memory =
  let {mlimits = lim} = memory.it in
  let mem = Memory.create lim.it.min lim.it.max in
  List.iter
    (fun seg -> Memory.blit mem (Int64.of_int32 (offset m seg)) seg.it.init)
    data;
=======
let init_global inst r g =
  let c = {instance = inst; locals = []; labels = []} in
  r := some (eval_expr c g.it.init) g.it.init.at

let init_memory m =
  let mem = Memory.create m.it.min in
  Memory.init mem (List.map it m.it.segments);
>>>>>>> f3176014
  mem

let add_export funcs ex =
  let {name; kind} = ex.it in
  match kind with
  | `Func x -> ExportMap.add name (List.nth funcs x.it)
  | `Memory -> fun x -> x

let init m imports =
  assert (List.length imports = List.length m.it.Kernel.imports);
<<<<<<< HEAD
  let {table; memory; funcs; exports; elems; data; start; _} = m.it in
=======
  let {memory; funcs; globals; exports; start; _} = m.it in
>>>>>>> f3176014
  let inst =
    {module_ = m;
     imports;
     exports = List.fold_right (add_export funcs) exports ExportMap.empty;
<<<<<<< HEAD
     table = Lib.Option.map (init_table m elems) table;
     memory = Lib.Option.map (init_memory m data) memory}
=======
     globals = List.map (fun g -> ref (default_value g.it.gtype)) globals;
     memory = Lib.Option.map init_memory memory}
>>>>>>> f3176014
  in
  List.iter2 (init_global inst) inst.globals globals;
  Lib.Option.app
    (fun x -> ignore (eval_func inst (lookup "function" funcs x) [])) start;
  inst

let invoke inst name vs =
  try
    eval_func inst (export inst (name @@ no_region)) vs
  with Stack_overflow -> Trap.error Source.no_region "call stack exhausted"<|MERGE_RESOLUTION|>--- conflicted
+++ resolved
@@ -17,13 +17,9 @@
   module_ : module_;
   imports : import list;
   exports : export_map;
-<<<<<<< HEAD
   table : Table.t option;
   memory : Memory.t option;
-=======
   globals : value ref list;
-  memory : Memory.t option
->>>>>>> f3176014
 }
 
 
@@ -201,13 +197,8 @@
   | CallIndirect (x, e1, es) ->
     let i = int32 (eval_expr c e1) e1.at in
     let vs = List.map (fun vo -> some (eval_expr c vo) vo.at) es in
-<<<<<<< HEAD
     let f = func c (elem c i AnyFuncType e1.at @@ e1.at) in
-    if ftype.it <> f.it.ftype.it then
-=======
-    let f = func c (table_elem c i e1.at) in
     if type_ c x <> type_ c f.it.ftype then
->>>>>>> f3176014
       Trap.error e1.at "indirect call signature mismatch";
     eval_func c.instance f vs
 
@@ -341,11 +332,11 @@
 
 (* Modules *)
 
-<<<<<<< HEAD
 let const m e =
+  (* TODO: allow referring to earlier glboals *)
   let inst =
-    {module_ = m; imports = []; exports = ExportMap.empty;
-     table = None; memory = None}
+    { module_ = m; imports = []; exports = ExportMap.empty;
+      table = None; memory = None; globals = [] }
   in some (eval_expr {instance = inst; locals = []; labels = []} e) e.at
 
 let offset m seg =
@@ -366,16 +357,12 @@
   List.iter
     (fun seg -> Memory.blit mem (Int64.of_int32 (offset m seg)) seg.it.init)
     data;
-=======
-let init_global inst r g =
+  mem
+
+let init_global inst ref global =
+  let {value = e; _} = global.it in
   let c = {instance = inst; locals = []; labels = []} in
-  r := some (eval_expr c g.it.init) g.it.init.at
-
-let init_memory m =
-  let mem = Memory.create m.it.min in
-  Memory.init mem (List.map it m.it.segments);
->>>>>>> f3176014
-  mem
+  ref := some (eval_expr c e) e.at
 
 let add_export funcs ex =
   let {name; kind} = ex.it in
@@ -385,22 +372,15 @@
 
 let init m imports =
   assert (List.length imports = List.length m.it.Kernel.imports);
-<<<<<<< HEAD
-  let {table; memory; funcs; exports; elems; data; start; _} = m.it in
-=======
-  let {memory; funcs; globals; exports; start; _} = m.it in
->>>>>>> f3176014
+  let {table; memory; globals; funcs; exports; elems; data; start; _} = m.it in
   let inst =
-    {module_ = m;
-     imports;
-     exports = List.fold_right (add_export funcs) exports ExportMap.empty;
-<<<<<<< HEAD
-     table = Lib.Option.map (init_table m elems) table;
-     memory = Lib.Option.map (init_memory m data) memory}
-=======
-     globals = List.map (fun g -> ref (default_value g.it.gtype)) globals;
-     memory = Lib.Option.map init_memory memory}
->>>>>>> f3176014
+    { module_ = m;
+      imports;
+      exports = List.fold_right (add_export funcs) exports ExportMap.empty;
+      table = Lib.Option.map (init_table m elems) table;
+      memory = Lib.Option.map (init_memory m data) memory;
+      globals = List.map (fun g -> ref (default_value g.it.gtype)) globals;
+    }
   in
   List.iter2 (init_global inst) inst.globals globals;
   Lib.Option.app
