;; Test `call_indirect` operator

(module
  ;; Auxiliary definitions
  (type $proc (func))
  (type $out-i32 (func (result i32)))
  (type $out-i64 (func (result i64)))
  (type $out-f32 (func (result f32)))
  (type $out-f64 (func (result f64)))
  (type $over-i32 (func (param i32) (result i32)))
  (type $over-i64 (func (param i64) (result i64)))
  (type $over-f32 (func (param f32) (result f32)))
  (type $over-f64 (func (param f64) (result f64)))
  (type $f32-i32 (func (param f32 i32) (result i32)))
  (type $i32-i64 (func (param i32 i64) (result i64)))
  (type $f64-f32 (func (param f64 f32) (result f32)))
  (type $i64-f64 (func (param i64 f64) (result f64)))
  (type $over-i32-duplicate (func (param i32) (result i32)))
  (type $over-i64-duplicate (func (param i64) (result i64)))
  (type $over-f32-duplicate (func (param f32) (result f32)))
  (type $over-f64-duplicate (func (param f64) (result f64)))

  (func $const-i32 (type $out-i32) (i32.const 0x132))
  (func $const-i64 (type $out-i64) (i64.const 0x164))
  (func $const-f32 (type $out-f32) (f32.const 0xf32))
  (func $const-f64 (type $out-f64) (f64.const 0xf64))

  (func $id-i32 (type $over-i32) (get_local 0))
  (func $id-i64 (type $over-i64) (get_local 0))
  (func $id-f32 (type $over-f32) (get_local 0))
  (func $id-f64 (type $over-f64) (get_local 0))

  (func $i32-i64 (type $i32-i64) (get_local 1))
  (func $i64-f64 (type $i64-f64) (get_local 1))
  (func $f32-i32 (type $f32-i32) (get_local 1))
  (func $f64-f32 (type $f64-f32) (get_local 1))

  (func $over-i32-duplicate (type $over-i32-duplicate) (get_local 0))
  (func $over-i64-duplicate (type $over-i64-duplicate) (get_local 0))
  (func $over-f32-duplicate (type $over-f32-duplicate) (get_local 0))
  (func $over-f64-duplicate (type $over-f64-duplicate) (get_local 0))

<<<<<<< HEAD
  (table anyfunc
    (elem
      $const-i32 $const-i64 $const-f32 $const-f64
      $id-i32 $id-i64 $id-f32 $id-f64
      $f32-i32 $i32-i64 $f64-f32 $i64-f64
      $fac $fib $even $odd
      $runaway $mutual-runaway1 $mutual-runaway2
    )
=======
  (table
    $const-i32 $const-i64 $const-f32 $const-f64
    $id-i32 $id-i64 $id-f32 $id-f64
    $f32-i32 $i32-i64 $f64-f32 $i64-f64
    $fac $fib $even $odd
    $runaway $mutual-runaway1 $mutual-runaway2
    $over-i32-duplicate $over-i64-duplicate
    $over-f32-duplicate $over-f64-duplicate
>>>>>>> f3176014
  )

  ;; Typing

  (func "type-i32" (result i32) (call_indirect $out-i32 (i32.const 0)))
  (func "type-i64" (result i64) (call_indirect $out-i64 (i32.const 1)))
  (func "type-f32" (result f32) (call_indirect $out-f32 (i32.const 2)))
  (func "type-f64" (result f64) (call_indirect $out-f64 (i32.const 3)))

  (func "type-index" (result i64)
    (call_indirect $over-i64 (i32.const 5) (i64.const 100))
  )

  (func "type-first-i32" (result i32)
    (call_indirect $over-i32 (i32.const 4) (i32.const 32))
  )
  (func "type-first-i64" (result i64)
    (call_indirect $over-i64 (i32.const 5) (i64.const 64))
  )
  (func "type-first-f32" (result f32)
    (call_indirect $over-f32 (i32.const 6) (f32.const 1.32))
  )
  (func "type-first-f64" (result f64)
    (call_indirect $over-f64 (i32.const 7) (f64.const 1.64))
  )

  (func "type-second-i32" (result i32)
    (call_indirect $f32-i32 (i32.const 8) (f32.const 32.1) (i32.const 32))
  )
  (func "type-second-i64" (result i64)
    (call_indirect $i32-i64 (i32.const 9) (i32.const 32) (i64.const 64))
  )
  (func "type-second-f32" (result f32)
    (call_indirect $f64-f32 (i32.const 10) (f64.const 64) (f32.const 32))
  )
  (func "type-second-f64" (result f64)
    (call_indirect $i64-f64 (i32.const 11) (i64.const 64) (f64.const 64.1))
  )

  ;; Dispatch

  (func "dispatch" (param i32 i64) (result i64)
    (call_indirect $over-i64 (get_local 0) (get_local 1))
  )

  (func "dispatch-structural" (param i32) (result i64)
    (call_indirect $over-i64-duplicate (get_local 0) (i64.const 9))
  )

  ;; Recursion

  (func "fac" $fac (type $over-i64)
    (if (i64.eqz (get_local 0))
      (i64.const 1)
      (i64.mul
        (get_local 0)
        (call_indirect $over-i64 (i32.const 12)
          (i64.sub (get_local 0) (i64.const 1))
        )
      )
    )
  )

  (func "fib" $fib (type $over-i64)
    (if (i64.le_u (get_local 0) (i64.const 1))
      (i64.const 1)
      (i64.add
        (call_indirect $over-i64 (i32.const 13)
          (i64.sub (get_local 0) (i64.const 2))
        )
        (call_indirect $over-i64 (i32.const 13)
          (i64.sub (get_local 0) (i64.const 1))
        )
      )
    )
  )

  (func "even" $even (param i32) (result i32)
    (if (i32.eqz (get_local 0))
      (i32.const 44)
      (call_indirect $over-i32 (i32.const 15)
        (i32.sub (get_local 0) (i32.const 1))
      )
    )
  )
  (func "odd" $odd (param i32) (result i32)
    (if (i32.eqz (get_local 0))
      (i32.const 99)
      (call_indirect $over-i32 (i32.const 14)
        (i32.sub (get_local 0) (i32.const 1))
      )
    )
  )

  ;; Stack exhaustion

  ;; Implementations are required to have every call consume some abstract
  ;; resource towards exhausting some abstract finite limit, such that
  ;; infinitely recursive test cases reliably trap in finite time. This is
  ;; because otherwise applications could come to depend on it on those
  ;; implementations and be incompatible with implementations that don't do
  ;; it (or don't do it under the same circumstances).

  (func "runaway" $runaway (call_indirect $proc (i32.const 16)))

  (func "mutual-runaway" $mutual-runaway1 (call_indirect $proc (i32.const 18)))
  (func $mutual-runaway2 (call_indirect $proc (i32.const 17)))
)

(assert_return (invoke "type-i32") (i32.const 0x132))
(assert_return (invoke "type-i64") (i64.const 0x164))
(assert_return (invoke "type-f32") (f32.const 0xf32))
(assert_return (invoke "type-f64") (f64.const 0xf64))

(assert_return (invoke "type-index") (i64.const 100))

(assert_return (invoke "type-first-i32") (i32.const 32))
(assert_return (invoke "type-first-i64") (i64.const 64))
(assert_return (invoke "type-first-f32") (f32.const 1.32))
(assert_return (invoke "type-first-f64") (f64.const 1.64))

(assert_return (invoke "type-second-i32") (i32.const 32))
(assert_return (invoke "type-second-i64") (i64.const 64))
(assert_return (invoke "type-second-f32") (f32.const 32))
(assert_return (invoke "type-second-f64") (f64.const 64.1))

(assert_return (invoke "dispatch" (i32.const 5) (i64.const 2)) (i64.const 2))
(assert_return (invoke "dispatch" (i32.const 5) (i64.const 5)) (i64.const 5))
(assert_return (invoke "dispatch" (i32.const 12) (i64.const 5)) (i64.const 120))
(assert_return (invoke "dispatch" (i32.const 13) (i64.const 5)) (i64.const 8))
(assert_return (invoke "dispatch" (i32.const 20) (i64.const 2)) (i64.const 2))
(assert_trap (invoke "dispatch" (i32.const 0) (i64.const 2)) "indirect call signature mismatch")
(assert_trap (invoke "dispatch" (i32.const 15) (i64.const 2)) "indirect call signature mismatch")
<<<<<<< HEAD
(assert_trap (invoke "dispatch" (i32.const 20) (i64.const 2)) "undefined element")
(assert_trap (invoke "dispatch" (i32.const -1) (i64.const 2)) "undefined element")
(assert_trap (invoke "dispatch" (i32.const 1213432423) (i64.const 2)) "undefined element")
=======
(assert_trap (invoke "dispatch" (i32.const 23) (i64.const 2)) "undefined table index")
(assert_trap (invoke "dispatch" (i32.const -1) (i64.const 2)) "undefined table index")
(assert_trap (invoke "dispatch" (i32.const 1213432423) (i64.const 2)) "undefined table index")
>>>>>>> f3176014

(assert_return (invoke "dispatch-structural" (i32.const 5)) (i64.const 9))
(assert_return (invoke "dispatch-structural" (i32.const 5)) (i64.const 9))
(assert_return (invoke "dispatch-structural" (i32.const 12)) (i64.const 362880))
(assert_return (invoke "dispatch-structural" (i32.const 20)) (i64.const 9))
(assert_trap (invoke "dispatch-structural" (i32.const 11)) "indirect call signature mismatch")
(assert_trap (invoke "dispatch-structural" (i32.const 22)) "indirect call signature mismatch")

(assert_return (invoke "fac" (i64.const 0)) (i64.const 1))
(assert_return (invoke "fac" (i64.const 1)) (i64.const 1))
(assert_return (invoke "fac" (i64.const 5)) (i64.const 120))
(assert_return (invoke "fac" (i64.const 25)) (i64.const 7034535277573963776))

(assert_return (invoke "fib" (i64.const 0)) (i64.const 1))
(assert_return (invoke "fib" (i64.const 1)) (i64.const 1))
(assert_return (invoke "fib" (i64.const 2)) (i64.const 2))
(assert_return (invoke "fib" (i64.const 5)) (i64.const 8))
(assert_return (invoke "fib" (i64.const 20)) (i64.const 10946))

(assert_return (invoke "even" (i32.const 0)) (i32.const 44))
(assert_return (invoke "even" (i32.const 1)) (i32.const 99))
(assert_return (invoke "even" (i32.const 100)) (i32.const 44))
(assert_return (invoke "even" (i32.const 77)) (i32.const 99))
(assert_return (invoke "odd" (i32.const 0)) (i32.const 99))
(assert_return (invoke "odd" (i32.const 1)) (i32.const 44))
(assert_return (invoke "odd" (i32.const 200)) (i32.const 99))
(assert_return (invoke "odd" (i32.const 77)) (i32.const 44))

(assert_trap (invoke "runaway") "call stack exhausted")
(assert_trap (invoke "mutual-runaway") "call stack exhausted")


;; Invalid typing

(assert_invalid
  (module
    (type (func))
    (func $no-table (call_indirect 0 (i32.const 0)))
  )
  "no table"
)

(assert_invalid
  (module
    (type (func))
    (table 0 anyfunc)
    (func $type-void-vs-num (i32.eqz (call_indirect 0 (i32.const 0))))
  )
  "type mismatch"
)
(assert_invalid
  (module
    (type (func (result i64)))
    (table 0 anyfunc)
    (func $type-num-vs-num (i32.eqz (call_indirect 0 (i32.const 0))))
  )
  "type mismatch"
)

(assert_invalid
  (module
    (type (func (param i32)))
    (table 0 anyfunc)
    (func $arity-0-vs-1 (call_indirect 0 (i32.const 0)))
  )
  "arity mismatch"
)
(assert_invalid
  (module
    (type (func (param f64 i32)))
    (table 0 anyfunc)
    (func $arity-0-vs-2 (call_indirect 0 (i32.const 0)))
  )
  "arity mismatch"
)
(assert_invalid
  (module
    (type (func))
    (table 0 anyfunc)
    (func $arity-1-vs-0 (call_indirect 0 (i32.const 0) (i32.const 1)))
  )
  "arity mismatch"
)
(assert_invalid
  (module
    (type (func))
    (table 0 anyfunc)
    (func $arity-2-vs-0
      (call_indirect 0 (i32.const 0) (f64.const 2) (i32.const 1))
    )
  )
  "arity mismatch"
)

(assert_invalid
  (module
    (type (func (param i32 i32)))
    (table 0 anyfunc)
    (func $arity-nop-first
      (call_indirect 0 (i32.const 0) (nop) (i32.const 1) (i32.const 2))
    )
  )
  "arity mismatch"
)
(assert_invalid
  (module
    (type (func (param i32 i32)))
    (table 0 anyfunc)
    (func $arity-nop-mid
      (call_indirect 0 (i32.const 0) (i32.const 1) (nop) (i32.const 2))
    )
  )
  "arity mismatch"
)
(assert_invalid
  (module
    (type (func (param i32 i32)))
    (table 0 anyfunc)
    (func $arity-nop-last
      (call_indirect 0 (i32.const 0) (i32.const 1) (i32.const 2) (nop))
    )
  )
  "arity mismatch"
)

(assert_invalid
  (module
    (type (func (param i32)))
    (table 0 anyfunc)
    (func $type-func-void-vs-i32 (call_indirect 0 (nop) (i32.const 1)))
  )
  "type mismatch"
)
(assert_invalid
  (module
    (type (func (param i32)))
    (table 0 anyfunc)
    (func $type-func-num-vs-i32 (call_indirect 0 (i64.const 1) (i32.const 0)))
  )
  "type mismatch"
)

(assert_invalid
  (module
    (type (func (param i32 i32)))
    (table 0 anyfunc)
    (func $type-first-void-vs-num
      (call_indirect 0 (i32.const 0) (nop) (i32.const 1))
    )
  )
  "type mismatch"
)
(assert_invalid
  (module
    (type (func (param i32 i32)))
    (table 0 anyfunc)
    (func $type-second-void-vs-num
      (call_indirect 0 (i32.const 0) (i32.const 1) (nop))
    )
  )
  "type mismatch"
)
(assert_invalid
  (module
    (type (func (param i32 f64)))
    (table 0 anyfunc)
    (func $type-first-num-vs-num
      (call_indirect 0 (i32.const 0) (f64.const 1) (i32.const 1))
    )
  )
  "type mismatch"
)
(assert_invalid
  (module
    (type (func (param f64 i32)))
    (table 0 anyfunc)
    (func $type-second-num-vs-num
      (call_indirect 0 (i32.const 0) (i32.const 1) (f64.const 1))
    )
  )
  "type mismatch"
)


;; Unbound type

(assert_invalid
  (module
    (table 0 anyfunc)
    (func $unbound-type (call_indirect 1 (i32.const 0)))
  )
  "unknown function type"
)
(assert_invalid
  (module
    (table 0 anyfunc)
    (func $large-type (call_indirect 10001232130000 (i32.const 0)))
  )
  "unknown function type"
)<|MERGE_RESOLUTION|>--- conflicted
+++ resolved
@@ -40,7 +40,6 @@
   (func $over-f32-duplicate (type $over-f32-duplicate) (get_local 0))
   (func $over-f64-duplicate (type $over-f64-duplicate) (get_local 0))
 
-<<<<<<< HEAD
   (table anyfunc
     (elem
       $const-i32 $const-i64 $const-f32 $const-f64
@@ -48,17 +47,9 @@
       $f32-i32 $i32-i64 $f64-f32 $i64-f64
       $fac $fib $even $odd
       $runaway $mutual-runaway1 $mutual-runaway2
-    )
-=======
-  (table
-    $const-i32 $const-i64 $const-f32 $const-f64
-    $id-i32 $id-i64 $id-f32 $id-f64
-    $f32-i32 $i32-i64 $f64-f32 $i64-f64
-    $fac $fib $even $odd
-    $runaway $mutual-runaway1 $mutual-runaway2
-    $over-i32-duplicate $over-i64-duplicate
-    $over-f32-duplicate $over-f64-duplicate
->>>>>>> f3176014
+      $over-i32-duplicate $over-i64-duplicate
+      $over-f32-duplicate $over-f64-duplicate
+    )
   )
 
   ;; Typing
@@ -192,15 +183,9 @@
 (assert_return (invoke "dispatch" (i32.const 20) (i64.const 2)) (i64.const 2))
 (assert_trap (invoke "dispatch" (i32.const 0) (i64.const 2)) "indirect call signature mismatch")
 (assert_trap (invoke "dispatch" (i32.const 15) (i64.const 2)) "indirect call signature mismatch")
-<<<<<<< HEAD
-(assert_trap (invoke "dispatch" (i32.const 20) (i64.const 2)) "undefined element")
+(assert_trap (invoke "dispatch" (i32.const 23) (i64.const 2)) "undefined element")
 (assert_trap (invoke "dispatch" (i32.const -1) (i64.const 2)) "undefined element")
 (assert_trap (invoke "dispatch" (i32.const 1213432423) (i64.const 2)) "undefined element")
-=======
-(assert_trap (invoke "dispatch" (i32.const 23) (i64.const 2)) "undefined table index")
-(assert_trap (invoke "dispatch" (i32.const -1) (i64.const 2)) "undefined table index")
-(assert_trap (invoke "dispatch" (i32.const 1213432423) (i64.const 2)) "undefined table index")
->>>>>>> f3176014
 
 (assert_return (invoke "dispatch-structural" (i32.const 5)) (i64.const 9))
 (assert_return (invoke "dispatch-structural" (i32.const 5)) (i64.const 9))
