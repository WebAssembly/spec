--- conflicted
+++ resolved
@@ -96,7 +96,7 @@
   )
 
   (func "dispatch-structural" (param i32) (result i64)
-    (call_indirect $over-i64-duplicate (get_local 0) (i64.const 9))
+    (call_indirect $over-i64-duplicate (i64.const 9) (get_local 0))
   )
 
   ;; Recursion
@@ -269,12 +269,8 @@
 (assert_invalid
   (module
     (type (func))
-<<<<<<< HEAD
+    (table 0 anyfunc)
     (func $arity-1-vs-0 (call_indirect 0 (i32.const 1) (i32.const 0)))
-=======
-    (table 0 anyfunc)
-    (func $arity-1-vs-0 (call_indirect 0 (i32.const 0) (i32.const 1)))
->>>>>>> dfccff30
   )
   "type mismatch"
 )
@@ -289,10 +285,10 @@
   "type mismatch"
 )
 
-<<<<<<< HEAD
 ;; TODO(stack): move these elsewhere
 (module
   (type (func (param i32 i32)))
+  (table 0 anyfunc)
   (func $arity-nop-first
     (call_indirect 0 (nop) (i32.const 1) (i32.const 2) (i32.const 0))
   )
@@ -301,59 +297,22 @@
   )
   (func $arity-nop-last
     (call_indirect 0 (i32.const 1) (i32.const 2) (nop) (i32.const 0))
-=======
-(assert_invalid
-  (module
-    (type (func (param i32 i32)))
-    (table 0 anyfunc)
-    (func $arity-nop-first
-      (call_indirect 0 (i32.const 0) (nop) (i32.const 1) (i32.const 2))
-    )
-  )
-  "arity mismatch"
-)
-(assert_invalid
-  (module
-    (type (func (param i32 i32)))
-    (table 0 anyfunc)
-    (func $arity-nop-mid
-      (call_indirect 0 (i32.const 0) (i32.const 1) (nop) (i32.const 2))
-    )
-  )
-  "arity mismatch"
-)
-(assert_invalid
-  (module
-    (type (func (param i32 i32)))
-    (table 0 anyfunc)
-    (func $arity-nop-last
-      (call_indirect 0 (i32.const 0) (i32.const 1) (i32.const 2) (nop))
-    )
->>>>>>> dfccff30
   )
 )
 
 (assert_invalid
   (module
     (type (func (param i32)))
-<<<<<<< HEAD
+    (table 0 anyfunc)
     (func $type-func-void-vs-i32 (call_indirect 0 (i32.const 1) (nop)))
-=======
-    (table 0 anyfunc)
-    (func $type-func-void-vs-i32 (call_indirect 0 (nop) (i32.const 1)))
->>>>>>> dfccff30
   )
   "type mismatch"
 )
 (assert_invalid
   (module
     (type (func (param i32)))
-<<<<<<< HEAD
+    (table 0 anyfunc)
     (func $type-func-num-vs-i32 (call_indirect 0 (i32.const 0) (i64.const 1)))
-=======
-    (table 0 anyfunc)
-    (func $type-func-num-vs-i32 (call_indirect 0 (i64.const 1) (i32.const 0)))
->>>>>>> dfccff30
   )
   "type mismatch"
 )
