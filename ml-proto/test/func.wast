;; Test `func` declarations, i.e. functions

(module
  ;; Auxiliary definition
  (type $sig (func))
  (func $dummy)

  ;; Syntax

  (func)
  (func (export "f"))
  (func $f)
  (func $h (export "g"))

  (func (local))
  (func (local) (local))
  (func (local i32))
  (func (local $x i32))
  (func (local i32 f64 i64))
  (func (local i32) (local f64))
  (func (local i32 f32) (local $x i64) (local) (local i32 f64))

  (func (param))
  (func (param) (param))
  (func (param i32))
  (func (param $x i32))
  (func (param i32 f64 i64))
  (func (param i32) (param f64))
  (func (param i32 f32) (param $x i64) (param) (param i32 f64))

  (func (result i32) (unreachable))

  (func (type $sig))

  (func $complex
    (param i32 f32) (param $x i64) (param) (param i32)
    (result i32)
    (local f32) (local $y i32) (local i64 i32) (local) (local f64 i32)
    (unreachable) (unreachable)
  )
  (func $complex-sig
    (type $sig)
    (local f32) (local $y i32) (local i64 i32) (local) (local f64 i32)
    (unreachable) (unreachable)
  )


  ;; Typing of locals

  (func (export "local-first-i32") (result i32) (local i32 i32) (get_local 0))
  (func (export "local-first-i64") (result i64) (local i64 i64) (get_local 0))
  (func (export "local-first-f32") (result f32) (local f32 f32) (get_local 0))
  (func (export "local-first-f64") (result f64) (local f64 f64) (get_local 0))
  (func (export "local-second-i32") (result i32) (local i32 i32) (get_local 1))
  (func (export "local-second-i64") (result i64) (local i64 i64) (get_local 1))
  (func (export "local-second-f32") (result f32) (local f32 f32) (get_local 1))
  (func (export "local-second-f64") (result f64) (local f64 f64) (get_local 1))
  (func (export "local-mixed") (result f64)
    (local f32) (local $x i32) (local i64 i32) (local) (local f64 i32)
    (drop (f32.neg (get_local 0)))
    (drop (i32.eqz (get_local 1)))
    (drop (i64.eqz (get_local 2)))
    (drop (i32.eqz (get_local 3)))
    (drop (f64.neg (get_local 4)))
    (drop (i32.eqz (get_local 5)))
    (get_local 4)
  )

  ;; Typing of parameters

  (func (export "param-first-i32") (param i32 i32) (result i32) (get_local 0))
  (func (export "param-first-i64") (param i64 i64) (result i64) (get_local 0))
  (func (export "param-first-f32") (param f32 f32) (result f32) (get_local 0))
  (func (export "param-first-f64") (param f64 f64) (result f64) (get_local 0))
  (func (export "param-second-i32") (param i32 i32) (result i32) (get_local 1))
  (func (export "param-second-i64") (param i64 i64) (result i64) (get_local 1))
  (func (export "param-second-f32") (param f32 f32) (result f32) (get_local 1))
  (func (export "param-second-f64") (param f64 f64) (result f64) (get_local 1))
  (func (export "param-mixed") (param f32 i32) (param) (param $x i64) (param i32 f64 i32)
    (result f64)
    (drop (f32.neg (get_local 0)))
    (drop (i32.eqz (get_local 1)))
    (drop (i64.eqz (get_local 2)))
    (drop (i32.eqz (get_local 3)))
    (drop (f64.neg (get_local 4)))
    (drop (i32.eqz (get_local 5)))
    (get_local 4)
  )

  ;; Typing of result

  (func (export "empty"))
  (func (export "value-void") (call $dummy))
  (func (export "value-i32") (result i32) (i32.const 77))
  (func (export "value-i64") (result i64) (i64.const 7777))
  (func (export "value-f32") (result f32) (f32.const 77.7))
  (func (export "value-f64") (result f64) (f64.const 77.77))
  (func (export "value-block-void") (block (call $dummy) (call $dummy)))
  (func (export "value-block-i32") (result i32) (block (call $dummy) (i32.const 77)))

  (func (export "return-empty") (return))
  (func (export "return-i32") (result i32) (return (i32.const 78)))
  (func (export "return-i64") (result i64) (return (i64.const 7878)))
  (func (export "return-f32") (result f32) (return (f32.const 78.7)))
  (func (export "return-f64") (result f64) (return (f64.const 78.78)))
  (func (export "return-block-i32") (result i32)
    (return (block (call $dummy) (i32.const 77)))
  )

  (func (export "break-empty") (br 0))
  (func (export "break-i32") (result i32) (br 0 (i32.const 79)))
  (func (export "break-i64") (result i64) (br 0 (i64.const 7979)))
  (func (export "break-f32") (result f32) (br 0 (f32.const 79.9)))
  (func (export "break-f64") (result f64) (br 0 (f64.const 79.79)))
  (func (export "break-block-i32") (result i32)
    (br 0 (block (call $dummy) (i32.const 77)))
  )

  (func (export "break-br_if-empty") (param i32)
    (br_if 0 (get_local 0))
  )
<<<<<<< HEAD
  (func (export "break-br_if-num") (param i32) (result i32)
    (br_if 0 (i32.const 50) (get_local 0)) (i32.const 51)
=======
  (func "break-br_if-num" (param i32) (result i32)
    (drop (br_if 0 (i32.const 50) (get_local 0))) (i32.const 51)
>>>>>>> f26cd009
  )

  (func (export "break-br_table-empty") (param i32)
    (br_table 0 0 0 (get_local 0))
  )
  (func (export "break-br_table-num") (param i32) (result i32)
    (br_table 0 0 (i32.const 50) (get_local 0)) (i32.const 51)
  )
  (func (export "break-br_table-nested-empty") (param i32)
    (block (br_table 0 1 0 (get_local 0)))
  )
  (func (export "break-br_table-nested-num") (param i32) (result i32)
    (i32.add
      (block (br_table 0 1 0 (i32.const 50) (get_local 0)) (i32.const 51))
      (i32.const 2)
    )
  )

  ;; Default initialization of locals

  (func (export "init-local-i32") (result i32) (local i32) (get_local 0))
  (func (export "init-local-i64") (result i64) (local i64) (get_local 0))
  (func (export "init-local-f32") (result f32) (local f32) (get_local 0))
  (func (export "init-local-f64") (result f64) (local f64) (get_local 0))


  ;; Desugaring of implicit type signature
  (func $empty-sig-1)  ;; should be assigned type $sig
  (func $complex-sig-1 (param f64 i64 f64 i64 f64 i64 f32 i32))
  (func $empty-sig-2)  ;; should be assigned type $sig
  (func $complex-sig-2 (param f64 i64 f64 i64 f64 i64 f32 i32))
  (func $complex-sig-3 (param f64 i64 f64 i64 f64 i64 f32 i32))

  (type $empty-sig-duplicate (func))
  (type $complex-sig-duplicate (func (param f64 i64 f64 i64 f64 i64 f32 i32)))
  (table anyfunc
    (elem
      $complex-sig-3 $empty-sig-2 $complex-sig-1 $complex-sig-3 $empty-sig-1
    )
  )

  (func (export "signature-explicit-reused")
    (call_indirect $sig (i32.const 1))
    (call_indirect $sig (i32.const 4))
  )

  (func (export "signature-implicit-reused")
    ;; The implicit index 16 in this test depends on the function and
    ;; type definitions, and may need adapting if they change.
    (call_indirect 16
      (f64.const 0) (i64.const 0) (f64.const 0) (i64.const 0)
      (f64.const 0) (i64.const 0) (f32.const 0) (i32.const 0)
      (i32.const 0)
    )
    (call_indirect 16
      (f64.const 0) (i64.const 0) (f64.const 0) (i64.const 0)
      (f64.const 0) (i64.const 0) (f32.const 0) (i32.const 0)
      (i32.const 2)
    )
    (call_indirect 16
      (f64.const 0) (i64.const 0) (f64.const 0) (i64.const 0)
      (f64.const 0) (i64.const 0) (f32.const 0) (i32.const 0)
      (i32.const 3)
    )
  )

  (func (export "signature-explicit-duplicate")
    (call_indirect $empty-sig-duplicate (i32.const 1))
  )

  (func (export "signature-implicit-duplicate")
    (call_indirect $complex-sig-duplicate
      (f64.const 0) (i64.const 0) (f64.const 0) (i64.const 0)
      (f64.const 0) (i64.const 0) (f32.const 0) (i32.const 0)
      (i32.const 0)
    )
  )
)

(assert_return (invoke "local-first-i32") (i32.const 0))
(assert_return (invoke "local-first-i64") (i64.const 0))
(assert_return (invoke "local-first-f32") (f32.const 0))
(assert_return (invoke "local-first-f64") (f64.const 0))
(assert_return (invoke "local-second-i32") (i32.const 0))
(assert_return (invoke "local-second-i64") (i64.const 0))
(assert_return (invoke "local-second-f32") (f32.const 0))
(assert_return (invoke "local-second-f64") (f64.const 0))
(assert_return (invoke "local-mixed") (f64.const 0))

(assert_return
  (invoke "param-first-i32" (i32.const 2) (i32.const 3)) (i32.const 2)
)
(assert_return
  (invoke "param-first-i64" (i64.const 2) (i64.const 3)) (i64.const 2)
)
(assert_return
  (invoke "param-first-f32" (f32.const 2) (f32.const 3)) (f32.const 2)
)
(assert_return
  (invoke "param-first-f64" (f64.const 2) (f64.const 3)) (f64.const 2)
)
(assert_return
  (invoke "param-second-i32" (i32.const 2) (i32.const 3)) (i32.const 3)
)
(assert_return
  (invoke "param-second-i64" (i64.const 2) (i64.const 3)) (i64.const 3)
)
(assert_return
  (invoke "param-second-f32" (f32.const 2) (f32.const 3)) (f32.const 3)
)
(assert_return
  (invoke "param-second-f64" (f64.const 2) (f64.const 3)) (f64.const 3)
)

(assert_return
  (invoke "param-mixed"
    (f32.const 1) (i32.const 2) (i64.const 3)
    (i32.const 4) (f64.const 5.5) (i32.const 6)
  )
  (f64.const 5.5)
)

(assert_return (invoke "empty"))
(assert_return (invoke "value-void"))
(assert_return (invoke "value-i32") (i32.const 77))
(assert_return (invoke "value-i64") (i64.const 7777))
(assert_return (invoke "value-f32") (f32.const 77.7))
(assert_return (invoke "value-f64") (f64.const 77.77))
(assert_return (invoke "value-block-void"))
(assert_return (invoke "value-block-i32") (i32.const 77))

(assert_return (invoke "return-empty"))
(assert_return (invoke "return-i32") (i32.const 78))
(assert_return (invoke "return-i64") (i64.const 7878))
(assert_return (invoke "return-f32") (f32.const 78.7))
(assert_return (invoke "return-f64") (f64.const 78.78))
(assert_return (invoke "return-block-i32") (i32.const 77))

(assert_return (invoke "break-empty"))
(assert_return (invoke "break-i32") (i32.const 79))
(assert_return (invoke "break-i64") (i64.const 7979))
(assert_return (invoke "break-f32") (f32.const 79.9))
(assert_return (invoke "break-f64") (f64.const 79.79))
(assert_return (invoke "break-block-i32") (i32.const 77))

(assert_return (invoke "break-br_if-empty" (i32.const 0)))
(assert_return (invoke "break-br_if-empty" (i32.const 2)))
(assert_return (invoke "break-br_if-num" (i32.const 0)) (i32.const 51))
(assert_return (invoke "break-br_if-num" (i32.const 1)) (i32.const 50))

(assert_return (invoke "break-br_table-empty" (i32.const 0)))
(assert_return (invoke "break-br_table-empty" (i32.const 1)))
(assert_return (invoke "break-br_table-empty" (i32.const 5)))
(assert_return (invoke "break-br_table-empty" (i32.const -1)))
(assert_return (invoke "break-br_table-num" (i32.const 0)) (i32.const 50))
(assert_return (invoke "break-br_table-num" (i32.const 1)) (i32.const 50))
(assert_return (invoke "break-br_table-num" (i32.const 10)) (i32.const 50))
(assert_return (invoke "break-br_table-num" (i32.const -100)) (i32.const 50))
(assert_return (invoke "break-br_table-nested-empty" (i32.const 0)))
(assert_return (invoke "break-br_table-nested-empty" (i32.const 1)))
(assert_return (invoke "break-br_table-nested-empty" (i32.const 3)))
(assert_return (invoke "break-br_table-nested-empty" (i32.const -2)))
(assert_return
  (invoke "break-br_table-nested-num" (i32.const 0)) (i32.const 52)
)
(assert_return
  (invoke "break-br_table-nested-num" (i32.const 1)) (i32.const 50)
)
(assert_return
  (invoke "break-br_table-nested-num" (i32.const 2)) (i32.const 52)
)
(assert_return
  (invoke "break-br_table-nested-num" (i32.const -3)) (i32.const 52)
)

(assert_return (invoke "init-local-i32") (i32.const 0))
(assert_return (invoke "init-local-i64") (i64.const 0))
(assert_return (invoke "init-local-f32") (f32.const 0))
(assert_return (invoke "init-local-f64") (f64.const 0))

(assert_return (invoke "signature-explicit-reused"))
(assert_return (invoke "signature-implicit-reused"))
(assert_return (invoke "signature-explicit-duplicate"))
(assert_return (invoke "signature-implicit-duplicate"))


;; Invalid typing of locals

(assert_invalid
  (module (func $type-local-num-vs-num (result i64) (local i32) (get_local 0)))
  "type mismatch"
)
(assert_invalid
  (module (func $type-local-num-vs-num (local f32) (i32.eqz (get_local 0))))
  "type mismatch"
)
(assert_invalid
  (module (func $type-local-num-vs-num (local f64 i64) (f64.neg (get_local 1))))
  "type mismatch"
)


;; Invalid typing of parameters

(assert_invalid
  (module (func $type-param-num-vs-num (param i32) (result i64) (get_local 0)))
  "type mismatch"
)
(assert_invalid
  (module (func $type-param-num-vs-num (param f32) (i32.eqz (get_local 0))))
  "type mismatch"
)
(assert_invalid
  (module (func $type-param-num-vs-num (param f64 i64) (f64.neg (get_local 1))))
  "type mismatch"
)


;; Invalid typing of result

(assert_invalid
  (module (func $type-multiple-result (result i32 i32) (unreachable)))
  "invalid result arity"
)
(assert_invalid
  (module
    (type (func (result i32 i32)))
    (func $type-multiple-result (type 0) (unreachable))
  )
  "invalid result arity"
)


(assert_invalid
  (module (func $type-empty-i32 (result i32)))
  "type mismatch"
)
(assert_invalid
  (module (func $type-empty-i64 (result i64)))
  "type mismatch"
)
(assert_invalid
  (module (func $type-empty-f32 (result f32)))
  "type mismatch"
)
(assert_invalid
  (module (func $type-empty-f64 (result f64)))
  "type mismatch"
)

(assert_invalid
  (module (func $type-value-void-vs-num (result i32)
    (nop)
  ))
  "type mismatch"
)
(assert_invalid
  (module (func $type-value-num-vs-void
    (i32.const 0)
  ))
  "type mismatch"
)
(assert_invalid
  (module (func $type-value-num-vs-num (result i32)
    (f32.const 0)
  ))
  "type mismatch"
)

(; TODO(stack): Should these become legal?
(assert_invalid
  (module (func $type-value-void-vs-num-after-return (result i32)
    (return (i32.const 1)) (nop)
  ))
  "type mismatch"
)
(assert_invalid
  (module (func $type-value-num-vs-num-after-return (result i32)
    (return (i32.const 1)) (f32.const 0)
  ))
  "type mismatch"
)
(assert_invalid
  (module (func $type-value-void-vs-num-after-break (result i32)
    (br 0 (i32.const 1)) (nop)
  ))
  "type mismatch"
)
(assert_invalid
  (module (func $type-value-num-vs-num-after-break (result i32)
    (br 0 (i32.const 1)) (f32.const 0)
  ))
  "arity mismatch"
)
;)

;; TODO(stack): move these somewhere else
(module (func $type-return-void-vs-enpty (return (nop))))
(module (func $type-return-num-vs-enpty (return (i32.const 0))))

(assert_invalid
  (module (func $type-return-last-empty-vs-num (result i32)
    (return)
  ))
  "type mismatch"
)
(assert_invalid
  (module (func $type-return-last-void-vs-num (result i32)
    (return (nop))
  ))
  "type mismatch"
)
(assert_invalid
  (module (func $type-return-last-num-vs-num (result i32)
    (return (i64.const 0))
  ))
  "type mismatch"
)

(assert_invalid
  (module (func $type-return-empty-vs-num (result i32)
    (return) (i32.const 1)
  ))
  "type mismatch"
)
(assert_invalid
  (module (func $type-return-void-vs-num (result i32)
    (return (nop)) (i32.const 1)
  ))
  "type mismatch"
)
(assert_invalid
  (module (func $type-return-num-vs-num (result i32)
    (return (i64.const 1)) (i32.const 1)
  ))
  "type mismatch"
)
(assert_invalid
  (module (func $type-return-first-num-vs-num (result i32)
    (return (i64.const 1)) (return (i32.const 1))
  ))
  "type mismatch"
)
(; TODO(stack): Should this become legal?
(assert_invalid
  (module (func $type-return-second-num-vs-num (result i32)
    (return (i32.const 1)) (return (f64.const 1))
  ))
  "type mismatch"
)
;)

(assert_invalid
  (module (func $type-break-last-void-vs-empty
    (br 0 (nop))
  ))
  "type mismatch"
)
(assert_invalid
  (module (func $type-break-last-num-vs-empty
    (br 0 (i32.const 0))
  ))
  "type mismatch"
)
(assert_invalid
  (module (func $type-break-last-empty-vs-num (result i32)
    (br 0)
  ))
  "type mismatch"
)
(assert_invalid
  (module (func $type-break-last-void-vs-num (result i32)
    (br 0 (nop))
  ))
  "type mismatch"
)
(assert_invalid
  (module (func $type-break-last-num-vs-num (result i32)
    (br 0 (f32.const 0))
  ))
  "type mismatch"
)
(assert_invalid
  (module (func $type-break-void-vs-empty
    (br 0 (i64.const 1))
  ))
  "type mismatch"
)
(assert_invalid
  (module (func $type-break-num-vs-empty
    (br 0 (i64.const 1))
  ))
  "type mismatch"
)
(assert_invalid
  (module (func $type-break-empty-vs-num (result i32)
    (br 0) (i32.const 1)
  ))
  "type mismatch"
)
(assert_invalid
  (module (func $type-break-void-vs-num (result i32)
    (br 0 (nop)) (i32.const 1)
  ))
  "type mismatch"
)
(assert_invalid
  (module (func $type-break-num-vs-num (result i32)
    (br 0 (i64.const 1)) (i32.const 1)
  ))
  "type mismatch"
)
(assert_invalid
  (module (func $type-break-first-num-vs-num (result i32)
    (br 0 (i64.const 1)) (br 0 (i32.const 1))
  ))
  "type mismatch"
)
(; TODO(stack): Should this become legal?
(assert_invalid
  (module (func $type-break-second-num-vs-num (result i32)
    (br 0 (i32.const 1)) (br 0 (f64.const 1))
  ))
  "type mismatch"
)
;)

(assert_invalid
  (module (func $type-break-nested-empty-vs-num (result i32)
    (block (br 1)) (br 0 (i32.const 1))
  ))
  "type mismatch"
)
(assert_invalid
  (module (func $type-break-nested-void-vs-num (result i32)
    (block (br 1 (nop))) (br 0 (i32.const 1))
  ))
  "type mismatch"
)
(assert_invalid
  (module (func $type-break-nested-num-vs-num (result i32)
    (block (br 1 (i64.const 1))) (br 0 (i32.const 1))
  ))
  "type mismatch"
)
<|MERGE_RESOLUTION|>--- conflicted
+++ resolved
@@ -119,13 +119,8 @@
   (func (export "break-br_if-empty") (param i32)
     (br_if 0 (get_local 0))
   )
-<<<<<<< HEAD
   (func (export "break-br_if-num") (param i32) (result i32)
-    (br_if 0 (i32.const 50) (get_local 0)) (i32.const 51)
-=======
-  (func "break-br_if-num" (param i32) (result i32)
     (drop (br_if 0 (i32.const 50) (get_local 0))) (i32.const 51)
->>>>>>> f26cd009
   )
 
   (func (export "break-br_table-empty") (param i32)
