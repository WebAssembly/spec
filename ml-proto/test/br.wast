;; Test `br` operator

(module
  ;; Auxiliary definition
  (func $dummy)

  (func (export "type-i32") (block (drop (i32.ctz (br 0)))))
  (func (export "type-i64") (block (drop (i64.ctz (br 0)))))
  (func (export "type-f32") (block (drop (f32.neg (br 0)))))
  (func (export "type-f64") (block (drop (f64.neg (br 0)))))

  (func (export "type-i32-value") (result i32)
    (block i32 (i32.ctz (br 0 (i32.const 1))))
  )
  (func (export "type-i64-value") (result i64)
    (block i64 (i64.ctz (br 0 (i64.const 2))))
  )
  (func (export "type-f32-value") (result f32)
    (block f32 (f32.neg (br 0 (f32.const 3))))
  )
  (func (export "type-f64-value") (result f64)
    (block f64 (f64.neg (br 0 (f64.const 4))))
  )

  (func (export "as-block-first")
    (block (br 0) (call $dummy))
  )
  (func (export "as-block-mid")
    (block (call $dummy) (br 0) (call $dummy))
  )
  (func (export "as-block-last")
    (block (nop) (call $dummy) (br 0))
  )
  (func (export "as-block-value") (result i32)
    (block i32 (nop) (call $dummy) (br 0 (i32.const 2)))
  )

  (func (export "as-loop-first") (result i32)
    (block i32 (loop i32 (br 1 (i32.const 3)) (i32.const 2)))
  )
  (func (export "as-loop-mid") (result i32)
    (block i32 (loop i32 (call $dummy) (br 1 (i32.const 4)) (i32.const 2)))
  )
  (func (export "as-loop-last") (result i32)
    (block i32 (loop i32 (nop) (call $dummy) (br 1 (i32.const 5))))
  )

  (func (export "as-br-value") (result i32)
    (block i32 (br 0 (br 0 (i32.const 9))))
  )

  (func (export "as-br_if-cond")
    (block (br_if 0 (br 0)))
  )
  (func (export "as-br_if-value") (result i32)
    (block i32
      (drop (br_if 0 (br 0 (i32.const 8)) (i32.const 1))) (i32.const 7)
    )
  )
  (func (export "as-br_if-value-cond") (result i32)
<<<<<<< HEAD
    (block i32
      (drop (br_if 0 (i32.const 6) (br 0 (i32.const 9)))) (i32.const 7)
    )
=======
    (block i32 (drop (br_if 0 (i32.const 6) (br 0 (i32.const 9)))) (i32.const 7))
>>>>>>> b8d7ff1c
  )

  (func (export "as-br_table-index")
    (block (br_table 0 0 0 (br 0)))
  )
  (func (export "as-br_table-value") (result i32)
    (block i32
      (br_table 0 0 0 (br 0 (i32.const 10)) (i32.const 1)) (i32.const 7)
    )
  )
  (func (export "as-br_table-value-index") (result i32)
    (block i32
      (br_table 0 0 (i32.const 6) (br 0 (i32.const 11))) (i32.const 7)
    )
  )

  (func (export "as-return-value") (result i64)
    (block i64 (return (br 0 (i64.const 7))))
  )

  (func (export "as-if-cond") (result i32)
    (block i32 (if i32 (br 0 (i32.const 2)) (i32.const 0) (i32.const 1)))
  )
  (func (export "as-if-then") (param i32 i32) (result i32)
    (block i32 (if i32 (get_local 0) (br 1 (i32.const 3)) (get_local 1)))
  )
  (func (export "as-if-else") (param i32 i32) (result i32)
    (block i32 (if i32 (get_local 0) (get_local 1) (br 1 (i32.const 4))))
  )

  (func (export "as-select-first") (param i32 i32) (result i32)
    (block i32 (select (br 0 (i32.const 5)) (get_local 0) (get_local 1)))
  )
  (func (export "as-select-second") (param i32 i32) (result i32)
    (block i32 (select (get_local 0) (br 0 (i32.const 6)) (get_local 1)))
  )
  (func (export "as-select-cond") (result i32)
    (block i32 (select (i32.const 0) (i32.const 1) (br 0 (i32.const 7))))
  )

  (func $f (param i32 i32 i32) (result i32) (i32.const -1))
  (func (export "as-call-first") (result i32)
    (block i32 (call $f (br 0 (i32.const 12)) (i32.const 2) (i32.const 3)))
  )
  (func (export "as-call-mid") (result i32)
    (block i32 (call $f (i32.const 1) (br 0 (i32.const 13)) (i32.const 3)))
  )
  (func (export "as-call-last") (result i32)
    (block i32 (call $f (i32.const 1) (i32.const 2) (br 0 (i32.const 14))))
  )

  (type $sig (func (param i32 i32 i32) (result i32)))
  (table anyfunc (elem $f))
  (func (export "as-call_indirect-func") (result i32)
    (block i32
      (call_indirect $sig
        (br 0 (i32.const 20))
        (i32.const 1) (i32.const 2) (i32.const 3)
      )
    )
  )
  (func (export "as-call_indirect-first") (result i32)
    (block i32
      (call_indirect $sig
        (i32.const 0)
        (br 0 (i32.const 21)) (i32.const 2) (i32.const 3)
      )
    )
  )
  (func (export "as-call_indirect-mid") (result i32)
    (block i32
      (call_indirect $sig
        (i32.const 0)
        (i32.const 1) (br 0 (i32.const 22)) (i32.const 3)
      )
    )
  )
  (func (export "as-call_indirect-last") (result i32)
    (block i32
      (call_indirect $sig
        (i32.const 0)
        (i32.const 1) (i32.const 2) (br 0 (i32.const 23))
      )
    )
  )

  (func (export "as-set_local-value") (result i32) (local f32)
    (block i32 (set_local 0 (br 0 (i32.const 17))) (i32.const -1))
  )

  (memory 1)
  (func (export "as-load-address") (result f32)
    (block f32 (f32.load (br 0 (f32.const 1.7))))
  )
  (func (export "as-loadN-address") (result i64)
    (block i64 (i64.load8_s (br 0 (i64.const 30))))
  )

  (func (export "as-store-address") (result i32)
    (block i32 (f64.store (br 0 (i32.const 30)) (f64.const 7)) (i32.const -1))
  )
  (func (export "as-store-value") (result i32)
    (block i32 (i64.store (i32.const 2) (br 0 (i32.const 31))) (i32.const -1))
  )

  (func (export "as-storeN-address") (result i32)
    (block i32 (i32.store8 (br 0 (i32.const 32)) (i32.const 7)) (i32.const -1))
  )
  (func (export "as-storeN-value") (result i32)
    (block i32 (i64.store16 (i32.const 2) (br 0 (i32.const 33))) (i32.const -1))
  )

  (func (export "as-unary-operand") (result f32)
    (block f32 (f32.neg (br 0 (f32.const 3.4))))
  )

  (func (export "as-binary-left") (result i32)
    (block i32 (i32.add (br 0 (i32.const 3)) (i32.const 10)))
  )
  (func (export "as-binary-right") (result i64)
    (block i64 (i64.sub (i64.const 10) (br 0 (i64.const 45))))
  )

  (func (export "as-test-operand") (result i32)
    (block i32 (i32.eqz (br 0 (i32.const 44))))
  )

  (func (export "as-compare-left") (result i32)
    (block i32 (f64.le (br 0 (i32.const 43)) (f64.const 10)))
  )
  (func (export "as-compare-right") (result i32)
    (block i32 (f32.ne (f32.const 10) (br 0 (i32.const 42))))
  )

  (func (export "as-convert-operand") (result i32)
    (block i32 (i32.wrap/i64 (br 0 (i32.const 41))))
  )

  (func (export "as-grow_memory-size") (result i32)
    (block i32 (grow_memory (br 0 (i32.const 40))))
  )

  (func (export "nested-block-value") (result i32)
    (i32.add
      (i32.const 1)
      (block i32
        (call $dummy)
        (i32.add (i32.const 4) (br 0 (i32.const 8)))
      )
    )
  )

  (func (export "nested-br-value") (result i32)
    (i32.add
      (i32.const 1)
      (block i32
        (drop (i32.const 2))
        (drop
          (block i32
            (drop (i32.const 4))
            (br 0 (br 1 (i32.const 8)))
          )
        )
        (i32.const 16)
      )
    )
  )

  (func (export "nested-br_if-value") (result i32)
    (i32.add
      (i32.const 1)
      (block i32
        (drop (i32.const 2))
        (drop
          (block i32
            (drop (i32.const 4))
            (drop (br_if 0 (br 1 (i32.const 8)) (i32.const 1)))
            (i32.const 32)
          )
        )
        (i32.const 16)
      )
    )
  )

  (func (export "nested-br_if-value-cond") (result i32)
    (i32.add
      (i32.const 1)
      (block i32
        (drop (i32.const 2))
        (drop (br_if 0 (i32.const 4) (br 0 (i32.const 8))))
        (i32.const 16)
      )
    )
  )

  (func (export "nested-br_table-value") (result i32)
    (i32.add
      (i32.const 1)
      (block i32
        (drop (i32.const 2))
        (drop
          (block i32
            (drop (i32.const 4))
            (br_table 0 (br 1 (i32.const 8)) (i32.const 1))
          )
        )
        (i32.const 16)
      )
    )
  )

  (func (export "nested-br_table-value-index") (result i32)
    (i32.add
      (i32.const 1)
      (block i32
        (drop (i32.const 2))
        (br_table 0 (i32.const 4) (br 0 (i32.const 8)))
        (i32.const 16)
      )
    )
  )
)

(assert_return (invoke "type-i32"))
(assert_return (invoke "type-i64"))
(assert_return (invoke "type-f32"))
(assert_return (invoke "type-f64"))

(assert_return (invoke "type-i32-value") (i32.const 1))
(assert_return (invoke "type-i64-value") (i64.const 2))
(assert_return (invoke "type-f32-value") (f32.const 3))
(assert_return (invoke "type-f64-value") (f64.const 4))

(assert_return (invoke "as-block-first"))
(assert_return (invoke "as-block-mid"))
(assert_return (invoke "as-block-last"))
(assert_return (invoke "as-block-value") (i32.const 2))

(assert_return (invoke "as-loop-first") (i32.const 3))
(assert_return (invoke "as-loop-mid") (i32.const 4))
(assert_return (invoke "as-loop-last") (i32.const 5))

(assert_return (invoke "as-br-value") (i32.const 9))

(assert_return (invoke "as-br_if-cond"))
(assert_return (invoke "as-br_if-value") (i32.const 8))
(assert_return (invoke "as-br_if-value-cond") (i32.const 9))

(assert_return (invoke "as-br_table-index"))
(assert_return (invoke "as-br_table-value") (i32.const 10))
(assert_return (invoke "as-br_table-value-index") (i32.const 11))

(assert_return (invoke "as-return-value") (i64.const 7))

(assert_return (invoke "as-if-cond") (i32.const 2))
(assert_return (invoke "as-if-then" (i32.const 1) (i32.const 6)) (i32.const 3))
(assert_return (invoke "as-if-then" (i32.const 0) (i32.const 6)) (i32.const 6))
(assert_return (invoke "as-if-else" (i32.const 0) (i32.const 6)) (i32.const 4))
(assert_return (invoke "as-if-else" (i32.const 1) (i32.const 6)) (i32.const 6))

(assert_return (invoke "as-select-first" (i32.const 0) (i32.const 6)) (i32.const 5))
(assert_return (invoke "as-select-first" (i32.const 1) (i32.const 6)) (i32.const 5))
(assert_return (invoke "as-select-second" (i32.const 0) (i32.const 6)) (i32.const 6))
(assert_return (invoke "as-select-second" (i32.const 1) (i32.const 6)) (i32.const 6))
(assert_return (invoke "as-select-cond") (i32.const 7))

(assert_return (invoke "as-call-first") (i32.const 12))
(assert_return (invoke "as-call-mid") (i32.const 13))
(assert_return (invoke "as-call-last") (i32.const 14))

(assert_return (invoke "as-call_indirect-func") (i32.const 20))
(assert_return (invoke "as-call_indirect-first") (i32.const 21))
(assert_return (invoke "as-call_indirect-mid") (i32.const 22))
(assert_return (invoke "as-call_indirect-last") (i32.const 23))

(assert_return (invoke "as-set_local-value") (i32.const 17))

(assert_return (invoke "as-load-address") (f32.const 1.7))
(assert_return (invoke "as-loadN-address") (i64.const 30))

(assert_return (invoke "as-store-address") (i32.const 30))
(assert_return (invoke "as-store-value") (i32.const 31))
(assert_return (invoke "as-storeN-address") (i32.const 32))
(assert_return (invoke "as-storeN-value") (i32.const 33))

(assert_return (invoke "as-unary-operand") (f32.const 3.4))

(assert_return (invoke "as-binary-left") (i32.const 3))
(assert_return (invoke "as-binary-right") (i64.const 45))

(assert_return (invoke "as-test-operand") (i32.const 44))

(assert_return (invoke "as-compare-left") (i32.const 43))
(assert_return (invoke "as-compare-right") (i32.const 42))

(assert_return (invoke "as-convert-operand") (i32.const 41))

(assert_return (invoke "as-grow_memory-size") (i32.const 40))

(assert_return (invoke "nested-block-value") (i32.const 9))
(assert_return (invoke "nested-br-value") (i32.const 9))
(assert_return (invoke "nested-br_if-value") (i32.const 9))
(assert_return (invoke "nested-br_if-value-cond") (i32.const 9))
(assert_return (invoke "nested-br_table-value") (i32.const 9))
(assert_return (invoke "nested-br_table-value-index") (i32.const 9))

(assert_invalid
  (module (func $type-arg-empty-vs-num (result i32)
    (block (br 0) (i32.const 1))
  ))
  "type mismatch"
)

;; TODO(stack): move this elsewhere
(module (func $type-arg-num-vs-void
  (block (drop (i32.const 0)) (br 0))
))

(assert_invalid
  (module (func $type-arg-void-vs-num (result i32)
    (block (br 0 (nop)) (i32.const 1))
  ))
  "type mismatch"
)
(assert_invalid
  (module (func $type-arg-num-vs-num (result i32)
    (block (br 0 (i64.const 1)) (i32.const 1))
  ))
  "type mismatch"
)

(assert_invalid
  (module (func $unbound-label (br 1)))
  "unknown label"
)
(assert_invalid
  (module (func $unbound-nested-label (block (block (br 5)))))
  "unknown label"
)
(assert_invalid
  (module (func $large-label (br 0x10000001)))
  "unknown label"
)<|MERGE_RESOLUTION|>--- conflicted
+++ resolved
@@ -58,13 +58,9 @@
     )
   )
   (func (export "as-br_if-value-cond") (result i32)
-<<<<<<< HEAD
     (block i32
       (drop (br_if 0 (i32.const 6) (br 0 (i32.const 9)))) (i32.const 7)
     )
-=======
-    (block i32 (drop (br_if 0 (i32.const 6) (br 0 (i32.const 9)))) (i32.const 7))
->>>>>>> b8d7ff1c
   )
 
   (func (export "as-br_table-index")
@@ -379,11 +375,6 @@
   "type mismatch"
 )
 
-;; TODO(stack): move this elsewhere
-(module (func $type-arg-num-vs-void
-  (block (drop (i32.const 0)) (br 0))
-))
-
 (assert_invalid
   (module (func $type-arg-void-vs-num (result i32)
     (block (br 0 (nop)) (i32.const 1))
