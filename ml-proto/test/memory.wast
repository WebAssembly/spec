--- conflicted
+++ resolved
@@ -80,13 +80,8 @@
   "memory size must be less than 65536 pages (4GiB)"
 )
 (assert_invalid
-<<<<<<< HEAD
   (module (memory 0 4294967295))
-  "linear memory pages must be less or equal to 65535 (4GiB)"
-=======
-  (module (memory 0 4294967296))
   "memory size must be less than 65536 pages (4GiB)"
->>>>>>> c1e7ccd8
 )
 
 ;; Test alignment annotation rules
