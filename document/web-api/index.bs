<pre class='metadata'>
Title: WebAssembly Web API
Shortname: wasm-web-api
Group: wasm
Status: ED
Issue Tracking: GitHub https://github.com/WebAssembly/spec/issues
Level: 2
TR: https://www.w3.org/TR/wasm-web-api-2/
ED: https://webassembly.github.io/spec/web-api/
Implementation Report: https://webassembly.org/features/
Editor: Ms2ger, w3cid 46309, Igalia
Repository: WebAssembly/spec
Abstract: This document describes the integration of WebAssembly with the broader web platform.
Markup Shorthands: css no, markdown yes
Prepare For TR: true
Date: now
</pre>

<pre class='biblio'>
{
  "WEBASSEMBLY": {
    "href": "https://webassembly.github.io/spec/core/",
    "title": "WebAssembly Core Specification",
    "publisher": "W3C WebAssembly Community Group",
    "status": "Draft"
  },
  "WASMJS": {
    "href": "https://webassembly.github.io/spec/js-api/",
    "title": "WebAssembly JS Integration Specification",
    "publisher": "W3C WebAssembly Community Group",
    "status": "Draft"
  }
}
</pre>

<pre class="anchors">
urlPrefix: https://tc39.github.io/ecma262/; spec: ECMASCRIPT
    type: exception; for: ECMAScript
        text: TypeError; url: sec-native-error-types-used-in-this-standard-typeerror
    type: interface
        text: ArrayBuffer; url: sec-arraybuffer-objects
    type: dfn
        text: agent cluster; url: sec-agent-clusters
        text: current Realm; url: current-realm
urlPrefix: https://webassembly.github.io/spec/core/; spec: WebAssembly; type: dfn
    text: function index; url: syntax/modules.html#syntax-funcidx
    text: name section; url: appendix/custom.html?highlight=name%20section#binary-namesec
urlPrefix: https://webassembly.github.io/spec/js-api/; spec: WASMJS
    type: namespace
        text: WebAssembly; url: #namespacedef-webassembly
    type: exception
        text: CompileError; url: #exceptiondef-compileerror
    type: interface
        text: Module; url: #module
        text: WebAssemblyInstantiatedSource; url: #dictdef-webassemblyinstantiatedsource
    type: dfn
        text: compile a WebAssembly module; url: #compile-a-webassembly-module
        text: instantiate a WebAssembly module; url: #instantiate-a-webassembly-module
        text: instantiate; url: #dom-webassembly-instantiate
        text: asynchronously compile a webassembly module; url: #asynchronously-compile-a-webassembly-module
        text: instantiate a promise of a module; url: #instantiate-a-promise-of-a-module
        text: Exported Function; url: #exported-function
url:https://html.spec.whatwg.org/#cors-same-origin;text:CORS-same-origin;type:dfn;spec:HTML
url:https://fetch.spec.whatwg.org/#concept-body-consume-body;text:consume body;type:dfn;spec:FETCH
</pre>

<pre class='link-defaults'>
spec:ecmascript; type:exception; for:ECMAScript; text:TypeError
spec:fetch; type:dfn; text:get
spec:webidl; type:dfn; text:resolve
</pre>


<h2 id="intro">Introduction</h2>
This document builds off of the WebAssembly specification [[WEBASSEMBLY]] and the WebAssembly JavaScript embedding [[WASMJS]].
It describes the integration of WebAssembly into the broader Web platform, for example with
additional APIs that are implemented by Web user agents but are outside the scope of JavaScript [[ECMASCRIPT]] itself.

<h2 id="streaming-modules">Streaming Module Compilation and Instantiation</h2>

<pre class="idl">
[Exposed=(Window,Worker)]
partial namespace WebAssembly {
  Promise&lt;Module> compileStreaming(Promise&lt;Response> source);
  Promise&lt;WebAssemblyInstantiatedSource> instantiateStreaming(
      Promise&lt;Response> source, optional object importObject);
};
</pre>

<div algorithm>
The <dfn method for="WebAssembly">compileStreaming(|source|)</dfn> method, when invoked, returns the result of [=compile a potential WebAssembly response|compiling a potential WebAssembly response=] with |source|.
</div>

<div algorithm>
The <dfn method for="WebAssembly">instantiateStreaming(|source|, |importObject|)</dfn> method, when invoked, performs the following steps:

    1. Let |promiseOfModule| be the result of [=compile a potential WebAssembly response|compiling a potential WebAssembly response=] with |source|.
    1. Return the result of [=instantiate a promise of a module|instantiating the promise of a module=] |promiseOfModule| with imports |importObject|.
</div>

<div algorithm>
To <dfn>compile a potential WebAssembly response</dfn> with a promise of a {{Response}} |source|, perform the following steps:

Note: This algorithm accepts a {{Response}} object, or a
    promise for one, and compiles and instantiates the resulting bytes of the response. This compilation
    can be performed in the background and in a streaming manner. If the {{Response}} is not
    [=CORS-same-origin=], does not represent an [=ok status=], or does not match the
    `` `application/wasm` `` MIME type, the returned promise will be rejected with a {{TypeError}}; if
    compilation or instantiation fails, the returned promise will be rejected with a
    {{CompileError}} or other relevant error type, depending on the cause of failure.


    1. Let |returnValue| be [=a new promise=]
    1. [=Upon fulfillment=] of |source| with value |unwrappedSource|:
        1. Let |response| be |unwrappedSource|'s [=Response/response=].
        1. Let |mimeType| be the result of [=header list/getting=] `` `Content-Type` `` from |response|'s [=response/header list=].
        1. If |mimeType| is null, reject |returnValue| with a {{TypeError}} and abort these substeps.
        1. Remove all [=HTTP tab or space byte=] from the start and end of |mimeType|.
        1. If |mimeType| is not a [=byte-case-insensitive=] match for `` `application/wasm` ``, reject |returnValue| with a {{TypeError}} and abort these substeps.

            Note: extra parameters are not allowed, including the empty `` `application/wasm;` ``.

        1. If |response| is not [=CORS-same-origin=], [=reject=] |returnValue| with a {{TypeError}} and abort these substeps.
        1. If |response|'s [=response/status=] is not an [=ok status=], [=reject=] |returnValue| with a {{TypeError}} and abort these substeps.
        1. [=Consume body|Consume=] |response|'s body as an {{ArrayBuffer}}, and let |bodyPromise| be the result.

            Note: Although it is specified here that the response is consumed entirely before compilation proceeds, that is purely for ease of specification; implementations are likely to instead perform processing in a streaming fashion. The difference is unobservable, and thus the simpler model is specified. <!-- Using consume is a bit silly as it creates an ArrayBuffer but then we just want the underlying bytes. This is because of how streams is specced in terms of promises and JS objects whereas we want to operate more directly on the underlying concept. We can revisit this if things change in the Streams/Fetch specs. -->

        1. [=Upon fulfillment=] of |bodyPromise| with value |bodyArrayBuffer|:
            1. Let |stableBytes| be a [=get a copy of the buffer source|copy of the bytes held by the buffer=] |bodyArrayBuffer|.
            1. [=Asynchronously compile a WebAssembly module|Asynchronously compile the WebAssembly module=] |stableBytes| using the [=networking task source=] and [=resolve=] |returnValue| with the result.
        1. [=Upon rejection=] of |bodyPromise| with reason |reason|:
            1. [=Reject=] |returnValue| with |reason|.
     1. [=Upon rejection=] of |source| with reason |reason|:
         1. [=Reject=] |returnValue| with |reason|.
     1. Return |returnValue|.
</div>

<h2 id="serialization">Serialization</h2>

Web user agents must augment the {{Module}} interface with the <code>[<a extended-attribute>Serializable</a>]</code> extended attribute.

The [=serialization steps=], given |value|, |serialized|, and |forStorage|, are:

    1. If |forStorage| is true, throw a "<a exception>DataCloneError</a>" {{DOMException}}.

    1. Set |serialized|.\[[Bytes]] to the [=sub-serialization=] of |value|.\[[Bytes]].

    1. Set |serialized|.\[[AgentCluster]] to the [=current Realm=]'s corresponding [=agent cluster=].

The [=deserialization steps=], given |serialized|, |value|, and |targetRealm| are:

    1. Let |bytes| be the [=sub-deserialization=] of |serialized|.\[[Bytes]].

    1. Set |value|.\[[Bytes]] to |bytes|.

    1. If |targetRealm|'s corresponding [=agent cluster=] is not |serialized|.\[[AgentCluster]], then throw a "<a exception>DataCloneError</a>" {{DOMException}}.

    1. [=Compile a WebAssembly module=] from |bytes| and set |value|.\[[Module]] to the result.

Engines should attempt to share/reuse internal compiled code when performing
a structured serialization, although in corner cases like CPU upgrade or browser
update, this might not be possible and full recompilation may be necessary.

Note: The semantics of a structured serialization is as-if the binary source, from which the
{{Module}} was compiled, is serialized, then deserialized, and recompiled into the target realm.
Given the above engine optimizations, structured serialization provides developers
explicit control over both compiled-code caching and cross-window/worker code
sharing.

<h2 id="conventions">Developer-Facing Display Conventions</h2>

<em>This section is non-normative.</em>

Browsers, JavaScript engines, and offline tools have common ways of referring to
JavaScript artifacts and language constructs. For example, locations in
JavaScript source code are printed in stack traces or error messages, and are
represented naturally as decimal-format lines and columns in text files. Names
of functions and variables are taken directly from the sources. Therefore (for
example) even though the exact format of implementation-dependent stack trace
strings does not always match, the locations are easily understandable and the
same across browsers.

To achieve the same goal of a common representation for WebAssembly constructs, the
following conventions are adopted.

A WebAssembly location is a reference to a particular instruction in the binary, and may be
displayed by a browser or engine in similar contexts as JavaScript source locations.
It has the following format:

`${url}:wasm-function[${funcIndex}]:${pcOffset}`

Where
* `${url}` is the URL associated with the module, if applicable (see notes).
* `${funcIndex}` is the [=function index=] relative to the module.
* `${pcOffset}` is the offset in the module binary of the first byte of the instruction, printed in hexadecimal with lower-case digits, with a leading `0x` prefix.

Notes:
* The URL field may be interpreted differently depending on the
    context. When the response-based
    instantiation <a href="#streaming-modules">API</a> is used in a
    browser, the associated URL should be used; or when the
    {{ArrayBuffer}}-based instantiation
    [=instantiate|API=] is used, the browser should represent
    the location of the API call. This kind of instantiation is analogous to
    executing JavaScript using `eval`; therefore if the browser has an existing
    method to represent the location of the `eval` call it can use a similar
    one for `WebAssembly.instantiate`. For example if the browser uses
    `foo.js line 10 > eval` or `eval at bar (foo.js:10:3)` for `eval`, it could
    use `foo.js line 10 > WebAssembly.instantiate` or
    `WebAssembly.instantiate at bar (foo.js:10:3)`, respectively.
    Offline tools may use a filename instead.
* Using hexadecimal for module offsets matches common conventions in native tools
    such as `objdump` (where addresses are printed in hex) and makes them visually
    distinct from JavaScript line numbers. Other numbers are represented in decimal.

While the "name" property of an [=Exported Function=] instance
is specified by the [[WASMJS|JS API]], synthesized function names are also
displayed in other contexts like call stacks in debuggers and string representations
of stack traces.
If a WebAssembly module contains a [=name section=],
these names should be used to synthesize a function name as follows:
* If a function name subsection is present, the displayed name should be `${module_name}.${function_name}` or `${function_name}`, depending on whether the module name is present.
* Otherwise, the output can be context-dependent:
    * If the function name is shown alongside its location in a stack trace, then just the module name (if present) or an empty string can be used (because the function index is already in the location).
    * Otherwise, `${module_name}.wasm-function[${funcIndex}]` or `wasm-function[${funcIndex}]` should be used to convey the function index.

Note that this document does not specify the full format of strings such as
stack frame representations; this allows engines to continue using their
existing formats for JavaScript (which existing code may already be depending
on) while still printing WebAssembly frames in a format consistent with
JavaScript.

<h2 id="mediaType">Media-type Registration</h2>

The media type `application/wasm` has been registered with the IANA media type database [[IANA-MEDIA-TYPES]],
with the following <a href="https://www.iana.org/assignments/media-types/application/wasm">registration template</a>:

application/wasm

<dl>
<dt>Type Name:</dt>
 <dd>application</dd>
<dt>Subtype Name:</dt>
 <dd>wasm</dd>
<dt>Required Parameters:</dt>
 <dd>None</dd>
<dt>Optional Parameters:</dt>
 <dd>None</dd>
<dt>Encoding Considerations:</dt>
 <dd>binary</dd>
<dt>Security Considerations:</dt>
 <dd>
  <p>WebAssembly is a standard, a safe, portable, low-level code format. The
  security considerations associated with executing WebAssembly code are
  described in https://www.w3.org/TR/wasm-core/#security-considerations.</p>
  <p>The WebAssembly format includes no integrity or privacy protection. If
  such protection is needed it must be provided externally, e.g., through
  the use of HTTPS.</p>
 </dd>
<dt>Interoperability Considerations:</dt>
 <dd>See WebAssembly Core Conformance<br/>
 https://www.w3.org/TR/wasm-core/#conformance</dd>
<dt>Published specification:</dt>
 <dd>https://www.w3.org/TR/wasm-core-1/
 https://www.w3.org/TR/wasm-js-api-1/
 https://www.w3.org/TR/wasm-web-api-1/</dd>
<dt>Application Usage:</dt>
 <dd>The application/wasm media type is intended for use as the type used to
 describe WebAssembly files when sent over HTTP to be executed by browsers,
 which is a common scenario. Additionally, the type is used by several
 WebAssembly runtimes that take advantage of the safety and portability
 while targeting efficient execution and compact representation.</dd>
<dt>Fragment Identifier Considerations:</dt>
 <dd>None</dd>
<dt>Restrictions on usage:</dt>
 <dd>None</dd>
<dt>Provisional Registrations:</dt>
 <dd>N/A</dd>
<dt>Additional information:</dt>
<dd><dl>
 <dt>Deprecated alias names for this type:</dt>
 <dd>None</dd>
 <dt>Magic number(s):</dt>
 <dd>0x00 0x61 0x73 0x6D</dd>
 <dt>File extension(s):</dt>
 <dd>.wasm</dd>
 <dt>Macintosh file type code(s):</dt>
 <dd>None</dd>
 <dt>Object Identifier(s) or OID(s):</dt>
 <dd>None</dd>
</dl></dd>
<dt>Intended usage:</dt>
 <dd>Common</dd>
<dt>Other Information &amp; Comments:</dt>
 <dd>Common</dd>
<dt>Contact Person:</dt>
<dd><dl>
 <dt>Contact Name:</dt>
 <dd>Eric Prud'hommeaux</dd>
 <dt>Contact Email Address:</dt>
 <dd>eric@w3.org</dd>
 <dt>Author/Change Controller:</dt>
 <dd>W3C</dd>
</dl></dd>


<<<<<<< HEAD
<h2 id="security-considerations">Security and Privacy Considerations</h2>

<p><em>This section is non-normative.</em></p>
WebAssembly provides no access to the surrounding environment other than via the JavaScript API described in the JS API specification.
Therefore, WebAssembly cannot collect or expose any information (personal, sensitive or otherwise) to Web sites or other parties beyond what can be collected, exposed or processed with JavaScript.
WebAssembly memory has the same lifetime as the objects in the surrounding JavaScript environment and is not persisted or serialized (other than by copying it out to JavaScript and using existing serialization APIs).
No access is provided to the underlying platform or hardware, or to other devices, or to the user agent’s native UI.

WebAssembly is an additional program execution mechanism, and can be executed wherever JavaScript can be execute.
Therefore the threat model is essentially the same as for JavaScript code, and has similar considerations for delivery (e.g. WebAssembly code should be protected in transit from active and passive network attackers)
and policy (e.g. some loading mechanisms or execution are restricted via mechanisms such as the same-origin policy or Content Security Policy).
=======
<h2 id="change-history">Change History</h2>

<p><em>This section is non-normative.</em></p>

<p>Since the original release 1.0 of the WebAssembly specification, a number of proposals for extensions have been integrated.
The following sections provide an overview of what has changed.</p>

<h3 id="release-20">Release 2.0</h3>
<h4 class="no-toc heading settled">Media-type Registraton Completed</h4>
The registration for the `application/wasm` media type has been successfully completed.
>>>>>>> d5f58687
<|MERGE_RESOLUTION|>--- conflicted
+++ resolved
@@ -305,7 +305,6 @@
 </dl></dd>
 
 
-<<<<<<< HEAD
 <h2 id="security-considerations">Security and Privacy Considerations</h2>
 
 <p><em>This section is non-normative.</em></p>
@@ -317,7 +316,7 @@
 WebAssembly is an additional program execution mechanism, and can be executed wherever JavaScript can be execute.
 Therefore the threat model is essentially the same as for JavaScript code, and has similar considerations for delivery (e.g. WebAssembly code should be protected in transit from active and passive network attackers)
 and policy (e.g. some loading mechanisms or execution are restricted via mechanisms such as the same-origin policy or Content Security Policy).
-=======
+
 <h2 id="change-history">Change History</h2>
 
 <p><em>This section is non-normative.</em></p>
@@ -327,5 +326,4 @@
 
 <h3 id="release-20">Release 2.0</h3>
 <h4 class="no-toc heading settled">Media-type Registraton Completed</h4>
-The registration for the `application/wasm` media type has been successfully completed.
->>>>>>> d5f58687
+The registration for the `application/wasm` media type has been successfully completed.