.. _syntax-value:
.. index:: ! value
   pair: abstract syntax; value

Values
------


.. _syntax-byte:
.. index:: ! byte
   pair: abstract syntax; byte

Bytes
~~~~~

The simplest form of value are raw uninterpreted *bytes*.
In the abstract syntax they are represented as hexadecimal literals.

.. math::
   \begin{array}{llll}
   \production{byte} & \byte &::=&
     \hex{00} ~|~ \dots ~|~ \hex{FF} \\
   \end{array}


Conventions
...........

* The meta variable :math:`b` range over bytes.

* Bytes are sometimes interpreted as natural numbers :math:`n < 256`.


.. _syntax-int:
.. _syntax-sint:
.. _syntax-uint:
.. index:: ! integer, ! unsigned integer, ! signed integer, ! uninterpreted integer
   pair: abstract syntax; integer
   pair: abstract syntax; unsigned integer
   pair: abstract syntax; signed integer
   pair: abstract syntax; uninterpreted integer
   single: integer; unsigned
   single: integer; signed
   single: integer; uninterpreted

Integers
~~~~~~~~

Different classes of *integers* with different value ranges are distinguished by their *size* and their *signedness*.

.. math::
   \begin{array}{llll}
   \production{unsigned integer} & \uN &::=&
     0 ~|~ 1 ~|~ \dots ~|~ 2^N{-}1 \\
   \production{signed integer} & \sN &::=&
     -2^{N-1} ~|~ \dots ~|~ {-}1 ~|~ 0 ~|~ 1 ~|~ \dots ~|~ 2^{N-1}{-}1 \\
   \production{uninterpreted integer} & \iN &::=&
     \uN \\
   \end{array}

The latter class defines *uninterpreted* integers, whose signedness interpretation can vary depending on context.
In the abstract syntax, they are represented as unsigned.
However, some operations :ref:`convert <aus-signed>` them to signed based on a 2's complement interpretation.


Conventions
...........

* The meta variables :math:`m, n, i` range over integers.

* Numbers may be denoted by simple arithmetics, as in the grammar above.


.. _syntax-float:
.. index:: ! floating-point number
   pair: abstract syntax; floating-point number

Floating-Point
~~~~~~~~~~~~~~

*Floating-point* data consists of values in binary floating-point format according to the `IEEE 754 <http://ieeexplore.ieee.org/document/4610935/>`_ standard.

.. math::
   \begin{array}{llll}
   \production{floating-point number} & \fN &::=&
     \byte^{N/8} \\
   \end{array}

The two possible sizes :math:`N` are 32 and 64.


.. _syntax-vec:
.. index:: ! vector
   pair: abstract syntax; vector

Vectors
~~~~~~~

*Vectors* are bounded sequences of the form :math:`A^n` (or :math:`A^\ast`),
where the :math:`A`-s can either be values or complex constructions.
A vector can have at most :math:`2^{32}-1` elements.

.. math::
   \begin{array}{lllll}
   \production{vector} & \vec(A) &::=&
     A^n
     & (n < 2^{32})\\
   \end{array}


.. _syntax-name:
.. _syntax-utf8:
.. index:: ! name, byte, Unicode, UTF-8, code point
   pair: abstract syntax; name

Names
~~~~~

*Names* are sequences of *scalar* `Unicode <http://www.unicode.org/versions/latest/>`_ *code points*.

.. math::
   \begin{array}{llll}
<<<<<<< HEAD
   \production{names} & \name &::=&
     \codepoint^\ast & (|\utf(\codepoint^\ast)| < 2^{32}) \\
   \production{code points} & \codepoint &::=&
=======
   \production{name} & \name &::=&
     \codepoint^\ast \\
   \production{code point} & \codepoint &::=&
>>>>>>> 3470cbce
     \unicode{0000} ~|~ \dots ~|~ \unicode{D7FF} ~|~
     \unicode{E000} ~|~ \dots ~|~ \unicode{10FFFF} \\
   \end{array}

Due to the limitations of the :ref:`binary format <binary-name>`,
the lengths of a name is bounded by the length of its `UTF-8 <http://www.unicode.org/versions/latest/>`_ encoding.
The auxiliary |utf8| function expressing this encoding is defined as follows:

.. math::
   \begin{array}{lcl@{\qquad}l}
   \utf8(c^\ast) &=& (\utf8(c))^\ast \\[1ex]
   \utf8(c) &=& b & (c < \unicode{80} \wedge c = b) \\
   \utf8(c) &=& b_1~b_2 & (\unicode{80} \leq c < \unicode{800} \wedge c = 2^6\cdot(b_1-\hex{C0})+(b_2-\hex{80})) \\
   \utf8(c) &=& b_1~b_2~b_3 & (\unicode{800} \leq c < \unicode{10000} \wedge c = 2^{12}\cdot(b_1-\hex{C0})+2^6\cdot(b_2-\hex{80})+(b_3-\hex{80})) \\
   \utf8(c) &=& b_1~b_2~b_3~b_4 & (\unicode{10000} \leq c < \unicode{110000} \wedge c = 2^{18}\cdot(b_1-\hex{C0})+2^{12}\cdot(b_2-\hex{80})+2^6\cdot(b_3-\hex{80})+(b_4-\hex{80})) \\
   \end{array}


Convention
..........

* Code points are sometimes used interchangeably with natural numbers :math:`n < 1114112`.<|MERGE_RESOLUTION|>--- conflicted
+++ resolved
@@ -120,15 +120,9 @@
 
 .. math::
    \begin{array}{llll}
-<<<<<<< HEAD
-   \production{names} & \name &::=&
+   \production{name} & \name &::=&
      \codepoint^\ast & (|\utf(\codepoint^\ast)| < 2^{32}) \\
-   \production{code points} & \codepoint &::=&
-=======
-   \production{name} & \name &::=&
-     \codepoint^\ast \\
    \production{code point} & \codepoint &::=&
->>>>>>> 3470cbce
      \unicode{0000} ~|~ \dots ~|~ \unicode{D7FF} ~|~
      \unicode{E000} ~|~ \dots ~|~ \unicode{10FFFF} \\
    \end{array}
