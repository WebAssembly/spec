--- conflicted
+++ resolved
@@ -50,11 +50,6 @@
 
 * :math:`s[i]` denotes the :math:`i`-th element of a sequence :math:`s`, starting from :math:`0`.
 
-<<<<<<< HEAD
-* :math:`\concat(s^\ast)` denotes the flat sequence formed by concatenating all sequences :math:`s_i^\ast` in :math:`s^\ast`.
-
-Productions of the following form are interpreted as *records* that map a fixed set of fields :math:`\K{field}_i` to values :math:`x_i`, respectively:
-=======
 * :math:`s[i:n]` denotes the sub-sequence :math:`s[i]~\dots~s[i+n-1]` of a sequence :math:`s`.
 
 * :math:`s \with [i] = A` denotes the same sequence as :math:`s`,
@@ -62,6 +57,8 @@
 
 * :math:`s \with [i:n] = A^n` denotes the same sequence as :math:`s`,
   except that the sub-sequence :math:`s[i:n]` is replaced with :math:`A^n`.
+
+* :math:`\concat(s^\ast)` denotes the flat sequence formed by concatenating all sequences :math:`s_i^\ast` in :math:`s^\ast`.
 
 Moreover, the following conventions are employed:
 
@@ -73,25 +70,23 @@
   This implicitly expresses a form of mapping syntactic constructions over a sequence.
 
 Productions of the following form are interpreted as *records* that map a fixed set of fields :math:`\K{field}_i` to "values" :math:`A_i`, respectively:
->>>>>>> 3470cbce
 
 .. math::
    \X{r} ~::=~ \{ \K{field}_1~A_1, \K{field}_2~A_2, \dots \}
 
 The following notation is adopted for manipulating such records:
 
-<<<<<<< HEAD
-* :math:`r.\K{field}` denotes the :math:`\K{field}` component of :math:`r`.
-
-* :math:`r_1 \compose r_2` denotes the composition of two records whose fields are sequences by appending each sequence pointwise:
-
-  .. math::
-     \{ \K{field}_1\,A_1^\ast, \K{field}_2\,A_2^\ast, \dots \} \compose \{ \K{field}_1\,B_1^\ast, \K{field}_2\,B_2^\ast, \dots \} = \{ \K{field}_1\,A_1^\ast~B_1^\ast, \K{field}_2\,A_2^\ast~B_2^\ast, \dots \}
-=======
 * :math:`r.\K{field}` denotes the value of the :math:`\K{field}` component of :math:`r`.
 
 * :math:`r \with \K{field} = A` denotes the same record as :math:`r`,
   except that the value of the :math:`\K{field}` component is replaced with :math:`A`.
+
+* :math:`r_1 \compose r_2` denotes the composition of two records with the same fields of sequences by appending each sequence pointwise:
+
+  .. math::
+     \{ \K{field}_1\,A_1^\ast, \K{field}_2\,A_2^\ast, \dots \} \compose \{ \K{field}_1\,B_1^\ast, \K{field}_2\,B_2^\ast, \dots \} = \{ \K{field}_1\,A_1^\ast~B_1^\ast, \K{field}_2\,A_2^\ast~B_2^\ast, \dots \}
+
+* :math:`\bigcompose r^\ast` denotes the composition of a sequence of records, respectively; if the sequence is empty, then all fields of the resulting record are empty.
 
 The update notation for sequences and records generalizes recursively to nested components accessed by "paths" :math:`\X{pth} ::= ([\dots] \;| \;.\K{field})^+`:
 
@@ -99,5 +94,4 @@
 
 * :math:`r \with \K{field}\,\X{pth} = A` is short for :math:`r \with \K{field} = (r.\K{field} \with \X{pth} = A)`.
 
-where :math:`r \with .\K{field} = A` is shortened to :math:`r \with \K{field} = A`.
->>>>>>> 3470cbce
+where :math:`r \with .\K{field} = A` is shortened to :math:`r \with \K{field} = A`.