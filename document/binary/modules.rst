Modules
-------

The binary encoding of modules is organized into *sections*.
Most sections correspond to one component of a :ref:`module <syntax-module>` record,
except that :ref:`function definitions <syntax-func>` are split into two sections, separating their type declarations in the :ref:`function section <binary-funcsec>` from their bodies in the :ref:`code section <binary-codesec>`.

.. note::
   This separation enables *parallel* and *streaming* compilation of the functions in a module.


.. _binary-index:
.. _binary-typeidx:
.. _binary-funcidx:
.. _binary-tableidx:
.. _binary-memidx:
.. _binary-globalidx:
.. _binary-localidx:
.. _binary-labelidx:
.. index:: index, index space, type index, function index, table index, memory index, global index, local index, label index
   pair: binary format; type index
   pair: binary format; function index
   pair: binary format; table index
   pair: binary format; memory index
   pair: binary format; global index
   pair: binary format; local index
   pair: binary format; label index
   single: abstract syntax; type index
   single: abstract syntax; function index
   single: abstract syntax; table index
   single: abstract syntax; memory index
   single: abstract syntax; global index
   single: abstract syntax; local index
   single: abstract syntax; label index

Indices
~~~~~~~

All :ref:`indices <syntax-index>` are encoded with their respective |U32| value.

.. math::
   \begin{array}{llclll}
   \production{type index} & \Btypeidx &::=& x{:}\Bu32 &\Rightarrow& x \\
   \production{function index} & \Bfuncidx &::=& x{:}\Bu32 &\Rightarrow& x \\
   \production{table index} & \Btableidx &::=& x{:}\Bu32 &\Rightarrow& x \\
   \production{memory index} & \Bmemidx &::=& x{:}\Bu32 &\Rightarrow& x \\
   \production{global index} & \Bglobalidx &::=& x{:}\Bu32 &\Rightarrow& x \\
   \production{local index} & \Blocalidx &::=& x{:}\Bu32 &\Rightarrow& x \\
   \production{label index} & \Blabelidx &::=& l{:}\Bu32 &\Rightarrow& l \\
   \end{array}


.. _binary-section:
.. index:: ! section
   pair: binary format; section

Sections
~~~~~~~~

Each section consists of

* a one-byte section *id*,
* the |U32| *size* of the contents in bytes,
* the actual *contents*, whose structure is depended on the section id.

Every section is optional; an omitted section is equivalent to the section being present with empty contents.

The following parameterized grammar rule defines the generic structure of a section with id :math:`N` and contents described by the grammar :math:`\B{B}`.

.. math::
   \begin{array}{llclll@{\qquad}l}
   \production{section} & \Bsection_N(\B{B}) &::=&
     N{:}\Bbyte~~\X{size}{:}\Bu32~~\X{cont}{:}\B{B}
       &\Rightarrow& \X{cont} & (\X{size} = ||\B{B}||) \\ &&|&
     \epsilon &\Rightarrow& \epsilon
   \end{array}

For most sections, the contents :math:`\B{B}` encodes a :ref:`vector <binary-vec>`.
In these cases, the empty result :math:`\epsilon` is interpreted as the empty vector.

.. note::
   Other than for unknown :ref:`custom sections <binary-customsec>`,
   the :math:`\X{size}` is not required for decoding, but can be used to skip sections when navigating through a binary.
   The module is malformed if the size does not match the length of the binary contents :math:`\B{B}`.


.. _binary-customsec:
.. index:: ! custom section
   pair: binary format; custom section
   single: section; custom

Custom Section
~~~~~~~~~~~~~~

*Custom sections* have the id 0.
They are intended to be used for debugging information or third-party extensions, and are ignored by the WebAssembly semantics.
Their contents consist of a :ref:`name <syntax-name>` further identifying the custom section, followed by an uninterpreted sequence of bytes for custom use.

.. math::
   \begin{array}{llclll}
   \production{custom section} & \Bcustomsec &::=&
     \Bsection_0(\Bcustom) \\
   \production{custom data} & \Bcustom &::=&
     \Bname~~\Bbyte^\ast \\
   \end{array}

.. note::
   If an implementation interprets the contents of a custom section, then errors in that contents, or the placement of the section, must not invalidate the module.


.. _binary-typesec:
.. _binary-type:
.. index:: ! type section, type definition
   pair: binary format; type section
   single: abstract syntax; type definition
   pair: section; type

Type Section
~~~~~~~~~~~~

The *type section* has the id 1.
It decodes into a vector of :ref:`function types <syntax-functype>` that represent the |TYPES| component of a :ref:`module <syntax-module>`.

.. math::
   \begin{array}{llclll}
<<<<<<< HEAD
   \production{type section} & \Btypesec &::=&
     \X{ft}^\ast{:\,}\Bsection_1(\Bfunctype^\ast) &\Rightarrow& \X{ft}^\ast \\
=======
   \production{type sections} & \Btypesec &::=&
     \X{ft}^\ast{:\,}\Bsection_1(\Bvec(\Bfunctype)) &\Rightarrow& \X{ft}^\ast \\
>>>>>>> 5bf1ca2a
   \end{array}


.. _binary-importsec:
.. _binary-import:
.. index:: ! import section, import, name, function type, table type, memory type, global type
   pair: binary format; import
   single: abstract syntax; import
   pair: section; import

Import Section
~~~~~~~~~~~~~~

The *import section* has the id 2.
It decodes into a vector of :ref:`imports <syntax-import>` that represent the |IMPORTS| component of a :ref:`module <syntax-module>`.

.. math::
   \begin{array}{llclll}
<<<<<<< HEAD
   \production{import section} & \Bimportsec &::=&
     \X{im}^\ast{:}\Bsection_2(\Bimport^\ast) &\Rightarrow& \X{im}^\ast \\
   \production{import} & \Bimport &::=&
=======
   \production{import sections} & \Bimportsec &::=&
     \X{im}^\ast{:}\Bsection_2(\Bvec(\Bimport)) &\Rightarrow& \X{im}^\ast \\
   \production{imports} & \Bimport &::=&
>>>>>>> 5bf1ca2a
     \X{mod}{:}\Bname~~\X{nm}{:}\Bname~~d{:}\Bimportdesc
       &\Rightarrow& \{ \MODULE~\X{mod}, \NAME~\X{nm}, \DESC~d \} \\
   \production{import description} & \Bimportdesc &::=&
     \hex{00}~~x{:}\Btypeidx &\Rightarrow& \FUNC~x \\ &&|&
     \hex{01}~~\X{tt}{:}\Btabletype &\Rightarrow& \TABLE~\X{tt} \\ &&|&
     \hex{02}~~\X{mt}{:}\Bmemtype &\Rightarrow& \MEM~\X{mt} \\ &&|&
     \hex{03}~~\X{gt}{:}\Bglobaltype &\Rightarrow& \GLOBAL~\X{gt} \\
   \end{array}


.. _binary-funcsec:
.. _binary-func:
.. index:: ! function section, function, type index, function type
   pair: binary format; function
   single: abstract syntax; function
   pair: section; function

Function Section
~~~~~~~~~~~~~~~~

The *function section* has the id 3.
It decodes into a vector of :ref:`type indices <syntax-typeidx>` that represent the |TYPE| fields of the :ref:`functions <syntax-func>` in the |FUNCS| component of a :ref:`module <syntax-module>`.
The |LOCALS| and |BODY| fields of the respective functions are encoded separately in the :ref:`code section <binary-codesec>`.

.. math::
   \begin{array}{llclll}
<<<<<<< HEAD
   \production{function section} & \Bfuncsec &::=&
     x^\ast{:}\Bsection_3(\Btypeidx^\ast) &\Rightarrow& x^\ast \\
=======
   \production{function sections} & \Bfuncsec &::=&
     x^\ast{:}\Bsection_3(\Bvec(\Btypeidx)) &\Rightarrow& x^\ast \\
>>>>>>> 5bf1ca2a
   \end{array}


.. _binary-tablesec:
.. _binary-table:
.. index:: ! table section, table, table type
   pair: binary format; table
   single: abstract syntax; table
   pair: section; table

Table Section
~~~~~~~~~~~~~

The *table section* has the id 4.
It decodes into a vector of :ref:`tables <syntax-table>` that represent the |TABLES| component of a :ref:`module <syntax-module>`.

.. math::
   \begin{array}{llclll}
<<<<<<< HEAD
   \production{table section} & \Btablesec &::=&
     \X{tab}^\ast{:}\Bsection_4(\Btable^\ast) &\Rightarrow& \X{tab}^\ast \\
   \production{table} & \Btable &::=&
=======
   \production{table sections} & \Btablesec &::=&
     \X{tab}^\ast{:}\Bsection_4(\Bvec(\Btable)) &\Rightarrow& \X{tab}^\ast \\
   \production{tables} & \Btable &::=&
>>>>>>> 5bf1ca2a
     \X{tt}{:}\Btabletype &\Rightarrow& \{ \TYPE~\X{tt} \} \\
   \end{array}


.. _binary-memsec:
.. _binary-mem:
.. index:: ! memory section, memory, memory type
   pair: binary format; memory
   single: abstract syntax; memory
   pair: section; memory

Memory Section
~~~~~~~~~~~~~~

The *memory section* has the id 5.
It decodes into a vector of :ref:`memories <syntax-mem>` that represent the |MEMS| component of a :ref:`module <syntax-module>`.

.. math::
   \begin{array}{llclll}
<<<<<<< HEAD
   \production{memory section} & \Bmemsec &::=&
     \X{mem}^\ast{:}\Bsection_5(\Bmem^\ast) &\Rightarrow& \X{mem}^\ast \\
   \production{memory} & \Bmem &::=&
=======
   \production{memory sections} & \Bmemsec &::=&
     \X{mem}^\ast{:}\Bsection_5(\Bvec(\Bmem)) &\Rightarrow& \X{mem}^\ast \\
   \production{memories} & \Bmem &::=&
>>>>>>> 5bf1ca2a
     \X{mt}{:}\Bmemtype &\Rightarrow& \{ \TYPE~\X{mt} \} \\
   \end{array}


.. _binary-globalsec:
.. _binary-global:
.. index:: ! global section, global, global type, expression
   pair: binary format; global
   single: abstract syntax; global
   pair: section; global

Global Section
~~~~~~~~~~~~~~

The *global section* has the id 6.
It decodes into a vector of :ref:`globals <syntax-global>` that represent the |GLOBALS| component of a :ref:`module <syntax-module>`.

.. math::
   \begin{array}{llclll}
<<<<<<< HEAD
   \production{global section} & \Bglobalsec &::=&
     \X{glob}^\ast{:}\Bsection_6(\Bglobal^\ast) &\Rightarrow& \X{glob}^\ast \\
   \production{global} & \Bglobal &::=&
=======
   \production{global sections} & \Bglobalsec &::=&
     \X{glob}^\ast{:}\Bsection_6(\Bvec(\Bglobal)) &\Rightarrow& \X{glob}^\ast \\
   \production{globals} & \Bglobal &::=&
>>>>>>> 5bf1ca2a
     \X{gt}{:}\Bglobaltype~~e{:}\Bexpr
       &\Rightarrow& \{ \TYPE~\X{gt}, \INIT~e \} \\
   \end{array}


.. _binary-exportsec:
.. _binary-export:
.. index:: ! export section, export, name, index, function index, table index, memory index, global index
   pair: binary format; export
   single: abstract syntax; export
   pair: section; export

Export Section
~~~~~~~~~~~~~~

The *export section* has the id 7.
It decodes into a vector of :ref:`exports <syntax-export>` that represent the |EXPORTS| component of a :ref:`module <syntax-module>`.

.. math::
   \begin{array}{llclll}
<<<<<<< HEAD
   \production{export section} & \Bexportsec &::=&
     \X{ex}^\ast{:}\Bsection_7(\Bexport^\ast) &\Rightarrow& \X{ex}^\ast \\
   \production{export} & \Bexport &::=&
=======
   \production{export sections} & \Bexportsec &::=&
     \X{ex}^\ast{:}\Bsection_7(\Bvec(\Bexport)) &\Rightarrow& \X{ex}^\ast \\
   \production{exports} & \Bexport &::=&
>>>>>>> 5bf1ca2a
     \X{nm}{:}\Bname~~d{:}\Bexportdesc
       &\Rightarrow& \{ \NAME~\X{nm}, \DESC~d \} \\
   \production{export description} & \Bexportdesc &::=&
     \hex{00}~~x{:}\Bfuncidx &\Rightarrow& \FUNC~x \\ &&|&
     \hex{01}~~x{:}\Btableidx &\Rightarrow& \TABLE~x \\ &&|&
     \hex{02}~~x{:}\Bmemidx &\Rightarrow& \MEM~x \\ &&|&
     \hex{03}~~x{:}\Bglobalidx &\Rightarrow& \GLOBAL~x \\
   \end{array}


.. _binary-startsec:
.. _binary-start:
.. index:: ! start section, start function, function index
   pair: binary format; start function
   single: abstract syntax; start function
   single: section; start
   single: start function; section

Start Section
~~~~~~~~~~~~~

The *start section* has the id 8.
It decodes into an optional :ref:`start function <syntax-start>` that represents the |START| component of a :ref:`module <syntax-module>`.

.. math::
   \begin{array}{llclll}
   \production{start section} & \Bstartsec &::=&
     \X{st}^?{:}\Bsection_8(\Bstart) &\Rightarrow& \X{st}^? \\
   \production{start function} & \Bstart &::=&
     x{:}\Bfuncidx &\Rightarrow& \{ \FUNC~x \} \\
   \end{array}


.. _binary-elemsec:
.. _binary-elem:
.. index:: ! element section, element, table index, expression, function index
   pair: binary format; element
   single: abstract syntax; element
   pair: section; element
   single: table; element
   single: element; segment

Element Section
~~~~~~~~~~~~~~~

The *element section* has the id 9.
It decodes into a vector of :ref:`element segments <syntax-elem>` that represent the |ELEM| component of a :ref:`module <syntax-module>`.

.. math::
   \begin{array}{llclll}
<<<<<<< HEAD
   \production{element section} & \Belemsec &::=&
     \X{seg}^\ast{:}\Bsection_9(\Belem^\ast) &\Rightarrow& \X{seg} \\
   \production{element segment} & \Belem &::=&
=======
   \production{element sections} & \Belemsec &::=&
     \X{seg}^\ast{:}\Bsection_9(\Bvec(\Belem)) &\Rightarrow& \X{seg} \\
   \production{element segments} & \Belem &::=&
>>>>>>> 5bf1ca2a
     x{:}\Btableidx~~e{:}\Bexpr~~y^\ast{:}\Bvec(\Bfuncidx)
       &\Rightarrow& \{ \TABLE~x, \OFFSET~e, \INIT~y^\ast \} \\
   \end{array}


.. _binary-codesec:
.. _binary-local:
.. index:: ! code section, function, local, type index, function type
   pair: binary format; function
   single: abstract syntax; function
   pair: section; code

Code Section
~~~~~~~~~~~~

The *code section* has the id 10.
It decodes into a vector of *code* entries that are pairs of :ref:`value type <syntax-valtype>` vectors and :ref:`expressions <syntax-expr>`.
They represent the |LOCALS| and |BODY| field of the :ref:`functions <syntax-func>` in the |FUNCS| component of a :ref:`module <syntax-module>`.
The |TYPE| fields of the respective functions are encoded separately in the :ref:`function section <binary-funcsec>`.

The encoding of each code entry consists of

* the |U32| *size* of the function code in bytes,
* the actual *function code*, which in turn consists of

  * the declaration of *locals*,
  * the function *body* as an :ref:`expression <binary-expr>`.

Local declarations are compressed into a vector whose entries consist of

* a |U32| *count*,
* a :ref:`value type <binary-valtype>`,

denoting *count* locals of the same value type.

.. math::
   \begin{array}{llclll@{\qquad}l}
<<<<<<< HEAD
   \production{code section} & \Bcodesec &::=&
     \X{code}^\ast{:}\Bsection_{10}(\Bcode^\ast)
=======
   \production{code sections} & \Bcodesec &::=&
     \X{code}^\ast{:}\Bsection_{10}(\Bvec(\Bcode))
>>>>>>> 5bf1ca2a
       &\Rightarrow& \X{code}^\ast \\
   \production{code} & \Bcode &::=&
     \X{size}{:}\Bu32~~\X{code}{:}\Bfunc
       &\Rightarrow& \X{code} & (\X{size} = ||\Bfunc||) \\
   \production{function} & \Bfunc &::=&
     (t^\ast)^\ast{:}\Bvec(\Blocals)~~e{:}\Bexpr
       &\Rightarrow& \F{concat}((t^\ast)^\ast), e^\ast
         & (|\F{concat}((t^\ast)^\ast)| < 2^{32}) \\
   \production{locals} & \Blocals &::=&
     n{:}\Bu32~~t{:}\Bvaltype &\Rightarrow& t^n \\
   \end{array}

<<<<<<< HEAD
.. math (commented out)
   \begin{array}{llclll}
   \production{code section} & \Bcodesec_{\typeidx^n} &::=&
     \f^\ast{:}\Bsection_{10}(\Bcode_{\typeidx}^n)
       &\Rightarrow& \f^\ast \\
   \production{code} & \Bcode_{\typeidx} &::=&
     \X{size}{:}\Bu32~~f{:}\Bfunc_{\typeidx}
       &\Rightarrow& f \qquad\qquad (\X{size} = |\Bfunc|) \\
   \production{function} & \Bfunc_{\typeidx} &::=&
     (t^\ast)^\ast{:}\Bvec(\Blocals)~~e{:}\Bexpr &\Rightarrow&
       \{ \TYPE~\typeidx, \LOCALS~\F{concat}((t^\ast)^\ast), \BODY~e^\ast \} \\
   \production{locals} & \Blocals &::=&
     n{:}\Bu32~~t{:}\Bvaltype &\Rightarrow& t^n \\
   \end{array}

=======
>>>>>>> 5bf1ca2a
Here, :math:`\X{code}` ranges over pairs :math:`(\valtype^\ast, \expr)`.
The meta function :math:`\F{concat}((t^\ast)^\ast)` denotes the sequence of types formed by concatenating all sequences :math:`t_i^\ast` in :math:`(t^\ast)^\ast`.
Any code for which the length of the resulting sequence is out of bounds of the maximum size of a :ref:`vector <syntax-vec>` is malformed.

.. note::
   The :math:`\X{size}` is not needed for decoding, but like with :ref:`sections <binary-section>`, can be used to skip functions when navigating through a binary.
   The module is malformed if a size does not match the length of the respective function code.


.. _binary-datasec:
.. _binary-data:
.. index:: ! data section, data, memory, memory index, expression, byte
   pair: binary format; data
   single: abstract syntax; data
   pair: section; data
   single: memory; data
   single: data; segment

Data Section
~~~~~~~~~~~~

The *data section* has the id 11.
It decodes into a vector of :ref:`data segments <syntax-data>` that represent the |DATA| component of a :ref:`module <syntax-module>`.

.. math::
   \begin{array}{llclll}
<<<<<<< HEAD
   \production{data section} & \Bdatasec &::=&
     \X{seg}^\ast{:}\Bsection_{11}(\Bdata^\ast) &\Rightarrow& \X{seg} \\
   \production{data segment} & \Bdata &::=&
=======
   \production{data sections} & \Bdatasec &::=&
     \X{seg}^\ast{:}\Bsection_{11}(\Bvec(\Bdata)) &\Rightarrow& \X{seg} \\
   \production{data segments} & \Bdata &::=&
>>>>>>> 5bf1ca2a
     x{:}\Bmemidx~~e{:}\Bexpr~~b^\ast{:}\Bvec(\Bbyte)
       &\Rightarrow& \{ \MEM~x, \OFFSET~e, \INIT~b^\ast \} \\
   \end{array}


.. _binary-module:
.. _binary-magic:
.. _binary-version:
.. index:: module, section, type definition, function type, function, table, memory, global, element, data, start function, import, export, context, version
   pair: binary format; module
   single: abstract syntax; module

Modules
~~~~~~~

The encoding of a :ref:`module <syntax-module>` starts with a preamble containing a 4-byte magic number and a version field.
The current version of the WebAssembly binary format is 1.

The preamble is followed by a sequence of :ref:`sections <binary-section>`.
:ref:`Custom sections <binary-customsec>` may be inserted at any place in this sequence,
while other sections must occur at most once and in the prescribed order.
All sections can be empty.
The lengths of vectors produced by the (possibly empty) :ref:`function <binary-funcsec>` and :ref:`code <binary-codesec>` section must match up.

.. math::
   \begin{array}{llcllll}
   \production{magic} & \Bmagic &::=&
     \hex{00}~\hex{61}~\hex{73}~\hex{6D} \\
   \production{version} & \Bversion &::=&
     \hex{01}~\hex{00}~\hex{00}~\hex{00} \\
   \production{module} & \Bmodule &::=&
     \Bmagic \\ &&&
     \Bversion \\ &&&
     \Bcustomsec^\ast \\ &&&
     \functype^\ast{:\,}\Btypesec \\ &&&
     \Bcustomsec^\ast \\ &&&
     \import^\ast{:\,}\Bimportsec \\ &&&
     \Bcustomsec^\ast \\ &&&
     \typeidx^n{:\,}\Bfuncsec \\ &&&
     \Bcustomsec^\ast \\ &&&
     \table^\ast{:\,}\Btablesec \\ &&&
     \Bcustomsec^\ast \\ &&&
     \mem^\ast{:\,}\Bmemsec \\ &&&
     \Bcustomsec^\ast \\ &&&
     \global^\ast{:\,}\Bglobalsec \\ &&&
     \Bcustomsec^\ast \\ &&&
     \export^\ast{:\,}\Bexportsec \\ &&&
     \Bcustomsec^\ast \\ &&&
     \start^?{:\,}\Bstartsec \\ &&&
     \Bcustomsec^\ast \\ &&&
     \elem^\ast{:\,}\Belemsec \\ &&&
     \Bcustomsec^\ast \\ &&&
     \X{code}^n{:\,}\Bcodesec \\ &&&
     \Bcustomsec^\ast \\ &&&
     \data^\ast{:\,}\Bdatasec \\ &&&
     \Bcustomsec^\ast
     \quad\Rightarrow\quad \{~
       \begin{array}[t]{@{}l@{}}
       \TYPES~\functype^\ast, \\
       \FUNCS~\func^n, \\
       \TABLES~\table^\ast, \\
       \MEMS~\mem^\ast, \\
       \GLOBALS~\global^\ast, \\
       \ELEM~\elem^\ast, \\
       \DATA~\data^\ast, \\
       \START~\start^?, \\
       \IMPORTS~\import^\ast, \\
       \EXPORTS~\export^\ast ~\} \\
      \end{array} \\
   &&& (\begin{array}[t]{@{}l@{}}
        \mbox{where for each $t_i^\ast, e_i$ in $\X{code}^n$,} \\
        \func^n[i] = \{ \TYPE~\typeidx^n[i], \LOCALS~t_i^\ast, \BODY~e_i \} ) \\
        \end{array}
   \end{array}

.. note::
   The version of the WebAssembly binary format may increase in the future
   if backward-incompatible changes are made to the format.
   However, such changes are expected to occur very infrequently, if ever.
   The binary format is intended to be forward-compatible,
   such that future extensions can be made without incrementing its version.<|MERGE_RESOLUTION|>--- conflicted
+++ resolved
@@ -123,13 +123,8 @@
 
 .. math::
    \begin{array}{llclll}
-<<<<<<< HEAD
    \production{type section} & \Btypesec &::=&
-     \X{ft}^\ast{:\,}\Bsection_1(\Bfunctype^\ast) &\Rightarrow& \X{ft}^\ast \\
-=======
-   \production{type sections} & \Btypesec &::=&
      \X{ft}^\ast{:\,}\Bsection_1(\Bvec(\Bfunctype)) &\Rightarrow& \X{ft}^\ast \\
->>>>>>> 5bf1ca2a
    \end{array}
 
 
@@ -148,15 +143,9 @@
 
 .. math::
    \begin{array}{llclll}
-<<<<<<< HEAD
    \production{import section} & \Bimportsec &::=&
-     \X{im}^\ast{:}\Bsection_2(\Bimport^\ast) &\Rightarrow& \X{im}^\ast \\
+     \X{im}^\ast{:}\Bsection_2(\Bvec(\Bimport)) &\Rightarrow& \X{im}^\ast \\
    \production{import} & \Bimport &::=&
-=======
-   \production{import sections} & \Bimportsec &::=&
-     \X{im}^\ast{:}\Bsection_2(\Bvec(\Bimport)) &\Rightarrow& \X{im}^\ast \\
-   \production{imports} & \Bimport &::=&
->>>>>>> 5bf1ca2a
      \X{mod}{:}\Bname~~\X{nm}{:}\Bname~~d{:}\Bimportdesc
        &\Rightarrow& \{ \MODULE~\X{mod}, \NAME~\X{nm}, \DESC~d \} \\
    \production{import description} & \Bimportdesc &::=&
@@ -183,13 +172,8 @@
 
 .. math::
    \begin{array}{llclll}
-<<<<<<< HEAD
    \production{function section} & \Bfuncsec &::=&
-     x^\ast{:}\Bsection_3(\Btypeidx^\ast) &\Rightarrow& x^\ast \\
-=======
-   \production{function sections} & \Bfuncsec &::=&
      x^\ast{:}\Bsection_3(\Bvec(\Btypeidx)) &\Rightarrow& x^\ast \\
->>>>>>> 5bf1ca2a
    \end{array}
 
 
@@ -208,15 +192,9 @@
 
 .. math::
    \begin{array}{llclll}
-<<<<<<< HEAD
    \production{table section} & \Btablesec &::=&
-     \X{tab}^\ast{:}\Bsection_4(\Btable^\ast) &\Rightarrow& \X{tab}^\ast \\
+     \X{tab}^\ast{:}\Bsection_4(\Bvec(\Btable)) &\Rightarrow& \X{tab}^\ast \\
    \production{table} & \Btable &::=&
-=======
-   \production{table sections} & \Btablesec &::=&
-     \X{tab}^\ast{:}\Bsection_4(\Bvec(\Btable)) &\Rightarrow& \X{tab}^\ast \\
-   \production{tables} & \Btable &::=&
->>>>>>> 5bf1ca2a
      \X{tt}{:}\Btabletype &\Rightarrow& \{ \TYPE~\X{tt} \} \\
    \end{array}
 
@@ -236,15 +214,9 @@
 
 .. math::
    \begin{array}{llclll}
-<<<<<<< HEAD
    \production{memory section} & \Bmemsec &::=&
-     \X{mem}^\ast{:}\Bsection_5(\Bmem^\ast) &\Rightarrow& \X{mem}^\ast \\
+     \X{mem}^\ast{:}\Bsection_5(\Bvec(\Bmem)) &\Rightarrow& \X{mem}^\ast \\
    \production{memory} & \Bmem &::=&
-=======
-   \production{memory sections} & \Bmemsec &::=&
-     \X{mem}^\ast{:}\Bsection_5(\Bvec(\Bmem)) &\Rightarrow& \X{mem}^\ast \\
-   \production{memories} & \Bmem &::=&
->>>>>>> 5bf1ca2a
      \X{mt}{:}\Bmemtype &\Rightarrow& \{ \TYPE~\X{mt} \} \\
    \end{array}
 
@@ -264,15 +236,9 @@
 
 .. math::
    \begin{array}{llclll}
-<<<<<<< HEAD
    \production{global section} & \Bglobalsec &::=&
-     \X{glob}^\ast{:}\Bsection_6(\Bglobal^\ast) &\Rightarrow& \X{glob}^\ast \\
+     \X{glob}^\ast{:}\Bsection_6(\Bvec(\Bglobal)) &\Rightarrow& \X{glob}^\ast \\
    \production{global} & \Bglobal &::=&
-=======
-   \production{global sections} & \Bglobalsec &::=&
-     \X{glob}^\ast{:}\Bsection_6(\Bvec(\Bglobal)) &\Rightarrow& \X{glob}^\ast \\
-   \production{globals} & \Bglobal &::=&
->>>>>>> 5bf1ca2a
      \X{gt}{:}\Bglobaltype~~e{:}\Bexpr
        &\Rightarrow& \{ \TYPE~\X{gt}, \INIT~e \} \\
    \end{array}
@@ -293,15 +259,9 @@
 
 .. math::
    \begin{array}{llclll}
-<<<<<<< HEAD
    \production{export section} & \Bexportsec &::=&
-     \X{ex}^\ast{:}\Bsection_7(\Bexport^\ast) &\Rightarrow& \X{ex}^\ast \\
+     \X{ex}^\ast{:}\Bsection_7(\Bvec(\Bexport)) &\Rightarrow& \X{ex}^\ast \\
    \production{export} & \Bexport &::=&
-=======
-   \production{export sections} & \Bexportsec &::=&
-     \X{ex}^\ast{:}\Bsection_7(\Bvec(\Bexport)) &\Rightarrow& \X{ex}^\ast \\
-   \production{exports} & \Bexport &::=&
->>>>>>> 5bf1ca2a
      \X{nm}{:}\Bname~~d{:}\Bexportdesc
        &\Rightarrow& \{ \NAME~\X{nm}, \DESC~d \} \\
    \production{export description} & \Bexportdesc &::=&
@@ -352,15 +312,9 @@
 
 .. math::
    \begin{array}{llclll}
-<<<<<<< HEAD
    \production{element section} & \Belemsec &::=&
-     \X{seg}^\ast{:}\Bsection_9(\Belem^\ast) &\Rightarrow& \X{seg} \\
+     \X{seg}^\ast{:}\Bsection_9(\Bvec(\Belem)) &\Rightarrow& \X{seg} \\
    \production{element segment} & \Belem &::=&
-=======
-   \production{element sections} & \Belemsec &::=&
-     \X{seg}^\ast{:}\Bsection_9(\Bvec(\Belem)) &\Rightarrow& \X{seg} \\
-   \production{element segments} & \Belem &::=&
->>>>>>> 5bf1ca2a
      x{:}\Btableidx~~e{:}\Bexpr~~y^\ast{:}\Bvec(\Bfuncidx)
        &\Rightarrow& \{ \TABLE~x, \OFFSET~e, \INIT~y^\ast \} \\
    \end{array}
@@ -398,13 +352,8 @@
 
 .. math::
    \begin{array}{llclll@{\qquad}l}
-<<<<<<< HEAD
    \production{code section} & \Bcodesec &::=&
-     \X{code}^\ast{:}\Bsection_{10}(\Bcode^\ast)
-=======
-   \production{code sections} & \Bcodesec &::=&
      \X{code}^\ast{:}\Bsection_{10}(\Bvec(\Bcode))
->>>>>>> 5bf1ca2a
        &\Rightarrow& \X{code}^\ast \\
    \production{code} & \Bcode &::=&
      \X{size}{:}\Bu32~~\X{code}{:}\Bfunc
@@ -417,24 +366,6 @@
      n{:}\Bu32~~t{:}\Bvaltype &\Rightarrow& t^n \\
    \end{array}
 
-<<<<<<< HEAD
-.. math (commented out)
-   \begin{array}{llclll}
-   \production{code section} & \Bcodesec_{\typeidx^n} &::=&
-     \f^\ast{:}\Bsection_{10}(\Bcode_{\typeidx}^n)
-       &\Rightarrow& \f^\ast \\
-   \production{code} & \Bcode_{\typeidx} &::=&
-     \X{size}{:}\Bu32~~f{:}\Bfunc_{\typeidx}
-       &\Rightarrow& f \qquad\qquad (\X{size} = |\Bfunc|) \\
-   \production{function} & \Bfunc_{\typeidx} &::=&
-     (t^\ast)^\ast{:}\Bvec(\Blocals)~~e{:}\Bexpr &\Rightarrow&
-       \{ \TYPE~\typeidx, \LOCALS~\F{concat}((t^\ast)^\ast), \BODY~e^\ast \} \\
-   \production{locals} & \Blocals &::=&
-     n{:}\Bu32~~t{:}\Bvaltype &\Rightarrow& t^n \\
-   \end{array}
-
-=======
->>>>>>> 5bf1ca2a
 Here, :math:`\X{code}` ranges over pairs :math:`(\valtype^\ast, \expr)`.
 The meta function :math:`\F{concat}((t^\ast)^\ast)` denotes the sequence of types formed by concatenating all sequences :math:`t_i^\ast` in :math:`(t^\ast)^\ast`.
 Any code for which the length of the resulting sequence is out of bounds of the maximum size of a :ref:`vector <syntax-vec>` is malformed.
@@ -461,15 +392,9 @@
 
 .. math::
    \begin{array}{llclll}
-<<<<<<< HEAD
    \production{data section} & \Bdatasec &::=&
-     \X{seg}^\ast{:}\Bsection_{11}(\Bdata^\ast) &\Rightarrow& \X{seg} \\
+     \X{seg}^\ast{:}\Bsection_{11}(\Bvec(\Bdata)) &\Rightarrow& \X{seg} \\
    \production{data segment} & \Bdata &::=&
-=======
-   \production{data sections} & \Bdatasec &::=&
-     \X{seg}^\ast{:}\Bsection_{11}(\Bvec(\Bdata)) &\Rightarrow& \X{seg} \\
-   \production{data segments} & \Bdata &::=&
->>>>>>> 5bf1ca2a
      x{:}\Bmemidx~~e{:}\Bexpr~~b^\ast{:}\Bvec(\Bbyte)
        &\Rightarrow& \{ \MEM~x, \OFFSET~e, \INIT~b^\ast \} \\
    \end{array}
