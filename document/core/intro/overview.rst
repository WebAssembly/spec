Overview
--------

.. index:: concepts, value, instruction, trap, function, table, memory, linear memory, module, ! embedder, integer, floating-point, IEEE 754, Boolean, two's complement
.. _concepts:

Concepts
~~~~~~~~

WebAssembly encodes a low-level, assembly-like programming language.
This language is structured around the following concepts.

.. _value:

**Values**
  WebAssembly provides only four basic *number types*.
  These are integers and |IEEE754|_ numbers,
  each in 32 and 64 bit width.
  32 bit integers also serve as Booleans and as memory addresses.
  The usual operations on these types are available,
  including the full matrix of conversions between them.
  There is no distinction between signed and unsigned integer types.
  Instead, integers are interpreted by respective operations
  as either unsigned or signed in two’s complement representation.

<<<<<<< HEAD
  In addition to these basic number types, there is a single 128 bit wide
  vector type representing different types of packed data.
  The supported representations are 4 32-bit, or 2 64-bit
  |IEEE754|_ numbers, or different widths of packed integer values
  specifically 2 64-bit integers, 4 32-bit integers, 8
  16-bit integers, or 16 8-bit integers.
=======
  Finally, values can consist of opaque *references* that represent pointers towards different sorts of entities.
  Unlike with other types, their size or representation is not observable.
>>>>>>> 25ffaea1

.. _instruction:

**Instructions**
  The computational model of WebAssembly is based on a *stack machine*.
  Code consists of sequences of *instructions* that are executed in order.
  Instructions manipulate values on an implicit *operand stack* [#stackmachine]_
  and fall into two main categories.
  *Simple* instructions perform basic operations on data.
  They pop arguments from the operand stack and push results back to it.
  *Control* instructions alter control flow.
  Control flow is *structured*, meaning it is expressed with well-nested constructs such as blocks, loops, and conditionals.
  Branches can only target such constructs.

.. _trap:

**Traps**
  Under some conditions, certain instructions may produce a *trap*,
  which immediately aborts execution.
  Traps cannot be handled by WebAssembly code,
  but are reported to the outside environment,
  where they typically can be caught.

.. _function:

**Functions**
  Code is organized into separate *functions*.
  Each function takes a sequence of values as parameters
  and returns a sequence of values as results.
  Functions can call each other, including recursively,
  resulting in an implicit call stack that cannot be accessed directly.
  Functions may also declare mutable *local variables* that are usable as virtual registers.

.. _table:

**Tables**
  A *table* is an array of opaque values of a particular *element type*.
  It allows programs to select such values indirectly through a dynamic index operand.
  Currently, the only available element type is an untyped function reference.
  Thereby, a program can call functions indirectly through a dynamic index into a table.
  For example, this allows emulating function pointers by way of table indices.

.. _memory:

**Linear Memory**
  A *linear memory* is a contiguous, mutable array of raw bytes.
  Such a memory is created with an initial size but can be grown dynamically.
  A program can load and store values from/to a linear memory at any byte address (including unaligned).
  Integer loads and stores can specify a *storage size* which is smaller than the size of the respective value type.
  A trap occurs if an access is not within the bounds of the current memory size.

.. _module:

**Modules**
  A WebAssembly binary takes the form of a *module*
  that contains definitions for functions, tables, and linear memories,
  as well as mutable or immutable *global variables*.
  Definitions can also be *imported*, specifying a module/name pair and a suitable type.
  Each definition can optionally be *exported* under one or more names.
  In addition to definitions, modules can define initialization data for their memories or tables
  that takes the form of *segments* copied to given offsets.
  They can also define a *start function* that is automatically executed.

.. _embedder:

**Embedder**
  A WebAssembly implementation will typically be *embedded* into a *host* environment.
  This environment defines how loading of modules is initiated,
  how imports are provided (including host-side definitions), and how exports can be accessed.
  However, the details of any particular embedding are beyond the scope of this specification, and will instead be provided by complementary, environment-specific API definitions.


.. [#stackmachine] In practice, implementations need not maintain an actual operand stack. Instead, the stack can be viewed as a set of anonymous registers that are implicitly referenced by instructions. The :ref:`type system <validation>` ensures that the stack height, and thus any referenced register, is always known statically.


.. index:: phases, decoding, validation, execution, instantiation, invocation

Semantic Phases
~~~~~~~~~~~~~~~

Conceptually, the semantics of WebAssembly is divided into three phases.
For each part of the language, the specification specifies each of them.

.. _decoding:

**Decoding**
  WebAssembly modules are distributed in a *binary format*.
  *Decoding* processes that format and converts it into an internal representation of a module.
  In this specification, this representation is modelled by *abstract syntax*, but a real implementation could compile directly to machine code instead.

.. _validation:

**Validation**
  A decoded module has to be *valid*.
  Validation checks a number of well-formedness conditions to guarantee that the module is meaningful and safe.
  In particular, it performs *type checking* of functions and the instruction sequences in their bodies, ensuring for example that the operand stack is used consistently.

.. _execution:
.. _instantiation:
.. _invocation:

**Execution**
  Finally, a valid module can be *executed*.
  Execution can be further divided into two phases:

  **Instantiation**.
  A module *instance* is the dynamic representation of a module,
  complete with its own state and execution stack.
  Instantiation executes the module body itself, given definitions for all its imports.
  It initializes globals, memories and tables and invokes the module's start function if defined.
  It returns the instances of the module's exports.

  **Invocation**.
  Once instantiated, further WebAssembly computations can be initiated by *invoking* an exported function on a module instance.
  Given the required arguments, that executes the respective function and returns its results.

  Instantiation and invocation are operations within the embedding environment.<|MERGE_RESOLUTION|>--- conflicted
+++ resolved
@@ -23,17 +23,15 @@
   Instead, integers are interpreted by respective operations
   as either unsigned or signed in two’s complement representation.
 
-<<<<<<< HEAD
   In addition to these basic number types, there is a single 128 bit wide
   vector type representing different types of packed data.
   The supported representations are 4 32-bit, or 2 64-bit
   |IEEE754|_ numbers, or different widths of packed integer values
   specifically 2 64-bit integers, 4 32-bit integers, 8
   16-bit integers, or 16 8-bit integers.
-=======
+
   Finally, values can consist of opaque *references* that represent pointers towards different sorts of entities.
   Unlike with other types, their size or representation is not observable.
->>>>>>> 25ffaea1
 
 .. _instruction:
 
