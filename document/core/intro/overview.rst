--- conflicted
+++ resolved
@@ -70,14 +70,8 @@
 **Tables**
   A *table* is an array of opaque values of a particular *reference type*.
   It allows programs to select such values indirectly through a dynamic index operand.
-<<<<<<< HEAD
   Thereby, for example, a program can call functions indirectly through a dynamic index into a table.
   This allows emulating function pointers by way of table indices.
-=======
-  Currently, the only available element type is an untyped function reference or a reference to an external host value.
-  Thereby, a program can call functions indirectly through a dynamic index into a table.
-  For example, this allows emulating function pointers by way of table indices.
->>>>>>> aaecf06b
 
 .. _memory:
 
