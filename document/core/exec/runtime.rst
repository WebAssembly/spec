.. index:: ! runtime
.. _syntax-runtime:

Runtime Structure
-----------------

:ref:`Store <store>`, :ref:`stack <stack>`, and other *runtime structure* forming the WebAssembly abstract machine, such as :ref:`values <syntax-val>` or :ref:`module instances <syntax-moduleinst>`, are made precise in terms of additional auxiliary syntax.


.. index:: ! value, constant, value type, integer, floating-point
   pair: abstract syntax; value
.. _syntax-val:

Values
~~~~~~

WebAssembly computations manipulate *values* of the four basic :ref:`value types <syntax-valtype>`: :ref:`integers <syntax-int>` and :ref:`floating-point data <syntax-float>` of 32 or 64 bit width each, respectively.

In most places of the semantics, values of different types can occur.
In order to avoid ambiguities, values are therefore represented with an abstract syntax that makes their type explicit.
It is convenient to reuse the same notation as for the |CONST| :ref:`instructions <syntax-const>` producing them:

.. math::
   \begin{array}{llcl}
   \production{(value)} & \val &::=&
     \I32.\CONST~\i32 \\&&|&
     \I64.\CONST~\i64 \\&&|&
     \F32.\CONST~\f32 \\&&|&
     \F64.\CONST~\f64
   \end{array}


.. index:: ! result, value, trap
   pair: abstract syntax; result
.. _syntax-result:

Results
~~~~~~~

A *result* is the outcome of a computation.
It is either a sequence of :ref:`values <syntax-val>` or a :ref:`trap <syntax-trap>`.

.. math::
   \begin{array}{llcl}
   \production{(result)} & \result &::=&
     \val^\ast \\&&|&
     \TRAP
   \end{array}

.. note::
   In the current version of WebAssembly, a result can consist of at most one value.


.. index:: ! store, function instance, table instance, memory instance, global instance, module, allocation
   pair: abstract syntax; store
.. _syntax-store:
.. _store:

Store
~~~~~

The *store* represents all global state that can be manipulated by WebAssembly programs.
It consists of the runtime representation of all *instances* of :ref:`functions <syntax-funcinst>`, :ref:`tables <syntax-tableinst>`, :ref:`memories <syntax-meminst>`, and :ref:`globals <syntax-globalinst>` that have been :ref:`allocated <alloc>` during the life time of the abstract machine. [#gc]_

Syntactically, the store is defined as a :ref:`record <notation-record>` listing the existing instances of each category:

.. math::
   \begin{array}{llll}
   \production{(store)} & \store &::=& \{~
     \begin{array}[t]{l@{~}ll}
     \SFUNCS & \funcinst^\ast, \\
     \STABLES & \tableinst^\ast, \\
     \SMEMS & \meminst^\ast, \\
     \SGLOBALS & \globalinst^\ast ~\} \\
     \end{array}
   \end{array}

.. [#gc]
   In practice, implementations may apply techniques like garbage collection to remove objects from the store that are no longer referenced.
   However, such techniques are not semantically observable,
   and hence outside the scope of this specification.


Convention
..........

* The meta variable :math:`S` ranges over stores where clear from context.


.. index:: ! address, store, function instance, table instance, memory instance, global instance, embedder
   pair: abstract syntax; function address
   pair: abstract syntax; table address
   pair: abstract syntax; memory address
   pair: abstract syntax; global address
   pair: function; address
   pair: table; address
   pair: memory; address
   pair: global; address
.. _syntax-funcaddr:
.. _syntax-tableaddr:
.. _syntax-memaddr:
.. _syntax-globaladdr:
.. _syntax-addr:

Addresses
~~~~~~~~~

:ref:`Function instances <syntax-funcinst>`, :ref:`table instances <syntax-tableinst>`, :ref:`memory instances <syntax-meminst>`, and :ref:`global instances <syntax-globalinst>` in the :ref:`store <syntax-store>` are referenced with abstract *addresses*.
These are simply indices into the respective store component.

.. math::
   \begin{array}{llll}
   \production{(address)} & \addr &::=&
     0 ~|~ 1 ~|~ 2 ~|~ \dots \\
   \production{(function address)} & \funcaddr &::=&
     \addr \\
   \production{(table address)} & \tableaddr &::=&
     \addr \\
   \production{(memory address)} & \memaddr &::=&
     \addr \\
   \production{(global address)} & \globaladdr &::=&
     \addr \\
   \end{array}

An :ref:`embedder <embedder>` may assign identity to :ref:`exported <syntax-export>` store objects corresponding to their addresses,
even where this identity is not observable from within WebAssembly code itself
(such as for :ref:`function instances <syntax-funcinst>` or immutable :ref:`globals <syntax-globalinst>`).

.. note::
   Addresses are *dynamic*, globally unique references to runtime objects,
   in contrast to :ref:`indices <syntax-index>`,
   which are *static*, module-local references to their original definitions.
   A *memory address* |memaddr| denotes the abstract address *of* a memory *instance* in the store,
   not an offset *inside* a memory instance.

   There is no specific limit on the number of allocations of store objects,
   hence logical addresses can be arbitrarily large natural numbers.


.. index:: ! instance, function type, function instance, table instance, memory instance, global instance, export instance, table address, memory address, global address, index, name
   pair: abstract syntax; module instance
   pair: module; instance
.. _syntax-moduleinst:

Module Instances
~~~~~~~~~~~~~~~~

A *module instance* is the runtime representation of a :ref:`module <syntax-module>`.
It is created by :ref:`instantiating <exec-instantiation>` a module,
and collects runtime representations of all entities that are imported, defined, or exported by the module.

.. math::
   \begin{array}{llll}
   \production{(module instance)} & \moduleinst &::=& \{
     \begin{array}[t]{l@{~}ll}
     \MITYPES & \functype^\ast, \\
     \MIFUNCS & \funcaddr^\ast, \\
     \MITABLES & \tableaddr^\ast, \\
     \MIMEMS & \memaddr^\ast, \\
     \MIGLOBALS & \globaladdr^\ast, \\
     \MIEXPORTS & \exportinst^\ast ~\} \\
     \end{array}
   \end{array}

Each component references runtime instances corresponding to respective declarations from the original module -- whether imported or defined -- in the order of their static :ref:`indices <syntax-index>`.
:ref:`Function instances <syntax-funcinst>`, :ref:`table instances <syntax-tableinst>`, :ref:`memory instances <syntax-meminst>`, and :ref:`global instances <syntax-globalinst>` are referenced with an indirection through their respective :ref:`addresses <syntax-addr>` in the :ref:`store <syntax-store>`.

It is an invariant of the semantics that all :ref:`export instances <syntax-exportinst>` in a given module instance have different :ref:`names <syntax-name>`.


.. index:: ! function instance, module instance, function, closure, module, ! host function, invocation
   pair: abstract syntax; function instance
   pair: function; instance
.. _syntax-hostfunc:
.. _syntax-funcinst:

Function Instances
~~~~~~~~~~~~~~~~~~

A *function instance* is the runtime representation of a :ref:`function <syntax-func>`.
It effectively is a *closure* of the original function over the runtime :ref:`module instance <syntax-moduleinst>` of its originating :ref:`module <syntax-module>`.
The module instance is used to resolve references to other definitions during execution of the function.

.. math::
   \begin{array}{llll}
   \production{(function instance)} & \funcinst &::=&
     \{ \FITYPE~\functype, \FIMODULE~\moduleinst, \FICODE~\func \} \\ &&|&
     \{ \FITYPE~\functype, \FIHOSTCODE~\hostfunc \} \\
   \production{(host function)} & \hostfunc &::=& \dots \\
   \end{array}

A *host function* is a function expressed outside WebAssembly but passed to a :ref:`module <syntax-module>` as an :ref:`import <syntax-import>`.
The definition and behavior of host functions are outside the scope of this specification.
For the purpose of this specification, it is assumed that when :ref:`invoked <exec-invoke-host>`,
a host function behaves non-deterministically,
but within certain :ref:`constraints <exec-invoke-host>` that ensure the integrity of the runtime.

.. note::
   Function instances are immutable, and their identity is not observable by WebAssembly code.
   However, the :ref:`embedder <embedder>` might provide implicit or explicit means for distinguishing their :ref:`addresses <syntax-funcaddr>`.


.. index:: ! table instance, table, function address, table type, embedder, element segment
   pair: abstract syntax; table instance
   pair: table; instance
.. _syntax-funcelem:
.. _syntax-tableinst:

Table Instances
~~~~~~~~~~~~~~~

A *table instance* is the runtime representation of a :ref:`table <syntax-table>`.
It holds a vector of *function elements* and an optional maximum size, if one was specified in the :ref:`table type <syntax-tabletype>` at the table's definition site.

Each function element is either empty, representing an uninitialized table entry, or a :ref:`function address <syntax-funcaddr>`.
Function elements can be mutated through the execution of an :ref:`element segment <syntax-elem>` or by external means provided by the :ref:`embedder <embedder>`.

.. math::
   \begin{array}{llll}
   \production{(table instance)} & \tableinst &::=&
     \{ \TIELEM~\vec(\funcelem), \TIMAX~\u32^? \} \\
   \production{(function element)} & \funcelem &::=&
     \funcaddr^? \\
   \end{array}

It is an invariant of the semantics that the length of the element vector never exceeds the maximum size, if present.

.. note::
   Other table elements may be added in future versions of WebAssembly.


.. index:: ! memory instance, memory, byte, ! page size, memory type, embedder, data segment, instruction
   pair: abstract syntax; memory instance
   pair: memory; instance
.. _page-size:
.. _syntax-meminst:

Memory Instances
~~~~~~~~~~~~~~~~

A *memory instance* is the runtime representation of a linear :ref:`memory <syntax-mem>`.
It holds a vector of :ref:`bytes <syntax-byte>` and an optional maximum size, if one was specified at the definition site of the memory.

.. math::
   \begin{array}{llll}
   \production{(memory instance)} & \meminst &::=&
     \{ \MIDATA~\vec(\byte), \MIMAX~\u32^? \} \\
   \end{array}

The length of the vector always is a multiple of the WebAssembly *page size*, which is defined to be the constant :math:`65536` -- abbreviated :math:`64\,\F{Ki}`.
Like in a :ref:`memory type <syntax-memtype>`, the maximum size in a memory instance is given in units of this page size.

The bytes can be mutated through :ref:`memory instructions <syntax-instr-memory>`, the execution of a :ref:`data segment <syntax-data>`, or by external means provided by the :ref:`embedder <embedder>`.

It is an invariant of the semantics that the length of the byte vector, divided by page size, never exceeds the maximum size, if present.


.. index:: ! global instance, global, value, mutability, instruction, embedder
   pair: abstract syntax; global instance
   pair: global; instance
.. _syntax-globalinst:

Global Instances
~~~~~~~~~~~~~~~~

A *global instance* is the runtime representation of a :ref:`global <syntax-global>` variable.
It holds an individual :ref:`value <syntax-val>` and a flag indicating whether it is mutable.

.. math::
   \begin{array}{llll}
   \production{(global instance)} & \globalinst &::=&
     \{ \GIVALUE~\val, \GIMUT~\mut \} \\
   \end{array}

The value of mutable globals can be mutated through :ref:`variable instructions <syntax-instr-variable>` or by external means provided by the :ref:`embedder <embedder>`.


.. index:: ! export instance, export, name, external value
   pair: abstract syntax; export instance
   pair: export; instance
.. _syntax-exportinst:

Export Instances
~~~~~~~~~~~~~~~~

An *export instance* is the runtime representation of an :ref:`export <syntax-export>`.
It defines the export's :ref:`name <syntax-name>` and the associated :ref:`external value <syntax-externval>`.

.. math::
   \begin{array}{llll}
   \production{(export instance)} & \exportinst &::=&
     \{ \EINAME~\name, \EIVALUE~\externval \} \\
   \end{array}


.. index:: ! external value, function address, table address, memory address, global address, store, function, table, memory, global
   pair: abstract syntax; external value
   pair: external; value
.. _syntax-externval:

External Values
~~~~~~~~~~~~~~~

An *external value* is the runtime representation of an entity that can be imported or exported.
It is an :ref:`address <syntax-addr>` denoting either a :ref:`function instance <syntax-funcinst>`, :ref:`table instance <syntax-tableinst>`, :ref:`memory instance <syntax-meminst>`, or :ref:`global instances <syntax-globalinst>` in the shared :ref:`store <syntax-store>`.

.. math::
   \begin{array}{llcl}
   \production{(external value)} & \externval &::=&
     \EVFUNC~\funcaddr \\&&|&
     \EVTABLE~\tableaddr \\&&|&
     \EVMEM~\memaddr \\&&|&
     \EVGLOBAL~\globaladdr \\
   \end{array}


Conventions
...........

The following auxiliary notation is defined for sequences of external values.
It filters out entries of a specific kind in an order-preserving fashion:

* :math:`\evfuncs(\externval^\ast) = [\funcaddr ~|~ (\EVFUNC~\funcaddr) \in \externval^\ast]`

* :math:`\evtables(\externval^\ast) = [\tableaddr ~|~ (\EVTABLE~\tableaddr) \in \externval^\ast]`

* :math:`\evmems(\externval^\ast) = [\memaddr ~|~ (\EVMEM~\memaddr) \in \externval^\ast]`

* :math:`\evglobals(\externval^\ast) = [\globaladdr ~|~ (\EVGLOBAL~\globaladdr) \in \externval^\ast]`



.. index:: ! stack, ! frame, ! label, instruction, store, activation, function, call, local, module instance
   pair: abstract syntax; frame
   pair: abstract syntax; label
.. _syntax-frame:
.. _syntax-label:
.. _frame:
.. _label:
.. _stack:

Stack
~~~~~

Besides the :ref:`store <store>`, most :ref:`instructions <syntax-instr>` interact with an implicit *stack*.
The stack contains three kinds of entries:

* *Values*: the *operands* of instructions.

* *Labels*: active :ref:`structured control instructions <syntax-instr-control>` that can be targeted by branches.

* *Activations*: the *call frames* of active :ref:`function <syntax-func>` calls.

These entries can occur on the stack in any order during the execution of a program.
Stack entries are described by abstract syntax as follows.

.. note::
   It is possible to model the WebAssembly semantics using separate stacks for operands, control constructs, and calls.
   However, because the stacks are interdependent, additional book keeping about associated stack heights would be required.
   For the purpose of this specification, an interleaved representation is simpler.

Values
......

Values are represented by :ref:`themselves <syntax-val>`.

Labels
......

Labels carry an argument arity :math:`n` and their associated branch *target*, which is expressed syntactically as an :ref:`instruction <syntax-instr>` sequence:

.. math::
   \begin{array}{llll}
   \production{(label)} & \label &::=&
     \LABEL_n\{\instr^\ast\} \\
   \end{array}

Intuitively, :math:`\instr^\ast` is the *continuation* to execute when the branch is taken, in place of the original control construct.

.. note::
   For example, a loop label has the form

   .. math::
      \LABEL_n\{\LOOP~[t^?]~\dots~\END\}

   When performing a branch to this label, this executes the loop, effectively restarting it from the beginning.
   Conversely, a simple block label has the form

   .. math::
      \LABEL_n\{\epsilon\}

   When branching, the empty continuation ends the targeted block, such that execution can proceed with consecutive instructions.

Frames
......

Activation frames carry the return arity of the respective function,
hold the values of its :ref:`locals <syntax-local>` (including arguments) in the order corresponding to their static :ref:`local indices <syntax-localidx>`,
and a reference to the function's own :ref:`module instance <syntax-moduleinst>`:

.. math::
   \begin{array}{llll}
   \production{(activation)} & \X{activation} &::=&
     \FRAME_n\{\frame\} \\
   \production{(frame)} & \frame &::=&
     \{ \ALOCALS~\val^\ast, \AMODULE~\moduleinst \} \\
   \end{array}

The values of the locals are mutated by respective :ref:`variable instructions <syntax-instr-variable>`.


Conventions
...........

* The meta variable :math:`L` ranges over labels where clear from context.

* The meta variable :math:`F` ranges over frames where clear from context.

.. note::
   In the current version of WebAssembly, the arities of labels and frames cannot be larger than :math:`1`.
   This may be generalized in future versions.


.. index:: ! administrative instructions, function, function instance, function address, label, frame, instruction, trap, call, memory, memory instance, table, table instance, element, data, segment
   pair:: abstract syntax; administrative instruction
.. _syntax-trap:
.. _syntax-invoke:
.. _syntax-init_elem:
.. _syntax-init_data:
.. _syntax-instr-admin:

Administrative Instructions
~~~~~~~~~~~~~~~~~~~~~~~~~~~

.. note::
   This section is only relevant for the :ref:`formal notation <exec-notation>`.

In order to express the reduction of :ref:`traps <trap>`, :ref:`calls <syntax-call>`, and :ref:`control instructions <syntax-instr-control>`, the syntax of instructions is extended to include the following *administrative instructions*:

.. math::
   \begin{array}{llcl}
   \production{(administrative instruction)} & \instr &::=&
     \dots \\ &&|&
     \TRAP \\ &&|&
     \INVOKE~\funcaddr \\ &&|&
     \INITELEM~\tableaddr~\u32~\funcidx^\ast \\ &&|&
     \INITDATA~\memaddr~\u32~\byte^\ast \\ &&|&
     \LABEL_n\{\instr^\ast\}~\instr^\ast~\END \\ &&|&
     \FRAME_n\{\frame\}~\instr^\ast~\END \\
   \end{array}

The |TRAP| instruction represents the occurrence of a trap.
Traps are bubbled up through nested instruction sequences, ultimately reducing the entire program to a single |TRAP| instruction, signalling abrupt termination.

The |INVOKE| instruction represents the imminent invocation of a :ref:`function instance <syntax-funcinst>`, identified by its :ref:`address <syntax-funcaddr>`.
It unifies the handling of different forms of calls.

The |INITELEM| and |INITDATA| instructions perform initialization of :ref:`element <syntax-elem>` and :ref:`data <syntax-data>` segments during module :ref:`instantiation <exec-instantiation>`.

.. note::
   The reason for splitting instantiation into individual reduction steps is to provide a semantics that is compatible with future extensions like threads.

The |LABEL| and |FRAME| instructions model :ref:`labels <syntax-label>` and :ref:`frames <syntax-frame>` :ref:`"on the stack" <exec-notation>`.
Moreover, the administrative syntax maintains the nesting structure of the original :ref:`structured control instruction <syntax-instr-control>` or :ref:`function body <syntax-func>` and their :ref:`instruction sequences <syntax-instr-seq>` with an |END| marker.
That way, the end of the inner instruction sequence is known when part of an outer sequence.

.. note::
   For example, the :ref:`reduction rule <exec-block>` for |BLOCK| is:

   .. math::
      \BLOCK~[t^n]~\instr^\ast~\END \quad\stepto\quad
      \LABEL_n\{\epsilon\}~\instr^\ast~\END

   This replaces the block with a label instruction,
   which can be interpreted as "pushing" the label on the stack.
   When |END| is reached, i.e., the inner instruction sequence has been reduced to the empty sequence -- or rather, a sequence of :math:`n` |CONST| instructions representing the resulting values -- then the |LABEL| instruction is eliminated courtesy of its own :ref:`reduction rule <exec-label>`:

   .. math::
      \LABEL_n\{\instr^n\}~\val^\ast~\END \quad\stepto\quad \val^n

   This can be interpreted as removing the label from the stack and only leaving the locally accumulated operand values.

.. commented out
   Both rules can be seen in concert in the following example:

   .. math::
      \begin{array}{@{}ll}
      & (\F32.\CONST~1)~\BLOCK~[]~(\F32.\CONST~2)~\F32.\NEG~\END~\F32.\ADD \\
      \stepto & (\F32.\CONST~1)~\LABEL_0\{\}~(\F32.\CONST~2)~\F32.\NEG~\END~\F32.\ADD \\
      \stepto & (\F32.\CONST~1)~\LABEL_0\{\}~(\F32.\CONST~{-}2)~\END~\F32.\ADD \\
      \stepto & (\F32.\CONST~1)~(\F32.\CONST~{-}2)~\F32.\ADD \\
      \stepto & (\F32.\CONST~{-}1) \\
      \end{array}


.. index:: ! block context, instruction, branch
.. _syntax-ctxt-block:

Block Contexts
..............

In order to specify the reduction of :ref:`branches <syntax-instr-control>`, the following syntax of *block contexts* is defined, indexed by the count :math:`k` of labels surrounding the hole:

.. math::
   \begin{array}{llll}
   \production{(block contexts)} & \XB^0 &::=&
     \val^\ast~[\_]~\instr^\ast \\
   \production{(block contexts)} & \XB^{k+1} &::=&
     \val^\ast~\LABEL_n\{\instr^\ast\}~\XB^k~\END~\instr^\ast \\
   \end{array}

This definition allows to index active labels surrounding a :ref:`branch <syntax-br>` or :ref:`return <syntax-return>` instruction.

.. note::
   For example, the :ref:`reduction <exec-br>` of a simple branch can be defined as follows:

   .. math::
      \LABEL_0\{\instr^\ast\}~\XB^l[\BR~l]~\END \quad\stepto\quad \instr^\ast

   Here, the hole :math:`[\_]` of the context is instantiated with a branch instruction.
   When a branch occurs,
   this rule replaces the targeted label and associated instruction sequence with the label's continuation.
   The selected label is identified through the :ref:`label index <syntax-labelidx>` :math:`l`, which corresponds to the number of surrounding |LABEL| instructions that must be hopped over -- which is exactly the count encoded in the index of a block context.


.. index:: ! configuration, ! thread, store, frame, instruction, module instruction
.. _syntax-thread:
.. _syntax-config:

Configurations
..............

A *configuration* consists of the current :ref:`store <syntax-store>` and an executing *thread*.

A thread is a computation over :ref:`instructions <syntax-instr>`
that operates relative to a current :ref:`frame <syntax-frame>` referring to the home :ref:`module instance <syntax-moduleinst>` that the computation runs in.

.. math::
   \begin{array}{llcl}
   \production{(configuration)} & \config &::=&
     \store; \thread \\
   \production{(thread)} & \thread &::=&
     \frame; \instr^\ast \\
   \end{array}

.. note::
   The current version of WebAssembly is single-threaded,
   but configurations with multiple threads may be supported in the future.


.. index:: ! evaluation context, instruction, trap, label, frame, value
.. _syntax-ctxt-eval:

Evaluation Contexts
...................

Finally, the following definition of *evaluation context* and associated structural rules enable reduction inside instruction sequences and administrative forms as well as the propagation of traps:

.. math::
   \begin{array}{llll}
   \production{(evaluation contexts)} & E &::=&
     [\_] ~|~
     \val^\ast~E~\instr^\ast ~|~
     \LABEL_n\{\instr^\ast\}~E~\END \\
   \end{array}

.. math::
<<<<<<< HEAD
   \begin{array}{lll}
=======
   \begin{array}{rcl}
>>>>>>> f680ab80
   S; F; E[\instr^\ast] &\stepto& S'; F'; E[{\instr'}^\ast] \\
     && (\iff S; F; \instr^\ast \stepto S'; F'; {\instr'}^\ast) \\
   S; F; \FRAME_n\{F'\}~\instr^\ast~\END &\stepto& S'; F; \FRAME_n\{F''\}~\instr'^\ast~\END \\
     && (\iff S; F'; \instr^\ast \stepto S'; F''; {\instr'}^\ast) \\[1ex]
   S; F; E[\TRAP] &\stepto& S; F; \TRAP
     \qquad (\iff E \neq [\_]) \\
   S; F; \FRAME_n\{F'\}~\TRAP~\END &\stepto& S; F; \TRAP \\
   \end{array}

Reduction terminates when a thread's instruction sequence has been reduced to a :ref:`result <syntax-result>`,
that is, either a sequence of :ref:`values <syntax-val>` or to a |TRAP|.

.. note::
   The restriction on evaluation contexts rules out contexts like :math:`[\_]` and :math:`\epsilon~[\_]~\epsilon` for which :math:`E[\TRAP] = \TRAP`.

   For an example of reduction under evaluation contexts, consider the following instruction sequence.

   .. math::
       (\F64.\CONST~x_1)~(\F64.\CONST~x_2)~\F64.\NEG~(\F64.\CONST~x_3)~\F64.\ADD~\F64.\MUL

   This can be decomposed into :math:`E[(\F64.\CONST~x_2)~\F64.\NEG]` where

   .. math::
      E = (\F64.\CONST~x_1)~[\_]~(\F64.\CONST~x_3)~\F64.\ADD~\F64.\MUL

   Moreover, this is the *only* possible choice of evaluation context where the contents of the hole matches the left-hand side of a reduction rule.<|MERGE_RESOLUTION|>--- conflicted
+++ resolved
@@ -565,11 +565,7 @@
    \end{array}
 
 .. math::
-<<<<<<< HEAD
-   \begin{array}{lll}
-=======
    \begin{array}{rcl}
->>>>>>> f680ab80
    S; F; E[\instr^\ast] &\stepto& S'; F'; E[{\instr'}^\ast] \\
      && (\iff S; F; \instr^\ast \stepto S'; F'; {\instr'}^\ast) \\
    S; F; \FRAME_n\{F'\}~\instr^\ast~\END &\stepto& S'; F; \FRAME_n\{F''\}~\instr'^\ast~\END \\
