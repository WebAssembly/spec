--- conflicted
+++ resolved
@@ -590,13 +590,9 @@
 .. math::
    \begin{array}{llll}
    \production{frame} & \frame &::=&
-<<<<<<< HEAD
-     \{ \ALOCALS~(\val^?)^\ast, \AMODULE~\moduleinst \} \\
-=======
      \FRAME_n\{ \framestate \} \\
    \production{frame state} & \framestate &::=&
-     \{ \ALOCALS~\val^\ast, \AMODULE~\moduleinst \} \\
->>>>>>> 3be4c2fb
+     \{ \ALOCALS~(\val^?)^\ast, \AMODULE~\moduleinst \} \\
    \end{array}
 
 Locals may be uninitialized, in which case they are empty.
