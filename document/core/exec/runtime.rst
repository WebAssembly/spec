--- conflicted
+++ resolved
@@ -7,11 +7,7 @@
 :ref:`Store <store>`, :ref:`stack <stack>`, and other *runtime structure* forming the WebAssembly abstract machine, such as :ref:`values <syntax-val>` or :ref:`module instances <syntax-moduleinst>`, are made precise in terms of additional auxiliary syntax.
 
 
-<<<<<<< HEAD
-.. index:: ! value, constant, value type, integer, floating-point, simd
-=======
-.. index:: ! value, number, reference, constant, number type, reference type, ! host address, value type, integer, floating-point, ! default value
->>>>>>> cfc2c3e8
+.. index:: ! value, number, reference, constant, number type, reference type, ! host address, value type, integer, floating-point, simd, ! default value
    pair: abstract syntax; value
 .. _syntax-num:
 .. _syntax-ref:
@@ -21,11 +17,7 @@
 Values
 ~~~~~~
 
-<<<<<<< HEAD
-WebAssembly computations manipulate *values* of the five basic :ref:`value types <syntax-valtype>`: :ref:`integers <syntax-int>` and :ref:`floating-point data <syntax-float>` of 32 or 64 bit width each  respectively, and :ref:`SIMD data <syntax-simd>` of 128 bit width.
-=======
-WebAssembly computations manipulate *values* of either the four basic :ref:`number types <syntax-numtype>`, i.e., :ref:`integers <syntax-int>` and :ref:`floating-point data <syntax-float>` of 32 or 64 bit width each, or of :ref:`reference type <syntax-reftype>`.
->>>>>>> cfc2c3e8
+WebAssembly computations manipulate *values* of either the five basic :ref:`number types <syntax-numtype>`, i.e., :ref:`integers <syntax-int>` and :ref:`floating-point data <syntax-float>` of 32 or 64 bit width each and :ref:`SIMD data <syntax-simd>` of 128 bit width, or of :ref:`reference type <syntax-reftype>`.
 
 In most places of the semantics, values of different types can occur.
 In order to avoid ambiguities, values are therefore represented with an abstract syntax that makes their type explicit.
@@ -41,11 +33,8 @@
      \I32.\CONST~\i32 \\&&|&
      \I64.\CONST~\i64 \\&&|&
      \F32.\CONST~\f32 \\&&|&
-<<<<<<< HEAD
-     \F64.\CONST~\f64 \\&&|&
-     \V128.\CONST~\i128
-=======
-     \F64.\CONST~\f64 \\
+     \F64.\CONST~\f64 \\ &&|&
+     \V128.\CONST~\i128 \\
    \production{(reference)} & \reff &::=&
      \REFNULL~t \\&&|&
      \REFFUNCADDR~\funcaddr \\&&|&
@@ -66,7 +55,6 @@
    \begin{array}{lcl@{\qquad}l}
    \default_t &=& t{.}\CONST~0 & (\iff t = \numtype) \\
    \default_t &=& \REFNULL~t & (\iff t = \reftype) \\
->>>>>>> cfc2c3e8
    \end{array}
 
 
