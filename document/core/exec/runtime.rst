.. index:: ! runtime
.. _syntax-runtime:

Runtime Structure
-----------------

:ref:`Store <store>`, :ref:`stack <stack>`, and other *runtime structure* forming the WebAssembly abstract machine, such as :ref:`values <syntax-val>` or :ref:`module instances <syntax-moduleinst>`, are made precise in terms of additional auxiliary syntax.


<<<<<<< HEAD
.. index:: ! value, number, reference, constant, number type, reference type, ! host address, ! exception address, value type, integer, floating-point, ! default value, embedder
=======
.. index:: ! value, number, reference, constant, number type, vector type, reference type, ! host address, value type, integer, floating-point, vector number, ! default value
>>>>>>> f2086a49
   pair: abstract syntax; value
.. _syntax-num:
.. _syntax-vecc:
.. _syntax-ref:
.. _syntax-ref.extern:
.. _syntax-val:

Values
~~~~~~

WebAssembly computations manipulate *values* of either the four basic :ref:`number types <syntax-numtype>`, i.e., :ref:`integers <syntax-int>` and :ref:`floating-point data <syntax-float>` of 32 or 64 bit width each, of :ref:`vectors <syntax-vecnum>` of 128 bit width, or of :ref:`reference type <syntax-reftype>`.

In most places of the semantics, values of different types can occur.
In order to avoid ambiguities, values are therefore represented with an abstract syntax that makes their type explicit.
It is convenient to reuse the same notation as for the |CONST| :ref:`instructions <syntax-const>` and |REFNULL| producing them.

References other than null are represented with additional :ref:`administrative instructions <syntax-instr-admin>`.
They either are *function references*, pointing to a specific :ref:`function address <syntax-funcaddr>`,
*exception references* representing a caught exception pointing to a specific :ref:`exception address <syntax-exnaddr>` and carrying a sequence of :ref:`values <syntax-val>`,
or *external references* pointing to an uninterpreted form of :ref:`extern address <syntax-externaddr>` that can be defined by the :ref:`embedder <embedder>` to represent its own objects.

.. math::
   \begin{array}{llcl}
   \production{(number)} & \num &::=&
     \I32.\CONST~\i32 \\&&|&
     \I64.\CONST~\i64 \\&&|&
     \F32.\CONST~\f32 \\&&|&
     \F64.\CONST~\f64 \\
   \production{(vector)} & \vecc &::=&
     \V128.\CONST~\i128 \\
   \production{(reference)} & \reff &::=&
     \REFNULL~t \\&&|&
     \REFFUNCADDR~\funcaddr \\&&|&
     \REFEXTERNADDR~\externaddr \\&&|&
     \REFEXNADDR~\exnaddr~\val^\ast \\
   \production{(value)} & \val &::=&
     \num ~|~ \vecc ~|~ \reff \\
   \end{array}

.. note::
   Future versions of WebAssembly may add additional forms of reference.

.. _default-val:

Each :ref:`value type <syntax-valtype>` has an associated *default value*;
it is the respective value :math:`0` for :ref:`number types <syntax-numtype>` and null for :ref:`reference types <syntax-reftype>`.

.. math::
   \begin{array}{lcl@{\qquad}l}
   \default_t &=& t{.}\CONST~0 & (\iff t = \numtype) \\
   \default_t &=& \REFNULL~t & (\iff t = \reftype) \\
   \end{array}


Convention
..........

* The meta variable :math:`r` ranges over reference values where clear from context.


.. index:: ! result, value, trap
   pair: abstract syntax; result
.. _syntax-result:

Results
~~~~~~~

A *result* is the outcome of a computation.
It is either a sequence of :ref:`values <syntax-val>` or a :ref:`trap <syntax-trap>`.

.. math::
   \begin{array}{llcl}
   \production{(result)} & \result &::=&
     \val^\ast \\&&|&
     \TRAP
   \end{array}

.. note::
   In the current version of WebAssembly, a result can consist of at most one value.


.. index:: ! store, function instance, table instance, memory instance, exception instance, global instance, module, allocation
   pair: abstract syntax; store
.. _syntax-store:
.. _store:

Store
~~~~~

The *store* represents all global state that can be manipulated by WebAssembly programs.
It consists of the runtime representation of all *instances* of :ref:`functions <syntax-funcinst>`, :ref:`tables <syntax-tableinst>`, :ref:`memories <syntax-meminst>`, :ref:`exceptions <syntax-exninst>`, and :ref:`globals <syntax-globalinst>`, :ref:`element segments <syntax-eleminst>`, and :ref:`data segments <syntax-datainst>` that have been :ref:`allocated <alloc>` during the life time of the abstract machine. [#gc]_

It is an invariant of the semantics that no element or data instance is :ref:`addressed <syntax-addr>` from anywhere else but the owning module instances.

Syntactically, the store is defined as a :ref:`record <notation-record>` listing the existing instances of each category:

.. math::
   \begin{array}{llll}
   \production{(store)} & \store &::=& \{~
     \begin{array}[t]{l@{~}ll}
     \SFUNCS & \funcinst^\ast, \\
     \STABLES & \tableinst^\ast, \\
     \SMEMS & \meminst^\ast, \\
     \SEXNS & \exninst^\ast, \\
     \SGLOBALS & \globalinst^\ast, \\
     \SELEMS & \eleminst^\ast, \\
     \SDATAS & \datainst^\ast ~\} \\
     \end{array}
   \end{array}

.. [#gc]
   In practice, implementations may apply techniques like garbage collection to remove objects from the store that are no longer referenced.
   However, such techniques are not semantically observable,
   and hence outside the scope of this specification.


Convention
..........

* The meta variable :math:`S` ranges over stores where clear from context.


.. index:: ! address, store, function instance, table instance, memory instance, exception instance, global instance, element instance, data instance, embedder
   pair: abstract syntax; function address
   pair: abstract syntax; table address
   pair: abstract syntax; memory address
   pair: abstract syntax; exception address
   pair: abstract syntax; global address
   pair: abstract syntax; element address
   pair: abstract syntax; data address
   pair: abstract syntax; host address
   pair: function; address
   pair: table; address
   pair: memory; address
   pair: exception; address
   pair: global; address
   pair: element; address
   pair: data; address
   pair: host; address
.. _syntax-funcaddr:
.. _syntax-tableaddr:
.. _syntax-memaddr:
.. _syntax-exnaddr:
.. _syntax-globaladdr:
.. _syntax-elemaddr:
.. _syntax-dataaddr:
.. _syntax-externaddr:
.. _syntax-addr:

Addresses
~~~~~~~~~

:ref:`Function instances <syntax-funcinst>`, :ref:`table instances <syntax-tableinst>`, :ref:`memory instances <syntax-meminst>`, :ref:`exception instances <syntax-exninst>`, :ref:`global instances <syntax-globalinst>`, :ref:`element instances <syntax-eleminst>`, and :ref:`data instances <syntax-datainst>` in the :ref:`store <syntax-store>` are referenced with abstract *addresses*.
These are simply indices into the respective store component.
In addition, an :ref:`embedder <embedder>` may supply an uninterpreted set of *host addresses*.

.. math::
   \begin{array}{llll}
   \production{(address)} & \addr &::=&
     0 ~|~ 1 ~|~ 2 ~|~ \dots \\
   \production{(function address)} & \funcaddr &::=&
     \addr \\
   \production{(table address)} & \tableaddr &::=&
     \addr \\
   \production{(memory address)} & \memaddr &::=&
     \addr \\
   \production{(exception address)} & \exnaddr &::=&
     \addr \\
   \production{(global address)} & \globaladdr &::=&
     \addr \\
   \production{(element address)} & \elemaddr &::=&
     \addr \\
   \production{(data address)} & \dataaddr &::=&
     \addr \\
   \production{(extern address)} & \externaddr &::=&
     \addr \\
   \end{array}

An :ref:`embedder <embedder>` may assign identity to :ref:`exported <syntax-export>` store objects corresponding to their addresses,
even where this identity is not observable from within WebAssembly code itself
(such as for :ref:`function instances <syntax-funcinst>` or immutable :ref:`globals <syntax-globalinst>`).

.. note::
   Addresses are *dynamic*, globally unique references to runtime objects,
   in contrast to :ref:`indices <syntax-index>`,
   which are *static*, module-local references to their original definitions.
   A *memory address* |memaddr| denotes the abstract address *of* a memory *instance* in the store,
   not an offset *inside* a memory instance.

   There is no specific limit on the number of allocations of store objects,
   hence logical addresses can be arbitrarily large natural numbers.


.. index:: ! instance, function type, function instance, table instance, memory instance, exception instance, global instance, element instance, data instance, export instance, table address, memory address, exception address, global address, element address, data address, index, name
   pair: abstract syntax; module instance
   pair: module; instance
.. _syntax-moduleinst:

Module Instances
~~~~~~~~~~~~~~~~

A *module instance* is the runtime representation of a :ref:`module <syntax-module>`.
It is created by :ref:`instantiating <exec-instantiation>` a module,
and collects runtime representations of all entities that are imported, defined, or exported by the module.

.. math::
   \begin{array}{llll}
   \production{(module instance)} & \moduleinst &::=& \{
     \begin{array}[t]{l@{~}ll}
     \MITYPES & \functype^\ast, \\
     \MIFUNCS & \funcaddr^\ast, \\
     \MITABLES & \tableaddr^\ast, \\
     \MIMEMS & \memaddr^\ast, \\
     \MIEXNS & \exnaddr^\ast, \\
     \MIGLOBALS & \globaladdr^\ast, \\
     \MIELEMS & \elemaddr^\ast, \\
     \MIDATAS & \dataaddr^\ast, \\
     \MIEXPORTS & \exportinst^\ast ~\} \\
     \end{array}
   \end{array}

Each component references runtime instances corresponding to respective declarations from the original module -- whether imported or defined -- in the order of their static :ref:`indices <syntax-index>`.
:ref:`Function instances <syntax-funcinst>`, :ref:`table instances <syntax-tableinst>`, :ref:`memory instances <syntax-meminst>`, :ref:`exception instances <syntax-exninst>`, and :ref:`global instances <syntax-globalinst>` are referenced with an indirection through their respective :ref:`addresses <syntax-addr>` in the :ref:`store <syntax-store>`.

It is an invariant of the semantics that all :ref:`export instances <syntax-exportinst>` in a given module instance have different :ref:`names <syntax-name>`.


.. index:: ! function instance, module instance, function, closure, module, ! host function, invocation
   pair: abstract syntax; function instance
   pair: function; instance
.. _syntax-hostfunc:
.. _syntax-funcinst:

Function Instances
~~~~~~~~~~~~~~~~~~

A *function instance* is the runtime representation of a :ref:`function <syntax-func>`.
It effectively is a *closure* of the original function over the runtime :ref:`module instance <syntax-moduleinst>` of its originating :ref:`module <syntax-module>`.
The module instance is used to resolve references to other definitions during execution of the function.

.. math::
   \begin{array}{llll}
   \production{(function instance)} & \funcinst &::=&
     \{ \FITYPE~\functype, \FIMODULE~\moduleinst, \FICODE~\func \} \\ &&|&
     \{ \FITYPE~\functype, \FIHOSTCODE~\hostfunc \} \\
   \production{(host function)} & \hostfunc &::=& \dots \\
   \end{array}

A *host function* is a function expressed outside WebAssembly but passed to a :ref:`module <syntax-module>` as an :ref:`import <syntax-import>`.
The definition and behavior of host functions are outside the scope of this specification.
For the purpose of this specification, it is assumed that when :ref:`invoked <exec-invoke-host>`,
a host function behaves non-deterministically,
but within certain :ref:`constraints <exec-invoke-host>` that ensure the integrity of the runtime.

.. note::
   Function instances are immutable, and their identity is not observable by WebAssembly code.
   However, the :ref:`embedder <embedder>` might provide implicit or explicit means for distinguishing their :ref:`addresses <syntax-funcaddr>`.


.. index:: ! table instance, table, function address, table type, embedder, element segment
   pair: abstract syntax; table instance
   pair: table; instance
.. _syntax-tableinst:

Table Instances
~~~~~~~~~~~~~~~

A *table instance* is the runtime representation of a :ref:`table <syntax-table>`.
It records its :ref:`type <syntax-tabletype>` and holds a vector of :ref:`reference values <syntax-ref>`.

.. math::
   \begin{array}{llll}
   \production{(table instance)} & \tableinst &::=&
     \{ \TITYPE~\tabletype, \TIELEM~\vec(\reff) \} \\
   \end{array}

Table elements can be mutated through :ref:`table instructions <syntax-instr-table>`, the execution of an active :ref:`element segment <syntax-elem>`, or by external means provided by the :ref:`embedder <embedder>`.

It is an invariant of the semantics that all table elements have a type equal to the element type of :math:`\tabletype`.
It also is an invariant that the length of the element vector never exceeds the maximum size of :math:`\tabletype`, if present.


.. index:: ! memory instance, memory, byte, ! page size, memory type, embedder, data segment, instruction
   pair: abstract syntax; memory instance
   pair: memory; instance
.. _page-size:
.. _syntax-meminst:

Memory Instances
~~~~~~~~~~~~~~~~

A *memory instance* is the runtime representation of a linear :ref:`memory <syntax-mem>`.
It records its :ref:`type <syntax-memtype>` and holds a vector of :ref:`bytes <syntax-byte>`.

.. math::
   \begin{array}{llll}
   \production{(memory instance)} & \meminst &::=&
     \{ \MITYPE~\memtype, \MIDATA~\vec(\byte) \} \\
   \end{array}

The length of the vector always is a multiple of the WebAssembly *page size*, which is defined to be the constant :math:`65536` -- abbreviated :math:`64\,\F{Ki}`.

The bytes can be mutated through :ref:`memory instructions <syntax-instr-memory>`, the execution of an active :ref:`data segment <syntax-data>`, or by external means provided by the :ref:`embedder <embedder>`.

It is an invariant of the semantics that the length of the byte vector, divided by page size, never exceeds the maximum size of :math:`\memtype`, if present.


.. index:: ! exception instance, exception, exception tag, exception type
   pair: abstract syntax; exception instance
   pair: exception; instance
.. _syntax-exninst:

Exception Instances
~~~~~~~~~~~~~~~~~~~

An *exception instance* is the runtime representation of an :ref:`exception <syntax-exn>` definition.
It records the :ref:`type <syntax-exntype>` of the exception.

.. math::
   \begin{array}{llll}
   \production{(exception instance)} & \exninst &::=&
     \{ \EITYPE~\exntype \} \\
   \end{array}

.. note::
   The :ref:`exception address <syntax-exnaddr>` of an exception instance is also called an *exception tag*.


.. index:: ! global instance, global, value, mutability, instruction, embedder
   pair: abstract syntax; global instance
   pair: global; instance
.. _syntax-globalinst:

Global Instances
~~~~~~~~~~~~~~~~

A *global instance* is the runtime representation of a :ref:`global <syntax-global>` variable.
It records its :ref:`type <syntax-globaltype>` and holds an individual :ref:`value <syntax-val>`.

.. math::
   \begin{array}{llll}
   \production{(global instance)} & \globalinst &::=&
     \{ \GITYPE~\valtype, \GIVALUE~\val \} \\
   \end{array}

The value of mutable globals can be mutated through :ref:`variable instructions <syntax-instr-variable>` or by external means provided by the :ref:`embedder <embedder>`.

It is an invariant of the semantics that the value has a type equal to the :ref:`value type <syntax-valtype>` of :math:`\globaltype`.


.. index:: ! element instance, element segment, embedder, element expression
   pair: abstract syntax; element instance
   pair: element; instance
.. _syntax-eleminst:

Element Instances
~~~~~~~~~~~~~~~~~

An *element instance* is the runtime representation of an :ref:`element segment <syntax-elem>`.
It holds a vector of references and their common :ref:`type <syntax-reftype>`.

.. math::
  \begin{array}{llll}
  \production{(element instance)} & \eleminst &::=&
    \{ \EIELEMTYPE~\reftype, \EIELEM~\vec(\reff) \} \\
  \end{array}


.. index:: ! data instance, data segment, embedder, byte
  pair: abstract syntax; data instance
  pair: data; instance
.. _syntax-datainst:

Data Instances
~~~~~~~~~~~~~~

An *data instance* is the runtime representation of a :ref:`data segment <syntax-data>`.
It holds a vector of :ref:`bytes <syntax-byte>`.

.. math::
  \begin{array}{llll}
  \production{(data instance)} & \datainst &::=&
    \{ \DIDATA~\vec(\byte) \} \\
  \end{array}


.. index:: ! export instance, export, name, external value
   pair: abstract syntax; export instance
   pair: export; instance
.. _syntax-exportinst:

Export Instances
~~~~~~~~~~~~~~~~

An *export instance* is the runtime representation of an :ref:`export <syntax-export>`.
It defines the export's :ref:`name <syntax-name>` and the associated :ref:`external value <syntax-externval>`.

.. math::
   \begin{array}{llll}
   \production{(export instance)} & \exportinst &::=&
     \{ \EINAME~\name, \EIVALUE~\externval \} \\
   \end{array}


.. index:: ! external value, function address, table address, memory address, exception address, global address, store, function, table, memory, exception, global
   pair: abstract syntax; external value
   pair: external; value
.. _syntax-externval:

External Values
~~~~~~~~~~~~~~~

An *external value* is the runtime representation of an entity that can be imported or exported.
It is an :ref:`address <syntax-addr>` denoting either a :ref:`function instance <syntax-funcinst>`, :ref:`table instance <syntax-tableinst>`, :ref:`memory instance <syntax-meminst>`, :ref:`global instances <syntax-globalinst>`, or :ref:`exception instances <syntax-exninst>` in the shared :ref:`store <syntax-store>`.

.. math::
   \begin{array}{llcl}
   \production{(external value)} & \externval &::=&
     \EVFUNC~\funcaddr \\&&|&
     \EVTABLE~\tableaddr \\&&|&
     \EVMEM~\memaddr \\&&|&
     \EVEXN~\exnaddr \\&&|&
     \EVGLOBAL~\globaladdr \\
   \end{array}


Conventions
...........

The following auxiliary notation is defined for sequences of external values.
It filters out entries of a specific kind in an order-preserving fashion:

* :math:`\evfuncs(\externval^\ast) = [\funcaddr ~|~ (\EVFUNC~\funcaddr) \in \externval^\ast]`

* :math:`\evtables(\externval^\ast) = [\tableaddr ~|~ (\EVTABLE~\tableaddr) \in \externval^\ast]`

* :math:`\evmems(\externval^\ast) = [\memaddr ~|~ (\EVMEM~\memaddr) \in \externval^\ast]`

* :math:`\evexns(\externval^\ast) = [\exnaddr ~|~ (\EVEXN~\exnaddr) \in \externval^\ast]`

* :math:`\evglobals(\externval^\ast) = [\globaladdr ~|~ (\EVGLOBAL~\globaladdr) \in \externval^\ast]`



.. index:: ! stack, ! frame, ! label, ! handler, instruction, store, activation, function, call, local, module instance, exception handler
   pair: abstract syntax; frame
   pair: abstract syntax; label
   pair: abstract syntax; handler
.. _syntax-frame:
.. _syntax-label:
.. _syntax-catch:
.. _frame:
.. _label:
.. _handler:
.. _stack:

Stack
~~~~~

Besides the :ref:`store <store>`, most :ref:`instructions <syntax-instr>` interact with an implicit *stack*.
The stack contains three kinds of entries:

* *Values*: the *operands* of instructions.

* *Labels*: active :ref:`structured control instructions <syntax-instr-control>` that can be targeted by branches.

* *Activations*: the *call frames* of active :ref:`function <syntax-func>` calls.

* *Handlers*: active exception handlers.

These entries can occur on the stack in any order during the execution of a program.
Stack entries are described by abstract syntax as follows.

.. note::
   It is possible to model the WebAssembly semantics using separate stacks for operands, control constructs, and calls.
   However, because the stacks are interdependent, additional book keeping about associated stack heights would be required.
   For the purpose of this specification, an interleaved representation is simpler.

Values
......

Values are represented by :ref:`themselves <syntax-val>`.

Labels
......

Labels carry an argument arity :math:`n` and their associated branch *target*, which is expressed syntactically as an :ref:`instruction <syntax-instr>` sequence:

.. math::
   \begin{array}{llll}
   \production{(label)} & \label &::=&
     \LABEL_n\{\instr^\ast\} \\
   \end{array}

Intuitively, :math:`\instr^\ast` is the *continuation* to execute when the branch is taken, in place of the original control construct.

.. note::
   For example, a loop label has the form

   .. math::
      \LABEL_n\{\LOOP~\dots~\END\}

   When performing a branch to this label, this executes the loop, effectively restarting it from the beginning.
   Conversely, a simple block label has the form

   .. math::
      \LABEL_n\{\epsilon\}

   When branching, the empty continuation ends the targeted block, such that execution can proceed with consecutive instructions.

Activations and Frames
......................

Activation frames carry the return arity :math:`n` of the respective function,
hold the values of its :ref:`locals <syntax-local>` (including arguments) in the order corresponding to their static :ref:`local indices <syntax-localidx>`,
and a reference to the function's own :ref:`module instance <syntax-moduleinst>`:

.. math::
   \begin{array}{llll}
   \production{(activation)} & \X{activation} &::=&
     \FRAME_n\{\frame\} \\
   \production{(frame)} & \frame &::=&
     \{ \ALOCALS~\val^\ast, \AMODULE~\moduleinst \} \\
   \end{array}

The values of the locals are mutated by respective :ref:`variable instructions <syntax-instr-variable>`.

Exception handlers
..................

Like labels, exception handlers carry the return arity :math:`n` of the
respective |TRY| block, and their associated branch *target*, which is
expressed syntactically as an :ref:`instruction <syntax-instr>` sequence:

.. math::
   \begin{array}{llll}
   \production{(handler)} & \X{handler} &::=&
     \CATCH_n\{\instr^\ast\}\\
   \end{array}

Intuitively, :math:`\instr^\ast` is the *continuation* to execute
when the handler catches a thrown exception.

.. _exec-expand:

Conventions
...........

* The meta variable :math:`L` ranges over labels where clear from context.

* The meta variable :math:`F` ranges over frames where clear from context.

* The following auxiliary definition takes a :ref:`block type <syntax-blocktype>` and looks up the :ref:`function type <syntax-functype>` that it denotes in the current frame:

.. math::
   \begin{array}{lll}
   \expand_F(\typeidx) &=& F.\AMODULE.\MITYPES[\typeidx] \\
   \expand_F([\valtype^?]) &=& [] \to [\valtype^?] \\
   \end{array}


.. index:: ! administrative instructions, function, function instance, function address, label, frame, instruction, trap, call, memory, memory instance, table, table instance, element, data, segment, exception, exception instance, exception address, exception, reftype
   pair:: abstract syntax; administrative instruction
.. _syntax-trap:
.. _syntax-reffuncaddr:
.. _syntax-invoke:
.. _syntax-refexnaddr:
.. _syntax-throwaddr:
.. _syntax-catchn:
.. _syntax-instr-admin:

Administrative Instructions
~~~~~~~~~~~~~~~~~~~~~~~~~~~

.. note::
   This section is only relevant for the :ref:`formal notation <exec-notation>`.

In order to express the reduction of :ref:`traps <trap>`, :ref:`calls <syntax-call>`, :ref:`exception handling <exec-catch>`, and :ref:`control instructions <syntax-instr-control>`, the syntax of instructions is extended to include the following *administrative instructions*:

.. math::
   \begin{array}{llcl}
   \production{(administrative instruction)} & \instr &::=&
     \dots \\ &&|&
     \TRAP \\ &&|&
     \REFFUNCADDR~\funcaddr \\ &&|&
     \REFEXTERNADDR~\externaddr \\ &&|&
     \INVOKE~\funcaddr \\ &&|&
     \REFEXNADDR~\exnaddr~\val^\ast \\ &&|&
     \THROWADDR~\exnaddr \\ &&|&
     \LABEL_n\{\instr^\ast\}~\instr^\ast~\END \\ &&|&
     \CATCHN_n\{\instr^\ast\}~\instr^\ast~\END \\ &&|&
     \FRAME_n\{\frame\}~\instr^\ast~\END \\
   \end{array}

The |TRAP| instruction represents the occurrence of a trap.
Traps are bubbled up through nested instruction sequences, ultimately reducing the entire program to a single |TRAP| instruction, signalling abrupt termination.

The |REFFUNCADDR| instruction represents :ref:`function reference values <syntax-ref.func>`. Similarly, |REFEXTERNADDR| represents :ref:`external references <syntax-ref.extern>`,
and |REFEXNADDR| represents :ref:`exception reference values <syntax-refexnaddr>` of caught exceptions.

The |INVOKE| instruction represents the imminent invocation of a :ref:`function instance <syntax-funcinst>`, identified by its :ref:`address <syntax-funcaddr>`.
It unifies the handling of different forms of calls.

The |THROWADDR| instruction represents the imminent throw of an :ref:`exception reference value <syntax-refexnaddr>` based on an :ref:`exception instance <syntax-exninst>`, identified by its :ref:`address <syntax-exnaddr>`.
The values it will consume to create the exception depend on its :ref:`exception type <syntax-exntype>`.
It unifies the throwing of different forms of exceptions.

The |LABEL|, |FRAME|, and |CATCHN| instructions model :ref:`labels <syntax-label>`, :ref:`frames <syntax-frame>`, and active :ref:`exception handlers <syntax-try>`, respectively, :ref:`"on the stack" <exec-notation>`.
Moreover, the administrative syntax maintains the nesting structure of the original :ref:`structured control instruction <syntax-instr-control>` or :ref:`function body <syntax-func>` and their :ref:`instruction sequences <syntax-instr-seq>` with an |END| marker.
That way, the end of the inner instruction sequence is known when part of an outer sequence.

.. note::
   For example, the :ref:`reduction rule <exec-block>` for |BLOCK| is:

   .. math::
      \BLOCK~[t^n]~\instr^\ast~\END \quad\stepto\quad
      \LABEL_n\{\epsilon\}~\instr^\ast~\END

   This replaces the block with a label instruction,
   which can be interpreted as "pushing" the label on the stack.
   When |END| is reached, i.e., the inner instruction sequence has been reduced to the empty sequence -- or rather, a sequence of :math:`n` |CONST| instructions representing the resulting values -- then the |LABEL| instruction is eliminated courtesy of its own :ref:`reduction rule <exec-label>`:

   .. math::
      \LABEL_m\{\instr^\ast\}~\val^n~\END \quad\stepto\quad \val^n

   This can be interpreted as removing the label from the stack and only leaving the locally accumulated operand values.

.. commented out
   Both rules can be seen in concert in the following example:

   .. math::
      \begin{array}{@{}ll}
      & (\F32.\CONST~1)~\BLOCK~[]~(\F32.\CONST~2)~\F32.\NEG~\END~\F32.\ADD \\
      \stepto & (\F32.\CONST~1)~\LABEL_0\{\}~(\F32.\CONST~2)~\F32.\NEG~\END~\F32.\ADD \\
      \stepto & (\F32.\CONST~1)~\LABEL_0\{\}~(\F32.\CONST~{-}2)~\END~\F32.\ADD \\
      \stepto & (\F32.\CONST~1)~(\F32.\CONST~{-}2)~\F32.\ADD \\
      \stepto & (\F32.\CONST~{-}1) \\
      \end{array}


.. index:: ! block context, instruction, branch
.. _syntax-ctxt-block:

Block Contexts
..............

In order to specify the reduction of :ref:`branches <syntax-instr-control>`, the following syntax of *block contexts* is defined, indexed by the count :math:`k` of labels surrounding a *hole* :math:`[\_]` that marks the place where the next step of computation is taking place:

.. math::
   \begin{array}{llll}
   \production{(block contexts)} & \XB^0 &::=&
     \val^\ast~[\_]~\instr^\ast \\
   \production{(block contexts)} & \XB^{k+1} &::=&
     \val^\ast~\LABEL_n\{\instr^\ast\}~\XB^k~\END~\instr^\ast \\
   \end{array}

This definition allows to index active labels surrounding a :ref:`branch <syntax-br>` or :ref:`return <syntax-return>` instruction.

.. note::
   For example, the :ref:`reduction <exec-br>` of a simple branch can be defined as follows:

   .. math::
      \LABEL_0\{\instr^\ast\}~\XB^l[\BR~l]~\END \quad\stepto\quad \instr^\ast

   Here, the hole :math:`[\_]` of the context is instantiated with a branch instruction.
   When a branch occurs,
   this rule replaces the targeted label and associated instruction sequence with the label's continuation.
   The selected label is identified through the :ref:`label index <syntax-labelidx>` :math:`l`, which corresponds to the number of surrounding |LABEL| instructions that must be hopped over -- which is exactly the count encoded in the index of a block context.


.. index:: ! throw context, exception, throw address, catch block
.. _syntax-ctxt-throw:

Throw Contexts
..............

In order to specify the reduction of |TRY| blocks
with the help of the administrative instructions |THROWADDR|, |REFEXNADDR|, and |CATCHN|,
the following syntax of *throw contexts* is defined, as well as associated structural rules:

.. math::
   \begin{array}{llll}
   \production{(throw contexts)} & \XT &::=&
     \val^\ast~[\_]~\instr^\ast \\ &&|&
     \LABEL_n\{\instr^\ast\}~\XT~\END \\ &&|&
     \CATCHN_n\{\instr^\ast\}~\XT~\END \\ &&|&
     \FRAME_n\{F\}~\XT~\END \\
   \end{array}

Throw contexts allow matching the program context around a throw instruction up to the nearest enclosing :math:`\CATCHN` handler, thereby selecting the exception handler responsible for an exception.

.. note::
   For example, catching a simple :ref:`throw <exec-throw>` in a :ref:`try block <exec-try>` would be as follows.

   .. math::
      \begin{array}{ll}
      & \hspace{-5ex} S;~F;~\val^n~(\TRY~\X{bt}~\THROW~x~\CATCH~\RETURN~\END) \\
      \stepto & S;~F;~\CATCHN_1\{\RETURN\}~(\LABEL_1 \{\}~\val^n~\THROWADDR~a~\END)~\END \\
      \end{array}

   :ref:`Handling <exec-throwaddr>` the thrown exception address :math:`a` in the throw context
   :math:`T=\LABEL_1 \{\}[\_]~\END`, with the exception handler :math:`\CATCHN_1\{\RETURN\}` gives:

   .. math::
      \begin{array}{lll}
      \stepto & S;~F;~\LABEL_1~\{\}~(\REFEXNADDR~a~\val^n)~\RETURN~\END & \hspace{9ex}\ \\
      \stepto & (\REFEXNADDR~a~\val^n) & \\
      \end{array}

   When a throw occurs, execution halts until that throw is the continuation of a throw context in a catching try block.

   In this particular case, the exception reference is returned normally, as opposed to being thrown as the result of a plain
   :math:`\THROW~x` without a catching |TRY| block.

   *(TODO: add administrative values to describe unresolved throws).*


.. index:: ! configuration, ! thread, store, frame, instruction, module instruction
.. _syntax-thread:
.. _syntax-config:

Configurations
..............

A *configuration* consists of the current :ref:`store <syntax-store>` and an executing *thread*.

A thread is a computation over :ref:`instructions <syntax-instr>`
that operates relative to a current :ref:`frame <syntax-frame>` referring to the :ref:`module instance <syntax-moduleinst>` in which the computation runs, i.e., where the current function originates from.

.. math::
   \begin{array}{llcl}
   \production{(configuration)} & \config &::=&
     \store; \thread \\
   \production{(thread)} & \thread &::=&
     \frame; \instr^\ast \\
   \end{array}

.. note::
   The current version of WebAssembly is single-threaded,
   but configurations with multiple threads may be supported in the future.


.. index:: ! evaluation context, instruction, trap, label, frame, value
.. _syntax-ctxt-eval:

Evaluation Contexts
...................

Finally, the following definition of *evaluation context* and associated structural rules enable reduction inside instruction sequences and administrative forms as well as the propagation of traps:

.. math::
   \begin{array}{llll}
   \production{(evaluation contexts)} & E &::=&
     [\_] ~|~
     \val^\ast~E~\instr^\ast ~|~
     \LABEL_n\{\instr^\ast\}~E~\END \\
   \end{array}

.. math::
   \begin{array}{rcl}
   S; F; E[\instr^\ast] &\stepto& S'; F'; E[{\instr'}^\ast] \\
     && (\iff S; F; \instr^\ast \stepto S'; F'; {\instr'}^\ast) \\
   S; F; \FRAME_n\{F'\}~\instr^\ast~\END &\stepto& S'; F; \FRAME_n\{F''\}~\instr'^\ast~\END \\
     && (\iff S; F'; \instr^\ast \stepto S'; F''; {\instr'}^\ast) \\[1ex]
   S; F; E[\TRAP] &\stepto& S; F; \TRAP
     \qquad (\iff E \neq [\_]) \\
   S; F; \FRAME_n\{F'\}~\TRAP~\END &\stepto& S; F; \TRAP \\
   \end{array}

Reduction terminates when a thread's instruction sequence has been reduced to a :ref:`result <syntax-result>`,
that is, either a sequence of :ref:`values <syntax-val>` or to a |TRAP|.

*(TODO: add rules to deal with unresolved* :math:`\THROWADDR~\exnaddr`, *and extend results to include such situations.)*

.. note::
   The restriction on evaluation contexts rules out contexts like :math:`[\_]` and :math:`\epsilon~[\_]~\epsilon` for which :math:`E[\TRAP] = \TRAP`.

   For an example of reduction under evaluation contexts, consider the following instruction sequence.

   .. math::
       (\F64.\CONST~x_1)~(\F64.\CONST~x_2)~\F64.\NEG~(\F64.\CONST~x_3)~\F64.\ADD~\F64.\MUL

   This can be decomposed into :math:`E[(\F64.\CONST~x_2)~\F64.\NEG]` where

   .. math::
      E = (\F64.\CONST~x_1)~[\_]~(\F64.\CONST~x_3)~\F64.\ADD~\F64.\MUL

   Moreover, this is the *only* possible choice of evaluation context where the contents of the hole matches the left-hand side of a reduction rule.<|MERGE_RESOLUTION|>--- conflicted
+++ resolved
@@ -7,11 +7,7 @@
 :ref:`Store <store>`, :ref:`stack <stack>`, and other *runtime structure* forming the WebAssembly abstract machine, such as :ref:`values <syntax-val>` or :ref:`module instances <syntax-moduleinst>`, are made precise in terms of additional auxiliary syntax.
 
 
-<<<<<<< HEAD
-.. index:: ! value, number, reference, constant, number type, reference type, ! host address, ! exception address, value type, integer, floating-point, ! default value, embedder
-=======
-.. index:: ! value, number, reference, constant, number type, vector type, reference type, ! host address, value type, integer, floating-point, vector number, ! default value
->>>>>>> f2086a49
+.. index:: ! value, number, reference, constant, number type, vector type,  reference type, ! host address, ! exception address, value type, integer, floating-point, vector number, ! default value, embedder
    pair: abstract syntax; value
 .. _syntax-num:
 .. _syntax-vecc:
