--- conflicted
+++ resolved
@@ -359,11 +359,7 @@
 
 2. Let :math:`a` be the first free :ref:`element address <syntax-elemaddr>` in :math:`S`.
 
-<<<<<<< HEAD
-3. Let :math:`\eleminst` be the :ref:`element instance <syntax-eleminst>` :math:`\{ \EIELEMTYPE~t, \EIELEM~\reff^\ast \}`.
-=======
 3. Let :math:`\eleminst` be the :ref:`element instance <syntax-eleminst>` :math:`\{ \EITYPE~\reftype, \EIELEM~\reff^\ast \}`.
->>>>>>> 937fc7d6
 
 4. Append :math:`\eleminst` to the |SELEMS| of :math:`S`.
 
@@ -374,7 +370,7 @@
   \allocelem(S, \reftype, \reff^\ast) &=& S', \elemaddr \\[1ex]
   \mbox{where:} \hfill \\
   \elemaddr &=& |S.\SELEMS| \\
-  \eleminst &=& \{ \EIELEMTYPE~\reftype, \EIELEM~\reff^\ast \} \\
+  \eleminst &=& \{ \EITYPE~\reftype, \EIELEM~\reff^\ast \} \\
   S' &=& S \compose \{\SELEMS~\eleminst\} \\
   \end{array}
 
@@ -518,11 +514,7 @@
 
 7. For each :ref:`element segment <syntax-elem>` :math:`\elem_i` in :math:`\module.\MELEMS`, do:
 
-<<<<<<< HEAD
-   a. Let :math:`\elemaddr_i` be the :ref:`element address <syntax-elemaddr>` resulting from :ref:`allocating <alloc-elem>` a :ref:`element instance <syntax-eleminst>` of :ref:`reference type <syntax-reftype>` :math:`\elem_i.\EELEMTYPE` with contents :math:`(\reff^\ast)^\ast[i]`.
-=======
    a. Let :math:`\elemaddr_i` be the :ref:`element address <syntax-elemaddr>` resulting from :ref:`allocating <alloc-elem>` an :ref:`element instance <syntax-eleminst>` of :ref:`reference type <syntax-reftype>` :math:`\elem_i.\ETYPE` with contents :math:`(\reff^\ast)^\ast[i]`.
->>>>>>> 937fc7d6
 
 8. For each :ref:`data segment <syntax-data>` :math:`\data_i` in :math:`\module.\MDATAS`, do:
 
@@ -613,7 +605,7 @@
    S_5, \globaladdr^\ast &=&
      \allocglobal^\ast(S_4, (\global.\GTYPE)^\ast, \val^\ast) \\
    S_6, \elemaddr^\ast &=&
-     \allocelem^\ast(S_5, (\elem.\EELEMTYPE)^\ast, (\reff^\ast)^\ast) \\
+     \allocelem^\ast(S_5, (\elem.\ETYPE)^\ast, (\reff^\ast)^\ast) \\
    S', \dataaddr^\ast &=&
      \allocdata^\ast(S_6, (\data.\DINIT)^\ast) \\
    \exportinst^\ast &=&
@@ -667,11 +659,7 @@
 
 Instantiation checks that the module is :ref:`valid <valid>` and the provided imports :ref:`match <match-externtype>` the declared types,
 and may *fail* with an error otherwise.
-<<<<<<< HEAD
-Instantiation can also result in a :ref:`trap <trap>` or an exception from executing the start function.
-=======
-Instantiation can also result in a :ref:`trap <trap>` from initializing a table or memory from an active segment or from executing the start function.
->>>>>>> 937fc7d6
+Instantiation can also result in a :ref:`trap <trap>` or an exception initializing a table or memory from an active segment or from executing the start function.
 It is up to the :ref:`embedder <embedder>` to define how such conditions are reported.
 
 1. If :math:`\module` is not :ref:`valid <valid-module>`, then:
@@ -807,17 +795,10 @@
 
 .. math::
    \begin{array}{@{}l}
-<<<<<<< HEAD
-   \F{runelem}_i(\{\EELEMTYPE~\X{et}, \EINIT~\reff^n, \EMODE~\EPASSIVE\}) \quad=\quad \epsilon \\
-   \F{runelem}_i(\{\EELEMTYPE~\X{et}, \EINIT~\reff^n, \EMODE~\EACTIVE \{\ETABLE~0, \EOFFSET~\instr^\ast~\END\}\}) \quad=\\ \qquad
-     \instr^\ast~(\I32.\CONST~0)~(\I32.\CONST~n)~(\TABLEINIT~i)~(\ELEMDROP~i) \\
-   \F{runelem}_i(\{\EELEMTYPE~\X{et}, \EINIT~\reff^n, \EMODE~\EDECLARATIVE\}) \quad=\\ \qquad
-=======
    \F{runelem}_i(\{\ETYPE~\X{et}, \EINIT~\reff^n, \EMODE~\EPASSIVE\}) \quad=\quad \epsilon \\
    \F{runelem}_i(\{\ETYPE~\X{et}, \EINIT~\reff^n, \EMODE~\EACTIVE \{\ETABLE~x, \EOFFSET~\instr^\ast~\END\}\}) \quad=\\ \qquad
      \instr^\ast~(\I32.\CONST~0)~(\I32.\CONST~n)~(\TABLEINIT~x~i)~(\ELEMDROP~i) \\
    \F{runelem}_i(\{\ETYPE~\X{et}, \EINIT~\reff^n, \EMODE~\EDECLARATIVE\}) \quad=\\ \qquad
->>>>>>> 937fc7d6
      (\ELEMDROP~i) \\[1ex]
    \F{rundata}_i(\{\DINIT~b^n, \DMODE~\DPASSIVE\}) \quad=\quad \epsilon \\
    \F{rundata}_i(\{\DINIT~b^n, \DMODE~\DACTIVE \{\DMEM~0, \DOFFSET~\instr^\ast~\END\}\}) \quad=\\ \qquad
