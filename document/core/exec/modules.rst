--- conflicted
+++ resolved
@@ -666,15 +666,7 @@
 
 2. Let :math:`\funcinst` be the :ref:`function instance <syntax-funcinst>` :math:`S.\SFUNCS[\funcaddr]`.
 
-<<<<<<< HEAD
-3. Let :math:`[t_1^n] \to [t_2^m]` be the :ref:`function type <syntax-functype>` :math:`\funcinst.\FITYPE`.
-=======
-3. Let :math:`\typeaddr` be the :ref:`type address <syntax-typeaddr>` :math:`\funcinst.\FITYPE`.
-
-4. Assert: :math:`S.\STYPES[\typeaddr]` exists.
-
-5. Let :math:`[t_1^n] \toF [t_2^m]` be the :ref:`dynamic <syntax-type-dyn>` :ref:`function type <syntax-functype>` :math:`S.\STYPES[\typeaddr]`.
->>>>>>> c2a90014
+3. Let :math:`[t_1^n] \toF [t_2^m]` be the :ref:`function type <syntax-functype>` :math:`\funcinst.\FITYPE`.
 
 4. If the length :math:`|\val^\ast|` of the provided argument values is different from the number :math:`n` of expected arguments, then:
 
@@ -706,11 +698,7 @@
    ~\\[-1ex]
    \begin{array}{@{}lcl}
    \invoke(S, \funcaddr, \val^n) &=& S; F; \val^n~(\INVOKE~\funcaddr) \\
-<<<<<<< HEAD
-     &(\iff & S.\SFUNCS[\funcaddr].\FITYPE = [t_1^n] \to [t_2^m] \\
-=======
-     &(\iff & S.\STYPES[S.\SFUNCS[\funcaddr].\FITYPE] = [t_1^n] \toF [t_2^m] \\
->>>>>>> c2a90014
+     &(\iff & S.\SFUNCS[\funcaddr].\FITYPE = [t_1^n] \toF [t_2^m] \\
      &\wedge& (S \vdashval \val : t_1)^n \\
      &\wedge& F = \{ \AMODULE~\{\}, \ALOCALS~\epsilon \}) \\
    \end{array}