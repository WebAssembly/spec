--- conflicted
+++ resolved
@@ -182,7 +182,71 @@
    \end{array}
 
 
-<<<<<<< HEAD
+.. index:: reference instructions, reference
+   pair: execution; instruction
+   single: abstract syntax; instruction
+.. _exec-instr-ref:
+
+Reference Instructions
+~~~~~~~~~~~~~~~~~~~~~~
+
+.. _exec-ref.null:
+
+:math:`\REFNULL~t`
+..................
+
+1. Push the value :math:`\REFNULL~t` to the stack.
+
+.. note::
+   No formal reduction rule is required for this instruction, since the |REFNULL| instruction is already a :ref:`value <syntax-val>`.
+
+
+.. _exec-ref.is_null:
+
+:math:`\REFISNULL`
+..................
+
+1. Assert: due to :ref:`validation <valid-ref.is_null>`, a :ref:`reference value <syntax-ref>` is on the top of the stack.
+
+2. Pop the value :math:`\val` from the stack.
+
+3. If :math:`\val` is :math:`\REFNULL~t`, then:
+
+   a. Push the value :math:`\I32.\CONST~1` to the stack.
+
+4. Else:
+
+   a. Push the value :math:`\I32.\CONST~0` to the stack.
+
+.. math::
+   \begin{array}{lcl@{\qquad}l}
+   \val~\REFISNULL &\stepto& \I32.\CONST~1
+     & (\iff \val = \REFNULL~t) \\
+   \val~\REFISNULL &\stepto& \I32.\CONST~0
+     & (\otherwise) \\
+   \end{array}
+
+
+.. _exec-ref.func:
+
+:math:`\REFFUNC~x`
+..................
+
+1. Let :math:`F` be the :ref:`current <exec-notation-textual>` :ref:`frame <syntax-frame>`.
+
+2. Assert: due to :ref:`validation <valid-ref.func>`, :math:`F.\AMODULE.\MIFUNCS[x]` exists.
+
+3. Let :math:`a` be the :ref:`function address <syntax-funcaddr>` :math:`F.\AMODULE.\MIFUNCS[x]`.
+
+4. Push the value :math:`\REFFUNCADDR~a` to the stack.
+
+.. math::
+   \begin{array}{lcl@{\qquad}l}
+   F; \REFFUNC~x &\stepto& F; \REFFUNCADDR~a
+     & (\iff a = F.\AMODULE.\MIFUNCS[x]) \\
+   \end{array}
+
+
 .. index:: SIMD instruction
    pair: execution; instruction
    single: abstract syntax; instruction
@@ -878,70 +942,6 @@
      \wedge & j^\ast = \iadd_{N}(i_1, i_2)^\ast \\
      \wedge & c = \lanes^{-1}_{t_2\K{x}N}(j^\ast)
      \end{array}
-=======
-.. index:: reference instructions, reference
-   pair: execution; instruction
-   single: abstract syntax; instruction
-.. _exec-instr-ref:
-
-Reference Instructions
-~~~~~~~~~~~~~~~~~~~~~~
-
-.. _exec-ref.null:
-
-:math:`\REFNULL~t`
-..................
-
-1. Push the value :math:`\REFNULL~t` to the stack.
-
-.. note::
-   No formal reduction rule is required for this instruction, since the |REFNULL| instruction is already a :ref:`value <syntax-val>`.
-
-
-.. _exec-ref.is_null:
-
-:math:`\REFISNULL`
-..................
-
-1. Assert: due to :ref:`validation <valid-ref.is_null>`, a :ref:`reference value <syntax-ref>` is on the top of the stack.
-
-2. Pop the value :math:`\val` from the stack.
-
-3. If :math:`\val` is :math:`\REFNULL~t`, then:
-
-   a. Push the value :math:`\I32.\CONST~1` to the stack.
-
-4. Else:
-
-   a. Push the value :math:`\I32.\CONST~0` to the stack.
-
-.. math::
-   \begin{array}{lcl@{\qquad}l}
-   \val~\REFISNULL &\stepto& \I32.\CONST~1
-     & (\iff \val = \REFNULL~t) \\
-   \val~\REFISNULL &\stepto& \I32.\CONST~0
-     & (\otherwise) \\
-   \end{array}
-
-
-.. _exec-ref.func:
-
-:math:`\REFFUNC~x`
-..................
-
-1. Let :math:`F` be the :ref:`current <exec-notation-textual>` :ref:`frame <syntax-frame>`.
-
-2. Assert: due to :ref:`validation <valid-ref.func>`, :math:`F.\AMODULE.\MIFUNCS[x]` exists.
-
-3. Let :math:`a` be the :ref:`function address <syntax-funcaddr>` :math:`F.\AMODULE.\MIFUNCS[x]`.
-
-4. Push the value :math:`\REFFUNCADDR~a` to the stack.
-
-.. math::
-   \begin{array}{lcl@{\qquad}l}
-   F; \REFFUNC~x &\stepto& F; \REFFUNCADDR~a
-     & (\iff a = F.\AMODULE.\MIFUNCS[x]) \\
->>>>>>> cfc2c3e8
    \end{array}
 
 
