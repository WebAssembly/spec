.. index:: instruction, function type, store, validation
.. _exec-instr:

Instructions
------------

WebAssembly computation is performed by executing individual :ref:`instructions <syntax-instr>`.


.. index:: numeric instruction, determinism, trap, NaN, value, value type
   pair: execution; instruction
   single: abstract syntax; instruction
.. _exec-instr-numeric:

Numeric Instructions
~~~~~~~~~~~~~~~~~~~~

Numeric instructions are defined in terms of the generic :ref:`numeric operators <exec-numeric>`.
The mapping of numeric instructions to their underlying operators is expressed by the following definition:

.. math::
   \begin{array}{lll@{\qquad}l}
   \X{op}_{\IN}(i_1,\dots,i_k) &=& \F{i}\X{op}_N(i_1,\dots,i_k) \\
   \X{op}_{\FN}(z_1,\dots,z_k) &=& \F{f}\X{op}_N(z_1,\dots,z_k) \\
   \X{op}_{\VN}(i_1,\dots,i_k) &=& \F{i}\X{op}_N(i_1,\dots,i_k) \\
   \end{array}

And for :ref:`conversion operators <exec-cvtop>`:

.. math::
   \begin{array}{lll@{\qquad}l}
   \X{cvtop}^{\sx^?}_{t_1,t_2}(c) &=& \X{cvtop}^{\sx^?}_{|t_1|,|t_2|}(c) \\
   \end{array}

Where the underlying operators are partial, the corresponding instruction will :ref:`trap <trap>` when the result is not defined.
Where the underlying operators are non-deterministic, because they may return one of multiple possible :ref:`NaN <syntax-nan>` values, so are the corresponding instructions.

.. note::
   For example, the result of instruction :math:`\I32.\ADD` applied to operands :math:`i_1, i_2`
   invokes :math:`\ADD_{\I32}(i_1, i_2)`,
   which maps to the generic :math:`\iadd_{32}(i_1, i_2)` via the above definition.
   Similarly, :math:`\I64.\TRUNC\K{\_}\F32\K{\_s}` applied to :math:`z`
   invokes :math:`\TRUNC^{\K{s}}_{\F32,\I64}(z)`,
   which maps to the generic :math:`\truncs_{32,64}(z)`.


.. _exec-const:

:math:`t\K{.}\CONST~c`
......................

1. Push the value :math:`t.\CONST~c` to the stack.

.. note::
   No formal reduction rule is required for this instruction, since |CONST| instructions already are :ref:`values <syntax-val>`.


.. _exec-unop:

:math:`t\K{.}\unop`
...................

1. Assert: due to :ref:`validation <valid-unop>`, a value of :ref:`value type <syntax-valtype>` :math:`t` is on the top of the stack.

2. Pop the value :math:`t.\CONST~c_1` from the stack.

3. If :math:`\unop_t(c_1)` is defined, then:

   a. Let :math:`c` be a possible result of computing :math:`\unop_t(c_1)`.

   b. Push the value :math:`t.\CONST~c` to the stack.

4. Else:

   a. Trap.

.. math::
   \begin{array}{lcl@{\qquad}l}
   (t\K{.}\CONST~c_1)~t\K{.}\unop &\stepto& (t\K{.}\CONST~c)
     & (\iff c \in \unop_t(c_1)) \\
   (t\K{.}\CONST~c_1)~t\K{.}\unop &\stepto& \TRAP
     & (\iff \unop_{t}(c_1) = \{\})
   \end{array}


.. _exec-binop:

:math:`t\K{.}\binop`
....................

1. Assert: due to :ref:`validation <valid-binop>`, two values of :ref:`value type <syntax-valtype>` :math:`t` are on the top of the stack.

2. Pop the value :math:`t.\CONST~c_2` from the stack.

3. Pop the value :math:`t.\CONST~c_1` from the stack.

4. If :math:`\binop_t(c_1, c_2)` is defined, then:

   a. Let :math:`c` be a possible result of computing :math:`\binop_t(c_1, c_2)`.

   b. Push the value :math:`t.\CONST~c` to the stack.

5. Else:

   a. Trap.

.. math::
   \begin{array}{lcl@{\qquad}l}
   (t\K{.}\CONST~c_1)~(t\K{.}\CONST~c_2)~t\K{.}\binop &\stepto& (t\K{.}\CONST~c)
     & (\iff c \in \binop_t(c_1,c_2)) \\
   (t\K{.}\CONST~c_1)~(t\K{.}\CONST~c_2)~t\K{.}\binop &\stepto& \TRAP
     & (\iff \binop_{t}(c_1,c_2) = \{\})
   \end{array}


.. _exec-testop:

:math:`t\K{.}\testop`
.....................

1. Assert: due to :ref:`validation <valid-testop>`, a value of :ref:`value type <syntax-valtype>` :math:`t` is on the top of the stack.

2. Pop the value :math:`t.\CONST~c_1` from the stack.

3. Let :math:`c` be the result of computing :math:`\testop_t(c_1)`.

4. Push the value :math:`\I32.\CONST~c` to the stack.

.. math::
   \begin{array}{lcl@{\qquad}l}
   (t\K{.}\CONST~c_1)~t\K{.}\testop &\stepto& (\I32\K{.}\CONST~c)
     & (\iff c = \testop_t(c_1)) \\
   \end{array}


.. _exec-relop:

:math:`t\K{.}\relop`
....................

1. Assert: due to :ref:`validation <valid-relop>`, two values of :ref:`value type <syntax-valtype>` :math:`t` are on the top of the stack.

2. Pop the value :math:`t.\CONST~c_2` from the stack.

3. Pop the value :math:`t.\CONST~c_1` from the stack.

4. Let :math:`c` be the result of computing :math:`\relop_t(c_1, c_2)`.

5. Push the value :math:`\I32.\CONST~c` to the stack.

.. math::
   \begin{array}{lcl@{\qquad}l}
   (t\K{.}\CONST~c_1)~(t\K{.}\CONST~c_2)~t\K{.}\relop &\stepto& (\I32\K{.}\CONST~c)
     & (\iff c = \relop_t(c_1,c_2)) \\
   \end{array}


.. _exec-cvtop:

:math:`t_2\K{.}\cvtop\K{\_}t_1\K{\_}\sx^?`
..........................................

1. Assert: due to :ref:`validation <valid-cvtop>`, a value of :ref:`value type <syntax-valtype>` :math:`t_1` is on the top of the stack.

2. Pop the value :math:`t_1.\CONST~c_1` from the stack.

3. If :math:`\cvtop^{\sx^?}_{t_1,t_2}(c_1)` is defined:

   a. Let :math:`c_2` be a possible result of computing :math:`\cvtop^{\sx^?}_{t_1,t_2}(c_1)`.

   b. Push the value :math:`t_2.\CONST~c_2` to the stack.

4. Else:

   a. Trap.

.. math::
   \begin{array}{lcl@{\qquad}l}
   (t_1\K{.}\CONST~c_1)~t_2\K{.}\cvtop\K{\_}t_1\K{\_}\sx^? &\stepto& (t_2\K{.}\CONST~c_2)
     & (\iff c_2 \in \cvtop^{\sx^?}_{t_1,t_2}(c_1)) \\
   (t_1\K{.}\CONST~c_1)~t_2\K{.}\cvtop\K{\_}t_1\K{\_}\sx^? &\stepto& \TRAP
     & (\iff \cvtop^{\sx^?}_{t_1,t_2}(c_1) = \{\})
   \end{array}


.. index:: reference instructions, reference
   pair: execution; instruction
   single: abstract syntax; instruction
.. _exec-instr-ref:

Reference Instructions
~~~~~~~~~~~~~~~~~~~~~~

.. _exec-ref.null:

:math:`\REFNULL~\X{ht}`
.......................

1. Push the value :math:`\REFNULL~\X{ht}` to the stack.

.. note::
   No formal reduction rule is required for this instruction, since the |REFNULL| instruction is already a :ref:`value <syntax-val>`.


.. _exec-ref.func:

:math:`\REFFUNC~x`
..................

1. Let :math:`F` be the :ref:`current <exec-notation-textual>` :ref:`frame <syntax-frame>`.

2. Assert: due to :ref:`validation <valid-ref.func>`, :math:`F.\AMODULE.\MIFUNCS[x]` exists.

3. Let :math:`a` be the :ref:`function address <syntax-funcaddr>` :math:`F.\AMODULE.\MIFUNCS[x]`.

4. Push the value :math:`\REFFUNCADDR~a` to the stack.

.. math::
   \begin{array}{lcl@{\qquad}l}
   F; (\REFFUNC~x) &\stepto& F; (\REFFUNCADDR~a)
     & (\iff a = F.\AMODULE.\MIFUNCS[x]) \\
   \end{array}


.. _exec-ref.is_null:

:math:`\REFISNULL`
..................

1. Assert: due to :ref:`validation <valid-ref.is_null>`, a :ref:`reference value <syntax-ref>` is on the top of the stack.

2. Pop the value :math:`\val` from the stack.

3. If :math:`\val` is :math:`\REFNULL~\X{ht}`, then:

   a. Push the value :math:`\I32.\CONST~1` to the stack.

4. Else:

   a. Push the value :math:`\I32.\CONST~0` to the stack.

.. math::
   \begin{array}{lcl@{\qquad}l}
   \val~\REFISNULL &\stepto& \I32.\CONST~1
     & (\iff \val = \REFNULL~\X{ht}) \\
   \val~\REFISNULL &\stepto& \I32.\CONST~0
     & (\otherwise) \\
   \end{array}


.. _exec-ref.as_non_null:

:math:`\REFASNONNULL`
.....................

1. Assert: due to :ref:`validation <valid-ref.is_null>`, a :ref:`reference value <syntax-ref>` is on the top of the stack.

2. Pop the value :math:`\val` from the stack.

3. If :math:`\val` is :math:`\REFNULL~\X{ht}`, then:

   a. Trap.

4. Push the value :math:`\val` back to the stack.

.. math::
   \begin{array}{lcl@{\qquad}l}
   \val~\REFASNONNULL &\stepto& \TRAP
     & (\iff \val = \REFNULL~\X{ht}) \\
   \val~\REFASNONNULL &\stepto& \val
     & (\otherwise) \\
   \end{array}


.. index:: vector instruction
   pair: execution; instruction
   single: abstract syntax; instruction
.. _exec-instr-vec:

Vector Instructions
~~~~~~~~~~~~~~~~~~~

Most vector instructions are defined in terms of generic numeric operators applied lane-wise based on the :ref:`shape <syntax-vec-shape>`.

.. math::
   \begin{array}{lll@{\qquad}l}
   \X{op}_{t\K{x}N}(n_1,\dots,n_k) &=&
     \lanes^{-1}_{t\K{x}N}(op_t(\lanes_{t\K{x}N}(n_1) ~\dots~ \lanes_{t\K{x}N}(n_k))
   \end{array}

.. note::
   For example, the result of instruction :math:`\K{i32x4}.\ADD` applied to operands :math:`i_1, i_2`
   invokes :math:`\ADD_{\K{i32x4}}(i_1, i_2)`, which maps to
   :math:`\lanes^{-1}_{\K{i32x4}}(\ADD_{\I32}(i_1^+, i_2^+))`,
   where :math:`i_1^+` and :math:`i_2^+` are sequences resulting from invoking
   :math:`\lanes_{\K{i32x4}}(i_1)` and :math:`\lanes_{\K{i32x4}}(i_2)`
   respectively.


.. _exec-vconst:

:math:`\V128\K{.}\VCONST~c`
...........................

1. Push the value :math:`\V128.\VCONST~c` to the stack.

.. note::
   No formal reduction rule is required for this instruction, since |VCONST| instructions coincide with :ref:`values <syntax-val>`.


.. _exec-vvunop:

:math:`\V128\K{.}\vvunop`
.........................

1. Assert: due to :ref:`validation <valid-vvunop>`, a value of :ref:`value type <syntax-valtype>` |V128| is on the top of the stack.

2. Pop the value :math:`\V128.\VCONST~c_1` from the stack.

3. Let :math:`c` be the result of computing :math:`\vvunop_{\V128}(c_1)`.

4. Push the value :math:`\V128.\VCONST~c` to the stack.

.. math::
   \begin{array}{lcl@{\qquad}l}
   (\V128\K{.}\VCONST~c_1)~\V128\K{.}\vvunop &\stepto& (\V128\K{.}\VCONST~c)
     & (\iff c = \vvunop_{\V128}(c_1)) \\
   \end{array}


.. _exec-vvbinop:

:math:`\V128\K{.}\vvbinop`
..........................

1. Assert: due to :ref:`validation <valid-vvbinop>`, two values of :ref:`value type <syntax-valtype>` |V128| are on the top of the stack.

2. Pop the value :math:`\V128.\VCONST~c_2` from the stack.

3. Pop the value :math:`\V128.\VCONST~c_1` from the stack.

4. Let :math:`c` be the result of computing :math:`\vvbinop_{\V128}(c_1, c_2)`.

5. Push the value :math:`\V128.\VCONST~c` to the stack.

.. math::
   \begin{array}{lcl@{\qquad}l}
   (\V128\K{.}\VCONST~c_1)~(\V128\K{.}\VCONST~c_2)~\V128\K{.}\vvbinop &\stepto& (\V128\K{.}\VCONST~c)
     & (\iff c = \vvbinop_{\V128}(c_1, c_2)) \\
   \end{array}


.. _exec-vvternop:

:math:`\V128\K{.}\vvternop`
...........................

1. Assert: due to :ref:`validation <valid-vvternop>`, three values of :ref:`value type <syntax-valtype>` |V128| are on the top of the stack.

2. Pop the value :math:`\V128.\VCONST~c_3` from the stack.

3. Pop the value :math:`\V128.\VCONST~c_2` from the stack.

4. Pop the value :math:`\V128.\VCONST~c_1` from the stack.

5. Let :math:`c` be the result of computing :math:`\vvternop_{\V128}(c_1, c_2, c_3)`.

6. Push the value :math:`\V128.\VCONST~c` to the stack.

.. math::
   \begin{array}{lcl@{\qquad}l}
   (\V128\K{.}\VCONST~c_1)~(\V128\K{.}\VCONST~c_2)~(\V128\K{.}\VCONST~c_3)~\V128\K{.}\vvternop &\stepto& (\V128\K{.}\VCONST~c)
     & (\iff c = \vvternop_{\V128}(c_1, c_2, c_3)) \\
   \end{array}


.. _exec-vvtestop:
.. _exec-vec-any_true:

:math:`\V128\K{.}\ANYTRUE`
..........................

1. Assert: due to :ref:`validation <valid-vvtestop>`, a value of :ref:`value type <syntax-valtype>` |V128| is on the top of the stack.

2. Pop the value :math:`\V128.\VCONST~c_1` from the stack.

3. Let :math:`i` be the result of computing :math:`\ine_{128}(c_1, 0)`.

4. Push the value :math:`\I32.\CONST~i` onto the stack.

.. math::
   \begin{array}{lcl@{\qquad}l}
   (\V128\K{.}\VCONST~c_1)~\V128\K{.}\ANYTRUE &\stepto& (\I32\K{.}\CONST~i)
     & (\iff i = \ine_{128}(c_1, 0)) \\
   \end{array}


.. _exec-vec-swizzle:

:math:`\K{i8x16.}\SWIZZLE`
..........................

1. Assert: due to :ref:`validation <valid-vbinop>`, two values of :ref:`value type <syntax-valtype>` |V128| are on the top of the stack.

2. Pop the value :math:`\V128.\VCONST~c_2` from the stack.

3. Let :math:`i^\ast` be the result of computing :math:`\lanes_{\I8X16}(c_2)`.

4. Pop the value :math:`\V128.\VCONST~c_1` from the stack.

5. Let :math:`j^\ast` be the result of computing :math:`\lanes_{\I8X16}(c_1)`.

6. Let :math:`c^\ast` be the concatenation of the two sequences :math:`j^\ast` and :math:`0^{240}`.

7. Let :math:`c'` be the result of computing :math:`\lanes^{-1}_{\I8X16}(c^\ast[ i^\ast[0] ] \dots c^\ast[ i^\ast[15] ])`.

8. Push the value :math:`\V128.\VCONST~c'` onto the stack.

.. math::
   \begin{array}{l}
   \begin{array}{lcl@{\qquad}l}
   (\V128\K{.}\VCONST~c_1)~(\V128\K{.}\VCONST~c_2)~\I8X16\K{.}\SWIZZLE &\stepto& (\V128\K{.}\VCONST~c')
   \end{array}
   \\ \qquad
     \begin{array}[t]{@{}r@{~}l@{}}
      (\iff & i^\ast = \lanes_{\I8X16}(c_2) \\
      \wedge & c^\ast = \lanes_{\I8X16}(c_1)~0^{240} \\
      \wedge & c' = \lanes^{-1}_{\I8X16}(c^\ast[ i^\ast[0] ] \dots c^\ast[ i^\ast[15] ]))
     \end{array}
   \end{array}


.. _exec-vec-shuffle:

:math:`\K{i8x16.}\SHUFFLE~x^\ast`
.................................

1. Assert: due to :ref:`validation <valid-vec-shuffle>`, two values of :ref:`value type <syntax-valtype>` |V128| are on the top of the stack.

2. Assert: due to :ref:`validation <valid-vec-shuffle>`, for all :math:`x_i` in :math:`x^\ast` it holds that :math:`x_i < 32`.

3. Pop the value :math:`\V128.\VCONST~c_2` from the stack.

4. Let :math:`i_2^\ast` be the result of computing :math:`\lanes_{\I8X16}(c_2)`.

5. Pop the value :math:`\V128.\VCONST~c_1` from the stack.

6. Let :math:`i_1^\ast` be the result of computing :math:`\lanes_{\I8X16}(c_1)`.

7. Let :math:`i^\ast` be the concatenation of the two sequences :math:`i_1^\ast` and :math:`i_2^\ast`.

8. Let :math:`c` be the result of computing :math:`\lanes^{-1}_{\I8X16}(i^\ast[x^\ast[0]] \dots i^\ast[x^\ast[15]])`.

9. Push the value :math:`\V128.\VCONST~c` onto the stack.

.. math::
   \begin{array}{l}
   \begin{array}{lcl@{\qquad}l}
   (\V128\K{.}\VCONST~c_1)~(\V128\K{.}\VCONST~c_2)~(\I8X16\K{.}\SHUFFLE~x^\ast) &\stepto& (\V128\K{.}\VCONST~c)
   \end{array}
   \\ \qquad
     \begin{array}[t]{@{}r@{~}l@{}}
      (\iff & i^\ast = \lanes_{\I8X16}(c_1)~\lanes_{\I8X16}(c_2) \\
      \wedge & c = \lanes^{-1}_{\I8X16}(i^\ast[x^\ast[0]] \dots i^\ast[x^\ast[15]]))
     \end{array}
   \end{array}


.. _exec-vec-splat:

:math:`\shape\K{.}\SPLAT`
.........................

1. Let :math:`t` be the type :math:`\unpacked(\shape)`.

2. Assert: due to :ref:`validation <valid-vec-splat>`, a value of :ref:`value type <syntax-valtype>` :math:`t` is on the top of the stack.

3. Pop the value :math:`t.\CONST~c_1` from the stack.

4. Let :math:`N` be the integer :math:`\dim(\shape)`.

5. Let :math:`c` be the result of computing :math:`\lanes^{-1}_{\shape}(c_1^N)`.

6. Push the value :math:`\V128.\VCONST~c` to the stack.

.. math::
   \begin{array}{lcl@{\qquad}l}
   (t\K{.}\CONST~c_1)~\shape\K{.}\SPLAT &\stepto& (\V128\K{.}\VCONST~c)
     & (\iff t = \unpacked(\shape)
       \wedge c = \lanes^{-1}_{\shape}(c_1^{\dim(\shape)}))
     \\
   \end{array}


.. _exec-vec-extract_lane:

:math:`t_1\K{x}N\K{.}\EXTRACTLANE\K{\_}\sx^?~x`
...............................................

1. Assert: due to :ref:`validation <valid-vec-extract_lane>`, :math:`x < N`.

2. Assert: due to :ref:`validation <valid-vec-extract_lane>`, a value of :ref:`value type <syntax-valtype>` |V128| is on the top of the stack.

3. Pop the value :math:`\V128.\VCONST~c_1` from the stack.

4. Let :math:`i^\ast` be the result of computing :math:`\lanes_{t_1\K{x}N}(c_1)`.

5. Let :math:`t_2` be the type :math:`\unpacked(t_1\K{x}N)`.

6. Let :math:`c_2` be the result of computing :math:`\extend^{sx^?}_{t_1,t_2}(i^\ast[x])`.

7. Push the value :math:`t_2.\CONST~c_2` to the stack.

.. math::
   \begin{array}{l}
   \begin{array}{lcl@{\qquad}l}
   (\V128\K{.}\VCONST~c_1)~(t_1\K{x}N\K{.}\EXTRACTLANE~x) &\stepto& (t_2\K{.}\CONST~c_2)
   \end{array}
   \\ \qquad
     \begin{array}[t]{@{}r@{~}l@{}}
      (\iff & t_2 = \unpacked(t_1\K{x}N) \\
       \wedge & c_2 = \extend^{sx^?}_{t_1,t_2}(\lanes_{t_1\K{x}N}(c_1)[x]))
     \end{array}
   \end{array}


.. _exec-vec-replace_lane:

:math:`\shape\K{.}\REPLACELANE~x`
.................................

1. Assert: due to :ref:`validation <valid-vec-replace_lane>`, :math:`x < \dim(\shape)`.

2. Let :math:`t_1` be the type :math:`\unpacked(\shape)`.

3. Assert: due to :ref:`validation <valid-vec-replace_lane>`, a value of :ref:`value type <syntax-valtype>` :math:`t_1` is on the top of the stack.

4. Pop the value :math:`t_1.\CONST~c_1` from the stack.

5. Assert: due to :ref:`validation <valid-vec-replace_lane>`, a value of :ref:`value type <syntax-valtype>` |V128| is on the top of the stack.

6. Pop the value :math:`\V128.\VCONST~c_2` from the stack.

7. Let :math:`i^\ast` be the result of computing :math:`\lanes_{\shape}(c_2)`.

8. Let :math:`c` be the result of computing :math:`\lanes^{-1}_{\shape}(i^\ast \with [x] = c_1)`.

9. Push :math:`\V128.\VCONST~c` on the stack.

.. math::
   \begin{array}{l}
   \begin{array}{lcl@{\qquad}l}
   (t_1\K{.}\CONST~c_1)~(\V128\K{.}\VCONST~c_2)~(\shape\K{.}\REPLACELANE~x) &\stepto& (\V128\K{.}\VCONST~c)
   \end{array}
   \\ \qquad
     \begin{array}[t]{@{}r@{~}l@{}}
      (\iff & i^\ast = \lanes_{\shape}(c_2) \\
       \wedge & c = \lanes^{-1}_{\shape}(i^\ast \with [x] = c_1))
     \end{array}
   \end{array}


.. _exec-vunop:

:math:`\shape\K{.}\vunop`
.........................

1. Assert: due to :ref:`validation <valid-vunop>`, a value of :ref:`value type <syntax-valtype>` |V128| is on the top of the stack.

2. Pop the value :math:`\V128.\VCONST~c_1` from the stack.

3. Let :math:`c` be the result of computing :math:`\vunop_{\shape}(c_1)`.

4. Push the value :math:`\V128.\VCONST~c` to the stack.

.. math::
   \begin{array}{lcl@{\qquad}l}
   (\V128\K{.}\VCONST~c_1)~\V128\K{.}\vunop &\stepto& (\V128\K{.}\VCONST~c)
     & (\iff c = \vunop_{\shape}(c_1))
   \end{array}


.. _exec-vbinop:

:math:`\shape\K{.}\vbinop`
..........................

1. Assert: due to :ref:`validation <valid-vbinop>`, two values of :ref:`value type <syntax-valtype>` |V128| are on the top of the stack.

2. Pop the value :math:`\V128.\VCONST~c_2` from the stack.

3. Pop the value :math:`\V128.\VCONST~c_1` from the stack.

4. If :math:`\vbinop_{\shape}(c_1, c_2)` is defined:

   a. Let :math:`c` be a possible result of computing :math:`\vbinop_{\shape}(c_1, c_2)`.

   b. Push the value :math:`\V128.\VCONST~c` to the stack.

5. Else:

   a. Trap.

.. math::
   \begin{array}{lcl@{\qquad}l}
   (\V128\K{.}\VCONST~c_1)~(\V128\K{.}\VCONST~c_2)~\shape\K{.}\vbinop &\stepto& (\V128\K{.}\VCONST~c)
     & (\iff c \in \vbinop_{\shape}(c_1, c_2)) \\
   (\V128\K{.}\VCONST~c_1)~(\V128\K{.}\VCONST~c_2)~\shape\K{.}\vbinop &\stepto& \TRAP
     & (\iff \vbinop_{\shape}(c_1, c_2) = \{\})
   \end{array}


.. _exec-vrelop:

:math:`t\K{x}N\K{.}\vrelop`
...........................

1. Assert: due to :ref:`validation <valid-vrelop>`, two values of :ref:`value type <syntax-valtype>` |V128| are on the top of the stack.

2. Pop the value :math:`\V128.\VCONST~c_2` from the stack.

3. Pop the value :math:`\V128.\VCONST~c_1` from the stack.

4. Let :math:`i_1^\ast` be the result of computing :math:`\lanes_{t\K{x}N}(c_1)`.

5. Let :math:`i_2^\ast` be the result of computing :math:`\lanes_{t\K{x}N}(c_2)`.

6. Let :math:`i^\ast` be the result of computing :math:`\vrelop_t(i_1^\ast, i_2^\ast)`.

7. Let :math:`j^\ast` be the result of computing :math:`\extends_{1,|t|}(i^\ast)`.

8. Let :math:`c` be the result of computing :math:`\lanes^{-1}_{t\K{x}N}(j^\ast)`.

9. Push the value :math:`\V128.\VCONST~c` to the stack.

.. math::
   \begin{array}{l}
   \begin{array}{lcl@{\qquad}l}
   (\V128\K{.}\VCONST~c_1)~(\V128\K{.}\VCONST~c_2)~t\K{x}N\K{.}\vrelop &\stepto& (\V128\K{.}\VCONST~c)
   \end{array}
   \\ \qquad
     \begin{array}[t]{@{}r@{~}l@{}}
     (\iff c = \lanes^{-1}_{t\K{x}N}(\extends_{1,|t|}(\vrelop_t(\lanes_{t\K{x}N}(c_1), \lanes_{t\K{x}N}(c_2)))))
     \end{array}
   \end{array}


.. _exec-vishiftop:

:math:`t\K{x}N\K{.}\vishiftop`
..............................

1. Assert: due to :ref:`validation <valid-vishiftop>`, a value of :ref:`value type <syntax-valtype>` |I32| is on the top of the stack.

2. Pop the value :math:`\I32.\CONST~s` from the stack.

3. Assert: due to :ref:`validation <valid-vishiftop>`, a value of :ref:`value type <syntax-valtype>` |V128| is on the top of the stack.

4. Pop the value :math:`\V128.\VCONST~c_1` from the stack.

5. Let :math:`i^\ast` be the result of computing :math:`\lanes_{t\K{x}N}(c_1)`.

6. Let :math:`j^\ast` be the result of computing :math:`\vishiftop_{t}(i^\ast, s^N)`.

7. Let :math:`c` be the result of computing :math:`\lanes^{-1}_{t\K{x}N}(j^\ast)`.

8. Push the value :math:`\V128.\VCONST~c` to the stack.

.. math::
   \begin{array}{l}
   \begin{array}{lcl@{\qquad}l}
   (\V128\K{.}\VCONST~c_1)~(\I32\K{.}\CONST~s)~t\K{x}N\K{.}\vishiftop &\stepto& (\V128\K{.}\VCONST~c)
   \end{array}
   \\ \qquad
     \begin{array}[t]{@{}r@{~}l@{}}
     (\iff & i^\ast = \lanes_{t\K{x}N}(c_1) \\
     \wedge & c = \lanes^{-1}_{t\K{x}N}(\vishiftop_{t}(i^\ast, s^N)))
     \end{array}
   \end{array}


.. _exec-vtestop:
.. _exec-vec-all_true:

:math:`\shape\K{.}\ALLTRUE`
...........................

1. Assert: due to :ref:`validation <valid-vtestop>`, a value of :ref:`value type <syntax-valtype>` |V128| is on the top of the stack.

2. Pop the value :math:`\V128.\VCONST~c_1` from the stack.

3. Let :math:`i_1^\ast` be the result of computing :math:`\lanes_{\shape}(c_1)`.

4. Let :math:`i` be the result of computing :math:`\bool(\bigwedge(i_1 \neq 0)^\ast)`.

5. Push the value :math:`\I32.\CONST~i` onto the stack.


.. math::
   \begin{array}{l}
   \begin{array}{lcl@{\qquad}l}
   (\V128\K{.}\VCONST~c_1)~\shape\K{.}\ALLTRUE &\stepto& (\I32\K{.}\CONST~i)
   \end{array}
   \\ \qquad
     \begin{array}[t]{@{}r@{~}l@{}}
     (\iff & i_1^\ast = \lanes_{\shape}(c) \\
     \wedge & i = \bool(\bigwedge(i_1 \neq 0)^\ast))
     \end{array}
   \end{array}


.. _exec-vec-bitmask:

:math:`t\K{x}N\K{.}\BITMASK`
............................

1. Assert: due to :ref:`validation <valid-vec-bitmask>`, a value of :ref:`value type <syntax-valtype>` |V128| is on the top of the stack.

2. Pop the value :math:`\V128.\VCONST~c_1` from the stack.

3. Let :math:`i_1^N` be the result of computing :math:`\lanes_{t\K{x}N}(c)`.

4. Let :math:`B` be the :ref:`bit width <syntax-valtype>` :math:`|t|` of :ref:`value type <syntax-valtype>` :math:`t`.

5. Let :math:`i_2^N` be the result of computing :math:`\ilts_{B}(i_1^N, 0^N)`.

6. Let :math:`j^\ast` be the concatenation of the two sequences :math:`i_2^N` and :math:`0^{32-N}`.

7. Let :math:`c` be the result of computing :math:`\ibits_{32}^{-1}(j^\ast)`.

8. Push the value :math:`\I32.\CONST~c` onto the stack.

.. math::
   \begin{array}{lcl@{\qquad}l}
   (\V128\K{.}\VCONST~c_1)~t\K{x}N\K{.}\BITMASK &\stepto& (\I32\K{.}\CONST~c)
     & (\iff c = \ibits_{32}^{-1}(\ilts_{|t|}(\lanes_{t\K{x}N}(c), 0^N)))
     \\
   \end{array}


.. _exec-vec-narrow:

:math:`t_2\K{x}N\K{.}\NARROW\K{\_}t_1\K{x}M\K{\_}\sx`
.....................................................

1. Assert: due to :ref:`syntax <syntax-instr-vec>`, :math:`N = 2\cdot M`.

2. Assert: due to :ref:`validation <valid-vec-narrow>`, two values of :ref:`value type <syntax-valtype>` |V128| are on the top of the stack.

3. Pop the value :math:`\V128.\VCONST~c_2` from the stack.

4. Let :math:`i_2^M` be the result of computing :math:`\lanes_{t_1\K{x}M}(c_2)`.

5. Let :math:`d_2^M` be the result of computing :math:`\narrow^{\sx}_{|t_1|,|t_2|}(i_2^M)`.

6. Pop the value :math:`\V128.\VCONST~c_1` from the stack.

7. Let :math:`i_1^M` be the result of computing :math:`\lanes_{t_1\K{x}M}(c_1)`.

8. Let :math:`d_1^M` be the result of computing :math:`\narrow^{\sx}_{|t_1|,|t_2|}(i_1^M)`.

9. Let :math:`j^N` be the concatenation of the two sequences :math:`d_1^M` and :math:`d_2^M`.

10. Let :math:`c` be the result of computing :math:`\lanes^{-1}_{t_2\K{x}N}(j^N)`.

11. Push the value :math:`\V128.\VCONST~c` onto the stack.

.. math::
   \begin{array}{l}
   \begin{array}{lcl@{\qquad}l}
   (\V128\K{.}\VCONST~c_1)~(\V128\K{.}\VCONST~c_2)~t_2\K{x}N\K{.}\NARROW\_t_1\K{x}M\_\sx &\stepto& (\V128\K{.}\VCONST~c)
   \end{array}
   \\ \qquad
     \begin{array}[t]{@{}r@{~}l@{}}
     (\iff & d_1^M = \narrow^{\sx}_{|t_1|,|t_2|}( \lanes_{t_1\K{x}M}(c_1)) \\
     \wedge & d_2^M = \narrow^{\sx}_{|t_1|,|t_2|}( \lanes_{t_1\K{x}M}(c_2)) \\
     \wedge & c = \lanes^{-1}_{t_2\K{x}N}(d_1^M~d_2^M))
     \end{array}
   \end{array}


.. _exec-vcvtop:

:math:`t_2\K{x}N\K{.}\vcvtop\K{\_}t_1\K{x}M\K{\_}\sx`
.....................................................

1. Assert: due to :ref:`syntax <syntax-instr-vec>`, :math:`N = M`.

2. Assert: due to :ref:`validation <valid-vcvtop>`, a value of :ref:`value type <syntax-valtype>` |V128| is on the top of the stack.

3. Pop the value :math:`\V128.\VCONST~c_1` from the stack.

4. Let :math:`i^\ast` be the result of computing :math:`\lanes_{t_1\K{x}M}(c_1)`.

5. Let :math:`j^\ast` be the result of computing :math:`\vcvtop^{\sx}_{|t_1|,|t_2|}(i^\ast)`.

6. Let :math:`c` be the result of computing :math:`\lanes^{-1}_{t_2\K{x}N}(j^\ast)`.

7. Push the value :math:`\V128.\VCONST~c` onto the stack.

.. math::
   \begin{array}{l}
   \begin{array}{lcl@{\qquad}l}
   (\V128\K{.}\VCONST~c_1)~t_2\K{x}N\K{.}\vcvtop\K{\_}t_1\K{x}M\K{\_}\sx &\stepto& (\V128\K{.}\VCONST~c) \\
   \end{array}
   \\ \qquad
     \begin{array}[t]{@{}r@{~}l@{}}
     (\iff & c = \lanes^{-1}_{t_2\K{x}N}(\vcvtop^{\sx}_{|t_1|,|t_2|}(\lanes_{t_1\K{x}M}(c_1))))
     \end{array}
   \end{array}


:math:`t_2\K{x}N\K{.}\vcvtop\K{\_}\half\K{\_}t_1\K{x}M\K{\_}\sx^?`
..................................................................

1. Assert: due to :ref:`syntax <syntax-instr-vec>`, :math:`N = M / 2`.

2. Assert: due to :ref:`validation <valid-vcvtop>`, a value of :ref:`value type <syntax-valtype>` |V128| is on the top of the stack.

3. Pop the value :math:`\V128.\VCONST~c_1` from the stack.

4. Let :math:`i^\ast` be the result of computing :math:`\lanes_{t_1\K{x}M}(c_1)`.

5. If :math:`\half` is :math:`\K{low}`, then:

   a. Let :math:`j^\ast` be the sequence :math:`i^\ast[0 \slice N]`.

6. Else:

   a. Let :math:`j^\ast` be the sequence :math:`i^\ast[N \slice N]`.

7. Let :math:`k^\ast` be the result of computing :math:`\vcvtop^{\sx^?}_{|t_1|,|t_2|}(j^\ast)`.

8. Let :math:`c` be the result of computing :math:`\lanes^{-1}_{t_2\K{x}N}(k^\ast)`.

9. Push the value :math:`\V128.\VCONST~c` onto the stack.

.. math::
   \begin{array}{l}
   \begin{array}{lcl@{\qquad}l}
   (\V128\K{.}\VCONST~c_1)~t_2\K{x}N\K{.}\vcvtop\K{\_}\half\K{\_}t_1\K{x}M\K{\_}\sx^? &\stepto& (\V128\K{.}\VCONST~c) \\
   \end{array}
   \\ \qquad
     \begin{array}[t]{@{}r@{~}l@{}}
     (\iff & c = \lanes^{-1}_{t_2\K{x}N}(\vcvtop^{\sx^?}_{|t_1|,|t_2|}(\lanes_{t_1\K{x}M}(c_1)[\half(0, N) \slice N])))
     \end{array}
   \end{array}

where:

.. math::
   \begin{array}{lcl}
   \K{low}(x, y) &=& x \\
   \K{high}(x, y) &=& y \\
   \end{array}


:math:`t_2\K{x}N\K{.}\vcvtop\K{\_}t_1\K{x}M\K{\_}\sx\K{\_zero}`
...............................................................

1. Assert: due to :ref:`syntax <syntax-instr-vec>`, :math:`N = 2 \cdot M`.

2. Assert: due to :ref:`validation <valid-vcvtop>`, a value of :ref:`value type <syntax-valtype>` |V128| is on the top of the stack.

3. Pop the value :math:`\V128.\VCONST~c_1` from the stack.

4. Let :math:`i^\ast` be the result of computing :math:`\lanes_{t_1\K{x}M}(c_1)`.

5. Let :math:`j^\ast` be the result of computing :math:`\vcvtop^{\sx}_{|t_1|,|t_2|}(i^\ast)`.

6. Let :math:`k^\ast` be the concatenation of the two sequences :math:`j^\ast` and :math:`0^M`.

7. Let :math:`c` be the result of computing :math:`\lanes^{-1}_{t_2\K{x}N}(k^\ast)`.

8. Push the value :math:`\V128.\VCONST~c` onto the stack.

.. math::
   \begin{array}{l}
   \begin{array}{lcl@{\qquad}l}
   (\V128\K{.}\VCONST~c_1)~t_2\K{x}N\K{.}\vcvtop\K{\_}t_1\K{x}M\K{\_}\sx\K{\_zero} &\stepto& (\V128\K{.}\VCONST~c) \\
   \end{array}
   \\ \qquad
     \begin{array}[t]{@{}r@{~}l@{}}
     (\iff & c = \lanes^{-1}_{t_2\K{x}N}(\vcvtop^{\sx}_{|t_1|,|t_2|}(\lanes_{t_1\K{x}M}(c_1))~0^M))
     \end{array}
   \end{array}


.. _exec-vec-dot:

:math:`\K{i32x4.}\DOT\K{\_i16x8\_s}`
....................................

1. Assert: due to :ref:`validation <valid-vec-dot>`, two values of :ref:`value type <syntax-valtype>` |V128| are on the top of the stack.

2. Pop the value :math:`\V128.\VCONST~c_2` from the stack.

3. Pop the value :math:`\V128.\VCONST~c_1` from the stack.

4. Let :math:`i_1^\ast` be the result of computing :math:`\lanes_{\I16X8}(c_1)`.

5. Let :math:`j_1^\ast` be the result of computing :math:`\extends_{16,32}(i_1^\ast)`.

6. Let :math:`i_2^\ast` be the result of computing :math:`\lanes_{\I16X8}(c_2)`.

7. Let :math:`j_2^\ast` be the result of computing :math:`\extends_{16,32}(i_2^\ast)`.

8. Let :math:`(k_1~k_2)^\ast` be the result of computing :math:`\imul_{32}(j_1^\ast, j_2^\ast)`.

9. Let :math:`k^\ast` be the result of computing :math:`\iadd_{32}(k_1, k_2)^\ast`.

10. Let :math:`c` be the result of computing :math:`\lanes^{-1}_{\I32X4}(k^\ast)`.

11. Push the value :math:`\V128.\VCONST~c` onto the stack.

.. math::
   \begin{array}{l}
   \begin{array}{lcl@{\qquad}l}
   (\V128\K{.}\VCONST~c_1)~(\V128\K{.}\VCONST~c_2)~\K{i32x4.}\DOT\K{\_i16x8\_s} &\stepto& (\V128\K{.}\VCONST~c) \\
   \end{array}
   \\ \qquad
     \begin{array}[t]{@{}r@{~}l@{}}
     (\iff & (i_1~i_2)^\ast = \imul_{32}(\extends_{16,32}(\lanes_{\I16X8}(c_1)), \extends_{16,32}(\lanes_{\I16X8}(c_2))) \\
     \wedge & j^\ast = \iadd_{32}(i_1, i_2)^\ast \\
     \wedge & c = \lanes^{-1}_{\I32X4}(j^\ast))
     \end{array}
   \end{array}


.. _exec-vec-extmul:

:math:`t_2\K{x}N\K{.}\EXTMUL\K{\_}\half\K{\_}t_1\K{x}M\K{\_}\sx`
................................................................

1. Assert: due to :ref:`syntax <syntax-instr-vec>`, :math:`N = M / 2`.

2. Assert: due to :ref:`validation <valid-vec-extmul>`, two values of :ref:`value type <syntax-valtype>` |V128| are on the top of the stack.

3. Pop the value :math:`\V128.\VCONST~c_2` from the stack.

4. Pop the value :math:`\V128.\VCONST~c_1` from the stack.

5. Let :math:`i_1^\ast` be the result of computing :math:`\lanes_{t_1\K{x}M}(c_1)`.

6. Let :math:`i_2^\ast` be the result of computing :math:`\lanes_{t_1\K{x}M}(c_2)`.

7. If :math:`\half` is :math:`\K{low}`, then:

   a. Let :math:`j_1^\ast` be the sequence :math:`i_1^\ast[0 \slice N]`.

   b. Let :math:`j_2^\ast` be the sequence :math:`i_2^\ast[0 \slice N]`.

8. Else:

   a. Let :math:`j_1^\ast` be the sequence :math:`i_1^\ast[N \slice N]`.

   b. Let :math:`j_2^\ast` be the sequence :math:`i_2^\ast[N \slice N]`.

9. Let :math:`k_1^\ast` be the result of computing :math:`\extend^{\sx}_{|t_1|,|t_2|}(j_1^\ast)`.

10. Let :math:`k_2^\ast` be the result of computing :math:`\extend^{\sx}_{|t_1|,|t_2|}(j_2^\ast)`.

11. Let :math:`k^\ast` be the result of computing :math:`\imul_{t_2\K{x}N}(k_1^\ast, k_2^\ast)`.

12. Let :math:`c` be the result of computing :math:`\lanes^{-1}_{t_2\K{x}N}(k^\ast)`.

13. Push the value :math:`\V128.\VCONST~c` onto the stack.

.. math::
   \begin{array}{lcl@{\qquad}l}
   (\V128\K{.}\VCONST~c_1)~(\V128\K{.}\VCONST~c_2)~t_2\K{x}N\K{.}\EXTMUL\K{\_}\half\K{\_}t_1\K{x}M\_\sx &\stepto& (\V128\K{.}\VCONST~c) \\
   \end{array}
   \\ \qquad
     \begin{array}[t]{@{}r@{~}l@{}}
     (\iff & i^\ast = \lanes_{t_1\K{x}M}(c_1)[\half(0, N) \slice N] \\
     \wedge & j^\ast = \lanes_{t_1\K{x}M}(c_2)[\half(0, N) \slice N] \\
     \wedge & c = \lanes^{-1}_{t_2\K{x}N}(\imul_{t_2\K{x}N}(\extend^{\sx}_{|t_1|,|t_2|}(i^\ast), \extend^{\sx}_{|t_1|,|t_2|}(j^\ast))))
     \end{array}

where:

.. math::
   \begin{array}{lcl}
   \K{low}(x, y) &=& x \\
   \K{high}(x, y) &=& y \\
   \end{array}


.. _exec-vec-extadd_pairwise:

:math:`t_2\K{x}N\K{.}\EXTADDPAIRWISE\_t_1\K{x}M\_\sx`
.....................................................

1. Assert: due to :ref:`syntax <syntax-instr-vec>`, :math:`N = M / 2`.

2. Assert: due to :ref:`validation <valid-vec-extadd_pairwise>`, a value of :ref:`value type <syntax-valtype>` |V128| is on the top of the stack.

3. Pop the value :math:`\V128.\VCONST~c_1` from the stack.

4. Let :math:`i^\ast` be the result of computing :math:`\lanes_{t_1\K{x}M}(c_1)`.

5. Let :math:`(j_1~j_2)^\ast` be the result of computing :math:`\extend^{\sx}_{|t_1|,|t_2|}(i^\ast)`.

6. Let :math:`k^\ast` be the result of computing :math:`\iadd_{N}(j_1, j_2)^\ast`.

7. Let :math:`c` be the result of computing :math:`\lanes^{-1}_{t_2\K{x}N}(k^\ast)`.

8. Push the value :math:`\V128.\VCONST~c` to the stack.

.. math::
   \begin{array}{l}
   \begin{array}{lcl@{\qquad}l}
   (\V128\K{.}\VCONST~c_1)~t_2\K{x}N\K{.}\EXTADDPAIRWISE\_t_1\K{x}M\_\sx &\stepto& (\V128\K{.}\VCONST~c) \\
   \end{array}
   \\ \qquad
     \begin{array}[t]{@{}r@{~}l@{}}
     (\iff & (i_1~i_2)^\ast = \extend^{\sx}_{|t_1|,|t_2|}(\lanes_{t_1\K{x}M}(c_1)) \\
     \wedge & j^\ast = \iadd_{N}(i_1, i_2)^\ast \\
     \wedge & c = \lanes^{-1}_{t_2\K{x}N}(j^\ast))
     \end{array}
   \end{array}


.. index:: parametric instructions, value
   pair: execution; instruction
   single: abstract syntax; instruction
.. _exec-instr-parametric:

Parametric Instructions
~~~~~~~~~~~~~~~~~~~~~~~

.. _exec-drop:

:math:`\DROP`
.............

1. Assert: due to :ref:`validation <valid-drop>`, a value is on the top of the stack.

2. Pop the value :math:`\val` from the stack.

.. math::
   \begin{array}{lcl@{\qquad}l}
   \val~~\DROP &\stepto& \epsilon
   \end{array}


.. _exec-select:

:math:`\SELECT~(t^\ast)^?`
..........................

1. Assert: due to :ref:`validation <valid-select>`, a value of :ref:`value type <syntax-valtype>` |I32| is on the top of the stack.

2. Pop the value :math:`\I32.\CONST~c` from the stack.

3. Assert: due to :ref:`validation <valid-select>`, two more values (of the same :ref:`value type <syntax-valtype>`) are on the top of the stack.

4. Pop the value :math:`\val_2` from the stack.

5. Pop the value :math:`\val_1` from the stack.

6. If :math:`c` is not :math:`0`, then:

   a. Push the value :math:`\val_1` back to the stack.

7. Else:

   a. Push the value :math:`\val_2` back to the stack.

.. math::
   \begin{array}{lcl@{\qquad}l}
   \val_1~\val_2~(\I32\K{.}\CONST~c)~(\SELECT~t^?) &\stepto& \val_1
     & (\iff c \neq 0) \\
   \val_1~\val_2~(\I32\K{.}\CONST~c)~(\SELECT~t^?) &\stepto& \val_2
     & (\iff c = 0) \\
   \end{array}

.. note::
   In future versions of WebAssembly, |SELECT| may allow more than one value per choice.


.. index:: variable instructions, local index, global index, address, global address, global instance, store, frame, value
   pair: execution; instruction
   single: abstract syntax; instruction
.. _exec-instr-variable:

Variable Instructions
~~~~~~~~~~~~~~~~~~~~~

.. _exec-local.get:

:math:`\LOCALGET~x`
...................

1. Let :math:`F` be the :ref:`current <exec-notation-textual>` :ref:`frame <syntax-frame>`.

2. Assert: due to :ref:`validation <valid-local.get>`, :math:`F.\ALOCALS[x]` exists and is non-empty.

3. Let :math:`\val` be the value :math:`F.\ALOCALS[x]`.

4. Push the value :math:`\val` to the stack.

.. math::
   \begin{array}{lcl@{\qquad}l}
   F; (\LOCALGET~x) &\stepto& F; \val
     & (\iff F.\ALOCALS[x] = \val) \\
   \end{array}


.. _exec-local.set:

:math:`\LOCALSET~x`
...................

1. Let :math:`F` be the :ref:`current <exec-notation-textual>` :ref:`frame <syntax-frame>`.

2. Assert: due to :ref:`validation <valid-local.set>`, :math:`F.\ALOCALS[x]` exists.

3. Assert: due to :ref:`validation <valid-local.set>`, a value is on the top of the stack.

4. Pop the value :math:`\val` from the stack.

5. Replace :math:`F.\ALOCALS[x]` with the value :math:`\val`.

.. math::
   \begin{array}{lcl@{\qquad}l}
   F; \val~(\LOCALSET~x) &\stepto& F'; \epsilon
     & (\iff F' = F \with \ALOCALS[x] = \val) \\
   \end{array}


.. _exec-local.tee:

:math:`\LOCALTEE~x`
...................

1. Assert: due to :ref:`validation <valid-local.tee>`, a value is on the top of the stack.

2. Pop the value :math:`\val` from the stack.

3. Push the value :math:`\val` to the stack.

4. Push the value :math:`\val` to the stack.

5. :ref:`Execute <exec-local.set>` the instruction :math:`\LOCALSET~x`.

.. math::
   \begin{array}{lcl@{\qquad}l}
   \val~(\LOCALTEE~x) &\stepto& \val~\val~(\LOCALSET~x)
   \end{array}


.. _exec-global.get:

:math:`\GLOBALGET~x`
....................

1. Let :math:`F` be the :ref:`current <exec-notation-textual>` :ref:`frame <syntax-frame>`.

2. Assert: due to :ref:`validation <valid-global.get>`, :math:`F.\AMODULE.\MIGLOBALS[x]` exists.

3. Let :math:`a` be the :ref:`global address <syntax-globaladdr>` :math:`F.\AMODULE.\MIGLOBALS[x]`.

4. Assert: due to :ref:`validation <valid-global.get>`, :math:`S.\SGLOBALS[a]` exists.

5. Let :math:`\X{glob}` be the :ref:`global instance <syntax-globalinst>` :math:`S.\SGLOBALS[a]`.

6. Let :math:`\val` be the value :math:`\X{glob}.\GIVALUE`.

7. Push the value :math:`\val` to the stack.

.. math::
   \begin{array}{l}
   \begin{array}{lcl@{\qquad}l}
   S; F; (\GLOBALGET~x) &\stepto& S; F; \val
   \end{array}
   \\ \qquad
     (\iff S.\SGLOBALS[F.\AMODULE.\MIGLOBALS[x]].\GIVALUE = \val) \\
   \end{array}


.. _exec-global.set:

:math:`\GLOBALSET~x`
....................

1. Let :math:`F` be the :ref:`current <exec-notation-textual>` :ref:`frame <syntax-frame>`.

2. Assert: due to :ref:`validation <valid-global.set>`, :math:`F.\AMODULE.\MIGLOBALS[x]` exists.

3. Let :math:`a` be the :ref:`global address <syntax-globaladdr>` :math:`F.\AMODULE.\MIGLOBALS[x]`.

4. Assert: due to :ref:`validation <valid-global.set>`, :math:`S.\SGLOBALS[a]` exists.

5. Let :math:`\X{glob}` be the :ref:`global instance <syntax-globalinst>` :math:`S.\SGLOBALS[a]`.

6. Assert: due to :ref:`validation <valid-global.set>`, a value is on the top of the stack.

7. Pop the value :math:`\val` from the stack.

8. Replace :math:`\X{glob}.\GIVALUE` with the value :math:`\val`.

.. math::
   \begin{array}{l}
   \begin{array}{lcl@{\qquad}l}
   S; F; \val~(\GLOBALSET~x) &\stepto& S'; F; \epsilon
   \end{array}
   \\ \qquad
   (\iff S' = S \with \SGLOBALS[F.\AMODULE.\MIGLOBALS[x]].\GIVALUE = \val) \\
   \end{array}

.. note::
   :ref:`Validation <valid-global.set>` ensures that the global is, in fact, marked as mutable.


.. index:: table instruction, table index, store, frame, address, table address, table instance, element address, element instance, value, integer, limits, reference, reference type
   pair: execution; instruction
   single: abstract syntax; instruction
.. _exec-instr-table:

Table Instructions
~~~~~~~~~~~~~~~~~~

.. _exec-table.get:

:math:`\TABLEGET~x`
...................

1. Let :math:`F` be the :ref:`current <exec-notation-textual>` :ref:`frame <syntax-frame>`.

2. Assert: due to :ref:`validation <valid-table.get>`, :math:`F.\AMODULE.\MITABLES[x]` exists.

3. Let :math:`a` be the :ref:`table address <syntax-tableaddr>` :math:`F.\AMODULE.\MITABLES[x]`.

4. Assert: due to :ref:`validation <valid-table.get>`, :math:`S.\STABLES[a]` exists.

5. Let :math:`\X{tab}` be the :ref:`table instance <syntax-tableinst>` :math:`S.\STABLES[a]`.

6. Assert: due to :ref:`validation <valid-table.get>`, a value of :ref:`value type <syntax-valtype>` |I32| is on the top of the stack.

7. Pop the value :math:`\I32.\CONST~i` from the stack.

8. If :math:`i` is not smaller than the length of :math:`\X{tab}.\TIELEM`, then:

   a. Trap.

9. Let :math:`\val` be the value :math:`\X{tab}.\TIELEM[i]`.

10. Push the value :math:`\val` to the stack.

.. math::
   ~\\[-1ex]
   \begin{array}{l}
   \begin{array}{lcl@{\qquad}l}
   S; F; (\I32.\CONST~i)~(\TABLEGET~x) &\stepto& S; F; \val
   \end{array}
   \\ \qquad
     (\iff S.\STABLES[F.\AMODULE.\MITABLES[x]].\TIELEM[i] = \val) \\
   \begin{array}{lcl@{\qquad}l}
   S; F; (\I32.\CONST~i)~(\TABLEGET~x) &\stepto& S; F; \TRAP
   \end{array}
   \\ \qquad
     (\otherwise) \\
   \end{array}


.. _exec-table.set:

:math:`\TABLESET~x`
...................

1. Let :math:`F` be the :ref:`current <exec-notation-textual>` :ref:`frame <syntax-frame>`.

2. Assert: due to :ref:`validation <valid-table.set>`, :math:`F.\AMODULE.\MITABLES[x]` exists.

3. Let :math:`a` be the :ref:`table address <syntax-tableaddr>` :math:`F.\AMODULE.\MITABLES[x]`.

4. Assert: due to :ref:`validation <valid-table.set>`, :math:`S.\STABLES[a]` exists.

5. Let :math:`\X{tab}` be the :ref:`table instance <syntax-tableinst>` :math:`S.\STABLES[a]`.

6. Assert: due to :ref:`validation <valid-table.set>`, a :ref:`reference value <syntax-ref>` is on the top of the stack.

7. Pop the value :math:`\val` from the stack.

8. Assert: due to :ref:`validation <valid-table.set>`, a value of :ref:`value type <syntax-valtype>` |I32| is on the top of the stack.

9. Pop the value :math:`\I32.\CONST~i` from the stack.

10. If :math:`i` is not smaller than the length of :math:`\X{tab}.\TIELEM`, then:

    a. Trap.

11. Replace the element :math:`\X{tab}.\TIELEM[i]` with :math:`\val`.

.. math::
   ~\\[-1ex]
   \begin{array}{l}
   \begin{array}{lcl@{\qquad}l}
   S; F; (\I32.\CONST~i)~\val~(\TABLESET~x) &\stepto& S'; F; \epsilon
   \end{array}
   \\ \qquad
     (\iff S' = S \with \STABLES[F.\AMODULE.\MITABLES[x]].\TIELEM[i] = \val) \\
   \begin{array}{lcl@{\qquad}l}
   S; F; (\I32.\CONST~i)~\val~(\TABLESET~x) &\stepto& S; F; \TRAP
   \end{array}
   \\ \qquad
     (\otherwise) \\
   \end{array}


.. _exec-table.size:

:math:`\TABLESIZE~x`
....................

1. Let :math:`F` be the :ref:`current <exec-notation-textual>` :ref:`frame <syntax-frame>`.

2. Assert: due to :ref:`validation <valid-table.size>`, :math:`F.\AMODULE.\MITABLES[x]` exists.

3. Let :math:`a` be the :ref:`table address <syntax-tableaddr>` :math:`F.\AMODULE.\MITABLES[x]`.

4. Assert: due to :ref:`validation <valid-table.size>`, :math:`S.\STABLES[a]` exists.

5. Let :math:`\X{tab}` be the :ref:`table instance <syntax-tableinst>` :math:`S.\STABLES[a]`.

6. Let :math:`\X{sz}` be the length of :math:`\X{tab}.\TIELEM`.

7. Push the value :math:`\I32.\CONST~\X{sz}` to the stack.

.. math::
   \begin{array}{l}
   \begin{array}{lcl@{\qquad}l}
   S; F; (\TABLESIZE~x) &\stepto& S; F; (\I32.\CONST~\X{sz})
   \end{array}
   \\ \qquad
     (\iff |S.\STABLES[F.\AMODULE.\MITABLES[x]].\TIELEM| = \X{sz}) \\
   \end{array}


.. _exec-table.grow:

:math:`\TABLEGROW~x`
....................

1. Let :math:`F` be the :ref:`current <exec-notation-textual>` :ref:`frame <syntax-frame>`.

2. Assert: due to :ref:`validation <valid-table.grow>`, :math:`F.\AMODULE.\MITABLES[x]` exists.

3. Let :math:`a` be the :ref:`table address <syntax-tableaddr>` :math:`F.\AMODULE.\MITABLES[x]`.

4. Assert: due to :ref:`validation <valid-table.grow>`, :math:`S.\STABLES[a]` exists.

5. Let :math:`\X{tab}` be the :ref:`table instance <syntax-tableinst>` :math:`S.\STABLES[a]`.

6. Let :math:`\X{sz}` be the length of :math:`S.\STABLES[a]`.

7. Assert: due to :ref:`validation <valid-table.grow>`, a value of :ref:`value type <syntax-valtype>` |I32| is on the top of the stack.

8. Pop the value :math:`\I32.\CONST~n` from the stack.

9. Assert: due to :ref:`validation <valid-table.fill>`, a :ref:`reference value <syntax-ref>` is on the top of the stack.

10. Pop the value :math:`\val` from the stack.

11. Let :math:`\X{err}` be the |i32| value :math:`2^{32}-1`, for which :math:`\signed_{32}(\X{err})` is :math:`-1`.

12. Either:

   a. If :ref:`growing <grow-table>` :math:`\X{tab}` by :math:`n` entries with initialization value :math:`\val` succeeds, then:

      i. Push the value :math:`\I32.\CONST~\X{sz}` to the stack.

   b. Else:

      i. Push the value :math:`\I32.\CONST~\X{err}` to the stack.

13. Or:

   a. push the value :math:`\I32.\CONST~\X{err}` to the stack.

.. math::
   ~\\[-1ex]
   \begin{array}{l}
   \begin{array}{lcl@{\qquad}l}
   S; F; \val~(\I32.\CONST~n)~(\TABLEGROW~x) &\stepto& S'; F; (\I32.\CONST~\X{sz})
   \end{array}
   \\ \qquad
     \begin{array}[t]{@{}r@{~}l@{}}
     (\iff & F.\AMODULE.\MITABLES[x] = a \\
     \wedge & \X{sz} = |S.\STABLES[a].\TIELEM| \\
     \wedge & S' = S \with \STABLES[a] = \growtable(S.\STABLES[a], n, \val)) \\[1ex]
     \end{array}
   \\[1ex]
   \begin{array}{lcl@{\qquad}l}
   S; F; \val~(\I32.\CONST~n)~(\TABLEGROW~x) &\stepto& S; F; (\I32.\CONST~\signed_{32}^{-1}(-1))
   \end{array}
   \end{array}

.. note::
   The |TABLEGROW| instruction is non-deterministic.
   It may either succeed, returning the old table size :math:`\X{sz}`,
   or fail, returning :math:`{-1}`.
   Failure *must* occur if the referenced table instance has a maximum size defined that would be exceeded.
   However, failure *can* occur in other cases as well.
   In practice, the choice depends on the :ref:`resources <impl-exec>` available to the :ref:`embedder <embedder>`.


.. _exec-table.fill:

:math:`\TABLEFILL~x`
....................

1. Let :math:`F` be the :ref:`current <exec-notation-textual>` :ref:`frame <syntax-frame>`.

2. Assert: due to :ref:`validation <valid-table.fill>`, :math:`F.\AMODULE.\MITABLES[x]` exists.

3. Let :math:`\X{ta}` be the :ref:`table address <syntax-tableaddr>` :math:`F.\AMODULE.\MITABLES[x]`.

4. Assert: due to :ref:`validation <valid-table.fill>`, :math:`S.\STABLES[\X{ta}]` exists.

5. Let :math:`\X{tab}` be the :ref:`table instance <syntax-tableinst>` :math:`S.\STABLES[\X{ta}]`.

6. Assert: due to :ref:`validation <valid-table.fill>`, a value of :ref:`value type <syntax-valtype>` |I32| is on the top of the stack.

7. Pop the value :math:`\I32.\CONST~n` from the stack.

8. Assert: due to :ref:`validation <valid-table.fill>`, a :ref:`reference value <syntax-ref>` is on the top of the stack.

9. Pop the value :math:`\val` from the stack.

10. Assert: due to :ref:`validation <valid-table.fill>`, a value of :ref:`value type <syntax-valtype>` |I32| is on the top of the stack.

11. Pop the value :math:`\I32.\CONST~i` from the stack.

12. If :math:`i + n` is larger than the length of :math:`\X{tab}.\TIELEM`, then:

    a. Trap.

12. If :math:`n` is :math:`0`, then:

    a. Return.

13. Push the value :math:`\I32.\CONST~i` to the stack.

14. Push the value :math:`\val` to the stack.

15. Execute the instruction :math:`\TABLESET~x`.

16. Push the value :math:`\I32.\CONST~(i+1)` to the stack.

17. Push the value :math:`\val` to the stack.

18. Push the value :math:`\I32.\CONST~(n-1)` to the stack.

19. Execute the instruction :math:`\TABLEFILL~x`.

.. math::
   \begin{array}{l}
   S; F; (\I32.\CONST~i)~\val~(\I32.\CONST~n)~(\TABLEFILL~x)
     \quad\stepto\quad S; F; \TRAP
     \\ \qquad
     \begin{array}[t]{@{}r@{~}l@{}}
     (\iff & i + n > |S.\STABLES[F.\AMODULE.\MITABLES[x]].\TIELEM|) \\[1ex]
     \end{array}
   \\[1ex]
   S; F; (\I32.\CONST~i)~\val~(\I32.\CONST~0)~(\TABLEFILL~x)
     \quad\stepto\quad S; F; \epsilon
     \\ \qquad
     (\otherwise)
   \\[1ex]
   S; F; (\I32.\CONST~i)~\val~(\I32.\CONST~n+1)~(\TABLEFILL~x)
     \quad\stepto
     \\ \qquad S; F;
       \begin{array}[t]{@{}l@{}}
       (\I32.\CONST~i)~\val~(\TABLESET~x) \\
       (\I32.\CONST~i+1)~\val~(\I32.\CONST~n)~(\TABLEFILL~x) \\
       \end{array}
     \\ \qquad
     (\otherwise) \\
   \end{array}


.. _exec-table.copy:

:math:`\TABLECOPY~x~y`
......................

1. Let :math:`F` be the :ref:`current <exec-notation-textual>` :ref:`frame <syntax-frame>`.

2. Assert: due to :ref:`validation <valid-table.copy>`, :math:`F.\AMODULE.\MITABLES[x]` exists.

3. Let :math:`\X{ta}_x` be the :ref:`table address <syntax-tableaddr>` :math:`F.\AMODULE.\MITABLES[x]`.

4. Assert: due to :ref:`validation <valid-table.copy>`, :math:`S.\STABLES[\X{ta}_x]` exists.

5. Let :math:`\X{tab}_x` be the :ref:`table instance <syntax-tableinst>` :math:`S.\STABLES[\X{ta}_x]`.

6. Assert: due to :ref:`validation <valid-table.copy>`, :math:`F.\AMODULE.\MITABLES[y]` exists.

7. Let :math:`\X{ta}_y` be the :ref:`table address <syntax-tableaddr>` :math:`F.\AMODULE.\MITABLES[y]`.

8. Assert: due to :ref:`validation <valid-table.copy>`, :math:`S.\STABLES[\X{ta}_y]` exists.

9. Let :math:`\X{tab}_y` be the :ref:`table instance <syntax-tableinst>` :math:`S.\STABLES[\X{ta}_y]`.

10. Assert: due to :ref:`validation <valid-table.copy>`, a value of :ref:`value type <syntax-valtype>` |I32| is on the top of the stack.

11. Pop the value :math:`\I32.\CONST~n` from the stack.

12. Assert: due to :ref:`validation <valid-table.copy>`, a value of :ref:`value type <syntax-valtype>` |I32| is on the top of the stack.

13. Pop the value :math:`\I32.\CONST~s` from the stack.

14. Assert: due to :ref:`validation <valid-table.copy>`, a value of :ref:`value type <syntax-valtype>` |I32| is on the top of the stack.

15. Pop the value :math:`\I32.\CONST~d` from the stack.

16. If :math:`s + n` is larger than the length of :math:`\X{tab}_y.\TIELEM` or :math:`d + n` is larger than the length of :math:`\X{tab}_x.\TIELEM`, then:

    a. Trap.

17. If :math:`n = 0`, then:

   a. Return.

18. If :math:`d \leq s`, then:

   a. Push the value :math:`\I32.\CONST~d` to the stack.

   b. Push the value :math:`\I32.\CONST~s` to the stack.

   c. Execute the instruction :math:`\TABLEGET~y`.

   d. Execute the instruction :math:`\TABLESET~x`.

   e. Assert: due to the earlier check against the table size, :math:`d+1 < 2^{32}`.

   f. Push the value :math:`\I32.\CONST~(d+1)` to the stack.

   g. Assert: due to the earlier check against the table size, :math:`s+1 < 2^{32}`.

   h. Push the value :math:`\I32.\CONST~(s+1)` to the stack.

19. Else:

   a. Assert: due to the earlier check against the table size, :math:`d+n-1 < 2^{32}`.

   b. Push the value :math:`\I32.\CONST~(d+n-1)` to the stack.

   c. Assert: due to the earlier check against the table size, :math:`s+n-1 < 2^{32}`.

   d. Push the value :math:`\I32.\CONST~(s+n-1)` to the stack.

   c. Execute the instruction :math:`\TABLEGET~y`.

   f. Execute the instruction :math:`\TABLESET~x`.

   g. Push the value :math:`\I32.\CONST~d` to the stack.

   h. Push the value :math:`\I32.\CONST~s` to the stack.

20. Push the value :math:`\I32.\CONST~(n-1)` to the stack.

21. Execute the instruction :math:`\TABLECOPY~x~y`.

.. math::
   ~\\[-1ex]
   \begin{array}{l}
   S; F; (\I32.\CONST~d)~(\I32.\CONST~s)~(\I32.\CONST~n)~(\TABLECOPY~x~y)
     \quad\stepto\quad S; F; \TRAP
     \\ \qquad
     \begin{array}[t]{@{}r@{~}l@{}}
     (\iff & s + n > |S.\STABLES[F.\AMODULE.\MITABLES[y]].\TIELEM| \\
      \vee & d + n > |S.\STABLES[F.\AMODULE.\MITABLES[x]].\TIELEM|) \\[1ex]
     \end{array}
   \\[1ex]
   S; F; (\I32.\CONST~d)~(\I32.\CONST~s)~(\I32.\CONST~0)~(\TABLECOPY~x~y)
     \quad\stepto\quad S; F; \epsilon
     \\ \qquad
     (\otherwise)
   \\[1ex]
   S; F; (\I32.\CONST~d)~(\I32.\CONST~s)~(\I32.\CONST~n+1)~(\TABLECOPY~x~y)
     \quad\stepto
     \\ \qquad S; F;
       \begin{array}[t]{@{}l@{}}
       (\I32.\CONST~d)~(\I32.\CONST~s)~(\TABLEGET~y)~(\TABLESET~x) \\
       (\I32.\CONST~d+1)~(\I32.\CONST~s+1)~(\I32.\CONST~n)~(\TABLECOPY~x~y) \\
       \end{array}
     \\ \qquad
     (\otherwise, \iff d \leq s)
   \\[1ex]
   S; F; (\I32.\CONST~d)~(\I32.\CONST~s)~(\I32.\CONST~n+1)~(\TABLECOPY~x~y)
     \quad\stepto
     \\ \qquad S; F;
       \begin{array}[t]{@{}l@{}}
       (\I32.\CONST~d+n)~(\I32.\CONST~s+n)~(\TABLEGET~y)~(\TABLESET~x) \\
       (\I32.\CONST~d)~(\I32.\CONST~s)~(\I32.\CONST~n)~(\TABLECOPY~x~y) \\
       \end{array}
     \\ \qquad
     (\otherwise, \iff d > s) \\
   \end{array}


.. _exec-table.init:

:math:`\TABLEINIT~x~y`
......................

1. Let :math:`F` be the :ref:`current <exec-notation-textual>` :ref:`frame <syntax-frame>`.

2. Assert: due to :ref:`validation <valid-table.init>`, :math:`F.\AMODULE.\MITABLES[x]` exists.

3. Let :math:`\X{ta}` be the :ref:`table address <syntax-tableaddr>` :math:`F.\AMODULE.\MITABLES[x]`.

4. Assert: due to :ref:`validation <valid-table.init>`, :math:`S.\STABLES[\X{ta}]` exists.

5. Let :math:`\X{tab}` be the :ref:`table instance <syntax-tableinst>` :math:`S.\STABLES[\X{ta}]`.

6. Assert: due to :ref:`validation <valid-table.init>`, :math:`F.\AMODULE.\MIELEMS[y]` exists.

7. Let :math:`\X{ea}` be the :ref:`element address <syntax-elemaddr>` :math:`F.\AMODULE.\MIELEMS[y]`.

8. Assert: due to :ref:`validation <valid-table.init>`, :math:`S.\SELEMS[\X{ea}]` exists.

9. Let :math:`\X{elem}` be the :ref:`element instance <syntax-eleminst>` :math:`S.\SELEMS[\X{ea}]`.

10. Assert: due to :ref:`validation <valid-table.init>`, a value of :ref:`value type <syntax-valtype>` |I32| is on the top of the stack.

11. Pop the value :math:`\I32.\CONST~n` from the stack.

12. Assert: due to :ref:`validation <valid-table.init>`, a value of :ref:`value type <syntax-valtype>` |I32| is on the top of the stack.

13. Pop the value :math:`\I32.\CONST~s` from the stack.

14. Assert: due to :ref:`validation <valid-table.init>`, a value of :ref:`value type <syntax-valtype>` |I32| is on the top of the stack.

15. Pop the value :math:`\I32.\CONST~d` from the stack.

16. If :math:`s + n` is larger than the length of :math:`\X{elem}.\EIELEM` or :math:`d + n` is larger than the length of :math:`\X{tab}.\TIELEM`, then:

    a. Trap.

17. If :math:`n = 0`, then:

    a. Return.

18. Let :math:`\val` be the :ref:`reference value <syntax-ref>` :math:`\X{elem}.\EIELEM[s]`.

19. Push the value :math:`\I32.\CONST~d` to the stack.

20. Push the value :math:`\val` to the stack.

21. Execute the instruction :math:`\TABLESET~x`.

22. Assert: due to the earlier check against the table size, :math:`d+1 < 2^{32}`.

23. Push the value :math:`\I32.\CONST~(d+1)` to the stack.

24. Assert: due to the earlier check against the segment size, :math:`s+1 < 2^{32}`.

25. Push the value :math:`\I32.\CONST~(s+1)` to the stack.

26. Push the value :math:`\I32.\CONST~(n-1)` to the stack.

27. Execute the instruction :math:`\TABLEINIT~x~y`.

.. math::
   ~\\[-1ex]
   \begin{array}{l}
   S; F; (\I32.\CONST~d)~(\I32.\CONST~s)~(\I32.\CONST~n)~(\TABLEINIT~x~y)
     \quad\stepto\quad S; F; \TRAP
     \\ \qquad
     \begin{array}[t]{@{}r@{~}l@{}}
     (\iff & s + n > |S.\SELEMS[F.\AMODULE.\MIELEMS[y]].\EIELEM| \\
      \vee & d + n > |S.\STABLES[F.\AMODULE.\MITABLES[x]].\TIELEM|) \\[1ex]
     \end{array}
   \\[1ex]
   S; F; (\I32.\CONST~d)~(\I32.\CONST~s)~(\I32.\CONST~0)~(\TABLEINIT~x~y)
     \quad\stepto\quad S; F; \epsilon
     \\ \qquad
     (\otherwise)
   \\[1ex]
   S; F; (\I32.\CONST~d)~(\I32.\CONST~s)~(\I32.\CONST~n+1)~(\TABLEINIT~x~y)
     \quad\stepto
     \\ \qquad S; F;
       \begin{array}[t]{@{}l@{}}
       (\I32.\CONST~d)~\val~(\TABLESET~x) \\
       (\I32.\CONST~d+1)~(\I32.\CONST~s+1)~(\I32.\CONST~n)~(\TABLEINIT~x~y) \\
       \end{array}
     \\ \qquad
     (\otherwise, \iff \val = S.\SELEMS[F.\AMODULE.\MIELEMS[y]].\EIELEM[s]) \\
   \end{array}


.. _exec-elem.drop:

:math:`\ELEMDROP~x`
...................

1. Let :math:`F` be the :ref:`current <exec-notation-textual>` :ref:`frame <syntax-frame>`.

2. Assert: due to :ref:`validation <valid-elem.drop>`, :math:`F.\AMODULE.\MIELEMS[x]` exists.

3. Let :math:`a` be the :ref:`element address <syntax-elemaddr>` :math:`F.\AMODULE.\MIELEMS[x]`.

4. Assert: due to :ref:`validation <valid-elem.drop>`, :math:`S.\SELEMS[a]` exists.

5. Replace :math:`S.\SELEMS[a].\EIELEM` with :math:`\epsilon`.

.. math::
   ~\\[-1ex]
   \begin{array}{l}
   \begin{array}{lcl@{\qquad}l}
   S; F; (\ELEMDROP~x) &\stepto& S'; F; \epsilon
   \end{array}
   \\ \qquad
     (\iff S' = S \with \SELEMS[F.\AMODULE.\MIELEMS[x]].\EIELEM = \epsilon) \\
   \end{array}


.. index:: memory instruction, memory index, store, frame, address, memory address, memory instance, value, integer, limits, value type, bit width
   pair: execution; instruction
   single: abstract syntax; instruction
.. _exec-memarg:
.. _exec-instr-memory:

Memory Instructions
~~~~~~~~~~~~~~~~~~~

.. note::
   The alignment :math:`\memarg.\ALIGN` in load and store instructions does not affect the semantics.
   It is an indication that the offset :math:`\X{ea}` at which the memory is accessed is intended to satisfy the property :math:`\X{ea} \mod 2^{\memarg.\ALIGN} = 0`.
   A WebAssembly implementation can use this hint to optimize for the intended use.
   Unaligned access violating that property is still allowed and must succeed regardless of the annotation.
   However, it may be substantially slower on some hardware.


.. _exec-load:
.. _exec-loadn:

:math:`t\K{.}\LOAD~\memarg` and :math:`t\K{.}\LOAD{N}\K{\_}\sx~\memarg`
.......................................................................

1. Let :math:`F` be the :ref:`current <exec-notation-textual>` :ref:`frame <syntax-frame>`.

2. Assert: due to :ref:`validation <valid-loadn>`, :math:`F.\AMODULE.\MIMEMS[0]` exists.

3. Let :math:`a` be the :ref:`memory address <syntax-memaddr>` :math:`F.\AMODULE.\MIMEMS[0]`.

4. Assert: due to :ref:`validation <valid-loadn>`, :math:`S.\SMEMS[a]` exists.

5. Let :math:`\X{mem}` be the :ref:`memory instance <syntax-meminst>` :math:`S.\SMEMS[a]`.

6. Assert: due to :ref:`validation <valid-loadn>`, a value of :ref:`value type <syntax-valtype>` |I32| is on the top of the stack.

7. Pop the value :math:`\I32.\CONST~i` from the stack.

8. Let :math:`\X{ea}` be the integer :math:`i + \memarg.\OFFSET`.

9. If :math:`N` is not part of the instruction, then:

   a. Let :math:`N` be the :ref:`bit width <syntax-numtype>` :math:`|t|` of :ref:`number type <syntax-numtype>` :math:`t`.

10. If :math:`\X{ea} + N/8` is larger than the length of :math:`\X{mem}.\MIDATA`, then:

    a. Trap.

11. Let :math:`b^\ast` be the byte sequence :math:`\X{mem}.\MIDATA[\X{ea} \slice N/8]`.

12. If :math:`N` and :math:`\sx` are part of the instruction, then:

    a. Let :math:`n` be the integer for which :math:`\bytes_{\iN}(n) = b^\ast`.

    b. Let :math:`c` be the result of computing :math:`\extend^{\sx}_{N,|t|}(n)`.

13. Else:

    a. Let :math:`c` be the constant for which :math:`\bytes_t(c) = b^\ast`.

14. Push the value :math:`t.\CONST~c` to the stack.

.. math::
   ~\\[-1ex]
   \begin{array}{l}
   \begin{array}{lcl@{\qquad}l}
   S; F; (\I32.\CONST~i)~(t.\LOAD~\memarg) &\stepto& S; F; (t.\CONST~c)
   \end{array}
   \\ \qquad
     \begin{array}[t]{@{}r@{~}l@{}}
     (\iff & \X{ea} = i + \memarg.\OFFSET \\
     \wedge & \X{ea} + |t|/8 \leq |S.\SMEMS[F.\AMODULE.\MIMEMS[0]].\MIDATA| \\
     \wedge & \bytes_t(c) = S.\SMEMS[F.\AMODULE.\MIMEMS[0]].\MIDATA[\X{ea} \slice |t|/8]) \\[1ex]
     \end{array}
   \\[1ex]
   \begin{array}{lcl@{\qquad}l}
   S; F; (\I32.\CONST~i)~(t.\LOAD{N}\K{\_}\sx~\memarg) &\stepto&
     S; F; (t.\CONST~\extend^{\sx}_{N,|t|}(n))
   \end{array}
   \\ \qquad
     \begin{array}[t]{@{}r@{~}l@{}}
     (\iff & \X{ea} = i + \memarg.\OFFSET \\
     \wedge & \X{ea} + N/8 \leq |S.\SMEMS[F.\AMODULE.\MIMEMS[0]].\MIDATA| \\
     \wedge & \bytes_{\iN}(n) = S.\SMEMS[F.\AMODULE.\MIMEMS[0]].\MIDATA[\X{ea} \slice N/8]) \\[1ex]
     \end{array}
   \\[1ex]
   \begin{array}{lcl@{\qquad}l}
   S; F; (\I32.\CONST~i)~(t.\LOAD({N}\K{\_}\sx)^?~\memarg) &\stepto& S; F; \TRAP
   \end{array}
   \\ \qquad
     (\otherwise) \\
   \end{array}


.. _exec-load-extend:

:math:`\V128\K{.}\LOAD{M}\K{x}N\_\sx~\memarg`
.............................................

1. Let :math:`F` be the :ref:`current <exec-notation-textual>` :ref:`frame <syntax-frame>`.

2. Assert: due to :ref:`validation <valid-load-extend>`, :math:`F.\AMODULE.\MIMEMS[0]` exists.

3. Let :math:`a` be the :ref:`memory address <syntax-memaddr>` :math:`F.\AMODULE.\MIMEMS[0]`.

4. Assert: due to :ref:`validation <valid-load-extend>`, :math:`S.\SMEMS[a]` exists.

5. Let :math:`\X{mem}` be the :ref:`memory instance <syntax-meminst>` :math:`S.\SMEMS[a]`.

6. Assert: due to :ref:`validation <valid-load-extend>`, a value of :ref:`value type <syntax-valtype>` |I32| is on the top of the stack.

7. Pop the value :math:`\I32.\CONST~i` from the stack.

8. Let :math:`\X{ea}` be the integer :math:`i + \memarg.\OFFSET`.

9. If :math:`\X{ea} + M \cdot N /8` is larger than the length of :math:`\X{mem}.\MIDATA`, then:

    a. Trap.

10. Let :math:`b^\ast` be the byte sequence :math:`\X{mem}.\MIDATA[\X{ea} \slice M \cdot N /8]`.

11. Let :math:`m_k` be the integer for which :math:`\bytes_{\iM}(m_k) = b^\ast[k \cdot M/8 \slice M/8]`.

12. Let :math:`W` be the integer :math:`M \cdot 2`.

13. Let :math:`n_k` be the result of computing :math:`\extend^{\sx}_{M,W}(m_k)`.

14. Let :math:`c` be the result of computing :math:`\lanes^{-1}_{\K{i}W\K{x}N}(n_0 \dots n_{N-1})`.

15. Push the value :math:`\V128.\CONST~c` to the stack.

.. math::
   ~\\[-1ex]
   \begin{array}{l}
   \begin{array}{lcl@{\qquad}l}
   S; F; (\I32.\CONST~i)~(\V128.\LOAD{M}\K{x}N\_\sx~\memarg) &\stepto&
     S; F; (\V128.\CONST~c)
   \end{array}
   \\ \qquad
     \begin{array}[t]{@{}r@{~}l@{}}
     (\iff & \X{ea} = i + \memarg.\OFFSET \\
     \wedge & \X{ea} + M \cdot N / 8 \leq |S.\SMEMS[F.\AMODULE.\MIMEMS[0]].\MIDATA| \\
     \wedge & \bytes_{\iM}(m_k) = S.\SMEMS[F.\AMODULE.\MIMEMS[0]].\MIDATA[\X{ea} + k \cdot M/8 \slice M/8] \\
     \wedge & W = M \cdot 2 \\
     \wedge & c = \lanes^{-1}_{\K{i}W\K{x}N}(\extend^{\sx}_{M,W}(m_0) \dots \extend^{\sx}_{M,W}(m_{N-1})))
     \end{array}
   \\[1ex]
   \begin{array}{lcl@{\qquad}l}
   S; F; (\I32.\CONST~i)~(\V128.\LOAD{M}\K{x}N\K{\_}\sx~\memarg) &\stepto& S; F; \TRAP
   \end{array}
   \\ \qquad
     (\otherwise) \\
   \end{array}


.. _exec-load-splat:

:math:`\V128\K{.}\LOAD{N}\K{\_splat}~\memarg`
.............................................

1. Let :math:`F` be the :ref:`current <exec-notation-textual>` :ref:`frame <syntax-frame>`.

2. Assert: due to :ref:`validation <valid-load-extend>`, :math:`F.\AMODULE.\MIMEMS[0]` exists.

3. Let :math:`a` be the :ref:`memory address <syntax-memaddr>` :math:`F.\AMODULE.\MIMEMS[0]`.

4. Assert: due to :ref:`validation <valid-load-extend>`, :math:`S.\SMEMS[a]` exists.

5. Let :math:`\X{mem}` be the :ref:`memory instance <syntax-meminst>` :math:`S.\SMEMS[a]`.

6. Assert: due to :ref:`validation <valid-load-extend>`, a value of :ref:`value type <syntax-valtype>` |I32| is on the top of the stack.

7. Pop the value :math:`\I32.\CONST~i` from the stack.

8. Let :math:`\X{ea}` be the integer :math:`i + \memarg.\OFFSET`.

9. If :math:`\X{ea} + N/8` is larger than the length of :math:`\X{mem}.\MIDATA`, then:

    a. Trap.

10. Let :math:`b^\ast` be the byte sequence :math:`\X{mem}.\MIDATA[\X{ea} \slice N/8]`.

11. Let :math:`n` be the integer for which :math:`\bytes_{\iN}(n) = b^\ast`.

12. Let :math:`L` be the integer :math:`128 / N`.

13. Let :math:`c` be the result of computing :math:`\lanes^{-1}_{\IN\K{x}L}(n^L)`.

14. Push the value :math:`\V128.\CONST~c` to the stack.

.. math::
   ~\\[-1ex]
   \begin{array}{l}
   \begin{array}{lcl@{\qquad}l}
   S; F; (\I32.\CONST~i)~(\V128\K{.}\LOAD{N}\K{\_splat}~\memarg) &\stepto& S; F; (\V128.\CONST~c)
   \end{array}
   \\ \qquad
     \begin{array}[t]{@{}r@{~}l@{}}
     (\iff & \X{ea} = i + \memarg.\OFFSET \\
     \wedge & \X{ea} + N/8 \leq |S.\SMEMS[F.\AMODULE.\MIMEMS[0]].\MIDATA| \\
     \wedge & \bytes_{\iN}(n) = S.\SMEMS[F.\AMODULE.\MIMEMS[0]].\MIDATA[\X{ea} \slice N/8] \\
     \wedge & c = \lanes^{-1}_{\IN\K{x}L}(n^L))
     \end{array}
   \\[1ex]
   \begin{array}{lcl@{\qquad}l}
   S; F; (\I32.\CONST~i)~(\V128.\LOAD{N}\K{\_splat}~\memarg) &\stepto& S; F; \TRAP
   \end{array}
   \\ \qquad
     (\otherwise) \\
   \end{array}


.. _exec-load-zero:

:math:`\V128\K{.}\LOAD{N}\K{\_zero}~\memarg`
.............................................

1. Let :math:`F` be the :ref:`current <exec-notation-textual>` :ref:`frame <syntax-frame>`.

2. Assert: due to :ref:`validation <valid-load-extend>`, :math:`F.\AMODULE.\MIMEMS[0]` exists.

3. Let :math:`a` be the :ref:`memory address <syntax-memaddr>` :math:`F.\AMODULE.\MIMEMS[0]`.

4. Assert: due to :ref:`validation <valid-load-extend>`, :math:`S.\SMEMS[a]` exists.

5. Let :math:`\X{mem}` be the :ref:`memory instance <syntax-meminst>` :math:`S.\SMEMS[a]`.

6. Assert: due to :ref:`validation <valid-load-extend>`, a value of :ref:`value type <syntax-valtype>` |I32| is on the top of the stack.

7. Pop the value :math:`\I32.\CONST~i` from the stack.

8. Let :math:`\X{ea}` be the integer :math:`i + \memarg.\OFFSET`.

9. If :math:`\X{ea} + N/8` is larger than the length of :math:`\X{mem}.\MIDATA`, then:

    a. Trap.

10. Let :math:`b^\ast` be the byte sequence :math:`\X{mem}.\MIDATA[\X{ea} \slice N/8]`.

11. Let :math:`n` be the integer for which :math:`\bytes_{\iN}(n) = b^\ast`.

12. Let :math:`c` be the result of computing :math:`\extendu_{N,128}(n)`.

13. Push the value :math:`\V128.\CONST~c` to the stack.

.. math::
   ~\\[-1ex]
   \begin{array}{l}
   \begin{array}{lcl@{\qquad}l}
   S; F; (\I32.\CONST~i)~(\V128\K{.}\LOAD{N}\K{\_zero}~\memarg) &\stepto& S; F; (\V128.\CONST~c)
   \end{array}
   \\ \qquad
     \begin{array}[t]{@{}r@{~}l@{}}
     (\iff & \X{ea} = i + \memarg.\OFFSET \\
     \wedge & \X{ea} + N/8 \leq |S.\SMEMS[F.\AMODULE.\MIMEMS[0]].\MIDATA| \\
     \wedge & \bytes_{\iN}(n) = S.\SMEMS[F.\AMODULE.\MIMEMS[0]].\MIDATA[\X{ea} \slice N/8] \\
     \wedge & c = \extendu_{N,128}(n))
     \end{array}
   \\[1ex]
   \begin{array}{lcl@{\qquad}l}
   S; F; (\I32.\CONST~i)~(\V128.\LOAD{N}\K{\_zero}~\memarg) &\stepto& S; F; \TRAP
   \end{array}
   \\ \qquad
     (\otherwise) \\
   \end{array}


.. _exec-load-lane:

:math:`\V128\K{.}\LOAD{N}\K{\_lane}~\memarg~x`
.....................................................

1. Let :math:`F` be the :ref:`current <exec-notation-textual>` :ref:`frame <syntax-frame>`.

2. Assert: due to :ref:`validation <valid-load-extend>`, :math:`F.\AMODULE.\MIMEMS[0]` exists.

3. Let :math:`a` be the :ref:`memory address <syntax-memaddr>` :math:`F.\AMODULE.\MIMEMS[0]`.

4. Assert: due to :ref:`validation <valid-load-extend>`, :math:`S.\SMEMS[a]` exists.

5. Let :math:`\X{mem}` be the :ref:`memory instance <syntax-meminst>` :math:`S.\SMEMS[a]`.

6. Assert: due to :ref:`validation <valid-load-extend>`, a value of :ref:`value type <syntax-valtype>` |V128| is on the top of the stack.

7. Pop the value :math:`\V128.\CONST~v` from the stack.

8. Assert: due to :ref:`validation <valid-load-extend>`, a value of :ref:`value type <syntax-valtype>` |I32| is on the top of the stack.

9. Pop the value :math:`\I32.\CONST~i` from the stack.

10. Let :math:`\X{ea}` be the integer :math:`i + \memarg.\OFFSET`.

11. If :math:`\X{ea} + N/8` is larger than the length of :math:`\X{mem}.\MIDATA`, then:

    a. Trap.

12. Let :math:`b^\ast` be the byte sequence :math:`\X{mem}.\MIDATA[\X{ea} \slice N/8]`.

13. Let :math:`r` be the constant for which :math:`\bytes_{\iN}(r) = b^\ast`.

14. Let :math:`L` be :math:`128 / N`.

15. Let :math:`j^\ast` be the result of computing :math:`\lanes_{\IN\K{x}L}(v)`.

16. Let :math:`c` be the result of computing :math:`\lanes^{-1}_{\IN\K{x}L}(j^\ast \with [x] = r)`.

17. Push the value :math:`\V128.\CONST~c` to the stack.

.. math::
   ~\\[-1ex]
   \begin{array}{l}
   \begin{array}{lcl@{\qquad}l}
   S; F; (\I32.\CONST~i)~(\V128.\CONST~v)~(\V128\K{.}\LOAD{N}\K{\_lane}~\memarg~x) &\stepto& S; F; (\V128.\CONST~c)
   \end{array}
   \\ \qquad
     \begin{array}[t]{@{}r@{~}l@{}}
     (\iff & \X{ea} = i + \memarg.\OFFSET \\
     \wedge & \X{ea} + N/8 \leq |S.\SMEMS[F.\AMODULE.\MIMEMS[0]].\MIDATA| \\
     \wedge & \bytes_{\iN}(r) = S.\SMEMS[F.\AMODULE.\MIMEMS[0]].\MIDATA[\X{ea} \slice N/8] \\
     \wedge & L = 128/N \\
     \wedge & c = \lanes^{-1}_{\IN\K{x}L}(\lanes_{\IN\K{x}L}(v) \with [x] = r))
     \end{array}
   \\[1ex]
   \begin{array}{lcl@{\qquad}l}
   S; F; (\I32.\CONST~i)~(\V128.\CONST~v)~(\V128.\LOAD{N}\K{\_lane}~\memarg~x) &\stepto& S; F; \TRAP
   \end{array}
   \\ \qquad
     (\otherwise) \\
   \end{array}


.. _exec-store:
.. _exec-storen:

:math:`t\K{.}\STORE~\memarg` and :math:`t\K{.}\STORE{N}~\memarg`
................................................................

1. Let :math:`F` be the :ref:`current <exec-notation-textual>` :ref:`frame <syntax-frame>`.

2. Assert: due to :ref:`validation <valid-storen>`, :math:`F.\AMODULE.\MIMEMS[0]` exists.

3. Let :math:`a` be the :ref:`memory address <syntax-memaddr>` :math:`F.\AMODULE.\MIMEMS[0]`.

4. Assert: due to :ref:`validation <valid-storen>`, :math:`S.\SMEMS[a]` exists.

5. Let :math:`\X{mem}` be the :ref:`memory instance <syntax-meminst>` :math:`S.\SMEMS[a]`.

6. Assert: due to :ref:`validation <valid-storen>`, a value of :ref:`value type <syntax-valtype>` :math:`t` is on the top of the stack.

7. Pop the value :math:`t.\CONST~c` from the stack.

8. Assert: due to :ref:`validation <valid-storen>`, a value of :ref:`value type <syntax-valtype>` |I32| is on the top of the stack.

9. Pop the value :math:`\I32.\CONST~i` from the stack.

10. Let :math:`\X{ea}` be the integer :math:`i + \memarg.\OFFSET`.

11. If :math:`N` is not part of the instruction, then:

    a. Let :math:`N` be the :ref:`bit width <syntax-numtype>` :math:`|t|` of :ref:`number type <syntax-numtype>` :math:`t`.

12. If :math:`\X{ea} + N/8` is larger than the length of :math:`\X{mem}.\MIDATA`, then:

    a. Trap.

13. If :math:`N` is part of the instruction, then:

    a. Let :math:`n` be the result of computing :math:`\wrap_{|t|,N}(c)`.

    b. Let :math:`b^\ast` be the byte sequence :math:`\bytes_{\iN}(n)`.

14. Else:

    a. Let :math:`b^\ast` be the byte sequence :math:`\bytes_t(c)`.

15. Replace the bytes :math:`\X{mem}.\MIDATA[\X{ea} \slice N/8]` with :math:`b^\ast`.

.. math::
   ~\\[-1ex]
   \begin{array}{l}
   \begin{array}{lcl@{\qquad}l}
   S; F; (\I32.\CONST~i)~(t.\CONST~c)~(t.\STORE~\memarg) &\stepto& S'; F; \epsilon
   \end{array}
   \\ \qquad
     \begin{array}[t]{@{}r@{~}l@{}}
     (\iff & \X{ea} = i + \memarg.\OFFSET \\
     \wedge & \X{ea} + |t|/8 \leq |S.\SMEMS[F.\AMODULE.\MIMEMS[0]].\MIDATA| \\
     \wedge & S' = S \with \SMEMS[F.\AMODULE.\MIMEMS[0]].\MIDATA[\X{ea} \slice |t|/8] = \bytes_t(c)) \\[1ex]
     \end{array}
   \\[1ex]
   \begin{array}{lcl@{\qquad}l}
   S; F; (\I32.\CONST~i)~(t.\CONST~c)~(t.\STORE{N}~\memarg) &\stepto& S'; F; \epsilon
   \end{array}
   \\ \qquad
     \begin{array}[t]{@{}r@{~}l@{}}
     (\iff & \X{ea} = i + \memarg.\OFFSET \\
     \wedge & \X{ea} + N/8 \leq |S.\SMEMS[F.\AMODULE.\MIMEMS[0]].\MIDATA| \\
     \wedge & S' = S \with \SMEMS[F.\AMODULE.\MIMEMS[0]].\MIDATA[\X{ea} \slice N/8] = \bytes_{\iN}(\wrap_{|t|,N}(c))) \\[1ex]
     \end{array}
   \\[1ex]
   \begin{array}{lcl@{\qquad}l}
   S; F; (\I32.\CONST~i)~(t.\CONST~c)~(t.\STORE{N}^?~\memarg) &\stepto& S; F; \TRAP
   \end{array}
   \\ \qquad
     (\otherwise) \\
   \end{array}


.. _exec-store-lane:

:math:`\V128\K{.}\STORE{N}\K{\_lane}~\memarg~x`
......................................................

1. Let :math:`F` be the :ref:`current <exec-notation-textual>` :ref:`frame <syntax-frame>`.

2. Assert: due to :ref:`validation <valid-storen>`, :math:`F.\AMODULE.\MIMEMS[0]` exists.

3. Let :math:`a` be the :ref:`memory address <syntax-memaddr>` :math:`F.\AMODULE.\MIMEMS[0]`.

4. Assert: due to :ref:`validation <valid-storen>`, :math:`S.\SMEMS[a]` exists.

5. Let :math:`\X{mem}` be the :ref:`memory instance <syntax-meminst>` :math:`S.\SMEMS[a]`.

6. Assert: due to :ref:`validation <valid-storen>`, a value of :ref:`value type <syntax-valtype>` :math:`\V128` is on the top of the stack.

7. Pop the value :math:`\V128.\CONST~c` from the stack.

8. Assert: due to :ref:`validation <valid-storen>`, a value of :ref:`value type <syntax-valtype>` |I32| is on the top of the stack.

9. Pop the value :math:`\I32.\CONST~i` from the stack.

10. Let :math:`\X{ea}` be the integer :math:`i + \memarg.\OFFSET`.

11. If :math:`\X{ea} + N/8` is larger than the length of :math:`\X{mem}.\MIDATA`, then:

    a. Trap.

12. Let :math:`L` be :math:`128/N`.

13. Let :math:`j^\ast` be the result of computing :math:`\lanes_{\IN\K{x}L}(c)`.

14. Let :math:`b^\ast` be the result of computing :math:`\bytes_{\iN}(j^\ast[x])`.

15. Replace the bytes :math:`\X{mem}.\MIDATA[\X{ea} \slice N/8]` with :math:`b^\ast`.

.. math::
   ~\\[-1ex]
   \begin{array}{l}
   \begin{array}{lcl@{\qquad}l}
   S; F; (\I32.\CONST~i)~(\V128.\CONST~c)~(\V128.\STORE{N}\K{\_lane}~\memarg~x) &\stepto& S'; F; \epsilon
   \end{array}
   \\ \qquad
     \begin{array}[t]{@{}r@{~}l@{}}
     (\iff & \X{ea} = i + \memarg.\OFFSET \\
     \wedge & \X{ea} + N \leq |S.\SMEMS[F.\AMODULE.\MIMEMS[0]].\MIDATA| \\
     \wedge & L = 128/N \\
     \wedge & S' = S \with \SMEMS[F.\AMODULE.\MIMEMS[0]].\MIDATA[\X{ea} \slice N/8] = \bytes_{\iN}(\lanes_{\IN\K{x}L}(c)[x]))
     \end{array}
   \\[1ex]
   \begin{array}{lcl@{\qquad}l}
   S; F; (\I32.\CONST~i)~(\V128.\CONST~c)~(\V128.\STORE{N}\K{\_lane}~\memarg~x) &\stepto& S; F; \TRAP
   \end{array}
   \\ \qquad
     (\otherwise) \\
   \end{array}


.. _exec-memory.size:

:math:`\MEMORYSIZE`
...................

1. Let :math:`F` be the :ref:`current <exec-notation-textual>` :ref:`frame <syntax-frame>`.

2. Assert: due to :ref:`validation <valid-memory.size>`, :math:`F.\AMODULE.\MIMEMS[0]` exists.

3. Let :math:`a` be the :ref:`memory address <syntax-memaddr>` :math:`F.\AMODULE.\MIMEMS[0]`.

4. Assert: due to :ref:`validation <valid-memory.size>`, :math:`S.\SMEMS[a]` exists.

5. Let :math:`\X{mem}` be the :ref:`memory instance <syntax-meminst>` :math:`S.\SMEMS[a]`.

6. Let :math:`\X{sz}` be the length of :math:`\X{mem}.\MIDATA` divided by the :ref:`page size <page-size>`.

7. Push the value :math:`\I32.\CONST~\X{sz}` to the stack.

.. math::
   \begin{array}{l}
   \begin{array}{lcl@{\qquad}l}
   S; F; \MEMORYSIZE &\stepto& S; F; (\I32.\CONST~\X{sz})
   \end{array}
   \\ \qquad
     (\iff |S.\SMEMS[F.\AMODULE.\MIMEMS[0]].\MIDATA| = \X{sz}\cdot64\,\F{Ki}) \\
   \end{array}


.. _exec-memory.grow:

:math:`\MEMORYGROW`
...................

1. Let :math:`F` be the :ref:`current <exec-notation-textual>` :ref:`frame <syntax-frame>`.

2. Assert: due to :ref:`validation <valid-memory.grow>`, :math:`F.\AMODULE.\MIMEMS[0]` exists.

3. Let :math:`a` be the :ref:`memory address <syntax-memaddr>` :math:`F.\AMODULE.\MIMEMS[0]`.

4. Assert: due to :ref:`validation <valid-memory.grow>`, :math:`S.\SMEMS[a]` exists.

5. Let :math:`\X{mem}` be the :ref:`memory instance <syntax-meminst>` :math:`S.\SMEMS[a]`.

6. Let :math:`\X{sz}` be the length of :math:`S.\SMEMS[a]` divided by the :ref:`page size <page-size>`.

7. Assert: due to :ref:`validation <valid-memory.grow>`, a value of :ref:`value type <syntax-valtype>` |I32| is on the top of the stack.

8. Pop the value :math:`\I32.\CONST~n` from the stack.

9. Let :math:`\X{err}` be the |i32| value :math:`2^{32}-1`, for which :math:`\signed_{32}(\X{err})` is :math:`-1`.

10. Either:

   a. If :ref:`growing <grow-mem>` :math:`\X{mem}` by :math:`n` :ref:`pages <page-size>` succeeds, then:

      i. Push the value :math:`\I32.\CONST~\X{sz}` to the stack.

   b. Else:

      i. Push the value :math:`\I32.\CONST~\X{err}` to the stack.

11. Or:

   a. Push the value :math:`\I32.\CONST~\X{err}` to the stack.

.. math::
   ~\\[-1ex]
   \begin{array}{l}
   \begin{array}{lcl@{\qquad}l}
   S; F; (\I32.\CONST~n)~\MEMORYGROW &\stepto& S'; F; (\I32.\CONST~\X{sz})
   \end{array}
   \\ \qquad
     \begin{array}[t]{@{}r@{~}l@{}}
     (\iff & F.\AMODULE.\MIMEMS[0] = a \\
     \wedge & \X{sz} = |S.\SMEMS[a].\MIDATA|/64\,\F{Ki} \\
     \wedge & S' = S \with \SMEMS[a] = \growmem(S.\SMEMS[a], n)) \\[1ex]
     \end{array}
   \\[1ex]
   \begin{array}{lcl@{\qquad}l}
   S; F; (\I32.\CONST~n)~\MEMORYGROW &\stepto& S; F; (\I32.\CONST~\signed_{32}^{-1}(-1))
   \end{array}
   \end{array}

.. note::
   The |MEMORYGROW| instruction is non-deterministic.
   It may either succeed, returning the old memory size :math:`\X{sz}`,
   or fail, returning :math:`{-1}`.
   Failure *must* occur if the referenced memory instance has a maximum size defined that would be exceeded.
   However, failure *can* occur in other cases as well.
   In practice, the choice depends on the :ref:`resources <impl-exec>` available to the :ref:`embedder <embedder>`.


.. _exec-memory.fill:

:math:`\MEMORYFILL`
...................

1. Let :math:`F` be the :ref:`current <exec-notation-textual>` :ref:`frame <syntax-frame>`.

2. Assert: due to :ref:`validation <valid-memory.fill>`, :math:`F.\AMODULE.\MIMEMS[0]` exists.

3. Let :math:`\X{ma}` be the :ref:`memory address <syntax-memaddr>` :math:`F.\AMODULE.\MIMEMS[0]`.

4. Assert: due to :ref:`validation <valid-memory.fill>`, :math:`S.\SMEMS[\X{ma}]` exists.

5. Let :math:`\X{mem}` be the :ref:`memory instance <syntax-meminst>` :math:`S.\SMEMS[\X{ma}]`.

6. Assert: due to :ref:`validation <valid-memory.fill>`, a value of :ref:`value type <syntax-valtype>` |I32| is on the top of the stack.

7. Pop the value :math:`\I32.\CONST~n` from the stack.

8. Assert: due to :ref:`validation <valid-memory.fill>`, a value of :ref:`value type <syntax-valtype>` |I32| is on the top of the stack.

9. Pop the value :math:`\val` from the stack.

10. Assert: due to :ref:`validation <valid-memory.fill>`, a value of :ref:`value type <syntax-valtype>` |I32| is on the top of the stack.

11. Pop the value :math:`\I32.\CONST~d` from the stack.

12. If :math:`d + n` is larger than the length of :math:`\X{mem}.\MIDATA`, then:

    a. Trap.

13. If :math:`n = 0`, then:

    a. Return.

14. Push the value :math:`\I32.\CONST~d` to the stack.

15. Push the value :math:`\val` to the stack.

16. Execute the instruction :math:`\I32\K{.}\STORE\K{8}~\{ \OFFSET~0, \ALIGN~0 \}`.

17. Assert: due to the earlier check against the memory size, :math:`d+1 < 2^{32}`.

18. Push the value :math:`\I32.\CONST~(d+1)` to the stack.

19. Push the value :math:`\val` to the stack.

20. Push the value :math:`\I32.\CONST~(n-1)` to the stack.

21. Execute the instruction :math:`\MEMORYFILL`.

.. math::
   ~\\[-1ex]
   \begin{array}{l}
   S; F; (\I32.\CONST~d)~\val~(\I32.\CONST~n)~\MEMORYFILL
     \quad\stepto\quad S; F; \TRAP
     \\ \qquad
     (\iff d + n > |S.\SMEMS[F.\AMODULE.\MIMEMS[0]].\MIDATA|)
   \\[1ex]
   S; F; (\I32.\CONST~d)~\val~(\I32.\CONST~0)~\MEMORYFILL
     \quad\stepto\quad S; F; \epsilon
     \\ \qquad
     (\otherwise)
   \\[1ex]
   S; F; (\I32.\CONST~d)~\val~(\I32.\CONST~n+1)~\MEMORYFILL
     \quad\stepto
     \\ \qquad S; F;
       \begin{array}[t]{@{}l@{}}
       (\I32.\CONST~d)~\val~(\I32\K{.}\STORE\K{8}~\{ \OFFSET~0, \ALIGN~0 \}) \\
       (\I32.\CONST~d+1)~\val~(\I32.\CONST~n)~\MEMORYFILL \\
       \end{array}
     \\ \qquad
     (\otherwise) \\
   \end{array}


.. _exec-memory.copy:

:math:`\MEMORYCOPY`
...................

1. Let :math:`F` be the :ref:`current <exec-notation-textual>` :ref:`frame <syntax-frame>`.

2. Assert: due to :ref:`validation <valid-memory.copy>`, :math:`F.\AMODULE.\MIMEMS[0]` exists.

3. Let :math:`\X{ma}` be the :ref:`memory address <syntax-memaddr>` :math:`F.\AMODULE.\MIMEMS[0]`.

4. Assert: due to :ref:`validation <valid-memory.copy>`, :math:`S.\SMEMS[\X{ma}]` exists.

5. Let :math:`\X{mem}` be the :ref:`memory instance <syntax-meminst>` :math:`S.\SMEMS[\X{ma}]`.

6. Assert: due to :ref:`validation <valid-memory.copy>`, a value of :ref:`value type <syntax-valtype>` |I32| is on the top of the stack.

7. Pop the value :math:`\I32.\CONST~n` from the stack.

8. Assert: due to :ref:`validation <valid-memory.copy>`, a value of :ref:`value type <syntax-valtype>` |I32| is on the top of the stack.

9. Pop the value :math:`\I32.\CONST~s` from the stack.

10. Assert: due to :ref:`validation <valid-memory.copy>`, a value of :ref:`value type <syntax-valtype>` |I32| is on the top of the stack.

11. Pop the value :math:`\I32.\CONST~d` from the stack.

12. If :math:`s + n` is larger than the length of :math:`\X{mem}.\MIDATA` or :math:`d + n` is larger than the length of :math:`\X{mem}.\MIDATA`, then:

    a. Trap.

13. If :math:`n = 0`, then:

   a. Return.

14. If :math:`d \leq s`, then:

   a. Push the value :math:`\I32.\CONST~d` to the stack.

   b. Push the value :math:`\I32.\CONST~s` to the stack.

   c. Execute the instruction :math:`\I32\K{.}\LOAD\K{8\_u}~\{ \OFFSET~0, \ALIGN~0 \}`.

   d. Execute the instruction :math:`\I32\K{.}\STORE\K{8}~\{ \OFFSET~0, \ALIGN~0 \}`.

   e. Assert: due to the earlier check against the memory size, :math:`d+1 < 2^{32}`.

   f. Push the value :math:`\I32.\CONST~(d+1)` to the stack.

   g. Assert: due to the earlier check against the memory size, :math:`s+1 < 2^{32}`.

   h. Push the value :math:`\I32.\CONST~(s+1)` to the stack.

15. Else:

   a. Assert: due to the earlier check against the memory size, :math:`d+n-1 < 2^{32}`.

   b. Push the value :math:`\I32.\CONST~(d+n-1)` to the stack.

   c. Assert: due to the earlier check against the memory size, :math:`s+n-1 < 2^{32}`.

   d. Push the value :math:`\I32.\CONST~(s+n-1)` to the stack.

   e. Execute the instruction :math:`\I32\K{.}\LOAD\K{8\_u}~\{ \OFFSET~0, \ALIGN~0 \}`.

   f. Execute the instruction :math:`\I32\K{.}\STORE\K{8}~\{ \OFFSET~0, \ALIGN~0 \}`.

   g. Push the value :math:`\I32.\CONST~d` to the stack.

   h. Push the value :math:`\I32.\CONST~s` to the stack.

16. Push the value :math:`\I32.\CONST~(n-1)` to the stack.

17. Execute the instruction :math:`\MEMORYCOPY`.

.. math::
   ~\\[-1ex]
   \begin{array}{l}
   S; F; (\I32.\CONST~d)~(\I32.\CONST~s)~(\I32.\CONST~n)~\MEMORYCOPY
     \quad\stepto\quad S; F; \TRAP
     \\ \qquad
     \begin{array}[t]{@{}r@{~}l@{}}
     (\iff & s + n > |S.\SMEMS[F.\AMODULE.\MIMEMS[0]].\MIDATA| \\
      \vee & d + n > |S.\SMEMS[F.\AMODULE.\MIMEMS[0]].\MIDATA|) \\[1ex]
     \end{array}
   \\[1ex]
   S; F; (\I32.\CONST~d)~(\I32.\CONST~s)~(\I32.\CONST~0)~\MEMORYCOPY
     \quad\stepto\quad S; F; \epsilon
     \\ \qquad
     (\otherwise)
   \\[1ex]
   S; F; (\I32.\CONST~d)~(\I32.\CONST~s)~(\I32.\CONST~n+1)~\MEMORYCOPY
     \quad\stepto
     \\ \qquad S; F;
       \begin{array}[t]{@{}l@{}}
       (\I32.\CONST~d) \\
       (\I32.\CONST~s)~(\I32\K{.}\LOAD\K{8\_u}~\{ \OFFSET~0, \ALIGN~0 \}) \\
       (\I32\K{.}\STORE\K{8}~\{ \OFFSET~0, \ALIGN~0 \}) \\
       (\I32.\CONST~d+1)~(\I32.\CONST~s+1)~(\I32.\CONST~n)~\MEMORYCOPY \\
       \end{array}
     \\ \qquad
     (\otherwise, \iff d \leq s)
   \\[1ex]
   S; F; (\I32.\CONST~d)~(\I32.\CONST~s)~(\I32.\CONST~n+1)~\MEMORYCOPY
     \quad\stepto
     \\ \qquad S; F;
       \begin{array}[t]{@{}l@{}}
       (\I32.\CONST~d+n) \\
       (\I32.\CONST~s+n)~(\I32\K{.}\LOAD\K{8\_u}~\{ \OFFSET~0, \ALIGN~0 \}) \\
       (\I32\K{.}\STORE\K{8}~\{ \OFFSET~0, \ALIGN~0 \}) \\
       (\I32.\CONST~d)~(\I32.\CONST~s)~(\I32.\CONST~n)~\MEMORYCOPY \\
       \end{array}
     \\ \qquad
     (\otherwise, \iff d > s) \\
   \end{array}


.. _exec-memory.init:

:math:`\MEMORYINIT~x`
.....................

1. Let :math:`F` be the :ref:`current <exec-notation-textual>` :ref:`frame <syntax-frame>`.

2. Assert: due to :ref:`validation <valid-memory.init>`, :math:`F.\AMODULE.\MIMEMS[0]` exists.

3. Let :math:`\X{ma}` be the :ref:`memory address <syntax-memaddr>` :math:`F.\AMODULE.\MIMEMS[0]`.

4. Assert: due to :ref:`validation <valid-memory.init>`, :math:`S.\SMEMS[\X{ma}]` exists.

5. Let :math:`\X{mem}` be the :ref:`memory instance <syntax-meminst>` :math:`S.\SMEMS[\X{ma}]`.

6. Assert: due to :ref:`validation <valid-memory.init>`, :math:`F.\AMODULE.\MIDATAS[x]` exists.

7. Let :math:`\X{da}` be the :ref:`data address <syntax-dataaddr>` :math:`F.\AMODULE.\MIDATAS[x]`.

8. Assert: due to :ref:`validation <valid-memory.init>`, :math:`S.\SDATAS[\X{da}]` exists.

9. Let :math:`\X{data}` be the  :ref:`data instance <syntax-datainst>` :math:`S.\SDATAS[\X{da}]`.

10. Assert: due to :ref:`validation <valid-memory.init>`, a value of :ref:`value type <syntax-valtype>` |I32| is on the top of the stack.

11. Pop the value :math:`\I32.\CONST~n` from the stack.

12. Assert: due to :ref:`validation <valid-memory.init>`, a value of :ref:`value type <syntax-valtype>` |I32| is on the top of the stack.

13. Pop the value :math:`\I32.\CONST~s` from the stack.

14. Assert: due to :ref:`validation <valid-memory.init>`, a value of :ref:`value type <syntax-valtype>` |I32| is on the top of the stack.

15. Pop the value :math:`\I32.\CONST~d` from the stack.

16. If :math:`s + n` is larger than the length of :math:`\X{data}.\DIDATA` or :math:`d + n` is larger than the length of :math:`\X{mem}.\MIDATA`, then:

    a. Trap.

17. If :math:`n = 0`, then:

    a. Return.

18. Let :math:`b` be the byte :math:`\X{data}.\DIDATA[s]`.

19. Push the value :math:`\I32.\CONST~d` to the stack.

20. Push the value :math:`\I32.\CONST~b` to the stack.

21. Execute the instruction :math:`\I32\K{.}\STORE\K{8}~\{ \OFFSET~0, \ALIGN~0 \}`.

22. Assert: due to the earlier check against the memory size, :math:`d+1 < 2^{32}`.

23. Push the value :math:`\I32.\CONST~(d+1)` to the stack.

24. Assert: due to the earlier check against the memory size, :math:`s+1 < 2^{32}`.

25. Push the value :math:`\I32.\CONST~(s+1)` to the stack.

26. Push the value :math:`\I32.\CONST~(n-1)` to the stack.

27. Execute the instruction :math:`\MEMORYINIT~x`.

.. math::
   ~\\[-1ex]
   \begin{array}{l}
   S; F; (\I32.\CONST~d)~(\I32.\CONST~s)~(\I32.\CONST~n)~(\MEMORYINIT~x)
     \quad\stepto\quad S; F; \TRAP
     \\ \qquad
     \begin{array}[t]{@{}r@{~}l@{}}
     (\iff & s + n > |S.\SDATAS[F.\AMODULE.\MIDATAS[x]].\DIDATA| \\
      \vee & d + n > |S.\SMEMS[F.\AMODULE.\MIMEMS[0]].\MIDATA|) \\[1ex]
     \end{array}
   \\[1ex]
   S; F; (\I32.\CONST~d)~(\I32.\CONST~s)~(\I32.\CONST~0)~(\MEMORYINIT~x)
     \quad\stepto\quad S; F; \epsilon
     \\ \qquad
     (\otherwise)
   \\[1ex]
   S; F; (\I32.\CONST~d)~(\I32.\CONST~s)~(\I32.\CONST~n+1)~(\MEMORYINIT~x)
     \quad\stepto
       \\ \qquad S; F;
       \begin{array}[t]{@{}l@{}}
       (\I32.\CONST~d)~(\I32.\CONST~b)~(\I32\K{.}\STORE\K{8}~\{ \OFFSET~0, \ALIGN~0 \}) \\
       (\I32.\CONST~d+1)~(\I32.\CONST~s+1)~(\I32.\CONST~n)~(\MEMORYINIT~x) \\
       \end{array}
     \\ \qquad
     (\otherwise, \iff b = S.\SDATAS[F.\AMODULE.\MIDATAS[x]].\DIDATA[s]) \\
   \end{array}


.. _exec-data.drop:

:math:`\DATADROP~x`
...................

1. Let :math:`F` be the :ref:`current <exec-notation-textual>` :ref:`frame <syntax-frame>`.

2. Assert: due to :ref:`validation <valid-data.drop>`, :math:`F.\AMODULE.\MIDATAS[x]` exists.

3. Let :math:`a` be the :ref:`data address <syntax-dataaddr>` :math:`F.\AMODULE.\MIDATAS[x]`.

4. Assert: due to :ref:`validation <valid-data.drop>`, :math:`S.\SDATAS[a]` exists.

5. Replace :math:`S.\SDATAS[a]` with the :ref:`data instance <syntax-datainst>` :math:`\{\DIDATA~\epsilon\}`.

.. math::
   ~\\[-1ex]
   \begin{array}{l}
   \begin{array}{lcl@{\qquad}l}
   S; F; (\DATADROP~x) &\stepto& S'; F; \epsilon
   \end{array}
   \\ \qquad
     (\iff S' = S \with \SDATAS[F.\AMODULE.\MIDATAS[x]] = \{ \DIDATA~\epsilon \}) \\
   \end{array}


.. index:: control instructions, structured control, label, block, branch, result type, label index, function index, type index, vector, address, table address, table instance, store, frame
   pair: execution; instruction
   single: abstract syntax; instruction
.. _exec-label:
.. _exec-instr-control:

Control Instructions
~~~~~~~~~~~~~~~~~~~~

.. _exec-nop:

:math:`\NOP`
............

1. Do nothing.

.. math::
   \begin{array}{lcl@{\qquad}l}
   \NOP &\stepto& \epsilon
   \end{array}


.. _exec-unreachable:

:math:`\UNREACHABLE`
....................

1. Trap.

.. math::
   \begin{array}{lcl@{\qquad}l}
   \UNREACHABLE &\stepto& \TRAP
   \end{array}


.. _exec-block:

:math:`\BLOCK~\blocktype~\instr^\ast~\END`
..........................................

1. Let :math:`F` be the :ref:`current <exec-notation-textual>` :ref:`frame <syntax-frame>`.

2. Assert: due to :ref:`validation <valid-blocktype>`, :math:`\expand_{S;F}(\blocktype)` is defined.

3. Let :math:`[t_1^m] \to [t_2^n]` be the :ref:`instruction type <syntax-instrtype>` :math:`\expand_{S;F}(\blocktype)`.

4. Let :math:`L` be the label whose arity is :math:`n` and whose continuation is the end of the block.

5. Assert: due to :ref:`validation <valid-block>`, there are at least :math:`m` values on the top of the stack.

6. Pop the values :math:`\val^m` from the stack.

7. :ref:`Enter <exec-instr-seq-enter>` the block :math:`\val^m~\instr^\ast` with label :math:`L`.

.. math::
   ~\\[-1ex]
   \begin{array}{lcl}
   S; F; \val^m~\BLOCK~\X{bt}~\instr^\ast~\END &\stepto&
     S; F; \LABEL_n\{\epsilon\}~\val^m~\instr^\ast~\END
     \\&&\quad (\iff \expand_{S;F}(\X{bt}) = [t_1^m] \to [t_2^n])
   \end{array}


.. _exec-loop:

:math:`\LOOP~\blocktype~\instr^\ast~\END`
.........................................

1. Let :math:`F` be the :ref:`current <exec-notation-textual>` :ref:`frame <syntax-frame>`.

2. Assert: due to :ref:`validation <valid-blocktype>`, :math:`\expand_{S;F}(\blocktype)` is defined.

3. Let :math:`[t_1^m] \to [t_2^n]` be the :ref:`instruction type <syntax-instrtype>` :math:`\expand_{S;F}(\blocktype)`.

4. Let :math:`L` be the label whose arity is :math:`m` and whose continuation is the start of the loop.

5. Assert: due to :ref:`validation <valid-loop>`, there are at least :math:`m` values on the top of the stack.

6. Pop the values :math:`\val^m` from the stack.

7. :ref:`Enter <exec-instr-seq-enter>` the block :math:`\val^m~\instr^\ast` with label :math:`L`.

.. math::
   ~\\[-1ex]
   \begin{array}{lcl}
   S; F; \val^m~\LOOP~\X{bt}~\instr^\ast~\END &\stepto&
     S; F; \LABEL_m\{\LOOP~\X{bt}~\instr^\ast~\END\}~\val^m~\instr^\ast~\END
     \\&&\quad (\iff \expand_{S;F}(\X{bt}) = [t_1^m] \to [t_2^n])
   \end{array}


.. _exec-if:

:math:`\IF~\blocktype~\instr_1^\ast~\ELSE~\instr_2^\ast~\END`
.............................................................

1. Assert: due to :ref:`validation <valid-if>`, a value of :ref:`value type <syntax-valtype>` |I32| is on the top of the stack.

2. Pop the value :math:`\I32.\CONST~c` from the stack.

3. If :math:`c` is non-zero, then:

   a. Execute the block instruction :math:`\BLOCK~\blocktype~\instr_1^\ast~\END`.

4. Else:

   a. Execute the block instruction :math:`\BLOCK~\blocktype~\instr_2^\ast~\END`.

.. math::
   ~\\[-1ex]
   \begin{array}{lcl}
   (\I32.\CONST~c)~\IF~\X{bt}~\instr_1^\ast~\ELSE~\instr_2^\ast~\END &\stepto&
     \BLOCK~\X{bt}~\instr_1^\ast~\END
     \\&&\quad (\iff c \neq 0) \\
   (\I32.\CONST~c)~\IF~\X{bt}~\instr_1^\ast~\ELSE~\instr_2^\ast~\END &\stepto&
     \BLOCK~\X{bt}~\instr_2^\ast~\END
     \\&&\quad (\iff c = 0) \\
   \end{array}


.. _exec-br:

:math:`\BR~l`
.............

1. Assert: due to :ref:`validation <valid-br>`, the stack contains at least :math:`l+1` labels.

2. Let :math:`L` be the :math:`l`-th label appearing on the stack, starting from the top and counting from zero.

3. Let :math:`n` be the arity of :math:`L`.

4. Assert: due to :ref:`validation <valid-br>`, there are at least :math:`n` values on the top of the stack.

5. Pop the values :math:`\val^n` from the stack.

6. Repeat :math:`l+1` times:

   a. While the top of the stack is a value, do:

      i. Pop the value from the stack.

   b. Assert: due to :ref:`validation <valid-br>`, the top of the stack now is a label.

   c. Pop the label from the stack.

7. Push the values :math:`\val^n` to the stack.

8. Jump to the continuation of :math:`L`.

.. math::
   ~\\[-1ex]
   \begin{array}{lcl@{\qquad}l}
   \LABEL_n\{\instr^\ast\}~\XB^l[\val^n~(\BR~l)]~\END &\stepto& \val^n~\instr^\ast
   \end{array}


.. _exec-br_if:

:math:`\BRIF~l`
...............

1. Assert: due to :ref:`validation <valid-br_if>`, a value of :ref:`value type <syntax-valtype>` |I32| is on the top of the stack.

2. Pop the value :math:`\I32.\CONST~c` from the stack.

3. If :math:`c` is non-zero, then:

   a. :ref:`Execute <exec-br>` the instruction :math:`\BR~l`.

4. Else:

   a. Do nothing.

.. math::
   ~\\[-1ex]
   \begin{array}{lcl@{\qquad}l}
   (\I32.\CONST~c)~(\BRIF~l) &\stepto& (\BR~l)
     & (\iff c \neq 0) \\
   (\I32.\CONST~c)~(\BRIF~l) &\stepto& \epsilon
     & (\iff c = 0) \\
   \end{array}


.. _exec-br_table:

:math:`\BRTABLE~l^\ast~l_N`
...........................

1. Assert: due to :ref:`validation <valid-br_table>`, a value of :ref:`value type <syntax-valtype>` |I32| is on the top of the stack.

2. Pop the value :math:`\I32.\CONST~i` from the stack.

3. If :math:`i` is smaller than the length of :math:`l^\ast`, then:

   a. Let :math:`l_i` be the label :math:`l^\ast[i]`.

   b. :ref:`Execute <exec-br>` the instruction :math:`\BR~l_i`.

4. Else:

   a. :ref:`Execute <exec-br>` the instruction :math:`\BR~l_N`.

.. math::
   ~\\[-1ex]
   \begin{array}{lcl@{\qquad}l}
   (\I32.\CONST~i)~(\BRTABLE~l^\ast~l_N) &\stepto& (\BR~l_i)
     & (\iff l^\ast[i] = l_i) \\
   (\I32.\CONST~i)~(\BRTABLE~l^\ast~l_N) &\stepto& (\BR~l_N)
     & (\iff |l^\ast| \leq i) \\
   \end{array}


.. _exec-br_on_null:

:math:`\BRONNULL~l`
...................

1. Assert: due to :ref:`validation <valid-ref.is_null>`, a :ref:`reference value <syntax-ref>` is on the top of the stack.

2. Pop the value :math:`\val` from the stack.

3. If :math:`\val` is :math:`\REFNULL~\X{ht}`, then:

   a. :ref:`Execute <exec-br>` the instruction :math:`(\BR~l)`.

4. Else:

   a. Push the value :math:`\val` back to the stack.

.. math::
   \begin{array}{lcl@{\qquad}l}
   \val~(\BRONNULL~l) &\stepto& (\BR~l)
     & (\iff \val = \REFNULL~\X{ht}) \\
   \val~(\BRONNULL~l) &\stepto& \val
     & (\otherwise) \\
   \end{array}


.. _exec-br_on_non_null:

:math:`\BRONNONNULL~l`
......................

1. Assert: due to :ref:`validation <valid-ref.is_null>`, a :ref:`reference value <syntax-ref>` is on the top of the stack.

2. Pop the value :math:`\val` from the stack.

3. If :math:`\val` is :math:`\REFNULL~\X{ht}`, then:

   a. Do nothing.

4. Else:

   a. Push the value :math:`\val` back to the stack.

   b. :ref:`Execute <exec-br>` the instruction :math:`(\BR~l)`.

.. math::
   \begin{array}{lcl@{\qquad}l}
   \val~(\BRONNONNULL~l) &\stepto& \epsilon
     & (\iff \val = \REFNULL~\X{ht}) \\
   \val~(\BRONNONNULL~l) &\stepto& \val~(\BR~l)
     & (\otherwise) \\
   \end{array}


.. _exec-return:

:math:`\RETURN`
...............

1. Let :math:`F` be the :ref:`current <exec-notation-textual>` :ref:`frame <syntax-frame>`.

2. Let :math:`n` be the arity of :math:`F`.

3. Assert: due to :ref:`validation <valid-return>`, there are at least :math:`n` values on the top of the stack.

4. Pop the results :math:`\val^n` from the stack.

5. Assert: due to :ref:`validation <valid-return>`, the stack contains at least one :ref:`frame <syntax-frame>`.

6. While the top of the stack is not a frame, do:

   a. Pop the top element from the stack.

7. Assert: the top of the stack is the frame :math:`F`.

8. Pop the frame from the stack.

9. Push :math:`\val^n` to the stack.

10. Jump to the instruction after the original call that pushed the frame.

.. math::
   ~\\[-1ex]
   \begin{array}{lcl@{\qquad}l}
   \FRAME_n\{F\}~B^\ast[\val^n~\RETURN]~\END &\stepto& \val^n
   \end{array}


.. _exec-call:

:math:`\CALL~x`
...............

1. Let :math:`F` be the :ref:`current <exec-notation-textual>` :ref:`frame <syntax-frame>`.

2. Assert: due to :ref:`validation <valid-call>`, :math:`F.\AMODULE.\MIFUNCS[x]` exists.

3. Let :math:`a` be the :ref:`function address <syntax-funcaddr>` :math:`F.\AMODULE.\MIFUNCS[x]`.

4. :ref:`Invoke <exec-invoke>` the function instance at address :math:`a`.

.. math::
   \begin{array}{lcl@{\qquad}l}
   F; (\CALL~x) &\stepto& F; (\INVOKE~a)
     & (\iff F.\AMODULE.\MIFUNCS[x] = a)
   \end{array}


.. _exec-call_ref:

:math:`\CALLREF~x`
..................

1. Assert: due to :ref:`validation <valid-call_ref>`, a null or :ref:`function reference <syntax-ref>` is on the top of the stack.

2. Pop the reference value :math:`r` from the stack.

3. If :math:`r` is :math:`\REFNULL~\X{ht}`, then:

    a. Trap.

4. Assert: due to :ref:`validation <valid-call_ref>`, :math:`r` is a :ref:`function reference <syntax-ref>`.

5. Let :math:`\REFFUNCADDR~a` be the reference :math:`r`.

6. :ref:`Invoke <exec-invoke>` the function instance at address :math:`a`.

.. math::
   \begin{array}{lcl@{\qquad}l}
   F; (\REFFUNCADDR~a)~(\CALLREF~x) &\stepto& F; (\INVOKE~a) \\
   F; (\REFNULL~\X{ht})~(\CALLREF~x) &\stepto& F; \TRAP \\
   \end{array}


.. _exec-call_indirect:

:math:`\CALLINDIRECT~x~y`
.........................

1. Let :math:`F` be the :ref:`current <exec-notation-textual>` :ref:`frame <syntax-frame>`.

2. Assert: due to :ref:`validation <valid-call_indirect>`, :math:`F.\AMODULE.\MITABLES[x]` exists.

3. Let :math:`\X{ta}` be the :ref:`table address <syntax-tableaddr>` :math:`F.\AMODULE.\MITABLES[x]`.

4. Assert: due to :ref:`validation <valid-call_indirect>`, :math:`S.\STABLES[\X{ta}]` exists.

5. Let :math:`\X{tab}` be the :ref:`table instance <syntax-tableinst>` :math:`S.\STABLES[\X{ta}]`.

6. Assert: due to :ref:`validation <valid-call_indirect>`, :math:`F.\AMODULE.\MITYPES[y]` exists.

7. Let :math:`\X{ft}_{\F{expect}}` be the :ref:`function type <syntax-functype>` :math:`F.\AMODULE.\MITYPES[y]`.

8. Assert: due to :ref:`validation <valid-call_indirect>`, a value with :ref:`value type <syntax-valtype>` |I32| is on the top of the stack.

9. Pop the value :math:`\I32.\CONST~i` from the stack.

10. If :math:`i` is not smaller than the length of :math:`\X{tab}.\TIELEM`, then:

    a. Trap.

11. Let :math:`r` be the :ref:`reference <syntax-ref>` :math:`\X{tab}.\TIELEM[i]`.

12. If :math:`r` is :math:`\REFNULL~\X{ht}`, then:

    a. Trap.

13. Assert: due to :ref:`validation of table mutation <valid-table.set>`, :math:`r` is a :ref:`function reference <syntax-ref.func>`.

14. Let :math:`\REFFUNCADDR~a` be the :ref:`function reference <syntax-ref.func>` :math:`r`.

15. Assert: due to :ref:`validation of table mutation <valid-table.set>`, :math:`S.\SFUNCS[a]` exists.

16. Let :math:`\X{f}` be the :ref:`function instance <syntax-funcinst>` :math:`S.\SFUNCS[a]`.

17. Let :math:`\X{ft}_{\F{actual}}` be the :ref:`function type <syntax-functype>` :math:`\X{f}.\FITYPE`.

18. If :math:`\X{ft}_{\F{actual}}` and :math:`\X{ft}_{\F{expect}}` differ, then:

    a. Trap.

19. :ref:`Invoke <exec-invoke>` the function instance at address :math:`a`.

.. math::
   ~\\[-1ex]
   \begin{array}{l}
   \begin{array}{lcl@{\qquad}l}
   S; F; (\I32.\CONST~i)~(\CALLINDIRECT~x~y) &\stepto& S; F; (\INVOKE~a)
   \end{array}
   \\ \qquad
     \begin{array}[t]{@{}r@{~}l@{}}
     (\iff & S.\STABLES[F.\AMODULE.\MITABLES[x]].\TIELEM[i] = \REFFUNCADDR~a \\
     \wedge & S.\SFUNCS[a] = f \\
     \wedge & S \vdashfunctypematch F.\AMODULE.\MITYPES[y] \matchesfunctype f.\FITYPE)
     \end{array}
   \\[1ex]
   \begin{array}{lcl@{\qquad}l}
   S; F; (\I32.\CONST~i)~(\CALLINDIRECT~x~y) &\stepto& S; F; \TRAP
   \end{array}
   \\ \qquad
     (\otherwise)
   \end{array}


.. _exec-return_call:

:math:`\RETURNCALL~x`
.....................

.. todo: find a way to reuse call/call_indirect prose for tail call versions

1. Let :math:`F` be the :ref:`current <exec-notation-textual>` :ref:`frame <syntax-frame>`.

2. Assert: due to :ref:`validation <valid-call>`, :math:`F.\AMODULE.\MIFUNCS[x]` exists.

3. Let :math:`a` be the :ref:`function address <syntax-funcaddr>` :math:`F.\AMODULE.\MIFUNCS[x]`.

4. :ref:`Tail-invoke <exec-return-invoke>` the function instance at address :math:`a`.


.. math::
   \begin{array}{lcl@{\qquad}l}
   (\RETURNCALL~x) &\stepto& (\RETURNINVOKE~a)
     & (\iff (\CALL~x) \stepto (\INVOKE~a))
   \end{array}


<<<<<<< HEAD
.. _exec-return_call_ref:

:math:`\RETURNCALLREF~x`
........................

1. Assert: due to :ref:`validation <valid-return_call_ref>`, a :ref:`function reference <syntax-ref>` is on the top of the stack.

2. Pop the reference value :math:`r` from the stack.

3. If :math:`r` is :math:`\REFNULL~\X{ht}`, then:

    a. Trap.

4. Assert: due to :ref:`validation <valid-call_ref>`, :math:`r` is a :ref:`function reference <syntax-ref>`.

5. Let :math:`\REFFUNCADDR~a` be the reference :math:`r`.

6. :ref:`Tail-invoke <exec-return-invoke>` the function instance at address :math:`a`.

.. math::
   \begin{array}{lcl@{\qquad}l}
   \val~(\RETURNCALLREF~x) &\stepto& (\RETURNINVOKE~a)
     & (\iff \val~(\CALLREF~x) \stepto (\INVOKE~a)) \\
   \val~(\RETURNCALLREF~x) &\stepto& \TRAP
     & (\iff \val~(\CALLREF~x) \stepto \TRAP) \\
   \end{array}


.. _exec-return_call_indirect:

:math:`\RETURNCALLINDIRECT~x`
.............................

1. Let :math:`F` be the :ref:`current <exec-notation-textual>` :ref:`frame <syntax-frame>`.

2. Assert: due to :ref:`validation <valid-call_indirect>`, :math:`F.\AMODULE.\MITABLES[0]` exists.

3. Let :math:`\X{ta}` be the :ref:`table address <syntax-tableaddr>` :math:`F.\AMODULE.\MITABLES[0]`.
=======
.. _exec-return_call_indirect:

:math:`\RETURNCALLINDIRECT~x~y`
...............................

1. Let :math:`F` be the :ref:`current <exec-notation-textual>` :ref:`frame <syntax-frame>`.

2. Assert: due to :ref:`validation <valid-call_indirect>`, :math:`F.\AMODULE.\MITABLES[x]` exists.

3. Let :math:`\X{ta}` be the :ref:`table address <syntax-tableaddr>` :math:`F.\AMODULE.\MITABLES[x]`.
>>>>>>> 2ec650b7

4. Assert: due to :ref:`validation <valid-call_indirect>`, :math:`S.\STABLES[\X{ta}]` exists.

5. Let :math:`\X{tab}` be the :ref:`table instance <syntax-tableinst>` :math:`S.\STABLES[\X{ta}]`.

<<<<<<< HEAD
6. Assert: due to :ref:`validation <valid-call_indirect>`, :math:`F.\AMODULE.\MITYPES[x]` exists.

7. Let :math:`\X{ft}_{\F{expect}}` be the :ref:`function type <syntax-functype>` :math:`F.\AMODULE.\MITYPES[x]`.
=======
6. Assert: due to :ref:`validation <valid-call_indirect>`, :math:`F.\AMODULE.\MITYPES[y]` exists.

7. Let :math:`\X{ft}_{\F{expect}}` be the :ref:`function type <syntax-functype>` :math:`F.\AMODULE.\MITYPES[y]`.
>>>>>>> 2ec650b7

8. Assert: due to :ref:`validation <valid-call_indirect>`, a value with :ref:`value type <syntax-valtype>` |I32| is on the top of the stack.

9. Pop the value :math:`\I32.\CONST~i` from the stack.

10. If :math:`i` is not smaller than the length of :math:`\X{tab}.\TIELEM`, then:

    a. Trap.

11. If :math:`\X{tab}.\TIELEM[i]` is uninitialized, then:

    a. Trap.

12. Let :math:`a` be the :ref:`function address <syntax-funcaddr>` :math:`\X{tab}.\TIELEM[i]`.

13. Assert: due to :ref:`validation <valid-call_indirect>`, :math:`S.\SFUNCS[a]` exists.

14. Let :math:`\X{f}` be the :ref:`function instance <syntax-funcinst>` :math:`S.\SFUNCS[a]`.

15. Let :math:`\X{ft}_{\F{actual}}` be the :ref:`function type <syntax-functype>` :math:`\X{f}.\FITYPE`.

16. If :math:`\X{ft}_{\F{actual}}` and :math:`\X{ft}_{\F{expect}}` differ, then:

    a. Trap.

17. :ref:`Tail-invoke <exec-return-invoke>` the function instance at address :math:`a`.


.. math::
   \begin{array}{lcl@{\qquad}l}
<<<<<<< HEAD
   \val~(\RETURNCALLINDIRECT~x) &\stepto& (\RETURNINVOKE~a)
     & (\iff \val~(\CALLINDIRECT~x) \stepto (\INVOKE~a)) \\
   \val~(\RETURNCALLINDIRECT~x) &\stepto& \TRAP
     & (\iff \val~(\CALLINDIRECT~x) \stepto \TRAP) \\
=======
   \val~(\RETURNCALLINDIRECT~x~y) &\stepto& (\RETURNINVOKE~a)
     & (\iff \val~(\CALLINDIRECT~x~y) \stepto (\INVOKE~a)) \\
   \val~(\RETURNCALLINDIRECT~x~y) &\stepto& \TRAP
     & (\iff \val~(\CALLINDIRECT~x~y) \stepto \TRAP) \\
>>>>>>> 2ec650b7
   \end{array}


.. index:: instruction, instruction sequence, block
.. _exec-instr-seq:

Blocks
~~~~~~

The following auxiliary rules define the semantics of executing an :ref:`instruction sequence <syntax-instr-seq>`
that forms a :ref:`block <exec-instr-control>`.


.. _exec-instr-seq-enter:

Entering :math:`\instr^\ast` with label :math:`L`
.................................................

1. Push :math:`L` to the stack.

2. Jump to the start of the instruction sequence :math:`\instr^\ast`.

.. note::
   No formal reduction rule is needed for entering an instruction sequence,
   because the label :math:`L` is embedded in the :ref:`administrative instruction <syntax-instr-admin>` that structured control instructions reduce to directly.


.. _exec-instr-seq-exit:

Exiting :math:`\instr^\ast` with label :math:`L`
................................................

When the end of a block is reached without a jump or trap aborting it, then the following steps are performed.

1. Pop all values :math:`\val^\ast` from the top of the stack.

2. Assert: due to :ref:`validation <valid-instr-seq>`, the label :math:`L` is now on the top of the stack.

3. Pop the label from the stack.

4. Push :math:`\val^\ast` back to the stack.

5. Jump to the position after the |END| of the :ref:`structured control instruction <syntax-instr-control>` associated with the label :math:`L`.

.. math::
   ~\\[-1ex]
   \begin{array}{lcl@{\qquad}l}
   \LABEL_n\{\instr^\ast\}~\val^\ast~\END &\stepto& \val^\ast
   \end{array}

.. note::
   This semantics also applies to the instruction sequence contained in a |LOOP| instruction.
   Therefore, execution of a loop falls off the end, unless a backwards branch is performed explicitly.


.. index:: ! call, function, function instance, label, frame

Function Calls
~~~~~~~~~~~~~~

The following auxiliary rules define the semantics of invoking a :ref:`function instance <syntax-funcinst>`
through one of the :ref:`call instructions <exec-instr-control>`
and returning from it.


.. _exec-invoke:

Invocation of :ref:`function address <syntax-funcaddr>` :math:`a`
.................................................................

1. Assert: due to :ref:`validation <valid-call>`, :math:`S.\SFUNCS[a]` exists.

2. Let :math:`f` be the :ref:`function instance <syntax-funcinst>`, :math:`S.\SFUNCS[a]`.

3. Let :math:`[t_1^n] \toF [t_2^m]` be the :ref:`function type <syntax-functype>` :math:`\X{f}.\FITYPE`.

4. Let :math:`\local^\ast` be the list of :ref:`locals <syntax-local>` :math:`f.\FICODE.\FLOCALS`.

5. Let :math:`\instr^\ast~\END` be the :ref:`expression <syntax-expr>` :math:`f.\FICODE.\FBODY`.

6. Assert: due to :ref:`validation <valid-call>`, :math:`n` values are on the top of the stack.

7. Pop the values :math:`\val^n` from the stack.

8. Let :math:`F` be the :ref:`frame <syntax-frame>` :math:`\{ \AMODULE~f.\FIMODULE, \ALOCALS~\val^n~(\default_t)^\ast \}`.

9. Push the activation of :math:`F` with arity :math:`m` to the stack.

10. Let :math:`L` be the :ref:`label <syntax-label>` whose arity is :math:`m` and whose continuation is the end of the function.

11. :ref:`Enter <exec-instr-seq-enter>` the instruction sequence :math:`\instr^\ast` with label :math:`L`.

.. math::
   ~\\[-1ex]
   \begin{array}{l}
   \begin{array}{lcl@{\qquad}l}
   S; \val^n~(\INVOKE~a) &\stepto& S; \FRAME_m\{F\}~\LABEL_m\{\}~\instr^\ast~\END~\END
   \end{array}
   \\ \qquad
     \begin{array}[t]{@{}r@{~}l@{}}
     (\iff & S.\SFUNCS[a] = f \\
     \wedge & S.f.\FITYPE = [t_1^n] \toF [t_2^m] \\
     \wedge & f.\FICODE = \{ \FTYPE~x, \FLOCALS~\{\LTYPE~t\}^k, \FBODY~\instr^\ast~\END \} \\
     \wedge & F = \{ \AMODULE~f.\FIMODULE, ~\ALOCALS~\val^n~(\default_t)^k \})
     \end{array} \\
   \end{array}

.. note::
   For non-defaultable types, the respective local is left uninitialized by these rules.


.. _exec-return-invoke:

Tail-invocation of :ref:`function address <syntax-funcaddr>` :math:`a`
......................................................................

1. Assert: due to :ref:`validation <valid-call>`, :math:`S.\SFUNCS[a]` exists.

2. Let :math:`[t_1^n] \toF [t_2^m]` be the :ref:`function type <syntax-functype>` :math:`S.\SFUNCS[a].\FITYPE`.

3. Assert: due to :ref:`validation <valid-return_call>`, there are at least :math:`n` values on the top of the stack.

4. Pop the results :math:`\val^n` from the stack.

5. Assert: due to :ref:`validation <valid-return_call>`, the stack contains at least one :ref:`frame <syntax-frame>`.

6. While the top of the stack is not a frame, do:

   a. Pop the top element from the stack.

7. Assert: the top of the stack is a frame.

8. Pop the frame from the stack.

9. Push :math:`\val^n` to the stack.

10. :ref:`Invoke <exec-invoke>` the function instance at address :math:`a`.

.. math::
   ~\\[-1ex]
   \begin{array}{lcl@{\qquad}l}
    S; \FRAME_m\{F\}~B^\ast[\val^n~(\RETURNINVOKE~a)]~\END &\stepto&
      \val^n~(\INVOKE~a)
      & (\iff S.\SFUNCS[a].\FITYPE = [t_1^n] \toF [t_2^m])
   \end{array}


.. _exec-return-invoke:

Tail-invocation of :ref:`function address <syntax-funcaddr>` :math:`a`
......................................................................

1. Assert: due to :ref:`validation <valid-call>`, :math:`S.\SFUNCS[a]` exists.

2. Let :math:`[t_1^n] \to [t_2^m]` be the :ref:`function type <syntax-functype>` :math:`S.\SFUNCS[a].\FITYPE`.

3. Assert: due to :ref:`validation <valid-return_call>`, there are at least :math:`n` values on the top of the stack.

4. Pop the results :math:`\val^n` from the stack.

5. Assert: due to :ref:`validation <valid-return_call>`, the stack contains at least one :ref:`frame <syntax-frame>`.

6. While the top of the stack is not a frame, do:

   a. Pop the top element from the stack.

7. Assert: the top of the stack is a frame.

8. Pop the frame from the stack.

9. Push :math:`\val^n` to the stack.

10. :ref:`Invoke <exec-invoke>` the function instance at address :math:`a`.

.. math::
   ~\\[-1ex]
   \begin{array}{lcl@{\qquad}l}
    S; \FRAME_m\{F\}~B^\ast[\val^n~(\RETURNINVOKE~a)]~\END &\stepto&
      \val^n~(\INVOKE~a)
      & (\iff S.\SFUNCS[a].\FITYPE = [t_1^n] \to [t_2^m])
   \end{array}


.. _exec-invoke-exit:

Returning from a function
.........................

When the end of a function is reached without a jump (i.e., |RETURN|) or trap aborting it, then the following steps are performed.

1. Let :math:`F` be the :ref:`current <exec-notation-textual>` :ref:`frame <syntax-frame>`.

2. Let :math:`n` be the arity of the activation of :math:`F`.

3. Assert: due to :ref:`validation <valid-instr-seq>`, there are :math:`n` values on the top of the stack.

4. Pop the results :math:`\val^n` from the stack.

5. Assert: due to :ref:`validation <valid-func>`, the frame :math:`F` is now on the top of the stack.

6. Pop the frame from the stack.

7. Push :math:`\val^n` back to the stack.

8. Jump to the instruction after the original call.

.. math::
   ~\\[-1ex]
   \begin{array}{lcl@{\qquad}l}
   \FRAME_n\{F\}~\val^n~\END &\stepto& \val^n
   \end{array}


.. index:: host function, store
.. _exec-invoke-host:

Host Functions
..............

Invoking a :ref:`host function <syntax-hostfunc>` has non-deterministic behavior.
It may either terminate with a :ref:`trap <trap>` or return regularly.
However, in the latter case, it must consume and produce the right number and types of WebAssembly :ref:`values <syntax-val>` on the stack,
according to its :ref:`function type <syntax-functype>`.

A host function may also modify the :ref:`store <syntax-store>`.
However, all store modifications must result in an :ref:`extension <extend-store>` of the original store, i.e., they must only modify mutable contents and must not have instances removed.
Furthermore, the resulting store must be :ref:`valid <valid-store>`, i.e., all data and code in it is well-typed.

.. math::
   ~\\[-1ex]
   \begin{array}{l}
   \begin{array}{lcl@{\qquad}l}
   S; \val^n~(\INVOKE~a) &\stepto& S'; \result
   \end{array}
   \\ \qquad
     \begin{array}[t]{@{}r@{~}l@{}}
     (\iff & S.\SFUNCS[a] = \{ \FITYPE~[t_1^n] \toF [t_2^m], \FIHOSTCODE~\X{hf} \} \\
     \wedge & (S'; \result) \in \X{hf}(S; \val^n)) \\
     \end{array} \\
   \begin{array}{lcl@{\qquad}l}
   S; \val^n~(\INVOKE~a) &\stepto& S; \val^n~(\INVOKE~a)
   \end{array}
   \\ \qquad
     \begin{array}[t]{@{}r@{~}l@{}}
     (\iff & S.\SFUNCS[a] = \{ \FITYPE~[t_1^n] \toF [t_2^m], \FIHOSTCODE~\X{hf} \} \\
     \wedge & \bot \in \X{hf}(S; \val^n)) \\
     \end{array} \\
   \end{array}

Here, :math:`\X{hf}(S; \val^n)` denotes the implementation-defined execution of host function :math:`\X{hf}` in current store :math:`S` with arguments :math:`\val^n`.
It yields a set of possible outcomes, where each element is either a pair of a modified store :math:`S'` and a :ref:`result <syntax-result>`
or the special value :math:`\bot` indicating divergence.
A host function is non-deterministic if there is at least one argument for which the set of outcomes is not singular.

For a WebAssembly implementation to be :ref:`sound <soundness>` in the presence of host functions,
every :ref:`host function instance <syntax-funcinst>` must be :ref:`valid <valid-hostfuncinst>`,
which means that it adheres to suitable pre- and post-conditions:
under a :ref:`valid store <valid-store>` :math:`S`, and given arguments :math:`\val^n` matching the ascribed parameter types :math:`t_1^n`,
executing the host function must yield a non-empty set of possible outcomes each of which is either divergence or consists of a valid store :math:`S'` that is an :ref:`extension <extend-store>` of :math:`S` and a result matching the ascribed return types :math:`t_2^m`.
All these notions are made precise in the :ref:`Appendix <soundness>`.

.. note::
   A host function can call back into WebAssembly by :ref:`invoking <exec-invocation>` a function :ref:`exported <syntax-export>` from a :ref:`module <syntax-module>`.
   However, the effects of any such call are subsumed by the non-deterministic behavior allowed for the host function.



.. index:: expression
   pair: execution; expression
   single: abstract syntax; expression
.. _exec-expr:

Expressions
~~~~~~~~~~~

An :ref:`expression <syntax-expr>` is *evaluated* relative to a :ref:`current <exec-notation-textual>` :ref:`frame <syntax-frame>` pointing to its containing :ref:`module instance <syntax-moduleinst>`.

1. Jump to the start of the instruction sequence :math:`\instr^\ast` of the expression.

2. Execute the instruction sequence.

3. Assert: due to :ref:`validation <valid-expr>`, the top of the stack contains a :ref:`value <syntax-val>`.

4. Pop the :ref:`value <syntax-val>` :math:`\val` from the stack.

The value :math:`\val` is the result of the evaluation.

.. math::
   S; F; \instr^\ast \stepto S'; F'; \instr'^\ast
   \qquad (\iff S; F; \instr^\ast~\END \stepto S'; F'; \instr'^\ast~\END)

.. note::
   Evaluation iterates this reduction rule until reaching a value.
   Expressions constituting :ref:`function <syntax-func>` bodies are executed during function :ref:`invocation <exec-invoke>`.<|MERGE_RESOLUTION|>--- conflicted
+++ resolved
@@ -3027,7 +3027,6 @@
    \end{array}
 
 
-<<<<<<< HEAD
 .. _exec-return_call_ref:
 
 :math:`\RETURNCALLREF~x`
@@ -3058,17 +3057,6 @@
 
 .. _exec-return_call_indirect:
 
-:math:`\RETURNCALLINDIRECT~x`
-.............................
-
-1. Let :math:`F` be the :ref:`current <exec-notation-textual>` :ref:`frame <syntax-frame>`.
-
-2. Assert: due to :ref:`validation <valid-call_indirect>`, :math:`F.\AMODULE.\MITABLES[0]` exists.
-
-3. Let :math:`\X{ta}` be the :ref:`table address <syntax-tableaddr>` :math:`F.\AMODULE.\MITABLES[0]`.
-=======
-.. _exec-return_call_indirect:
-
 :math:`\RETURNCALLINDIRECT~x~y`
 ...............................
 
@@ -3077,21 +3065,14 @@
 2. Assert: due to :ref:`validation <valid-call_indirect>`, :math:`F.\AMODULE.\MITABLES[x]` exists.
 
 3. Let :math:`\X{ta}` be the :ref:`table address <syntax-tableaddr>` :math:`F.\AMODULE.\MITABLES[x]`.
->>>>>>> 2ec650b7
 
 4. Assert: due to :ref:`validation <valid-call_indirect>`, :math:`S.\STABLES[\X{ta}]` exists.
 
 5. Let :math:`\X{tab}` be the :ref:`table instance <syntax-tableinst>` :math:`S.\STABLES[\X{ta}]`.
 
-<<<<<<< HEAD
-6. Assert: due to :ref:`validation <valid-call_indirect>`, :math:`F.\AMODULE.\MITYPES[x]` exists.
-
-7. Let :math:`\X{ft}_{\F{expect}}` be the :ref:`function type <syntax-functype>` :math:`F.\AMODULE.\MITYPES[x]`.
-=======
 6. Assert: due to :ref:`validation <valid-call_indirect>`, :math:`F.\AMODULE.\MITYPES[y]` exists.
 
 7. Let :math:`\X{ft}_{\F{expect}}` be the :ref:`function type <syntax-functype>` :math:`F.\AMODULE.\MITYPES[y]`.
->>>>>>> 2ec650b7
 
 8. Assert: due to :ref:`validation <valid-call_indirect>`, a value with :ref:`value type <syntax-valtype>` |I32| is on the top of the stack.
 
@@ -3119,20 +3100,12 @@
 
 17. :ref:`Tail-invoke <exec-return-invoke>` the function instance at address :math:`a`.
 
-
-.. math::
-   \begin{array}{lcl@{\qquad}l}
-<<<<<<< HEAD
-   \val~(\RETURNCALLINDIRECT~x) &\stepto& (\RETURNINVOKE~a)
-     & (\iff \val~(\CALLINDIRECT~x) \stepto (\INVOKE~a)) \\
-   \val~(\RETURNCALLINDIRECT~x) &\stepto& \TRAP
-     & (\iff \val~(\CALLINDIRECT~x) \stepto \TRAP) \\
-=======
+.. math::
+   \begin{array}{lcl@{\qquad}l}
    \val~(\RETURNCALLINDIRECT~x~y) &\stepto& (\RETURNINVOKE~a)
      & (\iff \val~(\CALLINDIRECT~x~y) \stepto (\INVOKE~a)) \\
    \val~(\RETURNCALLINDIRECT~x~y) &\stepto& \TRAP
      & (\iff \val~(\CALLINDIRECT~x~y) \stepto \TRAP) \\
->>>>>>> 2ec650b7
    \end{array}
 
 
@@ -3280,42 +3253,6 @@
    \end{array}
 
 
-.. _exec-return-invoke:
-
-Tail-invocation of :ref:`function address <syntax-funcaddr>` :math:`a`
-......................................................................
-
-1. Assert: due to :ref:`validation <valid-call>`, :math:`S.\SFUNCS[a]` exists.
-
-2. Let :math:`[t_1^n] \to [t_2^m]` be the :ref:`function type <syntax-functype>` :math:`S.\SFUNCS[a].\FITYPE`.
-
-3. Assert: due to :ref:`validation <valid-return_call>`, there are at least :math:`n` values on the top of the stack.
-
-4. Pop the results :math:`\val^n` from the stack.
-
-5. Assert: due to :ref:`validation <valid-return_call>`, the stack contains at least one :ref:`frame <syntax-frame>`.
-
-6. While the top of the stack is not a frame, do:
-
-   a. Pop the top element from the stack.
-
-7. Assert: the top of the stack is a frame.
-
-8. Pop the frame from the stack.
-
-9. Push :math:`\val^n` to the stack.
-
-10. :ref:`Invoke <exec-invoke>` the function instance at address :math:`a`.
-
-.. math::
-   ~\\[-1ex]
-   \begin{array}{lcl@{\qquad}l}
-    S; \FRAME_m\{F\}~B^\ast[\val^n~(\RETURNINVOKE~a)]~\END &\stepto&
-      \val^n~(\INVOKE~a)
-      & (\iff S.\SFUNCS[a].\FITYPE = [t_1^n] \to [t_2^m])
-   \end{array}
-
-
 .. _exec-invoke-exit:
 
 Returning from a function
