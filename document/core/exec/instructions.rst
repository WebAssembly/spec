.. index:: instruction, function type, store, validation
.. _exec-instr:

Instructions
------------

WebAssembly computation is performed by executing individual :ref:`instructions <syntax-instr>`.


.. index:: parametric instruction, value
   pair: execution; instruction
   single: abstract syntax; instruction
.. _exec-instr-parametric:

Parametric Instructions
~~~~~~~~~~~~~~~~~~~~~~~

.. _exec-nop:

$${rule-prose: exec/nop}

$${rule: {Step_pure/nop}}


.. _exec-unreachable:

$${rule-prose: exec/unreachable}

$${rule: {Step_pure/unreachable}}


.. _exec-drop:

$${rule-prose: exec/drop}

.. todo:: (1) Remove trailing "Do nothing."

$${rule: Step_pure/drop}


.. _exec-select:

$${rule-prose: exec/select}

$${rule: {Step_pure/select-*}}

.. note::
   In future versions of WebAssembly, ${:SELECT} may allow more than one value per choice.


.. index:: numeric instruction, determinism, trap, NaN, value, value type
   pair: execution; instruction
   single: abstract syntax; instruction
.. _exec-instr-numeric:

Numeric Instructions
~~~~~~~~~~~~~~~~~~~~

Numeric instructions are defined in terms of the generic :ref:`numeric operators <exec-numeric>`.
The mapping of numeric instructions to their underlying operators is expressed by the following definition:

.. math::
   \begin{array}{lll@{\qquad}l}
   \X{op}_{\IN}(i_1,\dots,i_k) &=& \xref{exec/numerics}{int-ops}{\F{i}\X{op}}_N(i_1,\dots,i_k) \\
   \X{op}_{\FN}(z_1,\dots,z_k) &=& \xref{exec/numerics}{float-ops}{\F{f}\X{op}}_N(z_1,\dots,z_k) \\
   \end{array}

And for :ref:`conversion operators <exec-cvtop>`:

.. math::
   \begin{array}{lll@{\qquad}l}
   \cvtop^{\sx^?}_{t_1,t_2}(c) &=& \xref{exec/numerics}{convert-ops}{\X{cvtop}}^{\sx^?}_{|t_1|,|t_2|}(c) \\
   \end{array}

Where the underlying operators are partial, the corresponding instruction will :ref:`trap <trap>` when the result is not defined.
Where the underlying operators are non-deterministic, because they may return one of multiple possible :ref:`NaN <syntax-nan>` values, so are the corresponding instructions.

.. note::
   For example, the result of instruction :math:`\I32.\ADD` applied to operands :math:`i_1, i_2`
   invokes :math:`\ADD_{\I32}(i_1, i_2)`,
   which maps to the generic :math:`\iadd_{32}(i_1, i_2)` via the above definition.
   Similarly, :math:`\I64.\TRUNC\K{\_}\F32\K{\_s}` applied to :math:`z`
   invokes :math:`\TRUNC^{\K{s}}_{\F32,\I64}(z)`,
   which maps to the generic :math:`\truncs_{32,64}(z)`.


.. _exec-const:

:math:`t\K{.}\CONST~c`
......................

1. Push the value :math:`t.\CONST~c` to the stack.

.. note::
   No formal reduction rule is required for this instruction, since :math:`\CONST` instructions already are :ref:`values <syntax-val>`.


.. _exec-unop:

$${rule-prose: exec/unop}

.. todo:: (2) SpecTec currently defines the image of unop as a sequence, not a set.

$${rule: {Step_pure/unop-*}}


.. _exec-binop:

$${rule-prose: exec/binop}

.. todo:: (2) SpecTec currently defines the image of binop as a sequence, not a set.

$${rule: {Step_pure/binop-*}}


.. _exec-testop:

$${rule-prose: exec/testop}

.. todo:: (2) SpecTec currently defines the image of testop as a sequence, not a set.

$${rule: Step_pure/testop}


.. _exec-relop:

$${rule-prose: exec/relop}

.. todo:: (2) SpecTec currently defines the image of testop as a sequence, not a set.

$${rule: Step_pure/relop}


.. _exec-cvtop:

$${rule-prose: exec/cvtop}

.. todo:: (2) SpecTec currently defines the image of testop as a sequence, not a set.

$${rule: {Step_pure/cvtop-*}}


.. index:: reference instructions, reference
   pair: execution; instruction
   single: abstract syntax; instruction
.. _exec-instr-ref:

Reference Instructions
~~~~~~~~~~~~~~~~~~~~~~

.. _exec-ref.null:

:math:`\REFNULL~x`
.......................

1. Let :math:`F` be the :ref:`current <exec-notation-textual>` :ref:`frame <syntax-frame>`.

2. Assert: due to :ref:`validation <valid-ref.null>`, the :ref:`defined type <syntax-deftype>` :math:`F.\AMODULE.\MITYPES[x]` exists.

3. Let :math:`\deftype` be the :ref:`defined type <syntax-deftype>` :math:`F.\AMODULE.\MITYPES[x]`.

4. Push the value :math:`\REFNULL~\deftype` to the stack.

$${rule: {Step_read/ref.null-*}}

.. note::
   No formal reduction rule is required for the case |REFNULL| |ABSHEAPTYPE|,
   since the instruction form is already a :ref:`value <syntax-val>`.


.. _exec-ref.func:

$${rule-prose: exec/ref.func}

$${rule: Step_read/ref.func}


.. _exec-ref.is_null:

$${rule-prose: exec/ref.is_null}

.. todo:: (3) Introduce if-let instruction instead of "is of the case".

$${rule: {Step_pure/ref.is_null-*}}


.. _exec-ref.as_non_null:

$${rule-prose: exec/ref.as_non_null}

.. todo:: (3) Introduce if-let instruction instead of "is of the case".

$${rule: {Step_pure/ref.as_non_null-*}}


.. _exec-ref.eq:

$${rule-prose: exec/ref.eq}

.. todo:: (3) Introduce if-let instruction instead of "is of the case".

$${rule: {Step_pure/ref.eq-*}}


.. _exec-ref.test:

$${rule-prose: exec/ref.test}

.. todo::
   Below is the actual prose. 
   (9) Need to handle RulePr s \|- ref : rt properly in prose instead of $ref_type_of

1. Let :math:`F` be the :ref:`current <exec-notation-textual>` :ref:`frame <syntax-frame>`.

2. Let :math:`\X{rt}_1` be the :ref:`reference type <syntax-reftype>` :math:`\insttype_{F.\AMODULE}(\X{rt})`.

3. Assert: due to :ref:`validation <valid-ref.test>`, :math:`\X{rt}_1` is :ref:`closed <type-closed>`.

4. Assert: due to :ref:`validation <valid-ref.test>`, a :ref:`reference value <syntax-ref>` is on the top of the stack.

5. Pop the value :math:`\reff` from the stack.

6. Assert: due to validation, the :ref:`reference value <syntax-ref>` is :ref:`valid <valid-ref>` with some :ref:`reference type <syntax-reftype>`.

7. Let :math:`\X{rt}_2` be the :ref:`reference type <syntax-reftype>` of :math:`\reff`.

8. If the :ref:`reference type <syntax-reftype>` :math:`\X{rt}_2` :ref:`matches <match-reftype>` :math:`\X{rt}_1`, then:

   a. Push the value :math:`\I32.\CONST~1` to the stack.

9. Else:

   a. Push the value :math:`\I32.\CONST~0` to the stack.

$${rule: {Step_read/ref.test-*}}


.. _exec-ref.cast:

$${rule-prose: exec/ref.cast}

.. todo::
   Below is the actual prose. 
   (9) Need to handle RulePr s \|- ref : rt properly in prose instead of $ref_type_of

1. Let :math:`F` be the :ref:`current <exec-notation-textual>` :ref:`frame <syntax-frame>`.

2. Let :math:`\X{rt}_1` be the :ref:`reference type <syntax-reftype>` :math:`\insttype_{F.\AMODULE}(\X{rt})`.

3. Assert: due to :ref:`validation <valid-ref.test>`, :math:`\X{rt}_1` is :ref:`closed <type-closed>`.

4. Assert: due to :ref:`validation <valid-ref.test>`, a :ref:`reference value <syntax-ref>` is on the top of the stack.

5. Pop the value :math:`\reff` from the stack.

6. Assert: due to validation, the :ref:`reference value <syntax-ref>` is :ref:`valid <valid-ref>` with some :ref:`reference type <syntax-reftype>`.

7. Let :math:`\X{rt}_2` be the :ref:`reference type <syntax-reftype>` of :math:`\reff`.

8. If the :ref:`reference type <syntax-reftype>` :math:`\X{rt}_2` :ref:`matches <match-reftype>` :math:`\X{rt}_1`, then:

   a. Push the value :math:`\reff` back to the stack.

9. Else:

   a. Trap.

$${rule: {Step_read/ref.cast-*}}


.. _exec-ref.i31:

$${rule-prose: exec/ref.i31}

$${rule: {Step_pure/ref.i31}}


.. _exec-i31.get_sx:

$${rule-prose: exec/i31.get}

.. todo::
   Below is the actual prose.
   (3) Introduce if-let instruction instead of "is of the case".
   (4) Guarantees from validation can help simplify the prose.

1. Assert: due to :ref:`validation <valid-i31.get_sx>`, a :ref:`value <syntax-val>` of :ref:`type <syntax-valtype>` :math:`(\REF~\NULL~\I31)` is on the top of the stack.

2. Pop the value :math:`\reff` from the stack.

3. If :math:`\reff` is :math:`\REFNULL~t`, then:

   a. Trap.

4. Assert: due to :ref:`validation <valid-i31.get_sx>`, a :math:`\reff` is a :ref:`scalar reference <syntax-ref.i31>`.

5. Let :math:`\REFI31NUM~i` be the reference value :math:`\reff`.

6. Let :math:`j` be the result of computing :math:`\ext^{\sx}_{31,32}(i)`.

7. Push the value :math:`\I32.\CONST~j` to the stack.

$${rule: {Step_pure/i31.get-*}}


.. _exec-struct.new:

$${rule-prose: exec/struct.new}

.. todo::
   Below is the actual prose.
   (3') Introduce let binding instead of "is of the case".
   (5) Use "the expansion of" instead of $expand function application.

1. Let :math:`F` be the :ref:`current <exec-notation-textual>` :ref:`frame <syntax-frame>`.

2. Assert: due to :ref:`validation <valid-struct.new>`, the :ref:`defined type <syntax-deftype>` :math:`F.\AMODULE.\MITYPES[x]` exists.

3. Let :math:`\deftype` be the :ref:`defined type <syntax-deftype>` :math:`F.\AMODULE.\MITYPES[x]`.

4. Assert: due to :ref:`validation <valid-struct.new>`, the :ref:`expansion <aux-expand-deftype>` of :math:`\deftype` is a :ref:`structure type <syntax-structtype>`.

5. Let :math:`\TSTRUCT~\X{ft}^\ast` be the :ref:`expanded <aux-expand-deftype>` :ref:`structure type <syntax-structtype>` of :math:`\deftype`.

6. Let :math:`n` be the length of the :ref:`field type <syntax-fieldtype>` sequence :math:`\X{ft}^\ast`.

7. Assert: due to :ref:`validation <valid-struct.new>`, :math:`n` :ref:`values <syntax-val>` are on the top of the stack.

8. Pop the :math:`n` values :math:`\val^\ast` from the stack.

9. For every value :math:`\val_i` in :math:`\val^\ast` and corresponding :ref:`field type <syntax-fieldtype>` :math:`\X{ft}_i` in :math:`\X{ft}^\ast`:

   a. Let :math:`\fieldval_i` be the result of computing :math:`\packfield_{\X{ft}_i}(\val_i))`.

10. Let :math:`\fieldval^\ast` the concatenation of all field values :math:`\fieldval_i`.

11. Let :math:`\X{si}` be the :ref:`structure instance <syntax-structinst>` :math:`\{\SITYPE~\deftype, \SIFIELDS~\fieldval^\ast\}`.

12. Let :math:`a` be the length of :math:`S.\SSTRUCTS`.

13. Append :math:`\X{si}` to :math:`S.\SSTRUCTS`.

14. Push the :ref:`structure reference <syntax-ref.struct>` :math:`\REFSTRUCTADDR~a` to the stack.

$${rule: {Step/struct.new}}


.. _exec-struct.new_default:

$${rule-prose: exec/struct.new_default}

.. todo::
   Below is the actual prose.
   (3') Introduce let binding instead of "is of the case".
   (5) Use "the expansion of" instead of $expand function application.

1. Let :math:`F` be the :ref:`current <exec-notation-textual>` :ref:`frame <syntax-frame>`.

2. Assert: due to :ref:`validation <valid-struct.new_default>`, the :ref:`defined type <syntax-deftype>` :math:`F.\AMODULE.\MITYPES[x]` exists.

3. Let :math:`\deftype` be the :ref:`defined type <syntax-deftype>` :math:`F.\AMODULE.\MITYPES[x]`.

4. Assert: due to :ref:`validation <valid-struct.new_default>`, the :ref:`expansion <aux-expand-deftype>` of :math:`\deftype` is a :ref:`structure type <syntax-structtype>`.

5. Let :math:`\TSTRUCT~\X{ft}^\ast` be the :ref:`expanded <aux-expand-deftype>` :ref:`structure type <syntax-structtype>` of :math:`\deftype`.

6. Let :math:`n` be the length of the :ref:`field type <syntax-fieldtype>` sequence :math:`\X{ft}^\ast`.

7. For every :ref:`field type <syntax-fieldtype>` :math:`\X{ft}_i` in :math:`\X{ft}^\ast`:

   a. Let :math:`t_i` be the :ref:`value type <syntax-valtype>` :math:`\unpack(\X{ft}_i)`.

   b. Assert: due to :ref:`validation <valid-struct.new_default>`, :math:`\default_{t_i}` is defined.

   c. Push the :ref:`value <syntax-val>` :math:`\default_{t_i}` to the stack.

8. Execute the instruction :math:`(\STRUCTNEW~x)`.

$${rule: {Step_read/struct.new_default}}


.. _exec-struct.get:
.. _exec-struct.get_sx:

$${rule-prose: exec/struct.get}

.. todo::
   Below is the actual prose.
   (3) Introduce if-let instruction instead of "is of the case".
   (5) Use "the expansion of" instead of $expand function application.

1. Let :math:`F` be the :ref:`current <exec-notation-textual>` :ref:`frame <syntax-frame>`.

2. Assert: due to :ref:`validation <valid-struct.get>`, the :ref:`defined type <syntax-deftype>` :math:`F.\AMODULE.\MITYPES[x]` exists.

3. Let :math:`\deftype` be the :ref:`defined type <syntax-deftype>` :math:`F.\AMODULE.\MITYPES[x]`.

4. Assert: due to :ref:`validation <valid-struct.get>`, the :ref:`expansion <aux-expand-deftype>` of :math:`\deftype` is a :ref:`structure type <syntax-structtype>` with at least :math:`y + 1` fields.

5. Let :math:`\TSTRUCT~\X{ft}^\ast` be the :ref:`expanded <aux-expand-deftype>` :ref:`structure type <syntax-structtype>` of :math:`\deftype`.

6. Let :math:`\X{ft}_y` be the :math:`y`-th :ref:`field type <syntax-fieldtype>` of :math:`\X{ft}^\ast`.

7. Assert: due to :ref:`validation <valid-struct.get>`, a :ref:`value <syntax-val>` of :ref:`type <syntax-valtype>` :math:`(\REF~\NULL~x)` is on the top of the stack.

8. Pop the value :math:`\reff` from the stack.

9. If :math:`\reff` is :math:`\REFNULL~t`, then:

   a. Trap.

10. Assert: due to :ref:`validation <valid-struct.get>`, a :math:`\reff` is a :ref:`structure reference <syntax-ref.struct>`.

11. Let :math:`\REFSTRUCTADDR~a` be the reference value :math:`\reff`.

12. Assert: due to :ref:`validation <valid-struct.get>`, the :ref:`structure instance <syntax-structinst>` :math:`S.\SSTRUCTS[a]` exists and has at least :math:`y + 1` fields.

13. Let :math:`\fieldval` be the :ref:`field value <syntax-fieldval>` :math:`S.\SSTRUCTS[a].\SIFIELDS[y]`.

14. Let :math:`\val` be the result of computing :math:`\unpackfield^{\sx^?}_{\X{ft}_y}(\fieldval))`.

15. Push the value :math:`\val` to the stack.

$${rule: {Step_read/struct.get-*}}


.. _exec-struct.set:

$${rule-prose: exec/struct.set}

.. todo::
   Below is the actual prose.
   (3) Introduce if-let instruction instead of "is of the case".
   (5) Use "the expansion of" instead of $expand function application.

1. Let :math:`F` be the :ref:`current <exec-notation-textual>` :ref:`frame <syntax-frame>`.

2. Assert: due to :ref:`validation <valid-struct.set>`, the :ref:`defined type <syntax-deftype>` :math:`F.\AMODULE.\MITYPES[x]` exists.

3. Let :math:`\deftype` be the :ref:`defined type <syntax-deftype>` :math:`F.\AMODULE.\MITYPES[x]`.

4. Assert: due to :ref:`validation <valid-struct.set>`, the :ref:`expansion <aux-expand-deftype>` of :math:`\deftype` is a :ref:`structure type <syntax-structtype>` with at least :math:`y + 1` fields.

5. Let :math:`\TSTRUCT~\X{ft}^\ast` be the :ref:`expanded <aux-expand-deftype>` :ref:`structure type <syntax-structtype>` of :math:`\deftype`.

6. Let :math:`\X{ft}_y` be the :math:`y`-th :ref:`field type <syntax-fieldtype>` of :math:`\X{ft}^\ast`.

7. Assert: due to :ref:`validation <valid-struct.set>`, a :ref:`value <syntax-val>` is on the top of the stack.

8. Pop the value :math:`\val` from the stack.

9. Assert: due to :ref:`validation <valid-struct.set>`, a :ref:`value <syntax-val>` of :ref:`type <syntax-valtype>` :math:`(\REF~\NULL~x)` is on the top of the stack.

10. Pop the value :math:`\reff` from the stack.

11. If :math:`\reff` is :math:`\REFNULL~t`, then:

   a. Trap.

12. Assert: due to :ref:`validation <valid-struct.set>`, a :math:`\reff` is a :ref:`structure reference <syntax-ref.struct>`.

13. Let :math:`\REFSTRUCTADDR~a` be the reference value :math:`\reff`.

14. Assert: due to :ref:`validation <valid-struct.set>`, the :ref:`structure instance <syntax-structinst>` :math:`S.\SSTRUCTS[a]` exists and has at least :math:`y + 1` fields.

15. Let :math:`\fieldval` be the result of computing :math:`\packfield_{\X{ft}_y}(\val))`.

16. Replace the :ref:`field value <syntax-fieldval>` :math:`S.\SSTRUCTS[a].\SIFIELDS[y]` with :math:`\fieldval`.

$${rule: {Step/struct.set-*}}
   

.. _exec-array.new:

$${rule-prose: exec/array.new}

$${rule: {Step_pure/array.new}}


.. _exec-array.new_default:

$${rule-prose: exec/array.new_default}

.. todo::
   Below is the actual prose.
   (3') Introduce let binding instead of "is of the case".
   (5) Use "the expansion of" instead of $expand function application.

1. Let :math:`F` be the :ref:`current <exec-notation-textual>` :ref:`frame <syntax-frame>`.

2. Assert: due to :ref:`validation <valid-array.new_default>`, the :ref:`defined type <syntax-deftype>` :math:`F.\AMODULE.\MITYPES[x]` exists.

3. Let :math:`\deftype` be the :ref:`defined type <syntax-deftype>` :math:`F.\AMODULE.\MITYPES[x]`.

4. Assert: due to :ref:`validation <valid-array.new_default>`, the :ref:`expansion <aux-expand-deftype>` of :math:`\deftype` is an :ref:`array type <syntax-arraytype>`.

5. Let :math:`\TARRAY~\X{ft}` be the :ref:`expanded <aux-expand-deftype>` :ref:`array type <syntax-arraytype>` of :math:`\deftype`.

6. Assert: due to :ref:`validation <valid-array.new_default>`, a :ref:`value <syntax-val>` of type :math:`\I32` is on the top of the stack.

7. Pop the value :math:`\I32.\CONST~n` from the stack.

8. Let :math:`t` be the :ref:`value type <syntax-valtype>` :math:`\unpack(\X{ft})`.

9. Assert: due to :ref:`validation <valid-array.new_default>`, :math:`\default_t` is defined.

10. Push the :ref:`value <syntax-val>` :math:`\default_t` to the stack :math:`n` times.

11. Execute the instruction :math:`(\ARRAYNEWFIXED~x~n)`.

$${rule: {Step_read/array.new_default}}


.. _exec-array.new_fixed:

$${rule-prose: exec/array.new_fixed}

.. todo::
   Below is the actual prose.
   (3') Introduce let binding instead of "is of the case".
   (5) Use "the expansion of" instead of $expand function application.

1. Let :math:`F` be the :ref:`current <exec-notation-textual>` :ref:`frame <syntax-frame>`.

2. Assert: due to :ref:`validation <valid-array.new_fixed>`, the :ref:`defined type <syntax-deftype>` :math:`F.\AMODULE.\MITYPES[x]` exists.

3. Let :math:`\deftype` be the :ref:`defined type <syntax-deftype>` :math:`F.\AMODULE.\MITYPES[x]`.

4. Assert: due to :ref:`validation <valid-array.new_fixed>`, the :ref:`expansion <aux-expand-deftype>` of :math:`\deftype` is a :ref:`array type <syntax-arraytype>`.

5. Let :math:`\TARRAY~\X{ft}` be the :ref:`expanded <aux-expand-deftype>` :ref:`array type <syntax-arraytype>` of :math:`\deftype`.

6. Assert: due to :ref:`validation <valid-array.new_fixed>`, :math:`n` :ref:`values <syntax-val>` are on the top of the stack.

7. Pop the :math:`n` values :math:`\val^\ast` from the stack.

8. For every value :math:`\val_i` in :math:`\val^\ast`:

   a. Let :math:`\fieldval_i` be the result of computing :math:`\packfield_{\X{ft}}(\val_i))`.

9. Let :math:`\fieldval^\ast` be the concatenation of all field values :math:`\fieldval_i`.

10. Let :math:`\X{ai}` be the :ref:`array instance <syntax-arrayinst>` :math:`\{\AITYPE~\deftype, \AIFIELDS~\fieldval^\ast\}`.

11. Let :math:`a` be the length of :math:`S.\SARRAYS`.

12. Append :math:`\X{ai}` to :math:`S.\SARRAYS`.

13. Push the :ref:`array reference <syntax-ref.array>` :math:`\REFARRAYADDR~a` to the stack.

$${rule: {Step/array.new_fixed}}


.. _exec-array.new_data:

$${rule-prose: exec/array.new_data}

.. todo::
   Below is the actual prose.
   (7) Render $inverse_ with display hint.

1. Let :math:`F` be the :ref:`current <exec-notation-textual>` :ref:`frame <syntax-frame>`.

2. Assert: due to :ref:`validation <valid-array.new_data>`, the :ref:`defined type <syntax-deftype>` :math:`F.\AMODULE.\MITYPES[x]` exists.

3. Let :math:`\deftype` be the :ref:`defined type <syntax-deftype>` :math:`F.\AMODULE.\MITYPES[x]`.

4. Assert: due to :ref:`validation <valid-array.new_data>`, the :ref:`expansion <aux-expand-deftype>` of :math:`\deftype` is an :ref:`array type <syntax-arraytype>`.

5. Let :math:`\TARRAY~\X{ft}` be the :ref:`expanded <aux-expand-deftype>` :ref:`array type <syntax-arraytype>` of :math:`\deftype`.

6. Assert: due to :ref:`validation <valid-array.new_data>`, the :ref:`data address <syntax-dataaddr>` :math:`F.\AMODULE.\MIDATAS[y]` exists.

7. Let :math:`\X{da}` be the :ref:`data address <syntax-dataaddr>` :math:`F.\AMODULE.\MIDATAS[y]`.

8. Assert: due to :ref:`validation <valid-array.new_data>`, the :ref:`data instance <syntax-datainst>` :math:`S.\SDATAS[\X{da}]` exists.

9. Let :math:`\datainst` be the :ref:`data instance <syntax-datainst>` :math:`S.\SDATAS[\X{da}]`.

10. Assert: due to :ref:`validation <valid-array.new_data>`, two :ref:`values <syntax-val>` of type :math:`\I32` are on the top of the stack.

11. Pop the value :math:`\I32.\CONST~n` from the stack.

12. Pop the value :math:`\I32.\CONST~s` from the stack.

13. Assert: due to :ref:`validation <valid-array.new_data>`, the :ref:`field type <syntax-fieldtype>` :math:`\X{ft}` has a defined :ref:`bit width <bitwidth-fieldtype>`.

14. Let :math:`z` be the :ref:`bit width <bitwidth-fieldtype>` of :ref:`field type <syntax-fieldtype>` :math:`\X{ft}` divided by eight.

15. If the sum of :math:`s` and :math:`n` times :math:`z` is larger than the length of :math:`\datainst.\DIBYTES`, then:

    a. Trap.

16. Let :math:`b^\ast` be the :ref:`byte <syntax-byte>` sequence :math:`\datainst.\DIBYTES[s \slice n \cdot z]`.

17. Let :math:`t` be the :ref:`value type <syntax-valtype>` :math:`\unpack(\X{ft})`.

18. For each consecutive subsequence :math:`{b'}^n` of :math:`b^\ast`:

    a. Assert: due to :ref:`validation <valid-array.new_data>`, :math:`\bytes_{\X{ft}}` is defined.

    b. Let :math:`c_i` be the constant for which :math:`\bytes_{\X{ft}}(c_i)` is :math:`{b'}^n`.

    c. Push the value :math:`t.\CONST~c_i` to the stack.

19. Execute the instruction :math:`(\ARRAYNEWFIXED~x~n)`.

$${rule: {Step_read/array.new_data-*}}


.. _exec-array.new_elem:

$${rule-prose: exec/array.new_elem}

$${rule: {Step_read/array.new_elem-*}}


.. _exec-array.get:
.. _exec-array.get_sx:

$${rule-prose: exec/array.get}

.. todo::
   Below is the actual prose.
   (3) Introduce if-let instruction instead of "is of the case".
   (5) Use "the expansion of" instead of $expand function application.

1. Let :math:`F` be the :ref:`current <exec-notation-textual>` :ref:`frame <syntax-frame>`.

2. Assert: due to :ref:`validation <valid-array.get>`, the :ref:`defined type <syntax-deftype>` :math:`F.\AMODULE.\MITYPES[x]` exists.

3. Let :math:`\deftype` be the :ref:`defined type <syntax-deftype>` :math:`F.\AMODULE.\MITYPES[x]`.

4. Assert: due to :ref:`validation <valid-array.get>`, the :ref:`expansion <aux-expand-deftype>` of :math:`\deftype` is an :ref:`array type <syntax-arraytype>`.

5. Let :math:`\TARRAY~\X{ft}` be the :ref:`expanded <aux-expand-deftype>` :ref:`array type <syntax-arraytype>` of :math:`\deftype`.

6. Assert: due to :ref:`validation <valid-array.get>`, a :ref:`value <syntax-val>` of :ref:`type <syntax-valtype>` :math:`\I32` is on the top of the stack.

7. Pop the value :math:`\I32.\CONST~i` from the stack.

8. Assert: due to :ref:`validation <valid-array.get>`, a :ref:`value <syntax-val>` of :ref:`type <syntax-valtype>` :math:`(\REF~\NULL~x)` is on the top of the stack.

9. Pop the value :math:`\reff` from the stack.

10. If :math:`\reff` is :math:`\REFNULL~t`, then:

   a. Trap.

11. Assert: due to :ref:`validation <valid-array.get>`, :math:`\reff` is an :ref:`array reference <syntax-ref.array>`.

12. Let :math:`\REFARRAYADDR~a` be the reference value :math:`\reff`.

13. Assert: due to :ref:`validation <valid-array.get>`, the :ref:`array instance <syntax-arrayinst>` :math:`S.\SARRAYS[a]` exists.

14. If :math:`n` is larger than or equal to the length of :math:`S.\SARRAYS[a].\AIFIELDS`, then:

    a. Trap.

15. Let :math:`\fieldval` be the :ref:`field value <syntax-fieldval>` :math:`S.\SARRAYS[a].\AIFIELDS[i]`.

16. Let :math:`\val` be the result of computing :math:`\unpackfield^{\sx^?}_{\X{ft}}(\fieldval))`.

17. Push the value :math:`\val` to the stack.

$${rule: {Step_read/array.get-*}}


.. _exec-array.set:

$${rule-prose: exec/array.set}

.. todo::
   Below is the actual prose.
   (3) Introduce if-let instruction instead of "is of the case".
   (5) Use "the expansion of" instead of $expand function application.

1. Let :math:`F` be the :ref:`current <exec-notation-textual>` :ref:`frame <syntax-frame>`.

2. Assert: due to :ref:`validation <valid-array.set>`, the :ref:`defined type <syntax-deftype>` :math:`F.\AMODULE.\MITYPES[x]` exists.

3. Let :math:`\deftype` be the :ref:`defined type <syntax-deftype>` :math:`F.\AMODULE.\MITYPES[x]`.

4. Assert: due to :ref:`validation <valid-array.set>`, the :ref:`expansion <aux-expand-deftype>` of :math:`\deftype` is an :ref:`array type <syntax-arraytype>`.

5. Let :math:`\TARRAY~\X{ft}` be the :ref:`expanded <aux-expand-deftype>` :ref:`array type <syntax-arraytype>` of :math:`\deftype`.

6. Assert: due to :ref:`validation <valid-array.set>`, a :ref:`value <syntax-val>` is on the top of the stack.

7. Pop the value :math:`\val` from the stack.

8. Assert: due to :ref:`validation <valid-array.set>`, a :ref:`value <syntax-val>` of :ref:`type <syntax-valtype>` :math:`\I32` is on the top of the stack.

9. Pop the value :math:`\I32.\CONST~i` from the stack.

10. Assert: due to :ref:`validation <valid-array.set>`, a :ref:`value <syntax-val>` of :ref:`type <syntax-valtype>` :math:`(\REF~\NULL~x)` is on the top of the stack.

11. Pop the value :math:`\reff` from the stack.

12. If :math:`\reff` is :math:`\REFNULL~t`, then:

   a. Trap.

13. Assert: due to :ref:`validation <valid-array.set>`, :math:`\reff` is an :ref:`array reference <syntax-ref.array>`.

14. Let :math:`\REFARRAYADDR~a` be the reference value :math:`\reff`.

15. Assert: due to :ref:`validation <valid-array.set>`, the :ref:`array instance <syntax-arrayinst>` :math:`S.\SARRAYS[a]` exists.

16. If :math:`n` is larger than or equal to the length of :math:`S.\SARRAYS[a].\AIFIELDS`, then:

    a. Trap.

17. Let :math:`\fieldval` be the result of computing :math:`\packfield_{\X{ft}}(\val))`.

18. Replace the :ref:`field value <syntax-fieldval>` :math:`S.\SARRAYS[a].\AIFIELDS[i]` with :math:`\fieldval`.

$${rule: {Step/array.set-*}}


.. _exec-array.len:

$${rule-prose: exec/array.len}

.. todo:: (3) Introduce if-let instruction instead of "is of the case".

$${rule: {Step_read/array.len-*}}


.. _exec-array.fill:

$${rule-prose: exec/array.fill}

.. todo:: (3) Introduce if-let instruction instead of "is of the case".

$${rule: {Step_read/array.fill-*}}


.. _exec-array.copy:

$${rule-prose: exec/array.copy}

.. todo::
   Below is the actual prose.
   (3) Introduce if-let instruction instead of "is of the case".
   (5) Use "the expansion of" instead of $expand function application.

1. Let :math:`F` be the :ref:`current <exec-notation-textual>` :ref:`frame <syntax-frame>`.

2. Assert: due to :ref:`validation <valid-array.copy>`, the :ref:`defined type <syntax-deftype>` :math:`F.\AMODULE.\MITYPES[y]` exists.

3. Let :math:`\deftype` be the :ref:`defined type <syntax-deftype>` :math:`F.\AMODULE.\MITYPES[y]`.

4. Assert: due to :ref:`validation <valid-array.copy>`, the :ref:`expansion <aux-expand-deftype>` of :math:`\deftype` is an :ref:`array type <syntax-arraytype>`.

5. Let :math:`\TARRAY~\mut~\X{st}` be the :ref:`expanded <aux-expand-deftype>` :ref:`array type <syntax-arraytype>` :math:`\deftype`.

6. Assert: due to :ref:`validation <valid-array.copy>`, a :ref:`value <syntax-val>` of :ref:`type <syntax-valtype>` :math:`\I32` is on the top of the stack.

7. Pop the value :math:`\I32.\CONST~n` from the stack.

8. Assert: due to :ref:`validation <valid-array.copy>`, a :ref:`value <syntax-val>` of :ref:`type <syntax-valtype>` :math:`\I32` is on the top of the stack.

9. Pop the value :math:`\I32.\CONST~s` from the stack.

10. Assert: due to :ref:`validation <valid-array.copy>`, a :ref:`value <syntax-val>` of :ref:`type <syntax-valtype>` :math:`(\REF~\NULL~y)` is on the top of the stack.

11. Pop the value :math:`\reff_2` from the stack.

12. Assert: due to :ref:`validation <valid-array.copy>`, a :ref:`value <syntax-val>` of :ref:`type <syntax-valtype>` :math:`\I32` is on the top of the stack.

13. Pop the value :math:`\I32.\CONST~d` from the stack.

14. Assert: due to :ref:`validation <valid-array.copy>`, a :ref:`value <syntax-val>` of :ref:`type <syntax-valtype>` :math:`(\REF~\NULL~x)` is on the top of the stack.

15. Pop the value :math:`\reff_1` from the stack.

16. If :math:`\reff_1` is :math:`\REFNULL~t`, then:

   a. Trap.

17. Assert: due to :ref:`validation <valid-array.copy>`, :math:`\reff_1` is an :ref:`array reference <syntax-ref.array>`.

18. Let :math:`\REFARRAYADDR~a_1` be the reference value :math:`\reff_1`.

19. If :math:`\reff_2` is :math:`\REFNULL~t`, then:

   a. Trap.

20. Assert: due to :ref:`validation <valid-array.copy>`, :math:`\reff_2` is an :ref:`array reference <syntax-ref.array>`.

21. Let :math:`\REFARRAYADDR~a_2` be the reference value :math:`\reff_2`.

22. Assert: due to :ref:`validation <valid-array.copy>`, the :ref:`array instance <syntax-arrayinst>` :math:`S.\SARRAYS[a_1]` exists.

23. Assert: due to :ref:`validation <valid-array.copy>`, the :ref:`array instance <syntax-arrayinst>` :math:`S.\SARRAYS[a_2]` exists.

24. If :math:`d + n` is larger than the length of :math:`S.\SARRAYS[a_1].\AIFIELDS`, then:

    a. Trap.

25. If :math:`s + n` is larger than the length of :math:`S.\SARRAYS[a_2].\AIFIELDS`, then:

    a. Trap.

26. If :math:`n = 0`, then:

    a. Return.

27. If :math:`d \leq s`, then:

    a. Push the value :math:`\REFARRAYADDR~a_1` to the stack.

    b. Push the value :math:`\I32.\CONST~d` to the stack.

    c. Push the value :math:`\REFARRAYADDR~a_2` to the stack.

    d. Push the value :math:`\I32.\CONST~s` to the stack.

    e. Execute :math:`\F{getfield}(\X{st})`.

    f. Execute the instruction :math:`\ARRAYSET~x`.

    g. Push the value :math:`\REFARRAYADDR~a_1` to the stack.

    h. Assert: due to the earlier check against the array size, :math:`d+1 < 2^{32}`.

    i. Push the value :math:`\I32.\CONST~(d+1)` to the stack.

    j. Push the value :math:`\REFARRAYADDR~a_2` to the stack.

    k. Assert: due to the earlier check against the array size, :math:`s+1 < 2^{32}`.

    l. Push the value :math:`\I32.\CONST~(s+1)` to the stack.

28. Else:

    a. Push the value :math:`\REFARRAYADDR~a_1` to the stack.

    b. Assert: due to the earlier check against the array size, :math:`d+n-1 < 2^{32}`.

    c. Push the value :math:`\I32.\CONST~(d+n-1)` to the stack.

    d. Push the value :math:`\REFARRAYADDR~a_2` to the stack.

    e. Assert: due to the earlier check against the array size, :math:`s+n-1 < 2^{32}`.

    f. Push the value :math:`\I32.\CONST~(s+n-1)` to the stack.

    g. Execute :math:`\F{getfield}(\X{st})`.

    h. Execute the instruction :math:`\ARRAYSET~x`.

    i. Push the value :math:`\REFARRAYADDR~a_1` to the stack.

    j. Push the value :math:`\I32.\CONST~d` to the stack.

    k. Push the value :math:`\REFARRAYADDR~a_2` to the stack.

    l. Push the value :math:`\I32.\CONST~s` to the stack.

29. Push the value :math:`\I32.\CONST~(n-1)` to the stack.

30. Execute the instruction :math:`\ARRAYCOPY~x~y`.

$${rule: {Step_read/array.copy-*}}

Where:

.. _aux-sx:

$${definition: sx}

.. _exec-array.init_data:

$${rule-prose: exec/array.init_data}

.. todo::
   Below is the actual prose.
   (7) Render $inverse_ with display hint.

1. Let :math:`F` be the :ref:`current <exec-notation-textual>` :ref:`frame <syntax-frame>`.

2. Assert: due to :ref:`validation <valid-array.init_data>`, the :ref:`defined type <syntax-deftype>` :math:`F.\AMODULE.\MITYPES[x]` exists.

3. Let :math:`\deftype` be the :ref:`defined type <syntax-deftype>` :math:`F.\AMODULE.\MITYPES[x]`.

4. Assert: due to :ref:`validation <valid-array.init_data>`, the :ref:`expansion <aux-expand-deftype>` of :math:`\deftype` is an :ref:`array type <syntax-arraytype>`.

5. Let :math:`\TARRAY~\X{ft}` be the :ref:`expanded <aux-expand-deftype>` :ref:`array type <syntax-arraytype>` :math:`\deftype`.

6. Assert: due to :ref:`validation <valid-array.init_data>`, the :ref:`data address <syntax-dataaddr>` :math:`F.\AMODULE.\MIDATAS[y]` exists.

7. Let :math:`\X{da}` be the :ref:`data address <syntax-dataaddr>` :math:`F.\AMODULE.\MIDATAS[y]`.

8. Assert: due to :ref:`validation <valid-array.init_data>`, the :ref:`data instance <syntax-datainst>` :math:`S.\SDATAS[\X{da}]` exists.

9. Let :math:`\datainst` be the :ref:`data instance <syntax-datainst>` :math:`S.\SDATAS[\X{da}]`.

10. Assert: due to :ref:`validation <valid-array.init_data>`, three values of type :math:`\I32` are on the top of the stack.

11. Pop the value :math:`\I32.\CONST~n` from the stack.

12. Pop the value :math:`\I32.\CONST~s` from the stack.

13. Pop the value :math:`\I32.\CONST~d` from the stack.

14. Assert: due to :ref:`validation <valid-array.init_data>`, a :ref:`value <syntax-val>` of :ref:`type <syntax-valtype>` :math:`(\REF~\NULL~x)` is on the top of the stack.

15. Pop the value :math:`\reff` from the stack.

16. If :math:`\reff` is :math:`\REFNULL~t`, then:

   a. Trap.

17. Assert: due to :ref:`validation <valid-array.init_data>`, :math:`\reff` is an :ref:`array reference <syntax-ref.array>`.

18. Let :math:`\REFARRAYADDR~a` be the reference value :math:`\reff`.

19. Assert: due to :ref:`validation <valid-array.init_data>`, the :ref:`array instance <syntax-arrayinst>` :math:`S.\SARRAYS[a]` exists.

20. Assert: due to :ref:`validation <valid-array.init_data>`, the :ref:`field type <syntax-fieldtype>` :math:`\X{ft}` has a defined :ref:`bit width <bitwidth-fieldtype>`.

21. Let :math:`z` be the :ref:`bit width <bitwidth-fieldtype>` of :ref:`field type <syntax-fieldtype>` :math:`\X{ft}` divided by eight.

22. If :math:`d + n` is larger than the length of :math:`S.\SARRAYS[a].\AIFIELDS`, or the sum of :math:`s` and :math:`n` times :math:`z` is larger than the length of :math:`\datainst.\DIBYTES`, then:

    a. Trap.

23. If :math:`n = 0`, then:

    a. Return.

24. Let :math:`b^\ast` be the :ref:`byte <syntax-byte>` sequence :math:`\datainst.\DIBYTES[s \slice z]`.

25. Let :math:`t` be the :ref:`value type <syntax-valtype>` :math:`\unpack(\X{ft})`.

26. Assert: due to :ref:`validation <valid-array.init_data>`, :math:`\bytes_{\X{ft}}` is defined.

27. Let :math:`c` be the constant for which :math:`\bytes_{\X{ft}}(c)` is :math:`b^\ast`.

28. Push the value :math:`\REFARRAYADDR~a` to the stack.

29. Push the value :math:`\I32.\CONST~d` to the stack.

30. Push the value :math:`t.\CONST~c` to the stack.

31. Execute the instruction :math:`\ARRAYSET~x`.

32. Push the value :math:`\REFARRAYADDR~a` to the stack.

33. Push the value :math:`\I32.\CONST~(d+1)` to the stack.

34. Push the value :math:`\I32.\CONST~(s+z)` to the stack.

35. Push the value :math:`\I32.\CONST~(n-1)` to the stack.

36. Execute the instruction :math:`\ARRAYINITDATA~x~y`.

$${rule: {Step_read/array.init_data-*}}


.. _exec-array.init_elem:

$${rule-prose: exec/array.init_elem}

.. todo:: (3) Introduce if-let instruction instead of "is of the case".

$${rule: {Step_read/array.init_elem-*}}


.. _exec-any.convert_extern:

$${rule-prose: exec/any.convert_extern}

.. todo:: (3) Introduce if-let instruction instead of "is of the case".

$${rule: {Step_pure/any.convert_extern-*}}


.. _exec-extern.convert_any:

$${rule-prose: exec/extern.convert_any}

.. todo:: (3) Introduce if-let instruction instead of "is of the case".

$${rule: {Step_pure/extern.convert_any-*}}


.. index:: vector instruction
   pair: execution; instruction
   single: abstract syntax; instruction
.. _exec-instr-vec:

Vector Instructions
~~~~~~~~~~~~~~~~~~~

Vector instructions that operate bitwise are handled as integer operations of respective width.

.. math::
   \begin{array}{lll@{\qquad}l}
   \X{op}_{\VN}(i_1,\dots,i_k) &=& \xref{exec/numerics}{int-ops}{\F{i}\X{op}}_N(i_1,\dots,i_k) \\
   \end{array}

Most other vector instructions are defined in terms of numeric operators that are applied lane-wise according to the given :ref:`shape <syntax-shape>`.

.. math::
   \begin{array}{llll}
   \X{op}_{t\K{x}N}(n_1,\dots,n_k) &=&
     \lanes^{-1}_{t\K{x}N}(\xref{exec/instructions}{exec-instr-numeric}{\X{op}}_t(i_1,\dots,i_k)^\ast) & \qquad(\iff i_1^\ast = \lanes_{t\K{x}N}(n_1) \land \dots \land i_k^\ast = \lanes_{t\K{x}N}(n_k) \\
   \end{array}

.. note::
   For example, the result of instruction :math:`\K{i32x4}.\ADD` applied to operands :math:`v_1, v_2`
   invokes :math:`\ADD_{\K{i32x4}}(v_1, v_2)`, which maps to
   :math:`\lanes^{-1}_{\K{i32x4}}(\ADD_{\I32}(i_1, i_2)^\ast)`,
   where :math:`i_1^\ast` and :math:`i_2^\ast` are sequences resulting from invoking
   :math:`\lanes_{\K{i32x4}}(v_1)` and :math:`\lanes_{\K{i32x4}}(v_2)`
   respectively.


.. _exec-vconst:

:math:`\V128\K{.}\VCONST~c`
...........................

1. Push the value :math:`\V128.\VCONST~c` to the stack.

.. note::
   No formal reduction rule is required for this instruction, since |VCONST| instructions coincide with :ref:`values <syntax-val>`.


.. _exec-vvunop:

$${rule-prose: exec/vvunop}

$${rule: {Step_pure/vvunop}}


.. _exec-vvbinop:

$${rule-prose: exec/vvbinop}

$${rule: {Step_pure/vvbinop}}


.. _exec-vvternop:

$${rule-prose: exec/vvternop}

$${rule: {Step_pure/vvternop}}


.. _exec-vvtestop:

$${rule-prose: exec/vvtestop}

$${rule: {Step_pure/vvtestop}}


.. _exec-vunop:

$${rule-prose: exec/vunop}

$${rule: {Step_pure/vunop}}


.. _exec-vbinop:

$${rule-prose: exec/vbinop}

.. todo:: (2) SpecTec currently defines the image of vbinop as a sequence, not a set.

$${rule: {Step_pure/vbinop-*}}


.. _exec-vtestop:

$${rule-prose: exec/vtestop}

$${rule: {Step_pure/vtestop-*}}


.. _exec-vrelop:

$${rule-prose: exec/vrelop}

.. todo::
   Below is the actual prose.

1. Assert: due to :ref:`validation <valid-vrelop>`, two values of :ref:`value type <syntax-valtype>` |V128| are on the top of the stack.

2. Pop the value :math:`\V128.\VCONST~c_2` from the stack.

3. Pop the value :math:`\V128.\VCONST~c_1` from the stack.

4. Let :math:`i_1^\ast` be the result of computing :math:`\lanes_{t\K{x}N}(c_1)`.

5. Let :math:`i_2^\ast` be the result of computing :math:`\lanes_{t\K{x}N}(c_2)`.

6. Let :math:`i^\ast` be the result of computing :math:`\vrelop_t(i_1^\ast, i_2^\ast)`.

7. Let :math:`j^\ast` be the result of computing :math:`\exts_{1,|t|}(i^\ast)`.

8. Let :math:`c` be the result of computing :math:`\lanes^{-1}_{t\K{x}N}(j^\ast)`.

9. Push the value :math:`\V128.\VCONST~c` to the stack.

$${rule: {Step_pure/vrelop}}

.. math::
   \begin{array}{l}
   \begin{array}{lcl@{\qquad}l}
   (\V128\K{.}\VCONST~c_1)~(\V128\K{.}\VCONST~c_2)~t\K{x}N\K{.}\vrelop &\stepto& (\V128\K{.}\VCONST~c)
   \end{array}
   \\ \qquad
     \begin{array}[t]{@{}r@{~}l@{}}
     (\iff c = \lanes^{-1}_{t\K{x}N}(\exts_{1,|t|}(\vrelop_t(\lanes_{t\K{x}N}(c_1), \lanes_{t\K{x}N}(c_2)))))
     \end{array}
   \end{array}

.. _exec-vshiftop:

$${rule-prose: exec/vshiftop}

.. todo::
   Below is the actual prose.

1. Assert: due to :ref:`validation <valid-vshiftop>`, a value of :ref:`value type <syntax-valtype>` |I32| is on the top of the stack.

2. Pop the value :math:`\I32.\CONST~s` from the stack.

3. Assert: due to :ref:`validation <valid-vshiftop>`, a value of :ref:`value type <syntax-valtype>` |V128| is on the top of the stack.

4. Pop the value :math:`\V128.\VCONST~c_1` from the stack.

5. Let :math:`i^\ast` be the result of computing :math:`\lanes_{t\K{x}N}(c_1)`.

6. Let :math:`j^\ast` be the result of computing :math:`\vishiftop_{t}(i^\ast, s^N)`.

7. Let :math:`c` be the result of computing :math:`\lanes^{-1}_{t\K{x}N}(j^\ast)`.

8. Push the value :math:`\V128.\VCONST~c` to the stack.

$${rule: {Step_pure/vshiftop}}

.. math::
   \begin{array}{l}
   \begin{array}{lcl@{\qquad}l}
   (\V128\K{.}\VCONST~c_1)~(\I32\K{.}\CONST~s)~t\K{x}N\K{.}\vishiftop &\stepto& (\V128\K{.}\VCONST~c)
   \end{array}
   \\ \qquad
     \begin{array}[t]{@{}r@{~}l@{}}
     (\iff & i^\ast = \lanes_{t\K{x}N}(c_1) \\
     \wedge & c = \lanes^{-1}_{t\K{x}N}(\vishiftop_{t}(i^\ast, s^N)))
     \end{array}
   \end{array}


.. _exec-vbitmask:

$${rule-prose: exec/vbitmask}

.. todo::
   Below is the actual prose.

1. Assert: due to :ref:`validation <valid-vbitmask>`, a value of :ref:`value type <syntax-valtype>` |V128| is on the top of the stack.

2. Pop the value :math:`\V128.\VCONST~c` from the stack.

3. Let :math:`i_1^N` be the result of computing :math:`\lanes_{t\K{x}N}(c)`.

4. Let :math:`B` be the :ref:`bit width <syntax-valtype>` :math:`|t|` of :ref:`value type <syntax-valtype>` :math:`t`.

5. Let :math:`i_2^N` be the result of computing :math:`\ilts_{B}(i_1^N, 0^N)`.

6. Let :math:`j^\ast` be the concatenation of the two sequences :math:`i_2^N` and :math:`0^{32-N}`.

7. Let :math:`i` be the result of computing :math:`\ibits_{32}^{-1}(j^\ast)`.

8. Push the value :math:`\I32.\CONST~i` onto the stack.

$${rule: {Step_pure/vbitmask}}

.. math::
   \begin{array}{lcl@{\qquad}l}
   (\V128\K{.}\VCONST~c)~t\K{x}N\K{.}\VBITMASK &\stepto& (\I32\K{.}\CONST~i)
     & (\iff i = \ibits_{32}^{-1}(\ilts_{|t|}(\lanes_{t\K{x}N}(c), 0^N)))
     \\
   \end{array}


.. _exec-vswizzle:

$${rule-prose: exec/vswizzle}

.. todo::
   Below is the actual prose.

1. Assert: due to :ref:`validation <valid-vbinop>`, two values of :ref:`value type <syntax-valtype>` |V128| are on the top of the stack.

2. Pop the value :math:`\V128.\VCONST~c_2` from the stack.

3. Let :math:`i^\ast` be the result of computing :math:`\lanes_{\I8X16}(c_2)`.

4. Pop the value :math:`\V128.\VCONST~c_1` from the stack.

5. Let :math:`j^\ast` be the result of computing :math:`\lanes_{\I8X16}(c_1)`.

6. Let :math:`c^\ast` be the concatenation of the two sequences :math:`j^\ast` and :math:`0^{240}`.

7. Let :math:`c'` be the result of computing :math:`\lanes^{-1}_{\I8X16}(c^\ast[ i^\ast[0] ] \dots c^\ast[ i^\ast[15] ])`.

8. Push the value :math:`\V128.\VCONST~c'` onto the stack.

$${rule: {Step_pure/vswizzle}}

.. math::
   \begin{array}{l}
   \begin{array}{lcl@{\qquad}l}
   (\V128\K{.}\VCONST~c_1)~(\V128\K{.}\VCONST~c_2)~\I8X16\K{.}\VSWIZZLE &\stepto& (\V128\K{.}\VCONST~c')
   \end{array}
   \\ \qquad
     \begin{array}[t]{@{}r@{~}l@{}}
      (\iff & i^\ast = \lanes_{\I8X16}(c_2) \\
      \wedge & c^\ast = \lanes_{\I8X16}(c_1)~0^{240} \\
      \wedge & c' = \lanes^{-1}_{\I8X16}(c^\ast[ i^\ast[0] ] \dots c^\ast[ i^\ast[15] ]))
     \end{array}
   \end{array}


.. _exec-vshuffle:

$${rule-prose: exec/vshuffle}

.. todo::
   Below is the actual prose.

1. Assert: due to :ref:`validation <valid-vshuffle>`, two values of :ref:`value type <syntax-valtype>` |V128| are on the top of the stack.

2. Assert: due to :ref:`validation <valid-vshuffle>`, for all :math:`x_i` in :math:`x^\ast` it holds that :math:`x_i < 32`.

3. Pop the value :math:`\V128.\VCONST~c_2` from the stack.

4. Let :math:`i_2^\ast` be the result of computing :math:`\lanes_{\I8X16}(c_2)`.

5. Pop the value :math:`\V128.\VCONST~c_1` from the stack.

6. Let :math:`i_1^\ast` be the result of computing :math:`\lanes_{\I8X16}(c_1)`.

7. Let :math:`i^\ast` be the concatenation of the two sequences :math:`i_1^\ast` and :math:`i_2^\ast`.

8. Let :math:`c` be the result of computing :math:`\lanes^{-1}_{\I8X16}(i^\ast[x^\ast[0]] \dots i^\ast[x^\ast[15]])`.

9. Push the value :math:`\V128.\VCONST~c` onto the stack.

$${rule: {Step_pure/vshuffle}}

.. math::
   \begin{array}{l}
   \begin{array}{lcl@{\qquad}l}
   (\V128\K{.}\VCONST~c_1)~(\V128\K{.}\VCONST~c_2)~(\I8X16\K{.}\VSHUFFLE~x^\ast) &\stepto& (\V128\K{.}\VCONST~c)
   \end{array}
   \\ \qquad
     \begin{array}[t]{@{}r@{~}l@{}}
      (\iff & i^\ast = \lanes_{\I8X16}(c_1)~\lanes_{\I8X16}(c_2) \\
      \wedge & c = \lanes^{-1}_{\I8X16}(i^\ast[x^\ast[0]] \dots i^\ast[x^\ast[15]]))
     \end{array}
   \end{array}


.. _exec-vsplat:

$${rule-prose: exec/vsplat}

.. todo::
   Below is the actual prose.

1. Let :math:`t` be the type :math:`\unpackshape(\shape)`.

2. Assert: due to :ref:`validation <valid-vsplat>`, a value of :ref:`value type <syntax-valtype>` :math:`t` is on the top of the stack.

3. Pop the value :math:`t.\CONST~c_1` from the stack.

4. Let :math:`N` be the integer :math:`\shdim(\shape)`.

5. Let :math:`c` be the result of computing :math:`\lanes^{-1}_{\shape}(c_1^N)`.

6. Push the value :math:`\V128.\VCONST~c` to the stack.

$${rule: {Step_pure/vsplat}}

.. math::
   \begin{array}{lcl@{\qquad}l}
   (t\K{.}\CONST~c_1)~\shape\K{.}\VSPLAT &\stepto& (\V128\K{.}\VCONST~c)
     & (\iff t = \unpackshape(\shape)
       \wedge c = \lanes^{-1}_{\shape}(c_1^{\shdim(\shape)}))
     \\
   \end{array}


.. _exec-vextract_lane:

$${rule-prose: exec/vextract_lane}

.. todo::
   Below is the actual prose.

1. Assert: due to :ref:`validation <valid-vextract_lane>`, :math:`x < N`.

2. Assert: due to :ref:`validation <valid-vextract_lane>`, a value of :ref:`value type <syntax-valtype>` |V128| is on the top of the stack.

3. Pop the value :math:`\V128.\VCONST~c_1` from the stack.

4. Let :math:`i^\ast` be the result of computing :math:`\lanes_{t_1\K{x}N}(c_1)`.

5. Let :math:`t_2` be the type :math:`\unpackshape(t_1\K{x}N)`.

6. Let :math:`c_2` be the result of computing :math:`\ext^{sx^?}_{t_1,t_2}(i^\ast[x])`.

7. Push the value :math:`t_2.\CONST~c_2` to the stack.

$${rule: {Step_pure/vextract_lane-*}}

.. math::
   \begin{array}{l}
   \begin{array}{lcl@{\qquad}l}
   (\V128\K{.}\VCONST~c_1)~(t_1\K{x}N\K{.}\VEXTRACTLANE~x) &\stepto& (t_2\K{.}\CONST~c_2)
   \end{array}
   \\ \qquad
     \begin{array}[t]{@{}r@{~}l@{}}
      (\iff & t_2 = \unpackshape(t_1\K{x}N) \\
       \wedge & c_2 = \ext^{sx^?}_{t_1,t_2}(\lanes_{t_1\K{x}N}(c_1)[x]))
     \end{array}
   \end{array}


.. _exec-vreplace_lane:

$${rule-prose: exec/vreplace_lane}

.. todo::
   Below is the actual prose.

1. Assert: due to :ref:`validation <valid-vreplace_lane>`, :math:`x < \shdim(\shape)`.

2. Let :math:`t_2` be the type :math:`\unpackshape(\shape)`.

3. Assert: due to :ref:`validation <valid-vreplace_lane>`, a value of :ref:`value type <syntax-valtype>` :math:`t_1` is on the top of the stack.

4. Pop the value :math:`t_2.\CONST~c_2` from the stack.

5. Assert: due to :ref:`validation <valid-vreplace_lane>`, a value of :ref:`value type <syntax-valtype>` |V128| is on the top of the stack.

6. Pop the value :math:`\V128.\VCONST~c_1` from the stack.

7. Let :math:`i^\ast` be the result of computing :math:`\lanes_{\shape}(c_1)`.

8. Let :math:`c` be the result of computing :math:`\lanes^{-1}_{\shape}(i^\ast \with [x] = c_2)`.

9. Push :math:`\V128.\VCONST~c` on the stack.

$${rule: {Step_pure/vreplace_lane}}

.. math::
   \begin{array}{l}
   \begin{array}{lcl@{\qquad}l}
   (\V128\K{.}\VCONST~c_1)~(t_2\K{.}\CONST~c_2)~(\shape\K{.}\VREPLACELANE~x) &\stepto& (\V128\K{.}\VCONST~c)
   \end{array}
   \\ \qquad
     \begin{array}[t]{@{}r@{~}l@{}}
      (\iff & i^\ast = \lanes_{\shape}(c_1) \\
       \wedge & c = \lanes^{-1}_{\shape}(i^\ast \with [x] = c_2))
     \end{array}
   \end{array}


.. _exec-vextadd_pairwise:

$${rule-prose: exec/vextunop}

.. todo::
   Below is the actual prose.

1. Assert: due to :ref:`syntax <syntax-instr-vec>`, :math:`N = M / 2`.

2. Assert: due to :ref:`validation <valid-vextunop>`, a value of :ref:`value type <syntax-valtype>` |V128| is on the top of the stack.

3. Pop the value :math:`\V128.\VCONST~c_1` from the stack.

4. Let :math:`i^\ast` be the result of computing :math:`\lanes_{t_1\K{x}M}(c_1)`.

5. Let :math:`(j_1~j_2)^\ast` be the result of computing :math:`\ext^{\sx}_{|t_1|,|t_2|}(i^\ast)`.

6. Let :math:`k^\ast` be the result of computing :math:`\iadd_{|t_2|}(j_1, j_2)^\ast`.

7. Let :math:`c` be the result of computing :math:`\lanes^{-1}_{t_2\K{x}N}(k^\ast)`.

8. Push the value :math:`\V128.\VCONST~c` to the stack.

$${rule: {Step_pure/vextunop}}

.. math::
   \begin{array}{l}
   \begin{array}{lcl@{\qquad}l}
   (\V128\K{.}\VCONST~c_1)~t_2\K{x}N\K{.}\VEXTADDPAIRWISE\_t_1\K{x}M\_\sx &\stepto& (\V128\K{.}\VCONST~c) \\
   \end{array}
   \\ \qquad
     \begin{array}[t]{@{}r@{~}l@{}}
     (\iff & (i_1~i_2)^\ast = \ext^{\sx}_{|t_1|,|t_2|}(\lanes_{t_1\K{x}M}(c_1)) \\
     \wedge & j^\ast = \iadd_{|t_2|}(i_1, i_2)^\ast \\
     \wedge & c = \lanes^{-1}_{t_2\K{x}N}(j^\ast))
     \end{array}
   \end{array}


.. _exec-vextmul:

$${rule-prose: exec/vextbinop}

.. todo::
   Below is the actual prose.

1. Assert: due to :ref:`syntax <syntax-instr-vec>`, :math:`N = M / 2`.

2. Assert: due to :ref:`validation <valid-vbinop>`, two values of :ref:`value type <syntax-valtype>` |V128| are on the top of the stack.

3. Pop the value :math:`\V128.\VCONST~c_2` from the stack.

4. Pop the value :math:`\V128.\VCONST~c_1` from the stack.

5. Let :math:`i_1^\ast` be the result of computing :math:`\lanes_{t_1\K{x}M}(c_1)`.

6. Let :math:`i_2^\ast` be the result of computing :math:`\lanes_{t_1\K{x}M}(c_2)`.

7. If :math:`\half` is :math:`\K{low}`, then:

   a. Let :math:`j_1^\ast` be the sequence :math:`i_1^\ast[0 \slice N]`.

   b. Let :math:`j_2^\ast` be the sequence :math:`i_2^\ast[0 \slice N]`.

8. Else:

   a. Let :math:`j_1^\ast` be the sequence :math:`i_1^\ast[N \slice N]`.

   b. Let :math:`j_2^\ast` be the sequence :math:`i_2^\ast[N \slice N]`.

9. Let :math:`k_1^\ast` be the result of computing :math:`\ext^{\sx}_{|t_1|,|t_2|}(j_1^\ast)`.

10. Let :math:`k_2^\ast` be the result of computing :math:`\ext^{\sx}_{|t_1|,|t_2|}(j_2^\ast)`.

11. Let :math:`k^\ast` be the result of computing :math:`\imul_{|t_2|}(k_1^\ast, k_2^\ast)`.

12. Let :math:`c` be the result of computing :math:`\lanes^{-1}_{t_2\K{x}N}(k^\ast)`.

13. Push the value :math:`\V128.\VCONST~c` onto the stack.

$${rule: {Step_pure/vextbinop}}

.. math::
   \begin{array}{lcl@{\qquad}l}
   (\V128\K{.}\VCONST~c_1)~(\V128\K{.}\VCONST~c_2)~t_2\K{x}N\K{.}\VEXTMUL\K{\_}\half\K{\_}t_1\K{x}M\_\sx &\stepto& (\V128\K{.}\VCONST~c) \\
   \end{array}
   \\ \qquad
     \begin{array}[t]{@{}r@{~}l@{}}
     (\iff & i^\ast = \lanes_{t_1\K{x}M}(c_1)[\half(0, N) \slice N] \\
     \wedge & j^\ast = \lanes_{t_1\K{x}M}(c_2)[\half(0, N) \slice N] \\
     \wedge & c = \lanes^{-1}_{t_2\K{x}N}(\imul_{|t_2|}(\ext^{\sx}_{|t_1|,|t_2|}(i^\ast), \ext^{\sx}_{|t_1|,|t_2|}(j^\ast))))
     \end{array}

where:

.. math::
   \begin{array}{lcl}
   \K{low}(x, y) &=& x \\
   \K{high}(x, y) &=& y \\
   \end{array}


.. _exec-vdot:

:math:`\K{i32x4.}\VDOT\K{\_i16x8\_s}`
.....................................

.. todo:: (*) Prose not spliced, for this seems to be WIP on @Andreas.

1. Assert: due to :ref:`validation <valid-vextbinop>`, two values of :ref:`value type <syntax-valtype>` |V128| are on the top of the stack.

2. Pop the value :math:`\V128.\VCONST~c_2` from the stack.

3. Pop the value :math:`\V128.\VCONST~c_1` from the stack.

4. Let :math:`i_1^\ast` be the result of computing :math:`\lanes_{\I16X8}(c_1)`.

5. Let :math:`j_1^\ast` be the result of computing :math:`\exts_{16,32}(i_1^\ast)`.

6. Let :math:`i_2^\ast` be the result of computing :math:`\lanes_{\I16X8}(c_2)`.

7. Let :math:`j_2^\ast` be the result of computing :math:`\exts_{16,32}(i_2^\ast)`.

8. Let :math:`(k_1~k_2)^\ast` be the result of computing :math:`\imul_{32}(j_1^\ast, j_2^\ast)`.

9. Let :math:`k^\ast` be the result of computing :math:`\iadd_{32}(k_1, k_2)^\ast`.

10. Let :math:`c` be the result of computing :math:`\lanes^{-1}_{\I32X4}(k^\ast)`.

11. Push the value :math:`\V128.\VCONST~c` onto the stack.

.. math::
   \begin{array}{l}
   \begin{array}{lcl@{\qquad}l}
   (\V128\K{.}\VCONST~c_1)~(\V128\K{.}\VCONST~c_2)~\K{i32x4.}\VDOT\K{\_i16x8\_s} &\stepto& (\V128\K{.}\VCONST~c) \\
   \end{array}
   \\ \qquad
     \begin{array}[t]{@{}r@{~}l@{}}
     (\iff & (i_1~i_2)^\ast = \imul_{32}(\exts_{16,32}(\lanes_{\I16X8}(c_1)), \exts_{16,32}(\lanes_{\I16X8}(c_2))) \\
     \wedge & j^\ast = \iadd_{32}(i_1, i_2)^\ast \\
     \wedge & c = \lanes^{-1}_{\I32X4}(j^\ast))
     \end{array}
   \end{array}


.. _exec-vnarrow:

$${rule-prose: exec/vnarrow}

.. todo::
   Below is the actual prose.

1. Assert: due to :ref:`syntax <syntax-instr-vec>`, :math:`N = 2\cdot M`.

2. Assert: due to :ref:`validation <valid-vnarrow>`, two values of :ref:`value type <syntax-valtype>` |V128| are on the top of the stack.

3. Pop the value :math:`\V128.\VCONST~c_2` from the stack.

4. Let :math:`i_2^M` be the result of computing :math:`\lanes_{t_1\K{x}M}(c_2)`.

5. Let :math:`d_2^M` be the result of computing :math:`\narrow^{\sx}_{|t_1|,|t_2|}(i_2^M)`.

6. Pop the value :math:`\V128.\VCONST~c_1` from the stack.

7. Let :math:`i_1^M` be the result of computing :math:`\lanes_{t_1\K{x}M}(c_1)`.

8. Let :math:`d_1^M` be the result of computing :math:`\narrow^{\sx}_{|t_1|,|t_2|}(i_1^M)`.

9. Let :math:`j^N` be the concatenation of the two sequences :math:`d_1^M` and :math:`d_2^M`.

10. Let :math:`c` be the result of computing :math:`\lanes^{-1}_{t_2\K{x}N}(j^N)`.

11. Push the value :math:`\V128.\VCONST~c` onto the stack.

$${rule: {Step_pure/vnarrow}}

.. math::
   \begin{array}{l}
   \begin{array}{lcl@{\qquad}l}
   (\V128\K{.}\VCONST~c_1)~(\V128\K{.}\VCONST~c_2)~t_2\K{x}N\K{.}\VNARROW\_t_1\K{x}M\_\sx &\stepto& (\V128\K{.}\VCONST~c)
   \end{array}
   \\ \qquad
     \begin{array}[t]{@{}r@{~}l@{}}
     (\iff & d_1^M = \narrow^{\sx}_{|t_1|,|t_2|}( \lanes_{t_1\K{x}M}(c_1)) \\
     \wedge & d_2^M = \narrow^{\sx}_{|t_1|,|t_2|}( \lanes_{t_1\K{x}M}(c_2)) \\
     \wedge & c = \lanes^{-1}_{t_2\K{x}N}(d_1^M~d_2^M))
     \end{array}
   \end{array}


.. _exec-vcvtop:

:math:`t_2\K{x}N\K{.}\vcvtop\K{\_}t_1\K{x}M\K{\_}\sx`
.....................................................

.. todo:: (*) Prose not spliced, for it has merged multiple rules for vcvtop into one algorithm.

1. Assert: due to :ref:`syntax <syntax-instr-vec>`, :math:`N = M`.

2. Assert: due to :ref:`validation <valid-vcvtop>`, a value of :ref:`value type <syntax-valtype>` |V128| is on the top of the stack.

3. Pop the value :math:`\V128.\VCONST~c_1` from the stack.

4. Let :math:`i^\ast` be the result of computing :math:`\lanes_{t_1\K{x}M}(c_1)`.

5. Let :math:`j^\ast` be the result of computing :math:`\vcvtop^{\sx}_{|t_1|,|t_2|}(i^\ast)`.

6. Let :math:`c` be the result of computing :math:`\lanes^{-1}_{t_2\K{x}N}(j^\ast)`.

7. Push the value :math:`\V128.\VCONST~c` onto the stack.

$${rule: {Step_pure/vcvtop-full}}

.. math::
   \begin{array}{l}
   \begin{array}{lcl@{\qquad}l}
   (\V128\K{.}\VCONST~c_1)~t_2\K{x}N\K{.}\vcvtop\K{\_}t_1\K{x}M\K{\_}\sx &\stepto& (\V128\K{.}\VCONST~c) \\
   \end{array}
   \\ \qquad
     \begin{array}[t]{@{}r@{~}l@{}}
     (\iff & c = \lanes^{-1}_{t_2\K{x}N}(\vcvtop^{\sx}_{|t_1|,|t_2|}(\lanes_{t_1\K{x}M}(c_1))))
     \end{array}
   \end{array}


:math:`t_2\K{x}N\K{.}\vcvtop\K{\_}\half\K{\_}t_1\K{x}M\K{\_}\sx^?`
..................................................................

.. todo:: (*) Prose not spliced, for it has merged multiple rules for vcvtop into one algorithm.

1. Assert: due to :ref:`syntax <syntax-instr-vec>`, :math:`N = M / 2`.

2. Assert: due to :ref:`validation <valid-vcvtop>`, a value of :ref:`value type <syntax-valtype>` |V128| is on the top of the stack.

3. Pop the value :math:`\V128.\VCONST~c_1` from the stack.

4. Let :math:`i^\ast` be the result of computing :math:`\lanes_{t_1\K{x}M}(c_1)`.

5. If :math:`\half` is :math:`\K{low}`, then:

   a. Let :math:`j^\ast` be the sequence :math:`i^\ast[0 \slice N]`.

6. Else:

   a. Let :math:`j^\ast` be the sequence :math:`i^\ast[N \slice N]`.

7. Let :math:`k^\ast` be the result of computing :math:`\vcvtop^{\sx^?}_{|t_1|,|t_2|}(j^\ast)`.

8. Let :math:`c` be the result of computing :math:`\lanes^{-1}_{t_2\K{x}N}(k^\ast)`.

9. Push the value :math:`\V128.\VCONST~c` onto the stack.

$${rule: {Step_pure/vcvtop-half}}

.. math::
   \begin{array}{l}
   \begin{array}{lcl@{\qquad}l}
   (\V128\K{.}\VCONST~c_1)~t_2\K{x}N\K{.}\vcvtop\K{\_}\half\K{\_}t_1\K{x}M\K{\_}\sx^? &\stepto& (\V128\K{.}\VCONST~c) \\
   \end{array}
   \\ \qquad
     \begin{array}[t]{@{}r@{~}l@{}}
     (\iff & c = \lanes^{-1}_{t_2\K{x}N}(\vcvtop^{\sx^?}_{|t_1|,|t_2|}(\lanes_{t_1\K{x}M}(c_1)[\half(0, N) \slice N])))
     \end{array}
   \end{array}

where:

.. math::
   \begin{array}{lcl}
   \K{low}(x, y) &=& x \\
   \K{high}(x, y) &=& y \\
   \end{array}


:math:`t_2\K{x}N\K{.}\vcvtop\K{\_}t_1\K{x}M\K{\_}\sx^?\K{\_zero}`
.................................................................

.. todo:: (*) Prose not spliced, for it has merged multiple rules for vcvtop into one algorithm.

1. Assert: due to :ref:`syntax <syntax-instr-vec>`, :math:`N = 2 \cdot M`.

2. Assert: due to :ref:`validation <valid-vcvtop>`, a value of :ref:`value type <syntax-valtype>` |V128| is on the top of the stack.

3. Pop the value :math:`\V128.\VCONST~c_1` from the stack.

4. Let :math:`i^\ast` be the result of computing :math:`\lanes_{t_1\K{x}M}(c_1)`.

5. Let :math:`j^\ast` be the result of computing :math:`\vcvtop^{\sx^?}_{|t_1|,|t_2|}(i^\ast)`.

6. Let :math:`k^\ast` be the concatenation of the two sequences :math:`j^\ast` and :math:`0^M`.

7. Let :math:`c` be the result of computing :math:`\lanes^{-1}_{t_2\K{x}N}(k^\ast)`.

8. Push the value :math:`\V128.\VCONST~c` onto the stack.

$${rule: {Step_pure/vcvtop-zero}}

.. math::
   \begin{array}{l}
   \begin{array}{lcl@{\qquad}l}
   (\V128\K{.}\VCONST~c_1)~t_2\K{x}N\K{.}\vcvtop\K{\_}t_1\K{x}M\K{\_}\sx^?\K{\_zero} &\stepto& (\V128\K{.}\VCONST~c) \\
   \end{array}
   \\ \qquad
     \begin{array}[t]{@{}r@{~}l@{}}
     (\iff & c = \lanes^{-1}_{t_2\K{x}N}(\vcvtop^{\sx^?}_{|t_1|,|t_2|}(\lanes_{t_1\K{x}M}(c_1))~0^M))
     \end{array}
   \end{array}


.. index:: variable instructions, local index, global index, address, global address, global instance, store, frame, value
   pair: execution; instruction
   single: abstract syntax; instruction
.. _exec-instr-variable:

Variable Instructions
~~~~~~~~~~~~~~~~~~~~~

.. _exec-local.get:

$${rule-prose: exec/local.get}

$${rule: Step_read/local.get}


.. _exec-local.set:

$${rule-prose: exec/local.set}

$${rule: Step/local.set}


.. _exec-local.tee:

$${rule-prose: exec/local.tee}

$${rule: Step_pure/local.tee}


.. _exec-global.get:

$${rule-prose: exec/global.get}

$${rule: Step_read/global.get}


.. _exec-global.set:

$${rule-prose: exec/global.set}

$${rule: Step/global.set}


.. index:: table instruction, table index, store, frame, address, table address, table instance, element address, element instance, value, integer, limits, reference, reference type
   pair: execution; instruction
   single: abstract syntax; instruction
.. _exec-instr-table:

Table Instructions
~~~~~~~~~~~~~~~~~~

.. _exec-table.get:

$${rule-prose: exec/table.get}

$${rule: {Step_read/table.get-*}}


.. _exec-table.set:

$${rule-prose: exec/table.set}

$${rule: {Step/table.set-*}}


.. _exec-table.size:

$${rule-prose: exec/table.size}

$${rule: Step_read/table.size}


.. _exec-table.grow:

$${rule-prose: exec/table.grow}

.. todo:: (6) Maybe we want to be more precise than just saying "Either" in the prose, elaborating that it may succeed or fail non-deterministically.

$${rule: {Step/table.grow-*}}

.. note::
   The |TABLEGROW| instruction is non-deterministic.
   It may either succeed, returning the old table size :math:`\X{sz}`,
   or fail, returning :math:`{-1}`.
   Failure *must* occur if the referenced table instance has a maximum size defined that would be exceeded.
   However, failure *can* occur in other cases as well.
   In practice, the choice depends on the :ref:`resources <impl-exec>` available to the :ref:`embedder <embedder>`.

.. _exec-table.fill:

$${rule-prose: exec/table.fill}

$${rule: {Step_read/table.fill-*}}


.. _exec-table.copy:

$${rule-prose: exec/table.copy}

$${rule: {Step_read/table.copy-*}}


.. _exec-table.init:

$${rule-prose: exec/table.init}

$${rule: {Step_read/table.init-*}}


.. _exec-elem.drop:

$${rule-prose: exec/elem.drop}

$${rule: Step/elem.drop}


.. index:: memory instruction, memory index, store, frame, address, memory address, memory instance, value, integer, limits, value type, bit width
   pair: execution; instruction
   single: abstract syntax; instruction
.. _exec-memarg:
.. _exec-instr-memory:

Memory Instructions
~~~~~~~~~~~~~~~~~~~

.. note::
   The alignment :math:`\memarg.\ALIGN` in load and store instructions does not affect the semantics.
   It is an indication that the offset :math:`\X{ea}` at which the memory is accessed is intended to satisfy the property :math:`\X{ea} \mod 2^{\memarg.\ALIGN} = 0`.
   A WebAssembly implementation can use this hint to optimize for the intended use.
   Unaligned access violating that property is still allowed and must succeed regardless of the annotation.
   However, it may be substantially slower on some hardware.


.. _exec-load-val:
.. _exec-load-pack:
.. _exec-vload-val:

$${rule-prose: exec/load}

.. todo::
   Below is the actual prose.
   (7) Render $inverse_of_nbytes with display hint.

1. Let :math:`F` be the :ref:`current <exec-notation-textual>` :ref:`frame <syntax-frame>`.

2. Assert: due to :ref:`validation <valid-load-pack>`, :math:`F.\AMODULE.\MIMEMS[x]` exists.

3. Let :math:`a` be the :ref:`memory address <syntax-memaddr>` :math:`F.\AMODULE.\MIMEMS[x]`.

4. Assert: due to :ref:`validation <valid-load-pack>`, :math:`S.\SMEMS[a]` exists.

5. Let :math:`\X{mem}` be the :ref:`memory instance <syntax-meminst>` :math:`S.\SMEMS[a]`.

6. Assert: due to :ref:`validation <valid-load-pack>`, a value of :ref:`value type <syntax-valtype>` |I32| is on the top of the stack.

7. Pop the value :math:`\I32.\CONST~i` from the stack.

8. Let :math:`\X{ea}` be the integer :math:`i + \memarg.\OFFSET`.

9. If :math:`N` is not part of the instruction, then:

   a. Let :math:`N` be the :ref:`bit width <syntax-numtype>` :math:`|t|` of :ref:`number type <syntax-numtype>` :math:`t`.

10. If :math:`\X{ea} + N/8` is larger than the length of :math:`\X{mem}.\MIBYTES`, then:

    a. Trap.

11. Let :math:`b^\ast` be the byte sequence :math:`\X{mem}.\MIBYTES[\X{ea} \slice N/8]`.

12. If :math:`N` and :math:`\sx` are part of the instruction, then:

    a. Let :math:`n` be the integer for which :math:`\bytes_{\iN}(n) = b^\ast`.

    b. Let :math:`c` be the result of computing :math:`\ext^{\sx}_{N,|t|}(n)`.

13. Else:

    a. Let :math:`c` be the constant for which :math:`\bytes_t(c) = b^\ast`.

14. Push the value :math:`t.\CONST~c` to the stack.

$${rule: {Step_read/load-*}}


.. _exec-vload-pack:

:math:`\V128\K{.}\VLOAD{M}\K{x}N\_\sx~x~\memarg`
................................................

.. todo:: (*) Rule and prose both not spliced.

1. Let :math:`F` be the :ref:`current <exec-notation-textual>` :ref:`frame <syntax-frame>`.

2. Assert: due to :ref:`validation <valid-vload-pack>`, :math:`F.\AMODULE.\MIMEMS[x]` exists.

3. Let :math:`a` be the :ref:`memory address <syntax-memaddr>` :math:`F.\AMODULE.\MIMEMS[x]`.

4. Assert: due to :ref:`validation <valid-vload-pack>`, :math:`S.\SMEMS[a]` exists.

5. Let :math:`\X{mem}` be the :ref:`memory instance <syntax-meminst>` :math:`S.\SMEMS[a]`.

6. Assert: due to :ref:`validation <valid-vload-pack>`, a value of :ref:`value type <syntax-valtype>` |I32| is on the top of the stack.

7. Pop the value :math:`\I32.\CONST~i` from the stack.

8. Let :math:`\X{ea}` be the integer :math:`i + \memarg.\OFFSET`.

9. If :math:`\X{ea} + M \cdot N /8` is larger than the length of :math:`\X{mem}.\MIBYTES`, then:

    a. Trap.

10. Let :math:`b^\ast` be the byte sequence :math:`\X{mem}.\MIBYTES[\X{ea} \slice M \cdot N /8]`.

11. Let :math:`m_k` be the integer for which :math:`\bytes_{\iM}(m_k) = b^\ast[k \cdot M/8 \slice M/8]`.

12. Let :math:`W` be the integer :math:`M \cdot 2`.

13. Let :math:`n_k` be the result of computing :math:`\ext^{\sx}_{M,W}(m_k)`.

14. Let :math:`c` be the result of computing :math:`\lanes^{-1}_{\K{i}W\K{x}N}(n_0 \dots n_{N-1})`.

15. Push the value :math:`\V128.\CONST~c` to the stack.

.. math::
   ~\\[-1ex]
   \begin{array}{l}
   \begin{array}{lcl@{\qquad}l}
   S; F; (\I32.\CONST~i)~(\V128.\VLOAD{M}\K{x}N\_\sx~x~\memarg) &\stepto&
     S; F; (\V128.\CONST~c)
   \end{array}
   \\ \qquad
     \begin{array}[t]{@{}r@{~}l@{}}
     (\iff & \X{ea} = i + \memarg.\OFFSET \\
     \wedge & \X{ea} + M \cdot N / 8 \leq |S.\SMEMS[F.\AMODULE.\MIMEMS[x]].\MIBYTES| \\
     \wedge & \bytes_{\iM}(m_k) = S.\SMEMS[F.\AMODULE.\MIMEMS[x]].\MIBYTES[\X{ea} + k \cdot M/8 \slice M/8]) \\
     \wedge & W = M \cdot 2 \\
     \wedge & c = \lanes^{-1}_{\K{i}W\K{x}N}(\ext^{\sx}_{M,W}(m_0) \dots \ext^{\sx}_{M,W}(m_{N-1})))
     \end{array}
   \\[1ex]
   \begin{array}{lcl@{\qquad}l}
   S; F; (\I32.\CONST~i)~(\V128.\VLOAD{M}\K{x}N\K{\_}\sx~x~\memarg) &\stepto& S; F; \TRAP
   \end{array}
   \\ \qquad
     (\otherwise) \\
   \end{array}

$${rule: {Step_read/vload-pack-*}}


.. _exec-vload-splat:

:math:`\V128\K{.}\VLOAD{N}\K{\_splat}~x~\memarg`
................................................

.. todo:: (*) Rule and prose both not spliced.

1. Let :math:`F` be the :ref:`current <exec-notation-textual>` :ref:`frame <syntax-frame>`.

2. Assert: due to :ref:`validation <valid-vload-splat>`, :math:`F.\AMODULE.\MIMEMS[x]` exists.

3. Let :math:`a` be the :ref:`memory address <syntax-memaddr>` :math:`F.\AMODULE.\MIMEMS[x]`.

4. Assert: due to :ref:`validation <valid-vload-splat>`, :math:`S.\SMEMS[a]` exists.

5. Let :math:`\X{mem}` be the :ref:`memory instance <syntax-meminst>` :math:`S.\SMEMS[a]`.

6. Assert: due to :ref:`validation <valid-vload-splat>`, a value of :ref:`value type <syntax-valtype>` |I32| is on the top of the stack.

7. Pop the value :math:`\I32.\CONST~i` from the stack.

8. Let :math:`\X{ea}` be the integer :math:`i + \memarg.\OFFSET`.

9. If :math:`\X{ea} + N/8` is larger than the length of :math:`\X{mem}.\MIBYTES`, then:

    a. Trap.

10. Let :math:`b^\ast` be the byte sequence :math:`\X{mem}.\MIBYTES[\X{ea} \slice N/8]`.

11. Let :math:`n` be the integer for which :math:`\bytes_{\iN}(n) = b^\ast`.

12. Let :math:`L` be the integer :math:`128 / N`.

13. Let :math:`c` be the result of computing :math:`\lanes^{-1}_{\IN\K{x}L}(n^L)`.

14. Push the value :math:`\V128.\CONST~c` to the stack.

.. math::
   ~\\[-1ex]
   \begin{array}{l}
   \begin{array}{lcl@{\qquad}l}
   S; F; (\I32.\CONST~i)~(\V128\K{.}\VLOAD{N}\K{\_splat}~x~\memarg) &\stepto& S; F; (\V128.\CONST~c)
   \end{array}
   \\ \qquad
     \begin{array}[t]{@{}r@{~}l@{}}
     (\iff & \X{ea} = i + \memarg.\OFFSET \\
     \wedge & \X{ea} + N/8 \leq |S.\SMEMS[F.\AMODULE.\MIMEMS[x]].\MIBYTES| \\
     \wedge & \bytes_{\iN}(n) = S.\SMEMS[F.\AMODULE.\MIMEMS[x]].\MIBYTES[\X{ea} \slice N/8] \\
     \wedge & c = \lanes^{-1}_{\IN\K{x}L}(n^L))
     \end{array}
   \\[1ex]
   \begin{array}{lcl@{\qquad}l}
   S; F; (\I32.\CONST~i)~(\V128.\VLOAD{N}\K{\_splat}~x~\memarg) &\stepto& S; F; \TRAP
   \end{array}
   \\ \qquad
     (\otherwise) \\
   \end{array}

$${rule: {Step_read/vload-splat-*}}


.. _exec-vload-zero:

:math:`\V128\K{.}\VLOAD{N}\K{\_zero}~x~\memarg`
...............................................

.. todo:: (*) Rule and prose both not spliced.

1. Let :math:`F` be the :ref:`current <exec-notation-textual>` :ref:`frame <syntax-frame>`.

2. Assert: due to :ref:`validation <valid-vload-zero>`, :math:`F.\AMODULE.\MIMEMS[x]` exists.

3. Let :math:`a` be the :ref:`memory address <syntax-memaddr>` :math:`F.\AMODULE.\MIMEMS[x]`.

4. Assert: due to :ref:`validation <valid-vload-zero>`, :math:`S.\SMEMS[a]` exists.

5. Let :math:`\X{mem}` be the :ref:`memory instance <syntax-meminst>` :math:`S.\SMEMS[a]`.

6. Assert: due to :ref:`validation <valid-vload-zero>`, a value of :ref:`value type <syntax-valtype>` |I32| is on the top of the stack.

7. Pop the value :math:`\I32.\CONST~i` from the stack.

8. Let :math:`\X{ea}` be the integer :math:`i + \memarg.\OFFSET`.

9. If :math:`\X{ea} + N/8` is larger than the length of :math:`\X{mem}.\MIBYTES`, then:

    a. Trap.

10. Let :math:`b^\ast` be the byte sequence :math:`\X{mem}.\MIBYTES[\X{ea} \slice N/8]`.

<<<<<<< HEAD
11. Let :math:`n` be the integer for which :math:`\bytes_{\iN}(n) = b^\ast`.
=======
    a. Return.

18. Let :math:`b` be the byte :math:`\X{data}.\DIDATA[s]`.

19. Push the value :math:`\I32.\CONST~d` to the stack.

20. Push the value :math:`\I32.\CONST~b` to the stack.

21. Execute the instruction :math:`\I32\K{.}\STORE\K{8}~x~\{ \OFFSET~0, \ALIGN~0 \}`.

22. Assert: due to the earlier check against the memory size, :math:`d+1 < 2^{32}`.

23. Push the value :math:`\I32.\CONST~(d+1)` to the stack.

24. Assert: due to the earlier check against the memory size, :math:`s+1 < 2^{32}`.

25. Push the value :math:`\I32.\CONST~(s+1)` to the stack.
>>>>>>> 25a68820

12. Let :math:`c` be the result of computing :math:`\extu_{N,128}(n)`.

13. Push the value :math:`\V128.\CONST~c` to the stack.

.. math::
   ~\\[-1ex]
   \begin{array}{l}
   \begin{array}{lcl@{\qquad}l}
   S; F; (\I32.\CONST~i)~(\V128\K{.}\VLOAD{N}\K{\_zero}~x~\memarg) &\stepto& S; F; (\V128.\CONST~c)
   \end{array}
   \\ \qquad
     \begin{array}[t]{@{}r@{~}l@{}}
     (\iff & \X{ea} = i + \memarg.\OFFSET \\
     \wedge & \X{ea} + N/8 \leq |S.\SMEMS[F.\AMODULE.\MIMEMS[x]].\MIBYTES| \\
     \wedge & \bytes_{\iN}(n) = S.\SMEMS[F.\AMODULE.\MIMEMS[x]].\MIBYTES[\X{ea} \slice N/8]) \\
     \wedge & c = \extu_{N,128}(n)
     \end{array}
   \\[1ex]
   \begin{array}{lcl@{\qquad}l}
   S; F; (\I32.\CONST~i)~(\V128.\VLOAD{N}\K{\_zero}~x~\memarg) &\stepto& S; F; \TRAP
   \end{array}
   \\ \qquad
     (\otherwise) \\
   \end{array}

$${rule: {Step_read/vload-zero-*}}


.. _exec-vload_lane:

:math:`\V128\K{.}\VLOAD{N}\K{\_lane}~x~\memarg~y`
.................................................

.. todo:: (*) Rule and prose both not spliced.

1. Let :math:`F` be the :ref:`current <exec-notation-textual>` :ref:`frame <syntax-frame>`.

2. Assert: due to :ref:`validation <valid-vload_lane>`, :math:`F.\AMODULE.\MIMEMS[x]` exists.

3. Let :math:`a` be the :ref:`memory address <syntax-memaddr>` :math:`F.\AMODULE.\MIMEMS[x]`.

4. Assert: due to :ref:`validation <valid-vload_lane>`, :math:`S.\SMEMS[a]` exists.

5. Let :math:`\X{mem}` be the :ref:`memory instance <syntax-meminst>` :math:`S.\SMEMS[a]`.

6. Assert: due to :ref:`validation <valid-vload_lane>`, a value of :ref:`value type <syntax-valtype>` |V128| is on the top of the stack.

7. Pop the value :math:`\V128.\CONST~v` from the stack.

8. Assert: due to :ref:`validation <valid-vload_lane>`, a value of :ref:`value type <syntax-valtype>` |I32| is on the top of the stack.

9. Pop the value :math:`\I32.\CONST~i` from the stack.

10. Let :math:`\X{ea}` be the integer :math:`i + \memarg.\OFFSET`.

11. If :math:`\X{ea} + N/8` is larger than the length of :math:`\X{mem}.\MIBYTES`, then:

    a. Trap.

12. Let :math:`b^\ast` be the byte sequence :math:`\X{mem}.\MIBYTES[\X{ea} \slice N/8]`.

13. Let :math:`r` be the constant for which :math:`\bytes_{\iN}(r) = b^\ast`.

14. Let :math:`L` be :math:`128 / N`.

15. Let :math:`j^\ast` be the result of computing :math:`\lanes_{\IN\K{x}L}(v)`.

16. Let :math:`c` be the result of computing :math:`\lanes^{-1}_{\IN\K{x}L}(j^\ast \with [y] = r)`.

17. Push the value :math:`\V128.\CONST~c` to the stack.

.. math::
   ~\\[-1ex]
   \begin{array}{l}
   \begin{array}{lcl@{\qquad}l}
   S; F; (\I32.\CONST~i)~(\V128.\CONST~v)~(\V128\K{.}\VLOAD{N}\K{\_lane}~x~\memarg~y) &\stepto& S; F; (\V128.\CONST~c)
   \end{array}
   \\ \qquad
     \begin{array}[t]{@{}r@{~}l@{}}
     (\iff & \X{ea} = i + \memarg.\OFFSET \\
     \wedge & \X{ea} + N/8 \leq |S.\SMEMS[F.\AMODULE.\MIMEMS[x]].\MIBYTES| \\
     \wedge & \bytes_{\iN}(r) = S.\SMEMS[F.\AMODULE.\MIMEMS[x]].\MIBYTES[\X{ea} \slice N/8]) \\
     \wedge & L = 128/N \\
     \wedge & c = \lanes^{-1}_{\IN\K{x}L}(\lanes_{\IN\K{x}L}(v) \with [y] = r))
     \end{array}
   \\[1ex]
   \begin{array}{lcl@{\qquad}l}
   S; F; (\I32.\CONST~i)~(\V128.\CONST~v)~(\V128.\VLOAD{N}\K{\_lane}~x~\memarg~y) &\stepto& S; F; \TRAP
   \end{array}
   \\ \qquad
     (\otherwise) \\
   \end{array}

$${rule: {Step_read/vload_lane-*}}


.. _exec-store-val:
.. _exec-store-pack:
.. _exec-vstore:

$${rule-prose: exec/store}

$${rule: {Step/store-* Step/vstore-*}}


.. _exec-vstore_lane:

:math:`\V128\K{.}\VSTORE{N}\K{\_lane}~x~\memarg~y`
..................................................

.. todo:: (*) Rule and prose both not spliced.

1. Let :math:`F` be the :ref:`current <exec-notation-textual>` :ref:`frame <syntax-frame>`.

2. Assert: due to :ref:`validation <valid-vstore_lane>`, :math:`F.\AMODULE.\MIMEMS[x]` exists.

3. Let :math:`a` be the :ref:`memory address <syntax-memaddr>` :math:`F.\AMODULE.\MIMEMS[x]`.

4. Assert: due to :ref:`validation <valid-store-pack>`, :math:`S.\SMEMS[a]` exists.

5. Let :math:`\X{mem}` be the :ref:`memory instance <syntax-meminst>` :math:`S.\SMEMS[a]`.

6. Assert: due to :ref:`validation <valid-vstore_lane>`, a value of :ref:`value type <syntax-valtype>` :math:`\V128` is on the top of the stack.

7. Pop the value :math:`\V128.\CONST~c` from the stack.

8. Assert: due to :ref:`validation <valid-vstore_lane>`, a value of :ref:`value type <syntax-valtype>` |I32| is on the top of the stack.

9. Pop the value :math:`\I32.\CONST~i` from the stack.

10. Let :math:`\X{ea}` be the integer :math:`i + \memarg.\OFFSET`.

11. If :math:`\X{ea} + N/8` is larger than the length of :math:`\X{mem}.\MIBYTES`, then:

    a. Trap.

12. Let :math:`L` be :math:`128/N`.

13. Let :math:`j^\ast` be the result of computing :math:`\lanes_{\IN\K{x}L}(c)`.

14. Let :math:`b^\ast` be the result of computing :math:`\bytes_{\iN}(j^\ast[y])`.

15. Replace the bytes :math:`\X{mem}.\MIBYTES[\X{ea} \slice N/8]` with :math:`b^\ast`.

.. math::
   ~\\[-1ex]
   \begin{array}{l}
   \begin{array}{lcl@{\qquad}l}
   S; F; (\I32.\CONST~i)~(\V128.\CONST~c)~(\V128.\VSTORE{N}\K{\_lane}~x~\memarg~y) &\stepto& S'; F; \epsilon
   \end{array}
   \\ \qquad
     \begin{array}[t]{@{}r@{~}l@{}}
     (\iff & \X{ea} = i + \memarg.\OFFSET \\
     \wedge & \X{ea} + N \leq |S.\SMEMS[F.\AMODULE.\MIMEMS[x]].\MIBYTES| \\
     \wedge & L = 128/N \\
     \wedge & S' = S \with \SMEMS[F.\AMODULE.\MIMEMS[x]].\MIBYTES[\X{ea} \slice N/8] = \bytes_{\iN}(\lanes_{\IN\K{x}L}(c)[y]))
     \end{array}
   \\[1ex]
   \begin{array}{lcl@{\qquad}l}
   S; F; (\I32.\CONST~i)~(\V128.\CONST~c)~(\V128.\VSTORE{N}\K{\_lane}~x~\memarg~y) &\stepto& S; F; \TRAP
   \end{array}
   \\ \qquad
     (\otherwise) \\
   \end{array}

$${rule: {Step/vstore_lane-*}}


.. _exec-memory.size:

$${rule-prose: exec/memory.size}

$${rule: {Step_read/memory.size}}


.. _exec-memory.grow:

$${rule-prose: exec/memory.grow}

.. todo:: (6) Maybe we want to be more precise than just saying "Either" in the prose, elaborating that it may succeed or fail non-deterministically.

$${rule: {Step/memory.grow-*}}

.. note::
   The |MEMORYGROW| instruction is non-deterministic.
   It may either succeed, returning the old memory size :math:`\X{sz}`,
   or fail, returning :math:`{-1}`.
   Failure *must* occur if the referenced memory instance has a maximum size defined that would be exceeded.
   However, failure *can* occur in other cases as well.
   In practice, the choice depends on the :ref:`resources <impl-exec>` available to the :ref:`embedder <embedder>`.


.. _exec-memory.fill:

$${rule-prose: exec/memory.fill}

$${rule: {Step_read/memory.fill-*}}


.. _exec-memory.copy:

$${rule-prose: exec/memory.copy}

$${rule: {Step_read/memory.copy-*}}


.. _exec-memory.init:

$${rule-prose: exec/memory.init}

$${rule: {Step_read/memory.init-*}}


.. _exec-data.drop:

$${rule-prose: exec/data.drop}

$${rule: {Step/data.drop}}


.. index:: control instructions, structured control, label, block, branch, result type, label index, function index, type index, list, address, table address, table instance, store, frame
   pair: execution; instruction
   single: abstract syntax; instruction
.. _exec-label:
.. _exec-instr-control:

Control Instructions
~~~~~~~~~~~~~~~~~~~~

.. _exec-block:

$${rule-prose: exec/block}

$${rule: {Step_read/block}}


.. _exec-loop:

$${rule-prose: exec/loop}

$${rule: {Step_read/loop}}


.. _exec-if:

$${rule-prose: exec/if}

$${rule: {Step_pure/if-*}}


.. _exec-br:

$${rule-prose: exec/br}

$${rule: {Step_pure/br-*}}


.. _exec-br_if:

$${rule-prose: exec/br_if}

$${rule: {Step_pure/br_if-*}}


.. _exec-br_table:

$${rule-prose: exec/br_table}

$${rule: {Step_pure/br_table-*}}


.. _exec-br_on_null:

$${rule-prose: exec/br_on_null}

.. todo:: (3) Introduce if-let instruction instead of "is of the case".

$${rule: {Step_pure/br_on_null-*}}


.. _exec-br_on_non_null:

$${rule-prose: exec/br_on_non_null}

.. todo:: (3) Introduce if-let instruction instead of "is of the case".

$${rule: {Step_pure/br_on_non_null-*}}


.. _exec-br_on_cast:

$${rule-prose: exec/br_on_cast}

.. todo::
   Below is the acutal prose.
   (9) Need to handle RulePr s \|- ref : rt properly in prose instead of $ref_type_of

1. Let :math:`F` be the :ref:`current <exec-notation-textual>` :ref:`frame <syntax-frame>`.

2. Let :math:`\X{rt}'_2` be the :ref:`reference type <syntax-reftype>` :math:`\insttype_{F.\AMODULE}(\X{rt}_2)`.

3. Assert: due to :ref:`validation <valid-ref.test>`, :math:`\X{rt}'_2` is :ref:`closed <type-closed>`.

4. Assert: due to :ref:`validation <valid-ref.test>`, a :ref:`reference value <syntax-ref>` is on the top of the stack.

5. Pop the value :math:`\reff` from the stack.

6. Assert: due to validation, the :ref:`reference value <syntax-ref>` is :ref:`valid <valid-ref>` with some :ref:`reference type <syntax-reftype>`.

7. Let :math:`\X{rt}` be the :ref:`reference type <syntax-reftype>` of :math:`\reff`.

8. Push the value :math:`\reff` back to the stack.

9. If the :ref:`reference type <syntax-reftype>` :math:`\X{rt}` :ref:`matches <match-reftype>` :math:`\X{rt}'_2`, then:

   a. :ref:`Execute <exec-br>` the instruction :math:`(\BR~l)`.

$${rule: {Step_read/br_on_cast-*}}


.. _exec-br_on_cast_fail:

$${rule-prose: exec/br_on_cast_fail}

.. todo::
   Below is the actual prose.
   (9) Need to handle RulePr s \|- ref : rt properly in prose instead of $ref_type_of

1. Let :math:`F` be the :ref:`current <exec-notation-textual>` :ref:`frame <syntax-frame>`.

2. Let :math:`\X{rt}'_2` be the :ref:`reference type <syntax-reftype>` :math:`\insttype_{F.\AMODULE}(\X{rt}_2)`.

3. Assert: due to :ref:`validation <valid-ref.test>`, :math:`\X{rt}'_2` is :ref:`closed <type-closed>`.

4. Assert: due to :ref:`validation <valid-ref.test>`, a :ref:`reference value <syntax-ref>` is on the top of the stack.

5. Pop the value :math:`\reff` from the stack.

6. Assert: due to validation, the :ref:`reference value <syntax-ref>` is :ref:`valid <valid-ref>` with some :ref:`reference type <syntax-reftype>`.

7. Let :math:`\X{rt}` be the :ref:`reference type <syntax-reftype>` of :math:`\reff`.

8. Push the value :math:`\reff` back to the stack.

9. If the :ref:`reference type <syntax-reftype>` :math:`\X{rt}` does not :ref:`match <match-reftype>` :math:`\X{rt}'_2`, then:

   a. :ref:`Execute <exec-br>` the instruction :math:`(\BR~l)`.

$${rule: {Step_read/br_on_cast_fail-*}}


.. _exec-return:

$${rule-prose: exec/return}

$${rule: {Step_pure/return-*}}


.. _exec-call:

$${rule-prose: exec/call}

$${rule: {Step_read/call}}


.. _exec-call_ref:

:math:`\CALLREF~x`
..................

.. todo:: (*) Prose not spliced, for the prose merges the two cases of null and non-null references.

1. Assert: due to :ref:`validation <valid-call_ref>`, a null or :ref:`function reference <syntax-ref>` is on the top of the stack.

2. Pop the reference value :math:`r` from the stack.

3. If :math:`r` is :math:`\REFNULL~\X{ht}`, then:

    a. Trap.

4. Assert: due to :ref:`validation <valid-call_ref>`, :math:`r` is a :ref:`function reference <syntax-ref>`.

5. Let :math:`\REFFUNCADDR~a` be the reference :math:`r`.

6. :ref:`Invoke <exec-invoke>` the function instance at address :math:`a`.

$${rule: {Step_read/call_ref-null}}

.. note::
   The formal rule for calling a non-null function reference is described :ref:`below <exec-invoke>`.


.. _exec-call_indirect:

$${rule-prose: exec/call_indirect}

.. todo::
   Below is the actual prose.
   (11) ref.cast (ref (null ()) y) is rendered differently. Need to handle TERMINAL? case in AL-to-EL-expr phase.

1. Let :math:`F` be the :ref:`current <exec-notation-textual>` :ref:`frame <syntax-frame>`.

2. Assert: due to :ref:`validation <valid-call_indirect>`, :math:`F.\AMODULE.\MITABLES[x]` exists.

3. Let :math:`\X{ta}` be the :ref:`table address <syntax-tableaddr>` :math:`F.\AMODULE.\MITABLES[x]`.

4. Assert: due to :ref:`validation <valid-call_indirect>`, :math:`S.\STABLES[\X{ta}]` exists.

5. Let :math:`\X{tab}` be the :ref:`table instance <syntax-tableinst>` :math:`S.\STABLES[\X{ta}]`.

6. Assert: due to :ref:`validation <valid-call_indirect>`, :math:`F.\AMODULE.\MITYPES[y]` is defined.

7. Let :math:`\X{dt}_{\F{expect}}` be the :ref:`defined type <syntax-deftype>` :math:`F.\AMODULE.\MITYPES[y]`.

8. Assert: due to :ref:`validation <valid-call_indirect>`, a value with :ref:`value type <syntax-valtype>` |I32| is on the top of the stack.

9. Pop the value :math:`\I32.\CONST~i` from the stack.

10. If :math:`i` is not smaller than the length of :math:`\X{tab}.\TIREFS`, then:

    a. Trap.

11. Let :math:`r` be the :ref:`reference <syntax-ref>` :math:`\X{tab}.\TIREFS[i]`.

12. If :math:`r` is :math:`\REFNULL~\X{ht}`, then:

    a. Trap.

13. Assert: due to :ref:`validation of table mutation <valid-table.set>`, :math:`r` is a :ref:`function reference <syntax-ref.func>`.

14. Let :math:`\REFFUNCADDR~a` be the :ref:`function reference <syntax-ref.func>` :math:`r`.

15. Assert: due to :ref:`validation of table mutation <valid-table.set>`, :math:`S.\SFUNCS[a]` exists.

16. Let :math:`\X{f}` be the :ref:`function instance <syntax-funcinst>` :math:`S.\SFUNCS[a]`.

17. Let :math:`\X{dt}_{\F{actual}}` be the :ref:`defined type <syntax-deftype>` :math:`\X{f}.\FITYPE`.

18. If :math:`\X{dt}_{\F{actual}}` does not :ref:`match <match-deftype>` :math:`\X{dt}_{\F{expect}}`, then:

    a. Trap.

19. :ref:`Invoke <exec-invoke>` the function instance at address :math:`a`.

$${rule: {Step_pure/call_indirect}}


.. _exec-return_call:

$${rule-prose: exec/return_call}

$${rule: {Step_read/return_call}}


.. _exec-return_call_ref:

:math:`\RETURNCALLREF~x`
........................

.. todo::
   (*) Prose not spliced, Sphinx cannot build the document with deeply nested ordered list. (mainly caused by spurious conditions that should be assertions)

1. Assert: due to :ref:`validation <valid-return_call_ref>`, a :ref:`function reference <syntax-ref>` is on the top of the stack.

2. Pop the reference value :math:`r` from the stack.

3. If :math:`r` is :math:`\REFNULL~\X{ht}`, then:

    a. Trap.

4. Assert: due to :ref:`validation <valid-call_ref>`, :math:`r` is a :ref:`function reference <syntax-ref>`.

5. Let :math:`\REFFUNCADDR~a` be the reference :math:`r`.

6. :ref:`Tail-invoke <exec-invoke>` the function instance at address :math:`a`.

$${rule: {Step_read/return_call_ref-*}}


.. _exec-return_call_indirect:

$${rule-prose: exec/return_call_indirect}

.. todo::
   Below is the actual prose.
   (11) ref.cast (ref (null ()) y) is rendered differently. Need to handle TERMINAL? case in AL-to-EL-expr phase.

1. Let :math:`F` be the :ref:`current <exec-notation-textual>` :ref:`frame <syntax-frame>`.

2. Assert: due to :ref:`validation <valid-call_indirect>`, :math:`F.\AMODULE.\MITABLES[x]` exists.

3. Let :math:`\X{ta}` be the :ref:`table address <syntax-tableaddr>` :math:`F.\AMODULE.\MITABLES[x]`.

4. Assert: due to :ref:`validation <valid-call_indirect>`, :math:`S.\STABLES[\X{ta}]` exists.

5. Let :math:`\X{tab}` be the :ref:`table instance <syntax-tableinst>` :math:`S.\STABLES[\X{ta}]`.

6. Assert: due to :ref:`validation <valid-call_indirect>`, :math:`F.\AMODULE.\MITYPES[y]` exists.

7. Let :math:`\X{dt}_{\F{expect}}` be the :ref:`defined type <syntax-deftype>` :math:`F.\AMODULE.\MITYPES[y]`.

8. Assert: due to :ref:`validation <valid-call_indirect>`, a value with :ref:`value type <syntax-valtype>` |I32| is on the top of the stack.

9. Pop the value :math:`\I32.\CONST~i` from the stack.

10. If :math:`i` is not smaller than the length of :math:`\X{tab}.\TIREFS`, then:

    a. Trap.

11. If :math:`\X{tab}.\TIREFS[i]` is uninitialized, then:

    a. Trap.

12. Let :math:`a` be the :ref:`function address <syntax-funcaddr>` :math:`\X{tab}.\TIREFS[i]`.

13. Assert: due to :ref:`validation <valid-call_indirect>`, :math:`S.\SFUNCS[a]` exists.

14. Let :math:`\X{f}` be the :ref:`function instance <syntax-funcinst>` :math:`S.\SFUNCS[a]`.

15. Let :math:`\X{dt}_{\F{actual}}` be the :ref:`defined type <syntax-functype>` :math:`\X{f}.\FITYPE`.

16. If :math:`\X{dt}_{\F{actual}}` does not :ref:`match <match-functype>` :math:`\X{dt}_{\F{expect}}`, then:

    a. Trap.

17. :ref:`Tail-invoke <exec-invoke>` the function instance at address :math:`a`.

$${rule: {Step_pure/return_call_indirect}}


.. index:: instruction, instruction sequence, block
.. _exec-instrs:

Blocks
~~~~~~

The following auxiliary rules define the semantics of executing an :ref:`instruction sequence <syntax-instrs>`
that forms a :ref:`block <exec-instr-control>`.


.. _exec-instrs-enter:

Entering :math:`\instr^\ast` with label :math:`L`
.................................................

1. Push :math:`L` to the stack.

2. Jump to the start of the instruction sequence :math:`\instr^\ast`.

.. note::
   No formal reduction rule is needed for entering an instruction sequence,
   because the label :math:`L` is embedded in the :ref:`administrative instruction <syntax-instr-admin>` that structured control instructions reduce to directly.


.. _exec-instrs-exit:

Exiting :math:`\instr^\ast` with label :math:`L`
................................................

When the end of a block is reached without a jump or trap aborting it, then the following steps are performed.

1. Pop all values :math:`\val^\ast` from the top of the stack.

2. Assert: due to :ref:`validation <valid-instrs>`, the label :math:`L` is now on the top of the stack.

3. Pop the label from the stack.

4. Push :math:`\val^\ast` back to the stack.

5. Jump to the position after the |END| of the :ref:`structured control instruction <syntax-instr-control>` associated with the label :math:`L`.

$${rule: Step_pure/label-vals}

.. note::
   This semantics also applies to the instruction sequence contained in a |LOOP| instruction.
   Therefore, execution of a loop falls off the end, unless a backwards branch is performed explicitly.


.. index:: ! call, function, function instance, label, frame

Function Calls
~~~~~~~~~~~~~~

The following auxiliary rules define the semantics of invoking a :ref:`function instance <syntax-funcinst>`
through one of the :ref:`call instructions <exec-instr-control>`
and returning from it.


.. _exec-invoke:

Invocation of :ref:`function reference <syntax-ref.func>` :math:`(\REFFUNCADDR~a)`
..................................................................................

1. Assert: due to :ref:`validation <valid-call>`, :math:`S.\SFUNCS[a]` exists.

2. Let :math:`f` be the :ref:`function instance <syntax-funcinst>`, :math:`S.\SFUNCS[a]`.

3. Let :math:`\TFUNC~[t_1^n] \toF [t_2^m]` be the :ref:`composite type <syntax-comptype>` :math:`\expanddt(\X{f}.\FITYPE)`.

4. Let :math:`\local^\ast` be the list of :ref:`locals <syntax-local>` :math:`f.\FICODE.\FLOCALS`.

5. Let :math:`\instr^\ast~\END` be the :ref:`expression <syntax-expr>` :math:`f.\FICODE.\FBODY`.

6. Assert: due to :ref:`validation <valid-call>`, :math:`n` values are on the top of the stack.

7. Pop the values :math:`\val^n` from the stack.

8. Let :math:`F` be the :ref:`frame <syntax-frame>` :math:`\{ \AMODULE~f.\FIMODULE, \ALOCALS~\val^n~(\default_t)^\ast \}`.

9. Push the activation of :math:`F` with arity :math:`m` to the stack.

10. Let :math:`L` be the :ref:`label <syntax-label>` whose arity is :math:`m` and whose continuation is the end of the function.

11. :ref:`Enter <exec-instrs-enter>` the instruction sequence :math:`\instr^\ast` with label :math:`L`.

$${rule: {Step_read/call_ref-func}}

.. note::
   For non-defaultable types, the respective local is left uninitialized by these rules.


.. _exec-invoke-exit:

Returning from a function
.........................

When the end of a function is reached without a jump (i.e., |RETURN|) or trap aborting it, then the following steps are performed.

1. Let :math:`F` be the :ref:`current <exec-notation-textual>` :ref:`frame <syntax-frame>`.

2. Let :math:`n` be the arity of the activation of :math:`F`.

3. Assert: due to :ref:`validation <valid-instrs>`, there are :math:`n` values on the top of the stack.

4. Pop the results :math:`\val^n` from the stack.

5. Assert: due to :ref:`validation <valid-func>`, the frame :math:`F` is now on the top of the stack.

6. Pop the frame from the stack.

7. Push :math:`\val^n` back to the stack.

8. Jump to the instruction after the original call.

$${rule: Step_pure/frame-vals}


.. index:: host function, store
.. _exec-invoke-host:

Host Functions
..............

Invoking a :ref:`host function <syntax-hostfunc>` has non-deterministic behavior.
It may either terminate with a :ref:`trap <trap>` or return regularly.
However, in the latter case, it must consume and produce the right number and types of WebAssembly :ref:`values <syntax-val>` on the stack,
according to its :ref:`function type <syntax-functype>`.

A host function may also modify the :ref:`store <syntax-store>`.
However, all store modifications must result in an :ref:`extension <extend-store>` of the original store, i.e., they must only modify mutable contents and must not have instances removed.
Furthermore, the resulting store must be :ref:`valid <valid-store>`, i.e., all data and code in it is well-typed.

.. math::
   ~\\[-1ex]
   \begin{array}{l}
   \begin{array}{lcl@{\qquad}l}
   S; \val^n~(\INVOKE~a) &\stepto& S'; \result
   \end{array}
   \\ \qquad
     \begin{array}[t]{@{}r@{~}l@{}}
     (\iff & S.\SFUNCS[a] = \{ \FITYPE~\deftype, \FIHOSTFUNC~\X{hf} \} \\
     \wedge & \expanddt(\deftype) = \TFUNC~[t_1^n] \toF [t_2^m] \\
     \wedge & (S'; \result) \in \X{hf}(S; \val^n)) \\
     \end{array} \\
   \begin{array}{lcl@{\qquad}l}
   S; \val^n~(\INVOKE~a) &\stepto& S; \val^n~(\INVOKE~a)
   \end{array}
   \\ \qquad
     \begin{array}[t]{@{}r@{~}l@{}}
     (\iff & S.\SFUNCS[a] = \{ \FITYPE~\deftype, \FIHOSTFUNC~\X{hf} \} \\
     \wedge & \expanddt(\deftype) = \TFUNC~[t_1^n] \toF [t_2^m] \\
     \wedge & \bot \in \X{hf}(S; \val^n)) \\
     \end{array} \\
   \end{array}

Here, :math:`\X{hf}(S; \val^n)` denotes the implementation-defined execution of host function :math:`\X{hf}` in current store :math:`S` with arguments :math:`\val^n`.
It yields a set of possible outcomes, where each element is either a pair of a modified store :math:`S'` and a :ref:`result <syntax-result>`
or the special value :math:`\bot` indicating divergence.
A host function is non-deterministic if there is at least one argument for which the set of outcomes is not singular.

For a WebAssembly implementation to be :ref:`sound <soundness>` in the presence of host functions,
every :ref:`host function instance <syntax-funcinst>` must be :ref:`valid <valid-hostfuncinst>`,
which means that it adheres to suitable pre- and post-conditions:
under a :ref:`valid store <valid-store>` :math:`S`, and given arguments :math:`\val^n` matching the ascribed parameter types :math:`t_1^n`,
executing the host function must yield a non-empty set of possible outcomes each of which is either divergence or consists of a valid store :math:`S'` that is an :ref:`extension <extend-store>` of :math:`S` and a result matching the ascribed return types :math:`t_2^m`.
All these notions are made precise in the :ref:`Appendix <soundness>`.

.. note::
   A host function can call back into WebAssembly by :ref:`invoking <exec-invocation>` a function :ref:`exported <syntax-export>` from a :ref:`module <syntax-module>`.
   However, the effects of any such call are subsumed by the non-deterministic behavior allowed for the host function.



.. index:: expression
   pair: execution; expression
   single: abstract syntax; expression
.. _exec-expr:

Expressions
~~~~~~~~~~~

An :ref:`expression <syntax-expr>` is *evaluated* relative to a :ref:`current <exec-notation-textual>` :ref:`frame <syntax-frame>` pointing to its containing :ref:`module instance <syntax-moduleinst>`.

1. Jump to the start of the instruction sequence :math:`\instr^\ast` of the expression.

2. Execute the instruction sequence.

3. Assert: due to :ref:`validation <valid-expr>`, the top of the stack contains a :ref:`value <syntax-val>`.

4. Pop the :ref:`value <syntax-val>` :math:`\val` from the stack.

The value :math:`\val` is the result of the evaluation.

$${rule: Eval_expr}

.. math::
   S; F; \instr^\ast \stepto S'; F'; \instr'^\ast
   \qquad (\iff S; F; \instr^\ast~\END \stepto S'; F'; \instr'^\ast~\END)

.. note::
   Evaluation iterates this reduction rule until reaching a value.
   Expressions constituting :ref:`function <syntax-func>` bodies are executed during function :ref:`invocation <exec-invoke>`.<|MERGE_RESOLUTION|>--- conflicted
+++ resolved
@@ -2023,27 +2023,7 @@
 
 10. Let :math:`b^\ast` be the byte sequence :math:`\X{mem}.\MIBYTES[\X{ea} \slice N/8]`.
 
-<<<<<<< HEAD
 11. Let :math:`n` be the integer for which :math:`\bytes_{\iN}(n) = b^\ast`.
-=======
-    a. Return.
-
-18. Let :math:`b` be the byte :math:`\X{data}.\DIDATA[s]`.
-
-19. Push the value :math:`\I32.\CONST~d` to the stack.
-
-20. Push the value :math:`\I32.\CONST~b` to the stack.
-
-21. Execute the instruction :math:`\I32\K{.}\STORE\K{8}~x~\{ \OFFSET~0, \ALIGN~0 \}`.
-
-22. Assert: due to the earlier check against the memory size, :math:`d+1 < 2^{32}`.
-
-23. Push the value :math:`\I32.\CONST~(d+1)` to the stack.
-
-24. Assert: due to the earlier check against the memory size, :math:`s+1 < 2^{32}`.
-
-25. Push the value :math:`\I32.\CONST~(s+1)` to the stack.
->>>>>>> 25a68820
 
 12. Let :math:`c` be the result of computing :math:`\extu_{N,128}(n)`.
 
