--- conflicted
+++ resolved
@@ -169,8 +169,8 @@
 
 .. index:: ! reference instruction, reference, null
    pair: abstract syntax; instruction
-.. _syntax-ref_null:
-.. _syntax-ref_isnull:
+.. _syntax-ref.null:
+.. _syntax-ref.isnull:
 .. _syntax-instr-ref:
 
 Reference Instructions
@@ -237,8 +237,8 @@
 
 .. index:: ! table instruction, table, table index, trap
    pair: abstract syntax; instruction
-.. _syntax-get_table:
-.. _syntax-set_table:
+.. _syntax-table.get:
+.. _syntax-table.set:
 .. _syntax-instr-table:
 
 Table Instructions
@@ -250,8 +250,8 @@
    \begin{array}{llcl}
    \production{instruction} & \instr &::=&
      \dots \\&&|&
-     \GETTABLE~\tableidx \\&&|&
-     \SETTABLE~\tableidx \\
+     \TABLEGET~\tableidx \\&&|&
+     \TABLESET~\tableidx \\
    \end{array}
 
 These instructions get or set an element in a table, respectively.
@@ -387,20 +387,9 @@
 However, forward branches that target a control instruction with a non-empty result type consume matching operands first and push them back on the operand stack after unwinding, as a result for the terminated structured instruction.
 
 The |CALL| instruction invokes another :ref:`function <syntax-func>`, consuming the necessary arguments from the stack and returning the result values of the call.
-<<<<<<< HEAD
-The |CALLINDIRECT| instruction calls a function indirectly through an operand indexing into a :ref:`table <syntax-table>` that is denoted by a :ref:`table index <syntax-tableidx>` and must have type |ANYFUNC|.
+The |CALLINDIRECT| instruction calls a function indirectly through an operand indexing into a :ref:`table <syntax-table>` that is denoted by a :ref:`table index <syntax-tableidx>` and must have type |FUNCREF|.
 Since it may contain functions of heterogeneous type,
 the callee is dynamically checked against the :ref:`function type <syntax-functype>` indexed by the instruction's second immediate, and the call is aborted with a :ref:`trap <trap>` if it does not match.
-=======
-The |CALLINDIRECT| instruction calls a function indirectly through an operand indexing into a :ref:`table <syntax-table>`.
-Since tables may contain function elements of heterogeneous type |FUNCREF|,
-the callee is dynamically checked against the :ref:`function type <syntax-functype>` indexed by the instruction's immediate, and the call aborted with a :ref:`trap <trap>` if it does not match.
-
-.. note::
-   In the current version of WebAssembly,
-   |CALLINDIRECT| implicitly operates on :ref:`table <syntax-table>` :ref:`index <syntax-tableidx>` :math:`0`.
-   This restriction may be lifted in future versions.
->>>>>>> 6fdf92b8
 
 
 .. index:: ! expression, constant, global, offset, element, data, instruction
