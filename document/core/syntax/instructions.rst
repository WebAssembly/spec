.. index:: ! instruction, code, stack machine, operand, operand stack
   pair: abstract syntax; instruction
.. _syntax-instr:

Instructions
------------

WebAssembly code consists of sequences of *instructions*.
Its computational model is based on a *stack machine* in that instructions manipulate values on an implicit *operand stack*,
consuming (popping) argument values and producing or returning (pushing) result values.

In addition to dynamic operands from the stack, some instructions also have static *immediate* arguments,
typically :ref:`indices <syntax-index>` or type annotations,
which are part of the instruction itself.

Some instructions are :ref:`structured <syntax-instr-control>` in that they bracket nested sequences of instructions.

The following sections group instructions into a number of different categories.


.. index:: ! numeric instruction, value, value type, integer, floating-point, two's complement
   pair: abstract syntax; instruction
.. _syntax-sx:
.. _syntax-const:
.. _syntax-iunop:
.. _syntax-ibinop:
.. _syntax-itestop:
.. _syntax-irelop:
.. _syntax-funop:
.. _syntax-fbinop:
.. _syntax-ftestop:
.. _syntax-frelop:
.. _syntax-instr-numeric:

Numeric Instructions
~~~~~~~~~~~~~~~~~~~~

Numeric instructions provide basic operations over numeric :ref:`values <syntax-value>` of specific :ref:`type <syntax-numtype>`.
These operations closely match respective operations available in hardware.

.. math::
   \begin{array}{llrl}
   \production{width} & \X{nn}, \X{mm} &::=&
     \K{32} ~|~ \K{64} \\
   \production{signedness} & \sx &::=&
     \K{u} ~|~ \K{s} \\
   \production{instruction} & \instr &::=&
     \K{i}\X{nn}\K{.}\CONST~\xref{syntax/values}{syntax-int}{\uX{\X{nn}}} ~|~
     \K{f}\X{nn}\K{.}\CONST~\xref{syntax/values}{syntax-float}{\fX{\X{nn}}} \\&&|&
     \K{i}\X{nn}\K{.}\iunop ~|~
     \K{f}\X{nn}\K{.}\funop \\&&|&
     \K{i}\X{nn}\K{.}\ibinop ~|~
     \K{f}\X{nn}\K{.}\fbinop \\&&|&
     \K{i}\X{nn}\K{.}\itestop \\&&|&
     \K{i}\X{nn}\K{.}\irelop ~|~
     \K{f}\X{nn}\K{.}\frelop \\&&|&
     \K{i}\X{nn}\K{.}\EXTEND\K{8\_s} ~|~
     \K{i}\X{nn}\K{.}\EXTEND\K{16\_s} ~|~
     \K{i64.}\EXTEND\K{32\_s} \\&&|&
     \K{i32.}\WRAP\K{\_i64} ~|~
     \K{i64.}\EXTEND\K{\_i32}\K{\_}\sx ~|~
     \K{i}\X{nn}\K{.}\TRUNC\K{\_f}\X{mm}\K{\_}\sx \\&&|&
     \K{i}\X{nn}\K{.}\TRUNC\K{\_sat\_f}\X{mm}\K{\_}\sx \\&&|&
     \K{f32.}\DEMOTE\K{\_f64} ~|~
     \K{f64.}\PROMOTE\K{\_f32} ~|~
     \K{f}\X{nn}\K{.}\CONVERT\K{\_i}\X{mm}\K{\_}\sx \\&&|&
     \K{i}\X{nn}\K{.}\REINTERPRET\K{\_f}\X{nn} ~|~
     \K{f}\X{nn}\K{.}\REINTERPRET\K{\_i}\X{nn} \\&&|&
     \dots \\
   \production{integer unary operator} & \iunop &::=&
     \K{clz} ~|~
     \K{ctz} ~|~
     \K{popcnt} \\
   \production{integer binary operator} & \ibinop &::=&
     \K{add} ~|~
     \K{sub} ~|~
     \K{mul} ~|~
     \K{div\_}\sx ~|~
     \K{rem\_}\sx \\&&|&
     \K{and} ~|~
     \K{or} ~|~
     \K{xor} ~|~
     \K{shl} ~|~
     \K{shr\_}\sx ~|~
     \K{rotl} ~|~
     \K{rotr} \\
   \production{floating-point unary operator} & \funop &::=&
     \K{abs} ~|~
     \K{neg} ~|~
     \K{sqrt} ~|~
     \K{ceil} ~|~ 
     \K{floor} ~|~ 
     \K{trunc} ~|~ 
     \K{nearest} \\
   \production{floating-point binary operator} & \fbinop &::=&
     \K{add} ~|~
     \K{sub} ~|~
     \K{mul} ~|~
     \K{div} ~|~
     \K{min} ~|~
     \K{max} ~|~
     \K{copysign} \\
   \production{integer test operator} & \itestop &::=&
     \K{eqz} \\
   \production{integer relational operator} & \irelop &::=&
     \K{eq} ~|~
     \K{ne} ~|~
     \K{lt\_}\sx ~|~
     \K{gt\_}\sx ~|~
     \K{le\_}\sx ~|~
     \K{ge\_}\sx \\
   \production{floating-point relational operator} & \frelop &::=&
     \K{eq} ~|~
     \K{ne} ~|~
     \K{lt} ~|~
     \K{gt} ~|~
     \K{le} ~|~
     \K{ge} \\
   \end{array}

Numeric instructions are divided by :ref:`number type <syntax-numtype>`.
For each type, several subcategories can be distinguished:

* *Constants*: return a static constant.

* *Unary Operations*: consume one operand and produce one result of the respective type.

* *Binary Operations*: consume two operands and produce one result of the respective type.

* *Tests*: consume one operand of the respective type and produce a Boolean integer result.

* *Comparisons*: consume two operands of the respective type and produce a Boolean integer result.

* *Conversions*: consume a value of one type and produce a result of another
  (the source type of the conversion is the one after the ":math:`\K{\_}`").

Some integer instructions come in two flavors,
where a signedness annotation |sx| distinguishes whether the operands are to be :ref:`interpreted <aux-signed>` as :ref:`unsigned <syntax-uint>` or :ref:`signed <syntax-sint>` integers.
For the other integer instructions, the use of two's complement for the signed interpretation means that they behave the same regardless of signedness.


.. _syntax-unop:
.. _syntax-binop:
.. _syntax-testop:
.. _syntax-relop:
.. _syntax-cvtop:

Conventions
...........

Occasionally, it is convenient to group operators together according to the following grammar shorthands:

.. math::
   \begin{array}{llrl}
   \production{unary operator} & \unop &::=&
     \iunop ~|~
     \funop ~|~
     \EXTEND{N}\K{\_s} \\
   \production{binary operator} & \binop &::=& \ibinop ~|~ \fbinop \\
   \production{test operator} & \testop &::=& \itestop \\
   \production{relational operator} & \relop &::=& \irelop ~|~ \frelop \\
   \production{conversion operator} & \cvtop &::=&
     \WRAP ~|~
     \EXTEND ~|~
     \TRUNC ~|~
     \TRUNC\K{\_sat} ~|~
     \CONVERT ~|~
     \DEMOTE ~|~
     \PROMOTE ~|~
     \REINTERPRET \\
   \end{array}


.. index:: ! vector instruction, numeric vector, number, value, value type, SIMD
   pair: abstract syntax; instruction
.. _syntax-laneidx:
.. _syntax-shape:
.. _syntax-half:
.. _syntax-vvunop:
.. _syntax-vvbinop:
.. _syntax-vvternop:
.. _syntax-vvtestop:
.. _syntax-vitestop:
.. _syntax-virelop:
.. _syntax-vfrelop:
.. _syntax-vishiftop:
.. _syntax-viunop:
.. _syntax-vibinop:
.. _syntax-viminmaxop:
.. _syntax-visatbinop:
.. _syntax-vfunop:
.. _syntax-vfbinop:
.. _syntax-instr-vec:

Vector Instructions
~~~~~~~~~~~~~~~~~~~

Vector instructions (also known as *SIMD* instructions, *single instruction multiple data*) provide basic operations over :ref:`values <syntax-value>` of :ref:`vector type <syntax-vectype>`.

.. math::
   \begin{array}{llrl}
   \production{ishape} & \ishape &::=&
     \K{i8x16} ~|~ \K{i16x8} ~|~ \K{i32x4} ~|~ \K{i64x2} \\
   \production{fshape} & \fshape &::=&
     \K{f32x4} ~|~ \K{f64x2} \\
   \production{shape} & \shape &::=&
     \ishape ~|~ \fshape \\
   \production{half} & \half &::=&
     \K{low} ~|~ \K{high} \\
   \production{lane index} & \laneidx &::=& \u8 \\
   \end{array}

.. math::
   \begin{array}{llrl}
   \production{instruction} & \instr &::=&
     \dots \\&&|&
     \K{v128.}\VCONST~\i128 \\&&|&
     \K{v128.}\vvunop \\&&|&
     \K{v128.}\vvbinop \\&&|&
     \K{v128.}\vvternop \\&&|&
     \K{v128.}\vvtestop \\&&|&
     \K{i8x16.}\SHUFFLE~\laneidx^{16} \\&&|&
     \K{i8x16.}\SWIZZLE \\&&|&
     \shape\K{.}\SPLAT \\&&|&
     \K{i8x16.}\EXTRACTLANE\K{\_}\sx~\laneidx ~|~
     \K{i16x8.}\EXTRACTLANE\K{\_}\sx~\laneidx \\&&|&
     \K{i32x4.}\EXTRACTLANE~\laneidx ~|~
     \K{i64x2.}\EXTRACTLANE~\laneidx \\&&|&
     \fshape\K{.}\EXTRACTLANE~\laneidx \\&&|&
     \shape\K{.}\REPLACELANE~\laneidx \\&&|&
     \K{i8x16}\K{.}\virelop ~|~
     \K{i16x8}\K{.}\virelop ~|~
     \K{i32x4}\K{.}\virelop \\&&|&
     \K{i64x2.}\K{eq} ~|~
     \K{i64x2.}\K{ne} ~|~
     \K{i64x2.}\K{lt\_s} ~|~
     \K{i64x2.}\K{gt\_s} ~|~
     \K{i64x2.}\K{le\_s} ~|~
     \K{i64x2.}\K{ge\_s} \\&&|&
     \fshape\K{.}\vfrelop \\&&|&
     \ishape\K{.}\viunop ~|~
     \K{i8x16.}\VPOPCNT \\&&|&
     \K{i16x8.}\Q15MULRSAT\K{\_s} \\ &&|&
     \K{i32x4.}\DOT\K{\_i16x8\_s} \\ &&|&
     \fshape\K{.}\vfunop \\&&|&
     \ishape\K{.}\vitestop \\ &&|&
     \ishape\K{.}\BITMASK \\ &&|&
     \K{i8x16.}\NARROW\K{\_i16x8\_}\sx ~|~
     \K{i16x8.}\NARROW\K{\_i32x4\_}\sx \\&&|&
     \K{i16x8.}\VEXTEND\K{\_}\half\K{\_i8x16\_}\sx ~|~
     \K{i32x4.}\VEXTEND\K{\_}\half\K{\_i16x8\_}\sx \\&&|&
     \K{i64x2.}\VEXTEND\K{\_}\half\K{\_i32x4\_}\sx \\&&|&
     \ishape\K{.}\vishiftop \\&&|&
     \ishape\K{.}\vibinop \\&&|&
     \K{i8x16.}\viminmaxop ~|~
     \K{i16x8.}\viminmaxop ~|~
     \K{i32x4.}\viminmaxop \\&&|&
     \K{i8x16.}\visatbinop ~|~
     \K{i16x8.}\visatbinop \\&&|&
     \K{i16x8.}\K{mul} ~|~
     \K{i32x4.}\K{mul} ~|~
     \K{i64x2.}\K{mul} \\&&|&
     \K{i8x16.}\AVGR\K{\_u} ~|~
     \K{i16x8.}\AVGR\K{\_u} \\&&|&
     \K{i16x8.}\EXTMUL\K{\_}\half\K{\_i8x16\_}\sx ~|~
     \K{i32x4.}\EXTMUL\K{\_}\half\K{\_i16x8\_}\sx ~|~
     \K{i64x2.}\EXTMUL\K{\_}\half\K{\_i32x4\_}\sx \\ &&|&
     \K{i16x8.}\EXTADDPAIRWISE\K{\_i8x16\_}\sx ~|~
     \K{i32x4.}\EXTADDPAIRWISE\K{\_i16x8\_}\sx \\ &&|&
     \fshape\K{.}\vfbinop \\&&|&
     \K{i32x4.}\VTRUNC\K{\_sat\_f32x4\_}\sx ~|~
     \K{i32x4.}\VTRUNC\K{\_sat\_f64x2\_}\sx\K{\_zero} \\&&|&
     \K{f32x4.}\VCONVERT\K{\_i32x4\_}\sx ~|~
     \K{f32x4.}\VDEMOTE\K{\_f64x2\_zero} \\&&|&
     \K{f64x2.}\VCONVERT\K{\_low\_i32x4\_}\sx ~|~
     \K{f64x2.}\VPROMOTE\K{\_low\_f32x4} \\&&|&
     \dots \\
   \end{array}

.. math::
   \begin{array}{llrl}
   \production{vector bitwise unary operator} & \vvunop &::=&
     \K{not} \\
   \production{vector bitwise binary operator} & \vvbinop &::=&
     \K{and} ~|~
     \K{andnot} ~|~
     \K{or} ~|~
     \K{xor} \\
   \production{vector bitwise ternary operator} & \vvternop &::=&
     \K{bitselect} \\
   \production{vector bitwise test operator} & \vvtestop &::=&
     \K{any\_true} \\
   \production{vector integer test operator} & \vitestop &::=&
     \K{all\_true} \\
   \production{vector integer relational operator} & \virelop &::=&
     \K{eq} ~|~
     \K{ne} ~|~
     \K{lt\_}\sx ~|~
     \K{gt\_}\sx ~|~
     \K{le\_}\sx ~|~
     \K{ge\_}\sx \\
   \production{vector floating-point relational operator} & \vfrelop &::=&
     \K{eq} ~|~
     \K{ne} ~|~
     \K{lt} ~|~
     \K{gt} ~|~
     \K{le} ~|~
     \K{ge} \\
   \production{vector integer unary operator} & \viunop &::=&
     \K{abs} ~|~
     \K{neg} \\
   \production{vector integer binary operator} & \vibinop &::=&
     \K{add} ~|~
     \K{sub} \\
   \production{vector integer binary min/max operator} & \viminmaxop &::=&
     \K{min\_}\sx ~|~
     \K{max\_}\sx \\
   \production{vector integer saturating binary operator} & \visatbinop &::=&
     \K{add\_sat\_}\sx ~|~
     \K{sub\_sat\_}\sx \\
   \production{vector integer shift operator} & \vishiftop &::=&
     \K{shl} ~|~
     \K{shr\_}\sx \\
   \production{vector floating-point unary operator} & \vfunop &::=&
     \K{abs} ~|~
     \K{neg} ~|~
     \K{sqrt} ~|~
     \K{ceil} ~|~
     \K{floor} ~|~
     \K{trunc} ~|~
     \K{nearest} \\
   \production{vector floating-point binary operator} & \vfbinop &::=&
     \K{add} ~|~
     \K{sub} ~|~
     \K{mul} ~|~
     \K{div} ~|~
     \K{min} ~|~
     \K{max} ~|~
     \K{pmin} ~|~
     \K{pmax} \\
   \end{array}

.. _syntax-vec-shape:

Vector instructions have a naming convention involving a prefix that
determines how their operands will be interpreted.
This prefix describes the *shape* of the operand,
written :math:`t\K{x}N`, and consisting of a packed :ref:`numeric type <syntax-numtype>` :math:`t` and the number of *lanes* :math:`N` of that type.
Operations are performed point-wise on the values of each lane.

.. note::
   For example, the shape :math:`\K{i32x4}` interprets the operand
   as four |i32| values, packed into an |i128|.
   The bit width of the numeric type :math:`t` times :math:`N` always is 128.

Instructions prefixed with :math:`\K{v128}` do not involve a specific interpretation, and treat the |V128| as an |i128| value or a vector of 128 individual bits.

Vector instructions can be grouped into several subcategories:

* *Constants*: return a static constant.

* *Unary Operations*: consume one |V128| operand and produce one |V128| result.

* *Binary Operations*: consume two |V128| operands and produce one |V128| result.

* *Ternary Operations*: consume three |V128| operands and produce one |V128| result.

* *Tests*: consume one |V128| operand and produce a Boolean integer result.

* *Shifts*: consume a |v128| operand and a |i32| operand, producing one |V128| result.

* *Splats*: consume a value of numeric type and produce a |V128| result of a specified shape.

* *Extract lanes*: consume a |V128| operand and return the numeric value in a given lane.

* *Replace lanes*: consume a |V128| operand and a numeric value for a given lane, and produce a |V128| result.

Some vector instructions have a signedness annotation |sx| which distinguishes whether the elements in the operands are to be :ref:`interpreted <aux-signed>` as :ref:`unsigned <syntax-uint>` or :ref:`signed <syntax-sint>` integers.
For the other vector instructions, the use of two's complement for the signed interpretation means that they behave the same regardless of signedness.


.. _syntax-vunop:
.. _syntax-vbinop:
.. _syntax-vrelop:
.. _syntax-vtestop:
.. _syntax-vcvtop:

Conventions
...........

Occasionally, it is convenient to group operators together according to the following grammar shorthands:

.. math::
   \begin{array}{llrl}
   \production{unary operator} & \vunop &::=&
     \viunop ~|~
     \vfunop ~|~
     \VPOPCNT \\
   \production{binary operator} & \vbinop &::=&
     \vibinop ~|~ \vfbinop \\&&|&
     \viminmaxop ~|~ \visatbinop \\&&|&
     \VMUL ~|~
     \AVGR\K{\_u} ~|~
     \Q15MULRSAT\K{\_s} \\
   \production{test operator} & \vtestop &::=&
     \vitestop \\
   \production{relational operator} & \vrelop &::=&
     \virelop ~|~ \vfrelop \\
   \production{conversion operator} & \vcvtop &::=&
     \VEXTEND ~|~
     \VTRUNC\K{\_sat} ~|~
     \VCONVERT ~|~
     \VDEMOTE ~|~
     \VPROMOTE \\
   \end{array}


.. index:: ! reference instruction, reference, null, cast, heap type, reference type
   pair: abstract syntax; instruction
.. _syntax-ref.null:
.. _syntax-ref.func:
.. _syntax-ref.is_null:
.. _syntax-ref.as_non_null:
.. _syntax-ref.eq:
.. _syntax-ref.test:
.. _syntax-ref.cast:
.. _syntax-instr-ref:

Reference Instructions
~~~~~~~~~~~~~~~~~~~~~~

Instructions in this group are concerned with accessing :ref:`references <syntax-reftype>`.

.. math::
   \begin{array}{llrl}
   \production{instruction} & \instr &::=&
     \dots \\&&|&
     \REFNULL~\heaptype \\&&|&
     \REFFUNC~\funcidx \\&&|&
     \REFISNULL \\&&|&
     \REFASNONNULL \\&&|&
     \REFEQ \\&&|&
     \REFTEST~\reftype \\&&|&
     \REFCAST~\reftype \\
   \end{array}

The |REFNULL| and |REFFUNC| instructions produce a :ref:`null <syntax-null>` value or a reference to a given function, respectively.

The instruction |REFISNULL| checks for null,
while |REFASNONNULL| converts a :ref:`nullable <syntax-reftype>` to a non-null one, and :ref:`traps <trap>` if it encounters null.

The |REFEQ| compares two references.

The instructions |REFTEST| and |REFCAST| test the :ref:`dynamic type <type-inst>` of a reference operand.
The former merely returns the result of the test,
while the latter performs a downcast and :ref:`traps <trap>` if the operand's type does not match.

.. note::
   The |BRONCAST| and |BRONCASTFAIL| instructions provides versions of the latter that branch depending on the success of the downcast instead of trapping.


.. index:: reference instruction, reference, null, heap type, reference type
   pair: abstract syntax; instruction

.. _syntax-struct.new:
.. _syntax-struct.new_default:
.. _syntax-struct.get:
.. _syntax-struct.get_s:
.. _syntax-struct.get_u:
.. _syntax-struct.set:
.. _syntax-array.new:
.. _syntax-array.new_default:
.. _syntax-array.new_fixed:
.. _syntax-array.new_data:
.. _syntax-array.new_elem:
.. _syntax-array.get:
.. _syntax-array.get_s:
.. _syntax-array.get_u:
.. _syntax-array.set:
.. _syntax-array.len:
.. _syntax-array.fill:
.. _syntax-array.copy:
.. _syntax-array.init_data:
.. _syntax-array.init_elem:
.. _syntax-ref.i31:
.. _syntax-i31.get_s:
.. _syntax-i31.get_u:
.. _syntax-any.convert_extern:
.. _syntax-extern.convert_any:
.. _syntax-instr-struct:
.. _syntax-instr-array:
.. _syntax-instr-i31:
.. _syntax-instr-extern:

Aggregate Instructions
~~~~~~~~~~~~~~~~~~~~~~

Instructions in this group are concerned with creating and accessing :ref:`references <syntax-reftype>` to :ref:`aggregate <syntax-aggrtype>` types.

.. math::
   \begin{array}{llrl}
   \production{instruction} & \instr &::=&
     \dots \\&&|&
     \STRUCTNEW~\typeidx \\&&|&
     \STRUCTNEWDEFAULT~\typeidx \\&&|&
     \STRUCTGET~\typeidx~\fieldidx \\&&|&
     \STRUCTGET\K{\_}\sx~\typeidx~\fieldidx \\&&|&
     \STRUCTSET~\typeidx~\fieldidx \\&&|&
     \ARRAYNEW~\typeidx \\&&|&
     \ARRAYNEWFIXED~\typeidx~\u32 \\&&|&
     \ARRAYNEWDEFAULT~\typeidx \\&&|&
     \ARRAYNEWDATA~\typeidx~\dataidx \\&&|&
     \ARRAYNEWELEM~\typeidx~\elemidx \\&&|&
     \ARRAYGET~\typeidx \\&&|&
     \ARRAYGET\K{\_}\sx~\typeidx \\&&|&
     \ARRAYSET~\typeidx \\&&|&
     \ARRAYLEN \\&&|&
     \ARRAYFILL~\typeidx \\&&|&
     \ARRAYCOPY~\typeidx~\typeidx \\&&|&
     \ARRAYINITDATA~\typeidx~\dataidx \\&&|&
     \ARRAYINITELEM~\typeidx~\elemidx \\&&|&
     \REFI31 \\&&|&
     \I31GET\K{\_}\sx \\&&|&
     \ANYCONVERTEXTERN \\&&|&
     \EXTERNCONVERTANY \\
   \end{array}

The instructions |STRUCTNEW| and |STRUCTNEWDEFAULT| allocate a new :ref:`structure <syntax-structtype>`, initializing them either with operands or with default values.
The remaining instructions on structs access individual fields,
allowing for different sign extension modes in the case of :ref:`packed <syntax-packedtype>` storage types.

Similarly, :ref:`arrays <syntax-arraytype>` can be allocated either with an explicit initialization operand or a default value.
Furthermore, |ARRAYNEWFIXED| allocates an array with statically fixed size,
and |ARRAYNEWDATA| and |ARRAYNEWELEM| allocate an array and initialize it from a :ref:`data <syntax-data>` or :ref:`element <syntax-elem>` segment, respectively.
|ARRAYGET|, |ARRAYGETS|, |ARRAYGETU|, and |ARRAYSET| access individual slots,
again allowing for different sign extension modes in the case of a :ref:`packed <syntax-packedtype>` storage type.
|ARRAYLEN| produces the length of an array.
|ARRAYFILL| fills a specified slice of an array with a given value and |ARRAYCOPY|, |ARRAYINITDATA|, and |ARRAYINITELEM| copy elements to a specified slice of an array from a given array, data segment, or element segment, respectively.

The instructions |REFI31| and :math:`\I31GET\K{\_}\sx` convert between type |I31| and an unboxed :ref:`scalar <syntax-i31>`.

The instructions |ANYCONVERTEXTERN| and |EXTERNCONVERTANY| allow lossless conversion between references represented as type :math:`(\REF~\NULL~\EXTERN)`| and as :math:`(\REF~\NULL~\ANY)`.

.. index:: ! parametric instruction, value type
   pair: abstract syntax; instruction
.. _syntax-instr-parametric:

Parametric Instructions
~~~~~~~~~~~~~~~~~~~~~~~

Instructions in this group can operate on operands of any :ref:`value type <syntax-valtype>`.

.. math::
   \begin{array}{llrl}
   \production{instruction} & \instr &::=&
     \dots \\&&|&
     \DROP \\&&|&
     \SELECT~(\valtype^\ast)^? \\
   \end{array}

The |DROP| instruction simply throws away a single operand.

The |SELECT| instruction selects one of its first two operands based on whether its third operand is zero or not.
It may include a :ref:`value type <syntax-valtype>` determining the type of these operands. If missing, the operands must be of :ref:`numeric type <syntax-numtype>`.

.. note::
   In future versions of WebAssembly, the type annotation on |SELECT| may allow for more than a single value being selected at the same time.


.. index:: ! variable instruction, local, global, local index, global index
   pair: abstract syntax; instruction
.. _syntax-instr-variable:

Variable Instructions
~~~~~~~~~~~~~~~~~~~~~

Variable instructions are concerned with access to :ref:`local <syntax-local>` or :ref:`global <syntax-global>` variables.

.. math::
   \begin{array}{llrl}
   \production{instruction} & \instr &::=&
     \dots \\&&|&
     \LOCALGET~\localidx \\&&|&
     \LOCALSET~\localidx \\&&|&
     \LOCALTEE~\localidx \\&&|&
     \GLOBALGET~\globalidx \\&&|&
     \GLOBALSET~\globalidx \\
   \end{array}

These instructions get or set the values of variables, respectively.
The |LOCALTEE| instruction is like |LOCALSET| but also returns its argument.


.. index:: ! table instruction, table, table index, trap
   pair: abstract syntax; instruction
.. _syntax-instr-table:
.. _syntax-table.get:
.. _syntax-table.set:
.. _syntax-table.size:
.. _syntax-table.grow:
.. _syntax-table.fill:

Table Instructions
~~~~~~~~~~~~~~~~~~

Instructions in this group are concerned with tables :ref:`table <syntax-table>`.

.. math::
   \begin{array}{llrl}
   \production{instruction} & \instr &::=&
     \dots \\&&|&
     \TABLEGET~\tableidx \\&&|&
     \TABLESET~\tableidx \\&&|&
     \TABLESIZE~\tableidx \\&&|&
     \TABLEGROW~\tableidx \\&&|&
     \TABLEFILL~\tableidx \\&&|&
     \TABLECOPY~\tableidx~\tableidx \\&&|&
     \TABLEINIT~\tableidx~\elemidx \\&&|&
     \ELEMDROP~\elemidx \\
   \end{array}

The |TABLEGET| and |TABLESET| instructions load or store an element in a table, respectively.

The |TABLESIZE| instruction returns the current size of a table.
The |TABLEGROW| instruction grows table by a given delta and returns the previous size, or :math:`-1` if enough space cannot be allocated.
It also takes an initialization value for the newly allocated entries.

The |TABLEFILL| instruction sets all entries in a range to a given value.

The |TABLECOPY| instruction copies elements from a source table region to a possibly overlapping destination region; the first index denotes the destination.
The |TABLEINIT| instruction copies elements from a :ref:`passive element segment <syntax-elem>` into a table.
The |ELEMDROP| instruction prevents further use of a passive element segment. This instruction is intended to be used as an optimization hint. After an element segment is dropped its elements can no longer be retrieved, so the memory used by this segment may be freed.

An additional instruction that accesses a table is the :ref:`control instruction <syntax-instr-control>` |CALLINDIRECT|.


.. index:: ! memory instruction, memory, memory index, page size, little endian, trap
   pair: abstract syntax; instruction
.. _syntax-loadn:
.. _syntax-storen:
.. _syntax-memarg:
.. _syntax-lanewidth:
.. _syntax-instr-memory:

Memory Instructions
~~~~~~~~~~~~~~~~~~~

Instructions in this group are concerned with linear :ref:`memory <syntax-mem>`.

.. math::
   \begin{array}{llrl}
   \production{memory immediate} & \memarg &::=&
     \{ \OFFSET~\u32, \ALIGN~\u32 \} \\
   \production{lane width} & \X{ww} &::=&
     8 ~|~ 16 ~|~ 32 ~|~ 64 \\
   \production{instruction} & \instr &::=&
     \dots \\&&|&
     \K{i}\X{nn}\K{.}\LOAD~\memidx~\memarg ~|~
     \K{f}\X{nn}\K{.}\LOAD~\memidx~\memarg \\&&|&
     \K{v128.}\LOAD~\memidx~\memarg \\&&|&
     \K{i}\X{nn}\K{.}\STORE~\memidx~\memarg ~|~
     \K{f}\X{nn}\K{.}\STORE~\memidx~\memarg \\&&|&
     \K{v128.}\STORE~\memidx~\memarg \\&&|&
     \K{i}\X{nn}\K{.}\LOAD\K{8\_}\sx~\memidx~\memarg ~|~
     \K{i}\X{nn}\K{.}\LOAD\K{16\_}\sx~\memidx~\memarg ~|~
     \K{i64.}\LOAD\K{32\_}\sx~\memidx~\memarg \\&&|&
     \K{v128.}\LOAD\K{8x8\_}\sx~\memidx~\memarg ~|~
     \K{v128.}\LOAD\K{16x4\_}\sx~\memidx~\memarg ~|~
     \K{v128.}\LOAD\K{32x2\_}\sx~\memidx~\memarg \\&&|&
     \K{v128.}\LOAD\K{32\_zero}~\memidx~\memarg ~|~
     \K{v128.}\LOAD\K{64\_zero}~\memidx~\memarg \\&&|&
     \K{v128.}\LOAD\X{ww}\K{\_splat}~\memidx~\memarg \\&&|&
     \K{v128.}\LOAD\X{ww}\K{\_lane}~\memidx~\memarg~\laneidx ~|~
     \K{i}\X{nn}\K{.}\STORE\K{8}~\memidx~\memarg ~|~
     \K{i}\X{nn}\K{.}\STORE\K{16}~\memidx~\memarg ~|~
     \K{i64.}\STORE\K{32}~\memidx~\memarg \\&&|&
     \K{v128.}\STORE\X{ww}\K{\_lane}~\memidx~\memarg~\laneidx \\&&|&
     \MEMORYSIZE~\memidx \\&&|&
     \MEMORYGROW~\memidx \\&&|&
     \MEMORYFILL~\memidx \\&&|&
     \MEMORYCOPY~\memidx~\memidx \\&&|&
     \MEMORYINIT~\memidx~\dataidx \\&&|&
     \DATADROP~\dataidx \\
   \end{array}

Memory is accessed with |LOAD| and |STORE| instructions for the different :ref:`number types <syntax-numtype>` and `vector types <syntax-vectype>`.
They all take a :ref:`memory index <syntax-memidx>` and a *memory immediate* |memarg| that contains an address *offset* and the expected *alignment* (expressed as the exponent of a power of 2).

Integer loads and stores can optionally specify a *storage size* that is smaller than the :ref:`bit width <syntax-numtype>` of the respective value type.
In the case of loads, a sign extension mode |sx| is then required to select appropriate behavior.

Vector loads can specify a shape that is half the :ref:`bit width <syntax-valtype>` of |V128|. Each lane is half its usual size, and the sign extension mode |sx| then specifies how the smaller lane is extended to the larger lane.
Alternatively, vector loads can perform a *splat*, such that only a single lane of the specified storage size is loaded, and the result is duplicated to all lanes.

The static address offset is added to the dynamic address operand, yielding a 33 bit *effective address* that is the zero-based index at which the memory is accessed.
All values are read and written in |LittleEndian|_ byte order.
A :ref:`trap <trap>` results if any of the accessed memory bytes lies outside the address range implied by the memory's current size.

.. note::
   Future versions of WebAssembly might provide memory instructions with 64 bit address ranges.

The |MEMORYSIZE| instruction returns the current size of a memory.
The |MEMORYGROW| instruction grows a memory by a given delta and returns the previous size, or :math:`-1` if enough memory cannot be allocated.
Both instructions operate in units of :ref:`page size <page-size>`.
The |MEMORYFILL| instruction sets all values in a region of a memory to a given byte.
The |MEMORYCOPY| instruction copies data from a source memory region to a possibly overlapping destination region in another or the same memory; the first index denotes the destination.
The |MEMORYINIT| instruction copies data from a :ref:`passive data segment <syntax-data>` into a memory.
The |DATADROP| instruction prevents further use of a passive data segment. This instruction is intended to be used as an optimization hint. After a data segment is dropped its data can no longer be retrieved, so the memory used by this segment may be freed.

<<<<<<< HEAD
.. note::
   In the current version of WebAssembly,
   all memory instructions implicitly operate on :ref:`memory <syntax-mem>` :ref:`index <syntax-memidx>` :math:`0`.
   This restriction may be lifted in future versions.


.. index:: ! control instruction, ! structured control, ! exception, ! label, ! block, ! block type, ! branch, result type, label index, function index, type index, tag index, vector, trap, function, table, tag, function type, value type, tag type, try block, catching try block
=======
.. index:: ! control instruction, ! structured control, ! label, ! block, ! block type, ! branch, ! unwinding, result type, label index, function index, type index, vector, trap, function, table, function type, value type, type index
>>>>>>> ba81d7a2
   pair: abstract syntax; instruction
   pair: abstract syntax; block type
   pair: block; type
.. _syntax-blocktype:
.. _syntax-nop:
.. _syntax-unreachable:
.. _syntax-block:
.. _syntax-loop:
.. _syntax-if:
.. _syntax-br:
.. _syntax-br_if:
.. _syntax-br_table:
.. _syntax-br_on_null:
.. _syntax-br_on_non_null:
.. _syntax-br_on_cast:
.. _syntax-br_on_cast_fail:
.. _syntax-return:
.. _syntax-call:
.. _syntax-call_indirect:
.. _syntax-instr-seq:
.. _syntax-instr-control:
.. _syntax-throw:
.. _syntax-throw_ref:
.. _syntax-try_table:
.. _syntax-catch:
.. _exception:

Control Instructions
~~~~~~~~~~~~~~~~~~~~

Instructions in this group affect the flow of control.

.. math::
   \begin{array}{llrl}
   \production{block type} & \blocktype &::=&
     \typeidx ~|~ \valtype^? \\
   \production{instruction} & \instr &::=&
     \dots \\&&|&
     \NOP \\&&|&
     \UNREACHABLE \\&&|&
     \BLOCK~\blocktype~\instr^\ast~\END \\&&|&
     \LOOP~\blocktype~\instr^\ast~\END \\&&|&
     \IF~\blocktype~\instr^\ast~\ELSE~\instr^\ast~\END \\&&|&
     \BR~\labelidx \\&&|&
     \BRIF~\labelidx \\&&|&
     \BRTABLE~\vec(\labelidx)~\labelidx \\&&|&
     \BRONNULL~\labelidx \\&&|&
     \BRONNONNULL~\labelidx \\&&|&
     \BRONCAST~\labelidx~\reftype~\reftype \\&&|&
     \BRONCASTFAIL~\labelidx~\reftype~\reftype \\&&|&
     \RETURN \\&&|&
     \CALL~\funcidx \\&&|&
     \CALLREF~\typeidx \\&&|&
     \CALLINDIRECT~\tableidx~\typeidx \\&&|&
     \RETURNCALL~\funcidx \\&&|&
     \RETURNCALLREF~\funcidx \\&&|&
<<<<<<< HEAD
     \RETURNCALLINDIRECT~\tableidx~\typeidx \\&&|&
     \THROW~\tagidx \\&&|&
     \THROWREF \\ &&|&
     \TRYTABLE~\blocktype~\catch^\ast~\instr^\ast~\END \\
   \production{catch clause} & \catch &::=&
     \CATCH~\tagidx~\labelidx \\ &&|&
     \CATCHREF~\tagidx~\labelidx \\ &&|&
     \CATCHALL~\labelidx \\ &&|&
     \CATCHALLREF~\labelidx \\
=======
     \RETURNCALLINDIRECT~\tableidx~\typeidx \\
>>>>>>> ba81d7a2
   \end{array}

The |NOP| instruction does nothing.

The |UNREACHABLE| instruction causes an unconditional :ref:`trap <trap>`.

The |BLOCK|, |LOOP|, |IF|, and |TRYTABLE| instructions are *structured* instructions.
They bracket nested sequences of instructions, called *blocks*,
separated by the |ELSE| pseudo-instruction,
and terminated with an |END| pseudo-instruction.
As the grammar prescribes, they must be well-nested.

The instructions |THROW|, |THROWREF|, and |TRYTABLE| are concerned with *exceptions*.
The |TRYTABLE| instruction installs an exception *handler* that handles exceptions as specified by its catch clauses..
The |THROW| and |THROWREF| instructions raise and reraise an exception, respectively, and transfers control to the innermost enclosing exception handler that has a matching catch clause.

A structured instruction can consume *input* and produce *output* on the operand stack according to its annotated *block type*.
It is given either as a :ref:`type index <syntax-funcidx>` that refers to a suitable :ref:`function type <syntax-functype>` reinterpreted as an :ref:`instruction type <syntax-instrtype>`, or as an optional :ref:`value type <syntax-valtype>` inline, which is a shorthand for the instruction type :math:`[] \to [\valtype^?]`.

Each structured control instruction introduces an implicit *label*.
Labels are targets for branch instructions that reference them with :ref:`label indices <syntax-labelidx>`.
Unlike with other :ref:`index spaces <syntax-index>`, indexing of labels is relative by nesting depth,
that is, label :math:`0` refers to the innermost structured control instruction enclosing the referring branch instruction,
while increasing indices refer to those farther out.
Consequently, labels can only be referenced from *within* the associated structured control instruction.
This also implies that branches can only be directed outwards,
"breaking" from the block of the control construct they target.
The exact effect depends on that control construct.
In case of |BLOCK| or |IF| it is a *forward jump*,
resuming execution after the matching |END|.
In case of |LOOP| it is a *backward jump* to the beginning of the loop.

.. note::
   This enforces *structured control flow*.
   Intuitively, a branch targeting a |BLOCK| or |IF| behaves like a :math:`\K{break}` statement in most C-like languages,
   while a branch targeting a |LOOP| behaves like a :math:`\K{continue}` statement.

Branch instructions come in several flavors:
|BR| performs an unconditional branch,
|BRIF| performs a conditional branch,
and |BRTABLE| performs an indirect branch through an operand indexing into the label vector that is an immediate to the instruction, or to a default target if the operand is out of bounds.
The |BRONNULL| and |BRONNONNULL| instructions check whether a reference operand is :ref:`null <syntax-null>` and branch if that is the case or not the case, respectively.
Similarly, |BRONCAST| and |BRONCASTFAIL| attempt a downcast on a reference operand and branch if that succeeds, or fails, respectively.

The |RETURN| instruction is a shortcut for an unconditional branch to the outermost block, which implicitly is the body of the current function.
Taking a branch *unwinds* the operand stack up to the height where the targeted structured control instruction was entered.
However, branches may additionally consume operands themselves, which they push back on the operand stack after unwinding.
Forward branches require operands according to the output of the targeted block's type, i.e., represent the values produced by the terminated block.
Backward branches require operands according to the input of the targeted block's type, i.e., represent the values consumed by the restarted block.

The |CALL| instruction invokes another :ref:`function <syntax-func>`, consuming the necessary arguments from the stack and returning the result values of the call.
The |CALLREF| instruction invokes a function indirectly through a :ref:`function reference <syntax-reftype>` operand.
The |CALLINDIRECT| instruction calls a function indirectly through an operand indexing into a :ref:`table <syntax-table>` that is denoted by a :ref:`table index <syntax-tableidx>` and must contain :ref:`function references <syntax-reftype>`.
Since it may contain functions of heterogeneous type,
the callee is dynamically checked against the :ref:`function type <syntax-functype>` indexed by the instruction's second immediate, and the call is aborted with a :ref:`trap <trap>` if it does not match.

The |RETURNCALL|, |RETURNCALLREF|, and |RETURNCALLINDIRECT| instructions are *tail-call* variants of the previous ones.
That is, they first return from the current function before actually performing the respective call.
It is guaranteed that no sequence of nested calls using only these instructions can cause resource exhaustion due to hitting an :ref:`implementation's limit <impl-exec>` on the number of active calls.


.. index:: ! expression, constant, global, offset, element, data, instruction
   pair: abstract syntax; expression
   single: expression; constant
.. _syntax-expr:

Expressions
~~~~~~~~~~~

:ref:`Function <syntax-func>` bodies, initialization values for :ref:`globals <syntax-global>`, elements and offsets of :ref:`element <syntax-elem>` segments, and offsets of :ref:`data <syntax-data>` segments are given as expressions, which are sequences of :ref:`instructions <syntax-instr>` terminated by an |END| marker.

.. math::
   \begin{array}{llrl}
   \production{expression} & \expr &::=&
     \instr^\ast~\END \\
   \end{array}

In some places, validation :ref:`restricts <valid-constant>` expressions to be *constant*, which limits the set of allowable instructions.<|MERGE_RESOLUTION|>--- conflicted
+++ resolved
@@ -707,17 +707,7 @@
 The |MEMORYINIT| instruction copies data from a :ref:`passive data segment <syntax-data>` into a memory.
 The |DATADROP| instruction prevents further use of a passive data segment. This instruction is intended to be used as an optimization hint. After a data segment is dropped its data can no longer be retrieved, so the memory used by this segment may be freed.
 
-<<<<<<< HEAD
-.. note::
-   In the current version of WebAssembly,
-   all memory instructions implicitly operate on :ref:`memory <syntax-mem>` :ref:`index <syntax-memidx>` :math:`0`.
-   This restriction may be lifted in future versions.
-
-
 .. index:: ! control instruction, ! structured control, ! exception, ! label, ! block, ! block type, ! branch, result type, label index, function index, type index, tag index, vector, trap, function, table, tag, function type, value type, tag type, try block, catching try block
-=======
-.. index:: ! control instruction, ! structured control, ! label, ! block, ! block type, ! branch, ! unwinding, result type, label index, function index, type index, vector, trap, function, table, function type, value type, type index
->>>>>>> ba81d7a2
    pair: abstract syntax; instruction
    pair: abstract syntax; block type
    pair: block; type
@@ -774,7 +764,6 @@
      \CALLINDIRECT~\tableidx~\typeidx \\&&|&
      \RETURNCALL~\funcidx \\&&|&
      \RETURNCALLREF~\funcidx \\&&|&
-<<<<<<< HEAD
      \RETURNCALLINDIRECT~\tableidx~\typeidx \\&&|&
      \THROW~\tagidx \\&&|&
      \THROWREF \\ &&|&
@@ -784,9 +773,6 @@
      \CATCHREF~\tagidx~\labelidx \\ &&|&
      \CATCHALL~\labelidx \\ &&|&
      \CATCHALLREF~\labelidx \\
-=======
-     \RETURNCALLINDIRECT~\tableidx~\typeidx \\
->>>>>>> ba81d7a2
    \end{array}
 
 The |NOP| instruction does nothing.
