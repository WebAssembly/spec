.. index:: ! type, validation, instantiation, execution
   pair: abstract syntax; type

Types
-----

Various entities in WebAssembly are classified by types.
Types are checked during :ref:`validation <valid>`, :ref:`instantiation <exec-instantiation>`, and possibly :ref:`execution <syntax-call_indirect>`.


.. index:: ! number type, integer, floating-point, IEEE 754, bit width, memory
   pair: abstract syntax; number type
   pair: number; type
.. _syntax-numtype:

Number Types
~~~~~~~~~~~~

*Number types* classify numeric values.

$${syntax: numtype}

The types ${:I32} and ${:I64} classify 32 and 64 bit integers, respectively.
Integers are not inherently signed or unsigned, their interpretation is determined by individual operations.

The types ${:F32} and ${:F64} classify 32 and 64 bit floating-point data, respectively.
They correspond to the respective binary floating-point representations, also known as *single* and *double* precision, as defined by the |IEEE754|_ standard (Section 3.3).

Number types are *transparent*, meaning that their bit patterns can be observed.
Values of number type can be stored in :ref:`memories <syntax-mem>`.

.. _bitwidth-numtype:
.. _bitwidth-valtype:

Conventions
...........

* The notation ${:$size(t)}` denotes the *bit width* of a number type ${:t}.
  That is, ${:$size(I32) = $size(F32) = 32} and ${:$size(I64) = $size(F64) = 64}.

$${definition-ignore: size}


.. index:: ! vector type, integer, floating-point, IEEE 754, bit width, memory, SIMD
   pair: abstract syntax; number type
   pair: number; type
.. _syntax-vectype:

Vector Types
~~~~~~~~~~~~

*Vector types* classify vectors of :ref:`numeric <syntax-numtype>` values processed by vector instructions (also known as *SIMD* instructions, single instruction multiple data).

$${syntax: vectype}

The type ${:V128} corresponds to a 128 bit vector of packed integer or floating-point data. The packed data
can be interpreted as signed or unsigned integers, single or double precision floating-point
values, or a single 128 bit type. The interpretation is determined by individual operations.

Vector types, like :ref:`number types <syntax-numtype>` are *transparent*, meaning that their bit patterns can be observed.
Values of vector type can be stored in :ref:`memories <syntax-mem>`.

.. _bitwidth-vectype:

Conventions
...........

* The notation ${:$vsize(t)} for :ref:`bit width <bitwidth-numtype>` extends to vector types as well, that is, ${:$vsize(V128) = 128}.

$${definition-ignore: vsize}


.. index:: ! heap type, store, type index, ! type use, ! abstract type, ! concrete type, ! unboxed scalar
   pair: abstract syntax; heap type
.. _type-abstract:
.. _type-concrete:
.. _syntax-i31:
.. _syntax-typeuse:
.. _syntax-heaptype:
.. _syntax-absheaptype:

Heap Types
~~~~~~~~~~

*Heap types* classify objects in the runtime :ref:`store <store>`.
There are three disjoint hierarchies of heap types:

- *function types* classify :ref:`functions <syntax-func>`,
- *aggregate types* classify dynamically allocated *managed* data, such as *structures*, *arrays*, or *unboxed scalars*,
- *external types* classify *external* references possibly owned by the :ref:`embedder <embedder>`.

The values from the latter two hierarchies are interconvertible by ways of the ${instr: EXTERN.CONVERT_ANY} and ${instr: ANY.CONVERT_EXTERN} instructions.
That is, both type hierarchies are inhabited by an isomorphic set of values, but may have different, incompatible representations in practice.

$${syntax: {absheaptype/syn heaptype typeuse/syn}}

A heap type is either *abstract* or *concrete*.
A concrete heap type consists of a *type use*, which is a :ref:`type index <syntax-typeidx>`.
It classifies an object of the respective :ref:`type <syntax-type>` defined in a module.
Abstract types are denoted by individual keywords.

The type ${:FUNC} denotes the common supertype of all :ref:`function types <syntax-functype>`, regardless of their concrete definition.
Dually, the type ${:NOFUNC} denotes the common subtype of all :ref:`function types <syntax-functype>`, regardless of their concrete definition.
This type has no values.

The type ${:EXN} denotes the common supertype of all :ref:`exception references <syntax-ref.exn>`.
This type has no concrete subtypes.
Dually, the type ${:NOEXN} denotes the common subtype of all forms of exception references.
This type has no values.

The type ${:EXTERN} denotes the common supertype of all external references received through the :ref:`embedder <embedder>`.
This type has no concrete subtypes.
Dually, the type ${:NOEXTERN} denotes the common subtype of all forms of external references.
This type has no values.

The type ${:ANY} denotes the common supertype of all aggregate types, as well as possibly abstract values produced by *internalizing* an external reference of type ${:EXTERN}.
Dually, the type ${:NONE} denotes the common subtype of all forms of aggregate types.
This type has no values.

The type ${:EQ} is a subtype of ${:ANY} that includes all types for which references can be compared, i.e., aggregate values and ${:I31}.

The types ${:STRUCT} and ${:ARRAY} denote the common supertypes of all :ref:`structure <syntax-structtype>` and :ref:`array <syntax-arraytype>` aggregates, respectively.

The type ${:I31} denotes *unboxed scalars*, that is, integers injected into references.
Their observable value range is limited to 31 bits.

.. note::
   Values of type ${:I31} are not actually allocated in the store,
   but represented in a way that allows them to be mixed with actual references into the store without ambiguity.
   Engines need to perform some form of *pointer tagging* to achieve this,
   which is why one bit is reserved.
   Since this type is to be reliably unboxed on all hardware platforms supported by WebAssembly,
   it cannot be wider than 32 bits minus the tag bit.

   Although the types ${:NONE}, ${:NOFUNC}, ${:NOEXN}, and ${:NOEXTERN} are not inhabited by any values,
   they can be used to form the types of all null :ref:`references <syntax-reftype>` in their respective hierarchy.
   For example, ${:(REF NULL NOFUNC)} is the generic type of a null reference compatible with all function reference types.

The syntax of abstract heap types and type uses is :ref:`extended <syntax-heaptype-ext>` with additional forms for the purpose of specifying :ref:`validation <valid>` and :ref:`execution <exec>`.


.. index:: ! reference type, heap type, reference, table, function, function type, null
   pair: abstract syntax; reference type
   pair: reference; type
.. _syntax-reftype:
.. _syntax-nullable:

Reference Types
~~~~~~~~~~~~~~~

*Reference types* classify :ref:`values <syntax-value>` that are first-class references to objects in the runtime :ref:`store <store>`.

$${syntax: reftype}

A reference type is characterised by the :ref:`heap type <syntax-heaptype>` it points to.

In addition, a reference type of the form ${:REF NULL ht} is *nullable*, meaning that it can either be a proper reference to ${:ht} or :ref:`null <syntax-null>`.
Other references are *non-null*.

Reference types are *opaque*, meaning that neither their size nor their bit pattern can be observed.
Values of reference type can be stored in :ref:`tables <syntax-table>` but not in :ref:`memories <syntax-mem>`.

Conventions
...........

* The reference type ${:$ANYREF} is an abbreviation for ${reftype: (REF NULL ANY)}.

* The reference type ${:$EQREF} is an abbreviation for ${reftype: (REF NULL EQ)}.

* The reference type ${:$I31REF} is an abbreviation for ${reftype: (REF NULL I31)}.

* The reference type ${:$STRUCTREF} is an abbreviation for ${reftype: (REF NULL STRUCT)}.

* The reference type ${:$ARRAYREF} is an abbreviation for ${reftype: (REF NULL ARRAY)}.

* The reference type ${:$FUNCREF} is an abbreviation for ${reftype: (REF NULL FUNC)}.

* The reference type ${:$EXNREF} is an abbreviation for ${reftype: (REF NULL EXN)}.

* The reference type ${:$EXTERNREF} is an abbreviation for ${reftype: (REF NULL EXTERN)}.

* The reference type ${:$NULLREF} is an abbreviation for ${reftype: (REF NULL NONE)}.

* The reference type ${:$NULLFUNCREF} is an abbreviation for ${reftype: (REF NULL NOFUNC)}.

* The reference type ${:$NULLEXNREF} is an abbreviation for ${reftype: (REF NULL NOEXN)}.

* The reference type ${:$NULLEXTERNREF} is an abbreviation for ${reftype: (REF NULL NOEXTERN)}.


.. index:: ! value type, number type, vector type, reference type
   pair: abstract syntax; value type
   pair: value; type
.. _syntax-valtype:
.. _syntax-consttype:

Value Types
~~~~~~~~~~~

*Value types* classify the individual values that WebAssembly code can compute with and the values that a variable accepts.
They are either :ref:`number types <syntax-numtype>`, :ref:`vector types <syntax-vectype>`, or :ref:`reference types <syntax-reftype>`.

$${syntax: {consttype valtype/syn}}

The syntax of value types is :ref:`extended <syntax-valtype-ext>` with additional forms for the purpose of specifying :ref:`validation <valid>`.

Conventions
...........

* The meta variable ${:t} ranges over value types or subclasses thereof where clear from context.


.. index:: ! result type, value type, list, instruction, execution, function
   pair: abstract syntax; result type
   pair: result; type
.. _syntax-resulttype:

Result Types
~~~~~~~~~~~~

*Result types* classify the result of :ref:`executing <exec-instr>` :ref:`instructions <syntax-instr>` or :ref:`functions <syntax-func>`,
which is a sequence of values, written with brackets.

$${syntax: resulttype}


.. index:: ! function type, value type, list, function, parameter, result, result type
   pair: abstract syntax; function type
   pair: function; type
.. _syntax-functype:

Function Types
~~~~~~~~~~~~~~

*Function types* classify the signature of :ref:`functions <syntax-func>`,
mapping a list of parameters to a list of results.
They are also used to classify the inputs and outputs of :ref:`instructions <syntax-instr>`.

$${syntax: functype}


.. index:: ! aggregate type, ! structure type, ! array type, ! field type, ! storage type, ! packed type, bit width
   pair: abstract syntax; structure type
   pair: abstract syntax; array type
   pair: abstract syntax; field type
   pair: abstract syntax; storage type
   pair: abstract syntax; packed type
.. _syntax-aggrtype:
.. _syntax-structtype:
.. _syntax-arraytype:
.. _syntax-fieldtype:
.. _syntax-storagetype:
.. _syntax-packtype:

Aggregate Types
~~~~~~~~~~~~~~~

*Aggregate types* describe compound objects consisting of multiple values.
These are either *structures* or *arrays*,
which both consist of a list of possibly mutable, possibly packed *fields*.
Structures are heterogeneous, but require static indexing, while arrays need to be homogeneous, but allow dynamic indexing.

$${syntax: {structtype arraytype fieldtype storagetype packtype}}

.. _bitwidth-fieldtype:
.. _aux-unpack:

Conventions
...........

* The notation ${:$psize(t)} for :ref:`bit width <bitwidth-valtype>` extends to packed types as well, that is, ${:$psize(I8) = 8} and ${:$psize(I16) = 16}.

$${definition-ignore: psize}

* The auxiliary function :math:`\unpack` maps a storage type to the :ref:`value type <syntax-valtype>` obtained when accessing a field:

  .. math::
     \begin{array}{lll}
     \unpack(\valtype) &=& \valtype \\
     \unpack(\packtype) &=& \I32 \\
     \end{array}


.. index:: ! composite type, function type, aggreagate type, structure type, array type
   pair: abstract syntax; composite type
.. _syntax-comptype:

Composite Types
~~~~~~~~~~~~~~~

*Composite types* are all types composed from simpler types,
including :ref:`function types <syntax-functype>` and :ref:`aggregate types <syntax-aggrtype>`.

$${syntax: comptype}


.. index:: ! recursive type, ! sub type, composite type, ! final, subtyping, ! roll, ! unroll, recursive type index
   pair: abstract syntax; recursive type
   pair: abstract syntax; sub type
.. _syntax-rectype:
.. _syntax-subtype:

Recursive Types
~~~~~~~~~~~~~~~

*Recursive types* denote a group of mutually recursive :ref:`composite types <syntax-comptype>`, each of which can optionally declare a list of :ref:`type indices <syntax-typeidx>` of supertypes that it :ref:`matches <match-comptype>`.
Each type can also be declared *final*, preventing further subtyping.

$${syntax: {rectype subtype typeuse/syn}}

In a :ref:`module <syntax-module>`, each member of a recursive type is assigned a separate :ref:`type index <syntax-typeidx>`.

The syntax of *type uses* representing these type indices is later :ref:`extended <syntax-typeuse-ext>` with additional forms for the purpose of specifying :ref:`validation <valid>` and :ref:`execution <exec>`.


.. _index:: ! address type, number type, bit width
   pair: abstract syntax; address type
   single: memory; address type
   single: table; address type
.. _syntax-addrtype:

Address Type
~~~~~~~~~~~~

*Address types* are a subset of :ref:`number types <syntax-numtype>` that classify the values that can be used as offsets into
:ref:`memories <syntax-mem>` and :ref:`tables <syntax-table>`.

$${syntax: {addrtype}}

.. _aux-addrtype-min:

Conventions
...........

The *minimum* of two address types is defined as the address type whose :ref:`bit width <bitwidth-numtype>` is the minimum of the two.

$${definition: minat}


.. index:: ! limits, memory type, table type
   pair: abstract syntax; limits
   single: memory; limits
   single: table; limits
.. _syntax-limits:

Limits
~~~~~~

*Limits* classify the size range of resizeable storage associated with :ref:`memory types <syntax-memtype>` and :ref:`table types <syntax-tabletype>`.

$${syntax: limits}

.. scratch
   If no maximum is given, then the respective storage can grow to any valid size.


.. index:: ! memory type, limits, page size, memory
   pair: abstract syntax; memory type
   pair: memory; type
   pair: memory; limits
.. _syntax-memtype:

Memory Types
~~~~~~~~~~~~

*Memory types* classify linear :ref:`memories <syntax-mem>` and their size range.

$${syntax: memtype}

The limits constrain the minimum and optionally the maximum size of a memory.
The limits are given in units of :ref:`page size <page-size>`.


.. index:: ! table type, reference type, limits, table, element
   pair: abstract syntax; table type
   pair: table; type
   pair: table; limits
.. _syntax-tabletype:

Table Types
~~~~~~~~~~~

*Table types* classify :ref:`tables <syntax-table>` over elements of :ref:`reference type <syntax-reftype>` within a size range.

$${syntax: tabletype}

Like memories, tables are constrained by limits for their minimum and optionally maximum size.
The limits are given in numbers of entries.


.. index:: ! global type, ! mutability, value type, global, mutability
   pair: abstract syntax; global type
   pair: abstract syntax; mutability
   pair: global; type
   pair: global; mutability
.. _syntax-mut:
.. _syntax-globaltype:

Global Types
~~~~~~~~~~~~

*Global types* classify :ref:`global <syntax-global>` variables, which hold a value and can either be mutable or immutable.

$${syntax: globaltype}


.. index:: ! element type, reference type, table, element
   pair: abstract syntax; element type
   pair: element; type
.. _syntax-elemtype:

Element Types
~~~~~~~~~~~~~

<<<<<<< HEAD
*Element types* classify :ref:`element segments <syntax-elem>` by the :ref:`reference type <syntax-reftype>` of its elements.

$${syntax: elemtype}
=======
*Tag types* classify the signature of :ref:`tags <syntax-tag>` with a defined type |deftype|, which expands to a function type |functype|.

.. math::
   \begin{array}{llll}
   \production{tag type} &\tagtype &::=& \deftype \\
   \end{array}
>>>>>>> 62893c28


.. index:: ! data type, memory
   pair: abstract syntax; data type
   pair: data; type
.. _syntax-datatype:

Data Types
~~~~~~~~~~

*Data types* classify :ref:`data segments <syntax-elem>`.
Since the contents of a data segment requires no further classification, they merely consist of a universal marker ${:OK} indicating well-formedness.

$${syntax: datatype}


.. index:: ! external type, defined type, function type, table type, memory type, global type, tag type, import, external address
   pair: abstract syntax; external type
   pair: external; type
.. _syntax-externtype:

External Types
~~~~~~~~~~~~~~

*External types* classify :ref:`imports <syntax-import>` and :ref:`external addresses <syntax-externaddr>` with their respective types.

$${syntax: externtype}

For functions and tags, the type index has to refer to the definition of a :ref:`function type <syntax-functype>`.
In the case of a tag, the parameters of the function type define the list of values associated with the exception thrown with this tag.
The result type is empty for exception tags.

.. note::
   Future versions of WebAssembly may have additional uses for tags, and may allow non-empty result types in the function types of tags.


Conventions
...........

The following auxiliary notation is defined for sequences of external types.
It filters out entries of a specific kind in an order-preserving fashion:

$${definition: funcsxt tablesxt memsxt globalsxt tagsxt}<|MERGE_RESOLUTION|>--- conflicted
+++ resolved
@@ -404,6 +404,26 @@
 $${syntax: globaltype}
 
 
+.. index:: ! tag type, function type, defined type, exception
+   pair: abstract syntax; tag type
+   pair: tag; type
+.. _syntax-tagtype:
+
+Tag Types
+~~~~~~~~~
+
+*Tag types* classify the signature of :ref:`tags <syntax-tag>` with a defined type |deftype|, which expands to a function type |functype|.
+
+$${syntax: tagtype}
+
+Tags are used for categorizing exceptions.
+The parameters of |functype| define the list of values associated with the exception thrown with this tag.
+Furthermore, it is an invariant of the semantics that every |functype| in a :ref:`valid <valid-tagtype>` tag type for an exception has an empty result type.
+
+.. note::
+   Future versions of WebAssembly may have additional uses for tags, and may allow non-empty result types in the function types of tags.
+
+
 .. index:: ! element type, reference type, table, element
    pair: abstract syntax; element type
    pair: element; type
@@ -412,18 +432,9 @@
 Element Types
 ~~~~~~~~~~~~~
 
-<<<<<<< HEAD
 *Element types* classify :ref:`element segments <syntax-elem>` by the :ref:`reference type <syntax-reftype>` of its elements.
 
 $${syntax: elemtype}
-=======
-*Tag types* classify the signature of :ref:`tags <syntax-tag>` with a defined type |deftype|, which expands to a function type |functype|.
-
-.. math::
-   \begin{array}{llll}
-   \production{tag type} &\tagtype &::=& \deftype \\
-   \end{array}
->>>>>>> 62893c28
 
 
 .. index:: ! data type, memory
