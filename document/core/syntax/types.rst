.. index:: ! type, validation, instantiation, execution
   pair: abstract syntax; type
.. _syntax-type:

Types
-----

Various entities in WebAssembly are classified by types.
Types are checked during :ref:`validation <valid>`, :ref:`instantiation <exec-instantiation>`, and possibly :ref:`execution <syntax-call_indirect>`.


.. index:: ! number type, integer, floating-point, IEEE 754, bit width, memory
   pair: abstract syntax; number type
   pair: number; type
.. _syntax-numtype:

Number Types
~~~~~~~~~~~~

*Number types* classify numeric values.

.. math::
   \begin{array}{llll}
<<<<<<< HEAD
   \production{value type} & \valtype &::=&
     \I32 ~|~ \I64 ~|~ \F32 ~|~ \F64 ~|~ \V128 \\
=======
   \production{number type} & \numtype &::=&
     \I32 ~|~ \I64 ~|~ \F32 ~|~ \F64 \\
>>>>>>> cfc2c3e8
   \end{array}

The types |I32| and |I64| classify 32 and 64 bit integers, respectively.
Integers are not inherently signed or unsigned, their interpretation is determined by individual operations.

The types |F32| and |F64| classify 32 and 64 bit floating-point data, respectively.
They correspond to the respective binary floating-point representations, also known as *single* and *double* precision, as defined by the |IEEE754|_ standard (Section 3.3).

<<<<<<< HEAD
The type |V128| corresponds to a 128 bit vector of packed integer or floating-point data. The packed data
can be interpreted as signed or unsigned integers, single or double precision floating-point
values, or a single 128 bit type. The interpretation is determined by individual operations.
=======
Number types are *transparent*, meaning that their bit patterns can be observed.
Values of number type can be stored in :ref:`memories <syntax-mem>`.
>>>>>>> cfc2c3e8

Conventions
...........

<<<<<<< HEAD
* The meta variable :math:`t` ranges over value types where clear from context.

* The notation :math:`|t|` denotes the *bit width* of a value type.
  That is, :math:`|\I32| = |\F32| = 32`, :math:`|\I64| = |\F64| = 64`, and :math:`|\V128| = 128`.
=======
* The notation :math:`|t|` denotes the *bit width* of a number type :math:`t`.
  That is, :math:`|\I32| = |\F32| = 32` and :math:`|\I64| = |\F64| = 64`.
>>>>>>> cfc2c3e8


.. index:: ! reference type, reference, table, function, function type, null
   pair: abstract syntax; reference type
   pair: reference; type
.. _syntax-reftype:

Reference Types
~~~~~~~~~~~~~~~

*Reference types* classify first-class references to objects in the runtime :ref:`store <store>`.

.. math::
   \begin{array}{llll}
   \production{reference type} & \reftype &::=&
     \FUNCREF ~|~ \EXTERNREF \\
   \end{array}

The type |FUNCREF| denotes the infinite union of all references to :ref:`functions <syntax-func>`, regardless of their :ref:`function types <syntax-functype>`.

The type |EXTERNREF| denotes the infinite union of all references to objects owned by the :ref:`embedder <embedder>` and that can be passed into WebAssembly under this type.

Reference types are *opaque*, meaning that neither their size nor their bit pattern can be observed.
Values of reference type can be stored in :ref:`tables <syntax-table>`.


.. index:: ! value type, number type, reference type
   pair: abstract syntax; value type
   pair: value; type
.. _syntax-valtype:

Value Types
~~~~~~~~~~~

*Value types* classify the individual values that WebAssembly code can compute with and the values that a variable accepts.
They are either :ref:`number types <syntax-numtype>` or :ref:`reference types <syntax-reftype>`.

.. math::
   \begin{array}{llll}
   \production{value type} & \valtype &::=&
     \numtype ~|~ \reftype \\
   \end{array}

Conventions
...........

* The meta variable :math:`t` ranges over value types or subclasses thereof where clear from context.


.. index:: ! result type, value type, instruction, execution, function
   pair: abstract syntax; result type
   pair: result; type
.. _syntax-resulttype:

Result Types
~~~~~~~~~~~~

*Result types* classify the result of :ref:`executing <exec-instr>` :ref:`instructions <syntax-instr>` or :ref:`functions <syntax-func>`,
which is a sequence of values, written with brackets.

.. math::
   \begin{array}{llll}
   \production{result type} & \resulttype &::=&
     [\vec(\valtype)] \\
   \end{array}


.. index:: ! function type, value type, vector, function, parameter, result, result type
   pair: abstract syntax; function type
   pair: function; type
.. _syntax-functype:

Function Types
~~~~~~~~~~~~~~

*Function types* classify the signature of :ref:`functions <syntax-func>`,
mapping a vector of parameters to a vector of results.
They are also used to classify the inputs and outputs of :ref:`instructions <syntax-instr>`.

.. math::
   \begin{array}{llll}
   \production{function type} & \functype &::=&
     \resulttype \to \resulttype \\
   \end{array}


.. index:: ! limits, memory type, table type
   pair: abstract syntax; limits
   single: memory; limits
   single: table; limits
.. _syntax-limits:

Limits
~~~~~~

*Limits* classify the size range of resizeable storage associated with :ref:`memory types <syntax-memtype>` and :ref:`table types <syntax-tabletype>`.

.. math::
   \begin{array}{llll}
   \production{limits} & \limits &::=&
     \{ \LMIN~\u32, \LMAX~\u32^? \} \\
   \end{array}

If no maximum is given, the respective storage can grow to any size.


.. index:: ! memory type, limits, page size, memory
   pair: abstract syntax; memory type
   pair: memory; type
   pair: memory; limits
.. _syntax-memtype:

Memory Types
~~~~~~~~~~~~

*Memory types* classify linear :ref:`memories <syntax-mem>` and their size range.

.. math::
   \begin{array}{llll}
   \production{memory type} & \memtype &::=&
     \limits \\
   \end{array}

The limits constrain the minimum and optionally the maximum size of a memory.
The limits are given in units of :ref:`page size <page-size>`.


.. index:: ! table type, reference type, limits, table, element
   pair: abstract syntax; table type
   pair: table; type
   pair: table; limits
.. _syntax-tabletype:

Table Types
~~~~~~~~~~~

*Table types* classify :ref:`tables <syntax-table>` over elements of :ref:`reference type <syntax-reftype>` within a size range.

.. math::
   \begin{array}{llll}
   \production{table type} & \tabletype &::=&
     \limits~\reftype \\
   \end{array}

Like memories, tables are constrained by limits for their minimum and optionally maximum size.
The limits are given in numbers of entries.

.. note::
   In future versions of WebAssembly, additional element types may be introduced.


.. index:: ! global type, ! mutability, value type, global, mutability
   pair: abstract syntax; global type
   pair: abstract syntax; mutability
   pair: global; type
   pair: global; mutability
.. _syntax-mut:
.. _syntax-globaltype:

Global Types
~~~~~~~~~~~~

*Global types* classify :ref:`global <syntax-global>` variables, which hold a value and can either be mutable or immutable.

.. math::
   \begin{array}{llll}
   \production{global type} & \globaltype &::=&
     \mut~\valtype \\
   \production{mutability} & \mut &::=&
     \MCONST ~|~
     \MVAR \\
   \end{array}


.. index:: ! external type, function type, table type, memory type, global type, import, external value
   pair: abstract syntax; external type
   pair: external; type
.. _syntax-externtype:

External Types
~~~~~~~~~~~~~~

*External types* classify :ref:`imports <syntax-import>` and :ref:`external values <syntax-externval>` with their respective types.

.. math::
   \begin{array}{llll}
   \production{external types} & \externtype &::=&
     \ETFUNC~\functype ~|~
     \ETTABLE~\tabletype ~|~
     \ETMEM~\memtype ~|~
     \ETGLOBAL~\globaltype \\
   \end{array}


Conventions
...........

The following auxiliary notation is defined for sequences of external types.
It filters out entries of a specific kind in an order-preserving fashion:

* :math:`\etfuncs(\externtype^\ast) = [\functype ~|~ (\ETFUNC~\functype) \in \externtype^\ast]`

* :math:`\ettables(\externtype^\ast) = [\tabletype ~|~ (\ETTABLE~\tabletype) \in \externtype^\ast]`

* :math:`\etmems(\externtype^\ast) = [\memtype ~|~ (\ETMEM~\memtype) \in \externtype^\ast]`

* :math:`\etglobals(\externtype^\ast) = [\globaltype ~|~ (\ETGLOBAL~\globaltype) \in \externtype^\ast]`<|MERGE_RESOLUTION|>--- conflicted
+++ resolved
@@ -21,13 +21,8 @@
 
 .. math::
    \begin{array}{llll}
-<<<<<<< HEAD
-   \production{value type} & \valtype &::=&
+   \production{number type} & \numtype &::=&
      \I32 ~|~ \I64 ~|~ \F32 ~|~ \F64 ~|~ \V128 \\
-=======
-   \production{number type} & \numtype &::=&
-     \I32 ~|~ \I64 ~|~ \F32 ~|~ \F64 \\
->>>>>>> cfc2c3e8
    \end{array}
 
 The types |I32| and |I64| classify 32 and 64 bit integers, respectively.
@@ -36,27 +31,18 @@
 The types |F32| and |F64| classify 32 and 64 bit floating-point data, respectively.
 They correspond to the respective binary floating-point representations, also known as *single* and *double* precision, as defined by the |IEEE754|_ standard (Section 3.3).
 
-<<<<<<< HEAD
 The type |V128| corresponds to a 128 bit vector of packed integer or floating-point data. The packed data
 can be interpreted as signed or unsigned integers, single or double precision floating-point
 values, or a single 128 bit type. The interpretation is determined by individual operations.
-=======
+
 Number types are *transparent*, meaning that their bit patterns can be observed.
 Values of number type can be stored in :ref:`memories <syntax-mem>`.
->>>>>>> cfc2c3e8
 
 Conventions
 ...........
 
-<<<<<<< HEAD
-* The meta variable :math:`t` ranges over value types where clear from context.
-
-* The notation :math:`|t|` denotes the *bit width* of a value type.
-  That is, :math:`|\I32| = |\F32| = 32`, :math:`|\I64| = |\F64| = 64`, and :math:`|\V128| = 128`.
-=======
 * The notation :math:`|t|` denotes the *bit width* of a number type :math:`t`.
-  That is, :math:`|\I32| = |\F32| = 32` and :math:`|\I64| = |\F64| = 64`.
->>>>>>> cfc2c3e8
+  That is, :math:`|\I32| = |\F32| = 32` and :math:`|\I64| = |\F64| = 64`, and :math:`|\V128| = 128`.
 
 
 .. index:: ! reference type, reference, table, function, function type, null
