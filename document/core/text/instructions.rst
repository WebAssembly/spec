--- conflicted
+++ resolved
@@ -48,11 +48,7 @@
    then it is shadowed and the earlier label becomes inaccessible.
 
 
-<<<<<<< HEAD
-.. index:: control instructions, structured control, label, block, branch, result type, label index, function index, type index, list, polymorphism, reference
-=======
-.. index:: control instructions, structured control, label, block, branch, result type, label index, function index, tag index, type index, vector, polymorphism, reference
->>>>>>> 06969652
+.. index:: control instructions, structured control, label, block, branch, result type, label index, function index, tag index, type index, list, polymorphism, reference
    pair: text format; instruction
 .. _text-blockinstr:
 .. _text-plaininstr:
