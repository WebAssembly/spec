--- conflicted
+++ resolved
@@ -947,16 +947,10 @@
    \phantom{\production{instruction}} & \phantom{\Tplaininstr_I} &\phantom{::=}& \phantom{averylonginstructionnameforvectext} && \phantom{vechasreallylonginstructionnames} \\[-2ex] &&|&
      \text{i32x4.abs} &\Rightarrow& \I32X4.\VABS\\ &&|&
      \text{i32x4.neg} &\Rightarrow& \I32X4.\VNEG\\ &&|&
-<<<<<<< HEAD
      \text{i32x4.all\_true} &\Rightarrow& \I32X4.\VALLTRUE\\ &&|&
      \text{i32x4.bitmask} &\Rightarrow& \I32X4.\VBITMASK\\ &&|&
      \text{i32x4.extadd\_pairwise\_i16x8\_s} &\Rightarrow& \I32X4.\VEXTADDPAIRWISE\K{\_i16x8\_s}\\ &&|&
-=======
-     \text{i32x4.all\_true} &\Rightarrow& \I32X4.\ALLTRUE\\ &&|&
-     \text{i32x4.bitmask} &\Rightarrow& \I32X4.\BITMASK\\ &&|&
-     \text{i32x4.extadd\_pairwise\_i16x8\_s} &\Rightarrow& \I32X4.\EXTADDPAIRWISE\K{\_i16x8\_s}\\ &&|&
-     \text{i32x4.extadd\_pairwise\_i16x8\_u} &\Rightarrow& \I32X4.\EXTADDPAIRWISE\K{\_i16x8\_u}\\ &&|&
->>>>>>> f5019946
+     \text{i32x4.extadd\_pairwise\_i16x8\_u} &\Rightarrow& \I32X4.\VEXTADDPAIRWISE\K{\_i16x8\_u}\\ &&|&
      \text{i32x4.extend\_low\_i16x8\_s} &\Rightarrow& \I32X4.\VEXTEND\K{\_low\_i16x8\_s}\\ &&|&
      \text{i32x4.extend\_high\_i16x8\_s} &\Rightarrow& \I32X4.\VEXTEND\K{\_high\_i16x8\_s}\\ &&|&
      \text{i32x4.extend\_low\_i16x8\_u} &\Rightarrow& \I32X4.\VEXTEND\K{\_low\_i16x8\_u}\\ &&|&
