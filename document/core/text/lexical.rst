.. index:: lexical format
.. _text-lexical:

Lexical Format
--------------


.. index:: ! character, Unicode, ASCII, character, ! source text
   pair: text format; character
.. _source:
.. _text-source:
.. _text-char:

Characters
~~~~~~~~~~

The text format assigns meaning to *source text*, which consists of a sequence of *characters*.
Characters are assumed to be represented as valid |Unicode|_ (Section 2.4) *scalar values*.

.. math::
   \begin{array}{llll}
   \production{source} & \Tsource &::=&
     \Tchar^\ast \\
   \production{character} & \Tchar &::=&
     \unicode{00} ~|~ \dots ~|~ \unicode{D7FF} ~|~ \unicode{E000} ~|~ \dots ~|~ \unicode{10FFFF} \\
   \end{array}

.. note::
   While source text may contain any Unicode character in :ref:`comments <text-comment>` or :ref:`string <text-string>` literals,
   the rest of the grammar is formed exclusively from the characters supported by the 7-bit |ASCII|_ subset of Unicode.


.. index:: ! token, ! keyword, character, white space, comment, source text
   single: text format; token
.. _text-keyword:
.. _text-reserved:
.. _text-token:

Tokens
~~~~~~

The character stream in the source text is divided, from left to right, into a sequence of *tokens*, as defined by the following grammar.

.. math::
   \begin{array}{llll}
   \production{token} & \Ttoken &::=&
     \Tkeyword ~|~ \TuN ~|~ \TsN ~|~ \TfN ~|~ \Tstring ~|~ \Tid ~|~
     \text{(} ~|~ \text{)} ~|~ \Treserved \\
   \production{keyword} & \Tkeyword &::=&
     (\text{a} ~|~ \dots ~|~ \text{z})~\Tidchar^\ast
     \qquad (\iff~\mbox{occurring as a literal terminal in the grammar}) \\
   \production{reserved} & \Treserved &::=&
<<<<<<< HEAD
     \Tidchar^+ ~|~ \text{,} ~|~ \text{;} ~|~ \text{[} ~|~ \text{]} ~|~ \text{\{} ~|~ \text{\}} \\
=======
     (\Tidchar ~|~ \Tstring)^+ \\
>>>>>>> 899ce669
   \end{array}

Tokens are formed from the input character stream according to the *longest match* rule.
That is, the next token always consists of the longest possible sequence of characters that is recognized by the above lexical grammar.
Tokens can be separated by :ref:`white space <text-space>`,
but except for strings, they cannot themselves contain whitespace.

*Keyword* tokens are defined either implicitly by an occurrence of a :ref:`terminal symbol <text-grammar>` in literal form, such as :math:`\text{keyword}`, in a :ref:`syntactic <text-syntactic>` production of this chapter, or explicitly where they arise in this chapter.

Any token that does not fall into any of the other categories is considered *reserved*, and cannot occur in source text.

.. note::
   The effect of defining the set of reserved tokens is that all tokens must be separated by either parentheses, :ref:`white space <text-space>`, or :ref:`comments <text-comment>`.
   For example, :math:`\text{0\$x}` is a single reserved token, as is :math:`\text{"a""b"}`.
   Consequently, they are not recognized as two separate tokens :math:`\text{0}` and :math:`\text{\$x}`, or :math:`"a"` and :math:`"b"`, respectively, but instead disallowed.
   This property of tokenization is not affected by the fact that the definition of reserved tokens overlaps with other token classes.


.. index:: ! white space, character, ASCII
   single: text format; white space
.. _text-format:
.. _text-space:

White Space
~~~~~~~~~~~

*White space* is any sequence of literal space characters, formatting characters, :ref:`comments <text-comment>`, or :ref:`annotations <text-annot>`.
The allowed formatting characters correspond to a subset of the |ASCII|_ *format effectors*, namely, *horizontal tabulation* (:math:`\unicode{09}`), *line feed* (:math:`\unicode{0A}`), and *carriage return* (:math:`\unicode{0D}`).

.. math::
   \begin{array}{llclll@{\qquad\qquad}l}
   \production{white space} & \Tspace &::=&
     (\text{~~} ~|~ \Tformat ~|~ \Tcomment)^\ast \\
   \production{format} & \Tformat &::=&
     \unicode{09} ~|~ \unicode{0A} ~|~ \unicode{0D} \\
   \end{array}

The only relevance of white space is to separate :ref:`tokens <text-token>`. It is otherwise ignored.


.. index:: ! comment, character
   single: text format; comment
.. _text-comment:

Comments
~~~~~~~~

A *comment* can either be a *line comment*, started with a double semicolon :math:`\Tcommentd` and extending to the end of the line,
or a *block comment*, enclosed in delimiters :math:`\Tcommentl \dots \Tcommentr`.
Block comments can be nested.

.. math::
   \begin{array}{llclll@{\qquad\qquad}l}
   \production{comment} & \Tcomment &::=&
     \Tlinecomment ~|~ \Tblockcomment \\
   \production{line comment} & \Tlinecomment &::=&
     \Tcommentd~~\Tlinechar^\ast~~(\unicode{0A} ~|~ \T{eof}) \\
   \production{line character} & \Tlinechar &::=&
     c{:}\Tchar & (\iff c \neq \unicode{0A}) \\
   \production{block comment} & \Tblockcomment &::=&
     \Tcommentl~~\Tblockchar^\ast~~\Tcommentr \\
   \production{block character} & \Tblockchar &::=&
     c{:}\Tchar & (\iff c \neq \text{;} \wedge c \neq \text{(}) \\ &&|&
     \text{;} & (\iff~\mbox{the next character is not}~\text{)}) \\ &&|&
     \text{(} & (\iff~\mbox{the next character is not}~\text{;}) \\ &&|&
     \Tblockcomment \\
   \end{array}

Here, the pseudo token :math:`\T{eof}` indicates the end of the input.
The *look-ahead* restrictions on the productions for |Tblockchar| disambiguate the grammar such that only well-bracketed uses of block comment delimiters are allowed.

.. note::
   Any formatting and control characters are allowed inside comments.


.. index:: ! annotation
   single: text format; annotation
.. _text-annot:

Annotations
~~~~~~~~~~~

An *annotation* is a bracketed token sequence headed by an *annotation id* of the form :math:`\T{@id}`.
No :ref:`space <text-space>` is allowed between the opening parenthesis and this id.
Annotations are intended to be used for third-party extensions;
they can appear anywhere in a program but are ignored by the WebAssembly semantics itself, which treats them as :ref:`white space <text-space>`.

Annotations can contain other parenthesized token sequences (including nested annotations), as long as they are well-nested.
:ref:`String literals <text-string>` and :ref:`comments <text-comment>` occurring in an annotation must also be properly nested and closed.

.. math::
   \begin{array}{llclll@{\qquad\qquad}l}
   \production{annot} & \Tannot &::=&
     \text{(@}~\Tidchar^+ ~(\Tspace ~|~ \Ttoken)^\ast~\text{)} \\
   \end{array}

.. note::
   The annotation id is meant to be an identifier categorising the extension, and plays a role similar to the name of a :ref:`custom section <binary-customsec>`.
   By convention, annotations corresponding to a custom section should use the custom section's name as an id.

   Implementations are expected to ignore annotations with ids that they do not recognize.
   On the other hand, they may impose restrictions on annotations that they do recognize, e.g., requiring a specific structure by superimposing a more concrete grammar.
   It is up to an implementation how it deals with errors in such annotations.<|MERGE_RESOLUTION|>--- conflicted
+++ resolved
@@ -50,11 +50,7 @@
      (\text{a} ~|~ \dots ~|~ \text{z})~\Tidchar^\ast
      \qquad (\iff~\mbox{occurring as a literal terminal in the grammar}) \\
    \production{reserved} & \Treserved &::=&
-<<<<<<< HEAD
-     \Tidchar^+ ~|~ \text{,} ~|~ \text{;} ~|~ \text{[} ~|~ \text{]} ~|~ \text{\{} ~|~ \text{\}} \\
-=======
-     (\Tidchar ~|~ \Tstring)^+ \\
->>>>>>> 899ce669
+     (\Tidchar ~|~ \Tstring ~|~ \text{,} ~|~ \text{;} ~|~ \text{[} ~|~ \text{]} ~|~ \text{\{} ~|~ \text{\}})^+ \\
    \end{array}
 
 Tokens are formed from the input character stream according to the *longest match* rule.
