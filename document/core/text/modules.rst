Modules
-------


.. index:: index, type index, function index, table index, memory index, global index, tag index, element index, data index, local index, label index
   pair: text format; type index
   pair: text format; function index
   pair: text format; table index
   pair: text format; memory index
   pair: text format; global index
   pair: text format; tag index
   pair: text format; element index
   pair: text format; data index
   pair: text format; local index
   pair: text format; label index
.. _text-typeidx:
.. _text-funcidx:
.. _text-tableidx:
.. _text-memidx:
.. _text-globalidx:
.. _text-tagidx:
.. _text-elemidx:
.. _text-dataidx:
.. _text-localidx:
.. _text-labelidx:
.. _text-fieldidx:
.. _text-index:

Indices
~~~~~~~

:ref:`Indices <syntax-index>` can be given either in raw numeric form or as symbolic :ref:`identifiers <text-id>` when bound by a respective construct.
Such identifiers are looked up in the suitable space of the :ref:`identifier context <text-context>` :math:`I`.

.. math::
   \begin{array}{llcllllllll}
   \production{type index} & \Ttypeidx_I &::=&
     x{:}\Tu32 &\Rightarrow& x \\&&|&
     v{:}\Tid &\Rightarrow& x & (\iff I.\ITYPES[x] = v) \\
   \production{function index} & \Tfuncidx_I &::=&
     x{:}\Tu32 &\Rightarrow& x \\&&|&
     v{:}\Tid &\Rightarrow& x & (\iff I.\IFUNCS[x] = v) \\
   \production{table index} & \Ttableidx_I &::=&
     x{:}\Tu32 &\Rightarrow& x \\&&|&
     v{:}\Tid &\Rightarrow& x & (\iff I.\ITABLES[x] = v) \\
   \production{memory index} & \Tmemidx_I &::=&
     x{:}\Tu32 &\Rightarrow& x \\&&|&
     v{:}\Tid &\Rightarrow& x & (\iff I.\IMEMS[x] = v) \\
   \production{global index} & \Tglobalidx_I &::=&
     x{:}\Tu32 &\Rightarrow& x \\&&|&
     v{:}\Tid &\Rightarrow& x & (\iff I.\IGLOBALS[x] = v) \\
   \production{tag index} & \Ttagidx_I &::=&
     x{:}\Tu32 &\Rightarrow& x \\&&|&
     v{:}\Tid &\Rightarrow& x & (\iff I.\ITAGS[x] = v) \\
   \production{element index} & \Telemidx_I &::=&
     x{:}\Tu32 &\Rightarrow& x \\&&|&
     v{:}\Tid &\Rightarrow& x & (\iff I.\IELEM[x] = v) \\
   \production{data index} & \Tdataidx_I &::=&
     x{:}\Tu32 &\Rightarrow& x \\&&|&
     v{:}\Tid &\Rightarrow& x & (\iff I.\IDATA[x] = v) \\
   \production{local index} & \Tlocalidx_I &::=&
     x{:}\Tu32 &\Rightarrow& x \\&&|&
     v{:}\Tid &\Rightarrow& x & (\iff I.\ILOCALS[x] = v) \\
   \production{label index} & \Tlabelidx_I &::=&
     l{:}\Tu32 &\Rightarrow& l \\&&|&
     v{:}\Tid &\Rightarrow& l & (\iff I.\ILABELS[l] = v) \\
   \production{field index} & \Tfieldidx_{I,x} &::=&
     i{:}\Tu32 &\Rightarrow& i \\&&|&
     v{:}\Tid &\Rightarrow& i & (\iff I.\IFIELDS[x][i] = v) \\
   \end{array}


.. index:: type use
   pair: text format; type use
.. _text-typeuse:

Type Uses
~~~~~~~~~

A *type use* is a reference to a function :ref:`type definition <text-type>`.
It may optionally be augmented by explicit inlined :ref:`parameter <text-param>` and :ref:`result <text-result>` declarations.
That allows binding symbolic :ref:`identifiers <text-id>` to name the :ref:`local indices <text-localidx>` of parameters.
If inline declarations are given, then their types must match the referenced :ref:`function type <text-type>`.

.. math::
   \begin{array}{llcllll}
   \production{type use} & \Ttypeuse_I &::=&
     \text{(}~\text{type}~~x{:}\Ttypeidx_I~\text{)}
       \quad\Rightarrow\quad x, I' \\ &&& \qquad
       (\iff \begin{array}[t]{@{}l@{}}
        I.\ITYPEDEFS[x] = \TSUB~\TFINAL~(\TFUNC~[t_1^n] \toF [t_2^\ast]) \wedge
        I' = \{\ILOCALS~(\epsilon)^n\}) \\
        \end{array} \\[1ex] &&|&
     \text{(}~\text{type}~~x{:}\Ttypeidx_I~\text{)}
     ~~(t_1{:}\Tparam)^\ast~~(t_2{:}\Tresult)^\ast
       \quad\Rightarrow\quad x, I' \\ &&& \qquad
       (\iff \begin{array}[t]{@{}l@{}}
        I.\ITYPEDEFS[x] = \TSUB~\TFINAL~(\TFUNC~[t_1^\ast] \toF [t_2^\ast]) \wedge
        I' = \{\ILOCALS~\F{id}(\Tparam)^\ast\} \idcwellformed) \\
        \end{array} \\
   \end{array}

.. note::
   If inline declarations are given, their types must be *syntactically* equal to the types from the indexed definition;
   possible type :ref:`substitutions <notation-subst>` from other definitions that might make them equal are not taken into account.
   This is to simplify syntactic pre-processing.

The synthesized attribute of a |Ttypeuse| is a pair consisting of both the used :ref:`type index <syntax-typeidx>` and the local :ref:`identifier context <text-context>` containing possible parameter identifiers.
The following auxiliary function extracts optional identifiers from parameters:

.. math::
   \begin{array}{lcl@{\qquad\qquad}l}
   \F{id}(\text{(}~\text{param}~\Tid^?~\dots~\text{)}) &=& \Tid^? \\
   \end{array}

.. note::
   Both productions overlap for the case that the function type is :math:`[] \toF []`.
   However, in that case, they also produce the same results, so that the choice is immaterial.

   The :ref:`well-formedness <text-context-wf>` condition on :math:`I'` ensures that the parameters do not contain duplicate identifiers.


.. _text-typeuse-abbrev:

Abbreviations
.............

A |Ttypeuse| may also be replaced entirely by inline :ref:`parameter <text-param>` and :ref:`result <text-result>` declarations.
In that case, a :ref:`type index <syntax-typeidx>` is automatically inserted:

.. math::
   \begin{array}{llclll}
   \production{type use} &
     (t_1{:}\Tparam)^\ast~~(t_2{:}\Tresult)^\ast &\equiv&
     \text{(}~\text{type}~~x~\text{)}~~\Tparam^\ast~~\Tresult^\ast \\
   \end{array}

where :math:`x` is the smallest existing :ref:`type index <syntax-typeidx>` whose :ref:`recursive type <syntax-rectype>` definition in the current module is of the form

.. math::
   \text{(}~\text{rec}~\text{(}~\text{type}~\text{(}~\text{sub}~\text{final}~~\text{(}~\text{func}~~\Tparam^\ast~~\Tresult^\ast~\text{)}~\text{)}~\text{)}~\text{)}

If no such index exists, then a new :ref:`recursive type <text-rectype>` of the same form is inserted at the end of the module.

Abbreviations are expanded in the order they appear, such that previously inserted type definitions are reused by consecutive expansions.


.. index:: import, name, function type, table type, memory type, global type, tag type
   pair: text format; import
.. _text-importdesc:
.. _text-import:

Imports
~~~~~~~

The descriptors in imports can bind a symbolic function, table, memory, tag, or global :ref:`identifier <text-id>`.

.. math::
   \begin{array}{llclll}
   \production{import} & \Timport_I &::=&
     \text{(}~\text{import}~~\X{mod}{:}\Tname~~\X{nm}{:}\Tname~~d{:}\Timportdesc_I~\text{)} \\ &&& \qquad
       \Rightarrow\quad \{ \IMODULE~\X{mod}, \INAME~\X{nm}, \IDESC~d \} \\[1ex]
   \production{import description} & \Timportdesc_I &::=&
     \text{(}~\text{func}~~\Tid^?~~x,I'{:}\Ttypeuse_I~\text{)}
       &\Rightarrow& \IDFUNC~x \\ &&|&
     \text{(}~\text{table}~~\Tid^?~~\X{tt}{:}\Ttabletype_I~\text{)}
       &\Rightarrow& \IDTABLE~\X{tt} \\ &&|&
     \text{(}~\text{memory}~~\Tid^?~~\X{mt}{:}\Tmemtype_I~\text{)}
       &\Rightarrow& \IDMEM~~\X{mt} \\ &&|&
     \text{(}~\text{global}~~\Tid^?~~\X{gt}{:}\Tglobaltype_I~\text{)}
       &\Rightarrow& \IDGLOBAL~\X{gt} \\ &&|&
     \text{(}~\text{tag}~~\Tid^?~~\X{tt}{:}\Ttag~\text{)}
       &\Rightarrow& \IDTAG~\X{tt} \\
   \end{array}


Abbreviations
.............

As an abbreviation, imports may also be specified inline with
:ref:`function <text-func>`,
:ref:`table <text-table>`,
:ref:`memory <text-mem>`,
:ref:`global <text-global>`, or
:ref:`tag <text-tag>`
definitions; see the respective sections.



.. index:: function, type index, function type, identifier, local
   pair: text format; function
   pair: text format; local
.. _text-local:
.. _text-func:

Functions
~~~~~~~~~

Function definitions can bind a symbolic :ref:`function identifier <text-id>`, and :ref:`local identifiers <text-id>` for its :ref:`parameters <text-typeuse>` and locals.

.. math::
   \begin{array}{llclll}
   \production{function} & \Tfunc_I &::=&
     \text{(}~\text{func}~~\Tid^?~~x,I'{:}\Ttypeuse_I~~
     (\X{loc}{:}\Tlocal_I)^\ast~~(\X{in}{:}\Tinstr_{I''})^\ast~\text{)} \\ &&& \qquad
       \Rightarrow\quad \{ \FTYPE~x, \FLOCALS~\X{loc}^\ast, \FBODY~\X{in}^\ast~\END \} \\ &&& \qquad\qquad\qquad
       (\iff I'' = I \compose I' \compose \{\ILOCALS~\F{id}(\Tlocal)^\ast\} \idcwellformed) \\[1ex]
   \production{local} & \Tlocal_I &::=&
     \text{(}~\text{local}~~\Tid^?~~t{:}\Tvaltype_I~\text{)}
       \quad\Rightarrow\quad \{ \LTYPE~t \} \\
   \end{array}

The definition of the local :ref:`identifier context <text-context>` :math:`I''` uses the following auxiliary function to extract optional identifiers from locals:

.. math::
   \begin{array}{lcl@{\qquad\qquad}l}
   \F{id}(\text{(}~\text{local}~\Tid^?~\dots~\text{)}) &=& \Tid^? \\
   \end{array}


.. note::
   The :ref:`well-formedness <text-context-wf>` condition on :math:`I''` ensures that parameters and locals do not contain duplicate identifiers.


.. index:: import, name
   pair: text format; import
.. index:: export, name, index, function index
   pair: text format; export
.. _text-func-abbrev:

Abbreviations
.............

Multiple anonymous locals may be combined into a single declaration:

.. math::
   \begin{array}{llclll}
   \production{local} &
     \text{(}~~\text{local}~~\Tvaltype^\ast~~\text{)} &\equiv&
     (\text{(}~~\text{local}~~\Tvaltype~~\text{)})^\ast \\
   \end{array}

Functions can be defined as :ref:`imports <text-import>` or :ref:`exports <text-export>` inline:

.. math::
   \begin{array}{llclll}
   \production{module field} &
     \text{(}~\text{func}~~\Tid^?~~\text{(}~\text{import}~~\Tname_1~~\Tname_2~\text{)}~~\Ttypeuse~\text{)} \quad\equiv \\ & \qquad
       \text{(}~\text{import}~~\Tname_1~~\Tname_2~~\text{(}~\text{func}~~\Tid^?~~\Ttypeuse~\text{)}~\text{)} \\[1ex] &
     \text{(}~\text{func}~~\Tid^?~~\text{(}~\text{export}~~\Tname~\text{)}~~\dots~\text{)} \quad\equiv \\ & \qquad
       \text{(}~\text{export}~~\Tname~~\text{(}~\text{func}~~\Tid'~\text{)}~\text{)}~~
       \text{(}~\text{func}~~\Tid'~~\dots~\text{)}
       \\ & \qquad\qquad
       (\iff \Tid^? \neq \epsilon \wedge \Tid' = \Tid^? \vee \Tid^? = \epsilon \wedge \Tid' \idfresh) \\
   \end{array}

.. note::
   The latter abbreviation can be applied repeatedly, if ":math:`\dots`" contains additional export clauses.
   Consequently, a function declaration can contain any number of exports, possibly followed by an import.


.. index:: table, table type, identifier, expression
   pair: text format; table
.. _text-table:

Tables
~~~~~~

Table definitions can bind a symbolic :ref:`table identifier <text-id>`.

.. math::
   \begin{array}{llclll}
   \production{table} & \Ttable_I &::=&
     \text{(}~\text{table}~~\Tid^?~~\X{tt}{:}\Ttabletype_I~~e{:}\Texpr_I~\text{)}
       &\Rightarrow& \{ \TTYPE~\X{tt}, \TINIT~e \} \\
   \end{array}


.. index:: reference type, heap type
.. index:: import, name
   pair: text format; import
.. index:: export, name, index, table index
   pair: text format; export
.. index:: element, table index, function index
   pair: text format; element
   single: table; element
   single: element; segment
.. _text-table-abbrev:

Abbreviations
.............

A table's initialization :ref:`expression <text-expr>` can be omitted, in which case it defaults to :math:`\REFNULL`:

.. math::
   \begin{array}{llclll}
   \production{module field} &
     \text{(}~\text{table}~~\Tid^?~~\Ttabletype~\text{)}
       &\equiv&
       \text{(}~\text{table}~~\Tid^?~~\Ttabletype~~\text{(}~\REFNULL~\X{ht}~\text{)}~\text{)}
       \\ &&& \qquad\qquad
       (\iff \Ttabletype = \Tlimits~\text{(}~\text{ref}~\text{null}^?~\X{ht}~\text{)}) \\
   \end{array}

An :ref:`element segment <text-elem>` can be given inline with a table definition, in which case its offset is :math:`0` and the :ref:`limits <text-limits>` of the :ref:`table type <text-tabletype>` are inferred from the length of the given segment:

.. math::
   \begin{array}{llclll}
   \production{module field} &
     \text{(}~\text{table}~~\Tid^?~~\Treftype~~\text{(}~\text{elem}~~\expr^n{:}\Tvec(\Telemexpr)~\text{)}~\text{)} \quad\equiv \\ & \qquad
       \text{(}~\text{table}~~\Tid'~~n~~n~~\Treftype~\text{)} \\ & \qquad
       \text{(}~\text{elem}~~\text{(}~\text{table}~~\Tid'~\text{)}~~\text{(}~\text{i32.const}~~\text{0}~\text{)}~~\Treftype~~\Tvec(\Telemexpr)~\text{)}
       \\ & \qquad\qquad
       (\iff \Tid^? \neq \epsilon \wedge \Tid' = \Tid^? \vee \Tid^? = \epsilon \wedge \Tid' \idfresh) \\
   \end{array}

.. math::
   \begin{array}{llclll}
   \production{module field} &
     \text{(}~\text{table}~~\Tid^?~~\Treftype~~\text{(}~\text{elem}~~x^n{:}\Tvec(\Tfuncidx)~\text{)}~\text{)} \quad\equiv \\ & \qquad
       \text{(}~\text{table}~~\Tid'~~n~~n~~\Treftype~\text{)} \\ & \qquad
       \text{(}~\text{elem}~~\text{(}~\text{table}~~\Tid'~\text{)}~~\text{(}~\text{i32.const}~~\text{0}~\text{)}~~\Treftype~~\Tvec(\text{(}~\text{ref.func}~~\Tfuncidx~\text{)})~\text{)}
       \\ & \qquad\qquad
       (\iff \Tid^? \neq \epsilon \wedge \Tid' = \Tid^? \vee \Tid^? = \epsilon \wedge \Tid' \idfresh) \\
   \end{array}

Tables can be defined as :ref:`imports <text-import>` or :ref:`exports <text-export>` inline:

.. math::
   \begin{array}{llclll}
   \production{module field} &
     \text{(}~\text{table}~~\Tid^?~~\text{(}~\text{import}~~\Tname_1~~\Tname_2~\text{)}~~\Ttabletype~\text{)} \quad\equiv \\ & \qquad
       \text{(}~\text{import}~~\Tname_1~~\Tname_2~~\text{(}~\text{table}~~\Tid^?~~\Ttabletype~\text{)}~\text{)} \\[1ex] &
     \text{(}~\text{table}~~\Tid^?~~\text{(}~\text{export}~~\Tname~\text{)}~~\dots~\text{)} \quad\equiv \\ & \qquad
       \text{(}~\text{export}~~\Tname~~\text{(}~\text{table}~~\Tid'~\text{)}~\text{)}~~
       \text{(}~\text{table}~~\Tid'~~\dots~\text{)}
       \\ & \qquad\qquad
       (\iff \Tid^? \neq \epsilon \wedge \Tid' = \Tid^? \vee \Tid^? = \epsilon \wedge \Tid' \idfresh) \\
   \end{array}

.. note::
   The latter abbreviation can be applied repeatedly, if ":math:`\dots`" contains additional export clauses.
   Consequently, a table declaration can contain any number of exports, possibly followed by an import.


.. index:: memory, memory type, identifier
   pair: text format; memory
.. _text-mem:

Memories
~~~~~~~~

Memory definitions can bind a symbolic :ref:`memory identifier <text-id>`.

.. math::
   \begin{array}{llclll}
   \production{memory} & \Tmem_I &::=&
     \text{(}~\text{memory}~~\Tid^?~~\X{mt}{:}\Tmemtype_I~\text{)}
       &\Rightarrow& \{ \MTYPE~\X{mt} \} \\
   \end{array}


.. index:: import, name
   pair: text format; import
.. index:: export, name, index, memory index
   pair: text format; export
.. index:: data, memory, memory index, expression, byte, page size
   pair: text format; data
   single: memory; data
   single: data; segment
.. _text-mem-abbrev:

Abbreviations
.............

A :ref:`data segment <text-data>` can be given inline with a memory definition, in which case its offset is :math:`0` and the :ref:`limits <text-limits>` of the :ref:`memory type <text-memtype>` are inferred from the length of the data, rounded up to :ref:`page size <page-size>`:

.. math::
   \begin{array}{llclll}
   \production{module field} &
     \text{(}~\text{memory}~~\Tid^?~~\text{(}~\text{data}~~b^n{:}\Tdatastring~\text{)}~~\text{)} \quad\equiv \\ & \qquad
       \text{(}~\text{memory}~~\Tid'~~m~~m~\text{)} \\ & \qquad
       \text{(}~\text{data}~~\text{(}~\text{memory}~~\Tid'~\text{)}~~\text{(}~\text{i32.const}~~\text{0}~\text{)}~~\Tdatastring~\text{)}
       \\ & \qquad\qquad
       (\iff \Tid^? \neq \epsilon \wedge \Tid' = \Tid^? \vee \Tid^? = \epsilon \wedge \Tid' \idfresh, m = \F{ceil}(n / 64\,\F{Ki})) \\
   \end{array}

Memories can be defined as :ref:`imports <text-import>` or :ref:`exports <text-export>` inline:

.. math::
   \begin{array}{llclll}
   \production{module field} &
     \text{(}~\text{memory}~~\Tid^?~~\text{(}~\text{import}~~\Tname_1~~\Tname_2~\text{)}~~\Tmemtype~\text{)} \quad\equiv \\ & \qquad
       \text{(}~\text{import}~~\Tname_1~~\Tname_2~~\text{(}~\text{memory}~~\Tid^?~~\Tmemtype~\text{)}~\text{)}
       \\[1ex] &
     \text{(}~\text{memory}~~\Tid^?~~\text{(}~\text{export}~~\Tname~\text{)}~~\dots~\text{)} \quad\equiv \\ & \qquad
       \text{(}~\text{export}~~\Tname~~\text{(}~\text{memory}~~\Tid'~\text{)}~\text{)}~~
       \text{(}~\text{memory}~~\Tid'~~\dots~\text{)}
       \\ & \qquad\qquad
       (\iff \Tid^? \neq \epsilon \wedge \Tid' = \Tid^? \vee \Tid^? = \epsilon \wedge \Tid' \idfresh) \\
   \end{array}

.. note::
   The latter abbreviation can be applied repeatedly, if ":math:`\dots`" contains additional export clauses.
   Consequently, a memory declaration can contain any number of exports, possibly followed by an import.


.. index:: global, global type, identifier, expression
   pair: text format; global
.. _text-global:

Globals
~~~~~~~

Global definitions can bind a symbolic :ref:`global identifier <text-id>`.

.. math::
   \begin{array}{llclll}
   \production{global} & \Tglobal_I &::=&
     \text{(}~\text{global}~~\Tid^?~~\X{gt}{:}\Tglobaltype_I~~e{:}\Texpr_I~\text{)}
       &\Rightarrow& \{ \GTYPE~\X{gt}, \GINIT~e \} \\
   \end{array}


.. index:: import, name
   pair: text format; import
.. index:: export, name, index, global index
   pair: text format; export
.. _text-global-abbrev:

Abbreviations
.............

Globals can be defined as :ref:`imports <text-import>` or :ref:`exports <text-export>` inline:

.. math::
   \begin{array}{llclll}
   \production{module field} &
     \text{(}~\text{global}~~\Tid^?~~\text{(}~\text{import}~~\Tname_1~~\Tname_2~\text{)}~~\Tglobaltype~\text{)} \quad\equiv \\ & \qquad
       \text{(}~\text{import}~~\Tname_1~~\Tname_2~~\text{(}~\text{global}~~\Tid^?~~\Tglobaltype~\text{)}~\text{)}
       \\[1ex] &
     \text{(}~\text{global}~~\Tid^?~~\text{(}~\text{export}~~\Tname~\text{)}~~\dots~\text{)} \quad\equiv \\ & \qquad
       \text{(}~\text{export}~~\Tname~~\text{(}~\text{global}~~\Tid'~\text{)}~\text{)}~~
       \text{(}~\text{global}~~\Tid'~~\dots~\text{)}
       \\ & \qquad\qquad
       (\iff \Tid^? \neq \epsilon \wedge \Tid' = \Tid^? \vee \Tid^? = \epsilon \wedge \Tid' \idfresh) \\
   \end{array}

.. note::
   The latter abbreviation can be applied repeatedly, if ":math:`\dots`" contains additional export clauses.
   Consequently, a global declaration can contain any number of exports, possibly followed by an import.


.. index:: tag, tag type, identifier, function type, exception tag
   pair: text format; tag
.. _text-tag:

Tags
~~~~

An tag definition can bind a symbolic :ref:`tag identifier <text-id>`.

.. math::
   \begin{array}{llcl}
   \production{tag} & \Ttag_I &::=&
     \text{(}~\text{tag}~~\Tid^?~~x,I'{:}\Ttypeuse_I~\text{)} \\ &&& \qquad
       \Rightarrow\quad \{ \TAGTYPE~x \} \\
   \end{array}

.. index:: import, name
   pair: text format; import
.. index:: export, name, index, tag index
   pair: text format; export
.. index:: tag
.. _text-tag-abbrev:

Abbreviations
.............

Tags can be defined as :ref:`imports <text-import>` or :ref:`exports <text-export>` inline:

.. math::
   \begin{array}{llclll}
   \production{module field} &
     \text{(}~\text{tag}~~\Tid^?~~\text{(}~\text{import}~~\Tname_1~~\Tname_2~\text{)}~~\Ttypeuse~\text{)} \quad\equiv \\ & \qquad
       \text{(}~\text{import}~~\Tname_1~~\Tname_2~~\text{(}~\text{tag}~~\Tid^?~~\Ttypeuse~\text{)}~\text{)}
       \\[1ex] &
     \text{(}~\text{tag}~~\Tid^?~~\text{(}~\text{export}~~\Tname~\text{)}~~\dots~\text{)} \quad\equiv \\ & \qquad
       \text{(}~\text{export}~~\Tname~~\text{(}~\text{tag}~~\Tid'~\text{)}~\text{)}~~
       \text{(}~\text{tag}~~\Tid'~~\dots~\text{)}
       \\ & \qquad\qquad
       (\iff \Tid^? \neq \epsilon \wedge \Tid' = \Tid^? \vee \Tid^? = \epsilon \wedge \Tid' \idfresh) \\
   \end{array}

.. note::
   The latter abbreviation can be applied repeatedly, if ":math:`\dots`" contains additional export clauses.
   Consequently, a memory declaration can contain any number of exports, possibly followed by an import.



.. index:: export, name, index, function index, table index, memory index, global index, tag index
   pair: text format; export
.. _text-exportdesc:
.. _text-export:

Exports
~~~~~~~

The syntax for exports mirrors their :ref:`abstract syntax <syntax-export>` directly.

.. math::
   \begin{array}{llclll}
   \production{export} & \Texport_I &::=&
     \text{(}~\text{export}~~\X{nm}{:}\Tname~~d{:}\Texportdesc_I~\text{)}
       &\Rightarrow& \{ \ENAME~\X{nm}, \EDESC~d \} \\
   \production{export description} & \Texportdesc_I &::=&
     \text{(}~\text{func}~~x{:}\Tfuncidx_I~\text{)}
       &\Rightarrow& \EDFUNC~x \\ &&|&
     \text{(}~\text{table}~~x{:}\Ttableidx_I~\text{)}
       &\Rightarrow& \EDTABLE~x \\ &&|&
     \text{(}~\text{memory}~~x{:}\Tmemidx_I~\text{)}
       &\Rightarrow& \EDMEM~x \\ &&|&
     \text{(}~\text{global}~~x{:}\Tglobalidx_I~\text{)}
       &\Rightarrow& \EDGLOBAL~x \\&&|&
     \text{(}~\text{tag}~~x{:}\Ttagidx_I~\text{)}
       &\Rightarrow& \EDTAG~x \\
   \end{array}


Abbreviations
.............

As an abbreviation, exports may also be specified inline with
:ref:`function <text-func>`,
:ref:`table <text-table>`,
:ref:`memory <text-mem>`,
:ref:`global <text-global>`, or
:ref:`tag <text-tag>`
definitions; see the respective sections.


.. index:: start function, function index
   pair: text format; start function
.. _text-start:

Start Function
~~~~~~~~~~~~~~

A :ref:`start function <syntax-start>` is defined in terms of its index.

.. math::
   \begin{array}{llclll}
   \production{start function} & \Tstart_I &::=&
     \text{(}~\text{start}~~x{:}\Tfuncidx_I~\text{)}
       &\Rightarrow& \{ \SFUNC~x \} \\
   \end{array}

.. note::
   At most one start function may occur in a module,
   which is ensured by a suitable side condition on the |Tmodule| grammar.



.. index:: element, table index, expression, function index
   pair: text format; element
   single: table; element
   single: element; segment
.. _text-elem:
.. _text-elemlist:
.. _text-elemexpr:
.. _text-tableuse:

Element Segments
~~~~~~~~~~~~~~~~

Element segments allow for an optional :ref:`table index <text-tableidx>` to identify the table to initialize.

.. math::
   \begin{array}{llclll}
   \production{element segment} & \Telem_I &::=&
     \text{(}~\text{elem}~~\Tid^?~~(et, y^\ast){:}\Telemlist_I~\text{)} \\ &&& \qquad
       \Rightarrow\quad \{ \ETYPE~et, \EINIT~y^\ast, \EMODE~\EPASSIVE \} \\ &&|&
     \text{(}~\text{elem}~~\Tid^?~~x{:}\Ttableuse_I~~\text{(}~\text{offset}~~e{:}\Texpr_I~\text{)}~~(et, y^\ast){:}\Telemlist_I~\text{)} \\ &&& \qquad
       \Rightarrow\quad \{ \ETYPE~et, \EINIT~y^\ast, \EMODE~\EACTIVE~\{ \ETABLE~x, \EOFFSET~e \} \} \\ &&&
     \text{(}~\text{elem}~~\Tid^?~~\text{declare}~~(et, y^\ast){:}\Telemlist_I~\text{)} \\ &&& \qquad
       \Rightarrow\quad \{ \ETYPE~et, \EINIT~y^\ast, \EMODE~\EDECLARATIVE \} \\
   \production{element list} & \Telemlist_I &::=&
     t{:}\Treftype_I~~y^\ast{:}\Tvec(\Telemexpr_I) \qquad\Rightarrow\quad ( \ETYPE~t, \EINIT~y^\ast ) \\
   \production{element expression} & \Telemexpr_I &::=&
     \text{(}~\text{item}~~e{:}\Texpr_I~\text{)}
       \quad\Rightarrow\quad e \\
   \production{table use} & \Ttableuse_I &::=&
     \text{(}~\text{table}~~x{:}\Ttableidx_I ~\text{)}
       \quad\Rightarrow\quad x \\
   \end{array}


Abbreviations
.............

As an abbreviation, a single instruction may occur in place of the offset of an active element segment or as an element expression:

.. math::
   \begin{array}{llcll}
   \production{element offset} &
     \text{(}~\Tinstr~\text{)} &\equiv&
     \text{(}~\text{offset}~~\Tinstr~\text{)} \\
   \production{element item} &
     \text{(}~\Tinstr~\text{)} &\equiv&
     \text{(}~\text{item}~~\Tinstr~\text{)} \\
   \end{array}

Also, the element list may be written as just a sequence of :ref:`function indices <text-funcidx>`:

.. math::
   \begin{array}{llcll}
   \production{element list} &
     \text{func}~~\Tvec(\Tfuncidx_I) &\equiv&
     \text{(ref}~\text{func)}~~\Tvec(\text{(}~\text{ref.func}~~\Tfuncidx_I~\text{)})
   \end{array}

A table use can be omitted, defaulting to :math:`\T{0}`.
Furthermore, for backwards compatibility with earlier versions of WebAssembly, if the table use is omitted, the :math:`\text{func}` keyword can be omitted as well.

.. math::
   \begin{array}{llclll}
   \production{table use} &
     \epsilon &\equiv& \text{(}~\text{table}~~\text{0}~\text{)} \\
   \production{element segment} &
     \text{(}~\text{elem}~~\Tid^?~~\text{(}~\text{offset}~~\Texpr_I~\text{)}~~\Tvec(\Tfuncidx_I)~\text{)}
       &\equiv&
     \text{(}~\text{elem}~~\Tid^?~~\text{(}~\text{table}~~\text{0}~\text{)}~~\text{(}~\text{offset}~~\Texpr_I~\text{)}~~\text{func}~~\Tvec(\Tfuncidx_I)~\text{)}
   \end{array}

As another abbreviation, element segments may also be specified inline with :ref:`table <text-table>` definitions; see the respective section.


.. index:: data, memory, memory index, expression, byte
   pair: text format; data
   single: memory; data
   single: data; segment
.. _text-datastring:
.. _text-data:
.. _text-memuse:

Data Segments
~~~~~~~~~~~~~

Data segments allow for an optional :ref:`memory index <text-memidx>` to identify the memory to initialize.
The data is written as a :ref:`string <text-string>`, which may be split up into a possibly empty sequence of individual string literals.

.. math::
   \begin{array}{llclll}
   \production{data segment} & \Tdata_I &::=&
     \text{(}~\text{data}~~\Tid^?~~b^\ast{:}\Tdatastring~\text{)} \\ &&& \qquad
       \Rightarrow\quad \{ \DINIT~b^\ast, \DMODE~\DPASSIVE \} \\ &&|&
     \text{(}~\text{data}~~\Tid^?~~x{:}\Tmemuse_I~~\text{(}~\text{offset}~~e{:}\Texpr_I~\text{)}~~b^\ast{:}\Tdatastring~\text{)} \\ &&& \qquad
       \Rightarrow\quad \{ \DINIT~b^\ast, \DMODE~\DACTIVE~\{ \DMEM~x', \DOFFSET~e \} \} \\
   \production{data string} & \Tdatastring &::=&
     (b^\ast{:}\Tstring)^\ast \quad\Rightarrow\quad \concat((b^\ast)^\ast) \\
   \production{memory use} & \Tmemuse_I &::=&
     \text{(}~\text{memory}~~x{:}\Tmemidx_I ~\text{)}
       \quad\Rightarrow\quad x \\
   \end{array}

.. note::
   In the current version of WebAssembly, the only valid memory index is 0
   or a symbolic :ref:`memory identifier <text-id>` resolving to the same value.


Abbreviations
.............

As an abbreviation, a single instruction may occur in place of the offset of an active data segment:

.. math::
   \begin{array}{llcll}
   \production{data offset} &
     \text{(}~\Tinstr~\text{)} &\equiv&
     \text{(}~\text{offset}~~\Tinstr~\text{)}
   \end{array}

Also, a memory use can be omitted, defaulting to :math:`\T{0}`.

.. math::
   \begin{array}{llclll}
   \production{memory use} &
     \epsilon &\equiv& \text{(}~\text{memory}~~\text{0}~\text{)} \\
   \end{array}

As another abbreviation, data segments may also be specified inline with :ref:`memory <text-mem>` definitions; see the respective section.


.. index:: module, type definition, function type, function, table, memory, global, tag, element, data, start function, import, export, identifier context, identifier, name section
   pair: text format; module
   single: section; name
.. _text-modulefield:
.. _text-module:

Modules
~~~~~~~

A module consists of a sequence of fields that can occur in any order.
All definitions and their respective bound :ref:`identifiers <text-id>` scope over the entire module, including the text preceding them.

A module may optionally bind an :ref:`identifier <text-id>` that names the module.
The name serves a documentary role only.

.. note::
   Tools may include the module name in the :ref:`name section <binary-namesec>` of the :ref:`binary format <binary>`.

.. math::
   \begin{array}{lll}
   \production{module} & \Tmodule &
   \begin{array}[t]{@{}cllll}
   ::=&
     \text{(}~\text{module}~~\Tid^?~~(m{:}\Tmodulefield_I)^\ast~\text{)}
       \quad\Rightarrow\quad \bigcompose m^\ast \\
       &\qquad (\iff I = \bigcompose \F{idc}(\Tmodulefield)^\ast \idcwellformed) \\
   \end{array} \\[1ex]
   \production{module field} & \Tmodulefield_I &
   \begin{array}[t]{@{}clll}
   ::=&
     \X{ty}^\ast{:}\Trectype_I &\Rightarrow& \{\MTYPES~\X{ty}^\ast\} \\ |&
     \X{im}{:}\Timport_I &\Rightarrow& \{\MIMPORTS~\X{im}\} \\ |&
     \X{fn}{:}\Tfunc_I &\Rightarrow& \{\MFUNCS~\X{fn}\} \\ |&
     \X{ta}{:}\Ttable_I &\Rightarrow& \{\MTABLES~\X{ta}\} \\ |&
     \X{me}{:}\Tmem_I &\Rightarrow& \{\MMEMS~\X{me}\} \\ |&
     \X{gl}{:}\Tglobal_I &\Rightarrow& \{\MGLOBALS~\X{gl}\} \\ |&
     \X{tg}{:}\Ttag_I &\Rightarrow& \{\MTAGS~\X{tg}\} \\ |&
     \X{el}{:}\Telem_I &\Rightarrow& \{\MELEMS~\X{el}\} \\ |&
     \X{da}{:}\Tdata_I &\Rightarrow& \{\MDATAS~\X{da}\} \\ |&
     \X{st}{:}\Tstart_I &\Rightarrow& \{\MSTART~\X{st}\} \\ |&
     \X{ex}{:}\Texport_I &\Rightarrow& \{\MEXPORTS~\X{ex}\} \\
   \end{array}
   \end{array}

The following restrictions are imposed on the composition of :ref:`modules <syntax-module>`: :math:`m_1 \compose m_2` is defined if and only if

* :math:`m_1.\MSTART = \epsilon \vee m_2.\MSTART = \epsilon`

* :math:`m_1.\MFUNCS = m_1.\MTABLES = m_1.\MMEMS = m_1.\MGLOBALS = m_1.\MTAGS = \epsilon \vee m_2.\MIMPORTS = \epsilon`

.. note::
   The first condition ensures that there is at most one start function.
   The second condition enforces that all :ref:`imports <text-import>` must occur before any regular definition of a
   :ref:`function <text-func>`,
   :ref:`table <text-table>`,
   :ref:`memory <text-mem>`,
   :ref:`global <text-global>`, or
   :ref:`tag <text-tag>`,
   thereby maintaining the ordering of the respective :ref:`index spaces <syntax-index>`.

   The :ref:`well-formedness <text-context-wf>` condition on :math:`I` in the grammar for |Tmodule| ensures that no namespace contains duplicate identifiers.

The definition of the initial :ref:`identifier context <text-context>` :math:`I` uses the following auxiliary definition which maps each relevant definition to a singular context with one (possibly empty) identifier:

.. math::
   \begin{array}{@{}lcl@{\qquad\qquad}l}
   \F{idc}(\text{(}~\text{rec}~~\Ttypedef^\ast~\text{)}) &=&
     \bigcompose \F{idc}(\Ttypedef)^\ast \\
<<<<<<< HEAD
   \F{idc}(\text{(}~\text{type}~\Tid^?~\Tsubtype~\text{)}) &=&
     \{\ITYPES~(\Tid^?), \IFIELDS~\F{idf}(\Tsubtype), \ITYPEDEFS~\X{st}\} \\
   \F{idc}(\text{(}~\text{func}~\Tid^?~\dots~\text{)}) &=&
     \{\IFUNCS~(\Tid^?)\} \\
   \F{idc}(\text{(}~\text{table}~\Tid^?~\dots~\text{)}) &=&
     \{\ITABLES~(\Tid^?)\} \\
   \F{idc}(\text{(}~\text{memory}~\Tid^?~\dots~\text{)}) &=&
     \{\IMEMS~(\Tid^?)\} \\
   \F{idc}(\text{(}~\text{global}~\Tid^?~\dots~\text{)}) &=&
     \{\IGLOBALS~(\Tid^?)\} \\
   \F{idc}(\text{(}~\text{tag}~\Tid^?~\dots~\text{)}) &=&
     \{\ITAGS~(\Tid^?)\} \\
   \F{idc}(\text{(}~\text{elem}~\Tid^?~\dots~\text{)}) &=&
     \{\IELEM~(\Tid^?)\} \\
   \F{idc}(\text{(}~\text{data}~\Tid^?~\dots~\text{)}) &=&
     \{\IDATA~(\Tid^?)\} \\
   \F{idc}(\text{(}~\text{import}~\dots~\text{(}~\text{func}~\Tid^?~\dots~\text{)}~\text{)}) &=&
     \{\IFUNCS~(\Tid^?)\} \\
   \F{idc}(\text{(}~\text{import}~\dots~\text{(}~\text{table}~\Tid^?~\dots~\text{)}~\text{)}) &=&
     \{\ITABLES~(\Tid^?)\} \\
   \F{idc}(\text{(}~\text{import}~\dots~\text{(}~\text{memory}~\Tid^?~\dots~\text{)}~\text{)}) &=&
     \{\IMEMS~(\Tid^?)\} \\
   \F{idc}(\text{(}~\text{import}~\dots~\text{(}~\text{global}~\Tid^?~\dots~\text{)}~\text{)}) &=&
     \{\IGLOBALS~(\Tid^?)\} \\
   \F{idc}(\text{(}~\text{import}~\dots~\text{(}~\text{tag}~\Tid^?~\dots~\text{)}~\text{)}) &=&
     \{\ITAGS~(\Tid^?)\} \\
=======
   \F{idc}(\text{(}~\text{type}~v^?{:}\Tid^?~\Tsubtype~\text{)}) &=&
     \{\ITYPES~(v^?), \IFIELDS~\F{idf}(\Tsubtype), \ITYPEDEFS~\X{st}\} \\
   \F{idc}(\text{(}~\text{func}~v^?{:}\Tid^?~\dots~\text{)}) &=&
     \{\IFUNCS~(v^?)\} \\
   \F{idc}(\text{(}~\text{table}~v^?{:}\Tid^?~\dots~\text{)}) &=&
     \{\ITABLES~(v^?)\} \\
   \F{idc}(\text{(}~\text{memory}~v^?{:}\Tid^?~\dots~\text{)}) &=&
     \{\IMEMS~(v^?)\} \\
   \F{idc}(\text{(}~\text{global}~v^?{:}\Tid^?~\dots~\text{)}) &=&
     \{\IGLOBALS~(v^?)\} \\
   \F{idc}(\text{(}~\text{elem}~v^?{:}\Tid^?~\dots~\text{)}) &=&
     \{\IELEM~(v^?)\} \\
   \F{idc}(\text{(}~\text{data}~v^?{:}\Tid^?~\dots~\text{)}) &=&
     \{\IDATA~(v^?)\} \\
   \F{idc}(\text{(}~\text{import}~\dots~\text{(}~\text{func}~v^?{:}\Tid^?~\dots~\text{)}~\text{)}) &=&
     \{\IFUNCS~(v^?)\} \\
   \F{idc}(\text{(}~\text{import}~\dots~\text{(}~\text{table}~v^?{:}\Tid^?~\dots~\text{)}~\text{)}) &=&
     \{\ITABLES~(v^?)\} \\
   \F{idc}(\text{(}~\text{import}~\dots~\text{(}~\text{memory}~v^?{:}\Tid^?~\dots~\text{)}~\text{)}) &=&
     \{\IMEMS~(v^?)\} \\
   \F{idc}(\text{(}~\text{import}~\dots~\text{(}~\text{global}~v^?{:}\Tid^?~\dots~\text{)}~\text{)}) &=&
     \{\IGLOBALS~(v^?)\} \\
>>>>>>> f596cdc3
   \F{idc}(\text{(}~\dots~\text{)}) &=&
     \{\}
   \\[2ex]
   \F{idf}(\text{(}~\text{sub}~\dots~\Tcomptype~\text{)}) &=&
     \F{idf}(\Tcomptype) \\
   \F{idf}(\text{(}~\text{struct}~\X{Tfield}^\ast~\text{)}) &=&
     \bigcompose \F{idf}(\Tfield)^\ast \\
   \F{idf}(\text{(}~\text{array}~\dots~\text{)}) &=&
     \epsilon \\
   \F{idf}(\text{(}~\text{func}~\dots~\text{)}) &=&
     \epsilon \\
   \F{idf}(\text{(}~\text{field}~v^?{:}\Tid^?~\dots~\text{)}) &=&
     v^? \\
   \end{array}


Abbreviations
.............

In a source file, the toplevel :math:`\T{(module}~\dots\T{)}` surrounding the module body may be omitted.

.. math::
   \begin{array}{llcll}
   \production{module} &
     \Tmodulefield^\ast &\equiv&
     \text{(}~\text{module}~~\Tmodulefield^\ast~\text{)}
   \end{array}<|MERGE_RESOLUTION|>--- conflicted
+++ resolved
@@ -759,34 +759,6 @@
    \begin{array}{@{}lcl@{\qquad\qquad}l}
    \F{idc}(\text{(}~\text{rec}~~\Ttypedef^\ast~\text{)}) &=&
      \bigcompose \F{idc}(\Ttypedef)^\ast \\
-<<<<<<< HEAD
-   \F{idc}(\text{(}~\text{type}~\Tid^?~\Tsubtype~\text{)}) &=&
-     \{\ITYPES~(\Tid^?), \IFIELDS~\F{idf}(\Tsubtype), \ITYPEDEFS~\X{st}\} \\
-   \F{idc}(\text{(}~\text{func}~\Tid^?~\dots~\text{)}) &=&
-     \{\IFUNCS~(\Tid^?)\} \\
-   \F{idc}(\text{(}~\text{table}~\Tid^?~\dots~\text{)}) &=&
-     \{\ITABLES~(\Tid^?)\} \\
-   \F{idc}(\text{(}~\text{memory}~\Tid^?~\dots~\text{)}) &=&
-     \{\IMEMS~(\Tid^?)\} \\
-   \F{idc}(\text{(}~\text{global}~\Tid^?~\dots~\text{)}) &=&
-     \{\IGLOBALS~(\Tid^?)\} \\
-   \F{idc}(\text{(}~\text{tag}~\Tid^?~\dots~\text{)}) &=&
-     \{\ITAGS~(\Tid^?)\} \\
-   \F{idc}(\text{(}~\text{elem}~\Tid^?~\dots~\text{)}) &=&
-     \{\IELEM~(\Tid^?)\} \\
-   \F{idc}(\text{(}~\text{data}~\Tid^?~\dots~\text{)}) &=&
-     \{\IDATA~(\Tid^?)\} \\
-   \F{idc}(\text{(}~\text{import}~\dots~\text{(}~\text{func}~\Tid^?~\dots~\text{)}~\text{)}) &=&
-     \{\IFUNCS~(\Tid^?)\} \\
-   \F{idc}(\text{(}~\text{import}~\dots~\text{(}~\text{table}~\Tid^?~\dots~\text{)}~\text{)}) &=&
-     \{\ITABLES~(\Tid^?)\} \\
-   \F{idc}(\text{(}~\text{import}~\dots~\text{(}~\text{memory}~\Tid^?~\dots~\text{)}~\text{)}) &=&
-     \{\IMEMS~(\Tid^?)\} \\
-   \F{idc}(\text{(}~\text{import}~\dots~\text{(}~\text{global}~\Tid^?~\dots~\text{)}~\text{)}) &=&
-     \{\IGLOBALS~(\Tid^?)\} \\
-   \F{idc}(\text{(}~\text{import}~\dots~\text{(}~\text{tag}~\Tid^?~\dots~\text{)}~\text{)}) &=&
-     \{\ITAGS~(\Tid^?)\} \\
-=======
    \F{idc}(\text{(}~\text{type}~v^?{:}\Tid^?~\Tsubtype~\text{)}) &=&
      \{\ITYPES~(v^?), \IFIELDS~\F{idf}(\Tsubtype), \ITYPEDEFS~\X{st}\} \\
    \F{idc}(\text{(}~\text{func}~v^?{:}\Tid^?~\dots~\text{)}) &=&
@@ -797,6 +769,8 @@
      \{\IMEMS~(v^?)\} \\
    \F{idc}(\text{(}~\text{global}~v^?{:}\Tid^?~\dots~\text{)}) &=&
      \{\IGLOBALS~(v^?)\} \\
+   \F{idc}(\text{(}~\text{tag}~v^?{:}\Tid^?~\dots~\text{)}) &=&
+     \{\ITAGS~(v^?)\} \\
    \F{idc}(\text{(}~\text{elem}~v^?{:}\Tid^?~\dots~\text{)}) &=&
      \{\IELEM~(v^?)\} \\
    \F{idc}(\text{(}~\text{data}~v^?{:}\Tid^?~\dots~\text{)}) &=&
@@ -809,7 +783,6 @@
      \{\IMEMS~(v^?)\} \\
    \F{idc}(\text{(}~\text{import}~\dots~\text{(}~\text{global}~v^?{:}\Tid^?~\dots~\text{)}~\text{)}) &=&
      \{\IGLOBALS~(v^?)\} \\
->>>>>>> f596cdc3
    \F{idc}(\text{(}~\dots~\text{)}) &=&
      \{\}
    \\[2ex]
