.. index:: type
   pair: binary format; type
.. _binary-type:

Types
-----

.. note::
   In future versions of WebAssembly, value types may include types denoted by :ref:`type indices <syntax-typeidx>`.
   Thus, the binary format for types corresponds to the encodings of small negative :math:`\xref{binary/values}{binary-sint}{\sN}` values, so that they can coexist with (positive) type indices in the future.


.. index:: number type
   pair: binary format; number type
.. _binary-numtype:

Number Types
~~~~~~~~~~~~

:ref:`Number types <syntax-numtype>` are encoded by a single byte.

.. math::
   \begin{array}{llclll@{\qquad\qquad}l}
   \production{number type} & \Bnumtype &::=&
     \hex{7F} &\Rightarrow& \I32 \\ &&|&
     \hex{7E} &\Rightarrow& \I64 \\ &&|&
     \hex{7D} &\Rightarrow& \F32 \\ &&|&
     \hex{7C} &\Rightarrow& \F64 \\
   \end{array}


.. index:: reference type
   pair: binary format; reference type
.. _binary-reftype:

Reference Types
~~~~~~~~~~~~~~~

:ref:`Reference types <syntax-reftype>` are also encoded by a single byte.

.. math::
   \begin{array}{llclll@{\qquad\qquad}l}
   \production{reference type} & \Breftype &::=&
     \hex{70} &\Rightarrow& \FUNCREF \\ &&|&
     \hex{6F} &\Rightarrow& \EXTERNREF \\
   \end{array}


.. index:: value type, number type, reference type
   pair: binary format; value type
.. _binary-valtype:

Value Types
~~~~~~~~~~~

:ref:`Value types <syntax-valtype>` are encoded with their respective encoding as a :ref:`number type <binary-numtype>` or :ref:`reference type <binary-reftype>`.

.. math::
   \begin{array}{llclll@{\qquad\qquad}l}
   \production{value type} & \Bvaltype &::=&
<<<<<<< HEAD
     \hex{7F} &\Rightarrow& \I32 \\ &&|&
     \hex{7E} &\Rightarrow& \I64 \\ &&|&
     \hex{7D} &\Rightarrow& \F32 \\ &&|&
     \hex{7C} &\Rightarrow& \F64 \\ &&|&
     \hex{7B} &\Rightarrow& \V128 \\
=======
     t{:}\Bnumtype &\Rightarrow& t \\ &&|&
     t{:}\Breftype &\Rightarrow& t \\
>>>>>>> cfc2c3e8
   \end{array}

.. note::
   Value types can occur in contexts where :ref:`type indices <syntax-typeidx>` are also allowed, such as in the case of :ref:`block types <binary-blocktype>`.
   Thus, the binary format for types corresponds to the |SignedLEB128|_ :ref:`encoding <binary-sint>` of small negative :math:`\sN` values, so that they can coexist with (positive) type indices in the future.


.. index:: result type, value type
   pair: binary format; result type
.. _binary-resulttype:

Result Types
~~~~~~~~~~~~

:ref:`Result types <syntax-resulttype>` are encoded by the respective :ref:`vectors <binary-vec>` of :ref:`value types `<binary-valtype>`.

.. math::
   \begin{array}{llclll@{\qquad\qquad}l}
   \production{result type} & \Bresulttype &::=&
     t^\ast{:\,}\Bvec(\Bvaltype) &\Rightarrow& [t^\ast] \\
   \end{array}


.. index:: function type, value type, result type
   pair: binary format; function type
.. _binary-functype:

Function Types
~~~~~~~~~~~~~~

:ref:`Function types <syntax-functype>` are encoded by the byte :math:`\hex{60}` followed by the respective :ref:`vectors <binary-vec>` of parameter and result types.

.. math::
   \begin{array}{llclll@{\qquad\qquad}l}
   \production{function type} & \Bfunctype &::=&
     \hex{60}~~\X{rt}_1{:\,}\Bresulttype~~\X{rt}_2{:\,}\Bresulttype
       &\Rightarrow& \X{rt}_1 \to \X{rt}_2 \\
   \end{array}


.. index:: limits
   pair: binary format; limits
.. _binary-limits:

Limits
~~~~~~

:ref:`Limits <syntax-limits>` are encoded with a preceding flag indicating whether a maximum is present.

.. math::
   \begin{array}{llclll}
   \production{limits} & \Blimits &::=&
     \hex{00}~~n{:}\Bu32 &\Rightarrow& \{ \LMIN~n, \LMAX~\epsilon \} \\ &&|&
     \hex{01}~~n{:}\Bu32~~m{:}\Bu32 &\Rightarrow& \{ \LMIN~n, \LMAX~m \} \\
   \end{array}


.. index:: memory type, limits, page size
   pair: binary format; memory type
.. _binary-memtype:

Memory Types
~~~~~~~~~~~~

:ref:`Memory types <syntax-memtype>` are encoded with their :ref:`limits <binary-limits>`.

.. math::
   \begin{array}{llclll@{\qquad\qquad}l}
   \production{memory type} & \Bmemtype &::=&
     \X{lim}{:}\Blimits &\Rightarrow& \X{lim} \\
   \end{array}


.. index:: table type, reference type, limits
   pair: binary format; table type
.. _binary-tabletype:

Table Types
~~~~~~~~~~~

:ref:`Table types <syntax-tabletype>` are encoded with their :ref:`limits <binary-limits>` and the encoding of their element :ref:`reference type <syntax-reftype>`.

.. math::
   \begin{array}{llclll}
   \production{table type} & \Btabletype &::=&
     \X{et}{:}\Breftype~~\X{lim}{:}\Blimits &\Rightarrow& \X{lim}~\X{et} \\
   \end{array}


.. index:: global type, mutability, value type
   pair: binary format; global type
   pair: binary format; mutability
.. _binary-mut:
.. _binary-globaltype:

Global Types
~~~~~~~~~~~~

:ref:`Global types <syntax-globaltype>` are encoded by their :ref:`value type <binary-valtype>` and a flag for their :ref:`mutability <syntax-mut>`.

.. math::
   \begin{array}{llclll}
   \production{global type} & \Bglobaltype &::=&
     t{:}\Bvaltype~~m{:}\Bmut &\Rightarrow& m~t \\
   \production{mutability} & \Bmut &::=&
     \hex{00} &\Rightarrow& \MCONST \\ &&|&
     \hex{01} &\Rightarrow& \MVAR \\
   \end{array}<|MERGE_RESOLUTION|>--- conflicted
+++ resolved
@@ -25,7 +25,8 @@
      \hex{7F} &\Rightarrow& \I32 \\ &&|&
      \hex{7E} &\Rightarrow& \I64 \\ &&|&
      \hex{7D} &\Rightarrow& \F32 \\ &&|&
-     \hex{7C} &\Rightarrow& \F64 \\
+     \hex{7C} &\Rightarrow& \F64 \\ &&|&
+     \hex{7B} &\Rightarrow& \V128 \\
    \end{array}
 
 
@@ -58,16 +59,8 @@
 .. math::
    \begin{array}{llclll@{\qquad\qquad}l}
    \production{value type} & \Bvaltype &::=&
-<<<<<<< HEAD
-     \hex{7F} &\Rightarrow& \I32 \\ &&|&
-     \hex{7E} &\Rightarrow& \I64 \\ &&|&
-     \hex{7D} &\Rightarrow& \F32 \\ &&|&
-     \hex{7C} &\Rightarrow& \F64 \\ &&|&
-     \hex{7B} &\Rightarrow& \V128 \\
-=======
      t{:}\Bnumtype &\Rightarrow& t \\ &&|&
      t{:}\Breftype &\Rightarrow& t \\
->>>>>>> cfc2c3e8
    \end{array}
 
 .. note::
