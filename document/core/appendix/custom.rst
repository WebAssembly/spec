.. index:: custom section, section, binary format, annotation, text format

Custom Sections and Annotations
-------------------------------

This appendix defines dedicated :ref:`custom sections <binary-customsec>` for WebAssembly's :ref:`binary format <binary>` and :ref:`annotations <text-annot>` for the text format.
Such sections or annotations do not contribute to, or otherwise affect, the WebAssembly semantics, and may be ignored by an implementation.
However, they provide useful meta data that implementations can make use of to improve user experience or take compilation hints.



.. index:: ! name section, name, Unicode UTF-8
.. _binary-namesec:

Name Section
~~~~~~~~~~~~

The *name section* is a :ref:`custom section <binary-customsec>` whose name string is itself :math:`\text{name}`.
The name section should appear only once in a module, and only after the :ref:`data section <binary-datasec>`.

The purpose of this section is to attach printable names to definitions in a module, which e.g. can be used by a debugger or when parts of the module are to be rendered in :ref:`text form <text>`.

.. note::
   All :ref:`names <binary-name>` are represented in |Unicode|_ encoded in UTF-8.
   Names need not be unique.


.. _binary-namesubsection:

Subsections
...........

The :ref:`data <binary-customsec>` of a name section consists of a sequence of *subsections*.
Each subsection consists of a

* a one-byte subsection *id*,
* the |U32| *size* of the contents, in bytes,
* the actual *contents*, whose structure is dependent on the subsection id.

.. math::
   \begin{array}{llcll}
   \production{name section} & \Bnamesec &::=&
     \Bsection_0(\Bnamedata) \\
   \production{name data} & \Bnamedata &::=&
     n{:}\Bname & (\iff n = \text{name}) \\ &&&
     \Bmodulenamesubsec^? \\ &&&
     \Bfuncnamesubsec^? \\ &&&
     \Blocalnamesubsec^? \\ &&&
     \Btagnamesubsec^? \\
   \production{name subsection} & \Bnamesubsection_N(\B{B}) &::=&
     N{:}\Bbyte~~\X{size}{:}\Bu32~~\B{B}
       & (\iff \X{size} = ||\B{B}||) \\
   \end{array}

The following subsection ids are used:

==  ===========================================
Id  Subsection                                 
==  ===========================================
 0  :ref:`module name <binary-modulenamesec>`
 1  :ref:`function names <binary-funcnamesec>`    
 2  :ref:`local names <binary-localnamesec>`
 4  :ref:`type names <binary-typenamesec>`
10  :ref:`field names <binary-fieldnamesec>`
11  :ref:`tag names <binary-tagnamesec>`
==  ===========================================

Each subsection may occur at most once, and in order of increasing id.


.. index:: ! name map, index, index space
.. _binary-indirectnamemap:
.. _binary-namemap:

Name Maps
.........

A *name map* assigns :ref:`names <syntax-name>` to :ref:`indices <syntax-index>` in a given :ref:`index space <syntax-index>`.
It consists of a :ref:`vector <binary-vec>` of index/name pairs in order of increasing index value.
Each index must be unique, but the assigned names need not be.

.. math::
   \begin{array}{llclll}
   \production{name map} & \Bnamemap &::=&
     \Bvec(\Bnameassoc) \\
   \production{name association} & \Bnameassoc &::=&
     \Bidx~\Bname \\
   \end{array}

An *indirect name map* assigns :ref:`names <syntax-name>` to a two-dimensional :ref:`index space <syntax-index>`, where secondary indices are *grouped* by primary indices.
It consists of a vector of primary index/name map pairs in order of increasing index value, where each name map in turn maps secondary indices to names.
Each primary index must be unique, and likewise each secondary index per individual name map.

.. math::
   \begin{array}{llclll}
   \production{indirect name map} & \Bindirectnamemap &::=&
     \Bvec(\Bindirectnameassoc) \\
   \production{indirect name association} & \Bindirectnameassoc &::=&
     \Bidx~\Bnamemap \\
   \end{array}


.. index:: module
.. _binary-modulenamesec:

Module Names
............

The *module name subsection* has the id 0.
It simply consists of a single :ref:`name <binary-name>` that is assigned to the module itself.

.. math::
   \begin{array}{llclll}
   \production{module name subsection} & \Bmodulenamesubsec &::=&
     \Bnamesubsection_0(\Bname) \\
   \end{array}


.. index:: function, function index
.. _binary-funcnamesec:

Function Names
..............

The *function name subsection* has the id 1.
It consists of a :ref:`name map <binary-namemap>` assigning function names to :ref:`function indices <syntax-funcidx>`.

.. math::
   \begin{array}{llclll}
   \production{function name subsection} & \Bfuncnamesubsec &::=&
     \Bnamesubsection_1(\Bnamemap) \\
   \end{array}


.. index:: function, local, function index, local index
.. _binary-localnamesec:

Local Names
...........

The *local name subsection* has the id 2.
It consists of an :ref:`indirect name map <binary-indirectnamemap>` assigning local names to :ref:`local indices <syntax-localidx>` grouped by :ref:`function indices <syntax-funcidx>`.

.. math::
   \begin{array}{llclll}
   \production{local name subsection} & \Blocalnamesubsec &::=&
     \Bnamesubsection_2(\Bindirectnamemap) \\
   \end{array}


.. index:: type, type index
.. _binary-typenamesec:

Type Names
..........

The *type name subsection* has the id 4.
It consists of a :ref:`name map <binary-namemap>` assigning type names to :ref:`type indices <syntax-typeidx>`.

.. math::
   \begin{array}{llclll}
   \production{type name subsection} & \Btypenamesubsec &::=&
     \Bnamesubsection_1(\Bnamemap) \\
   \end{array}


.. index:: type, field, type index, field index
.. _binary-fieldnamesec:

Field Names
...........

The *field name subsection* has the id 10.
It consists of an :ref:`indirect name map <binary-indirectnamemap>` assigning field names to :ref:`field indices <syntax-fieldidx>` grouped by the :ref:`type indices <syntax-typeidx>` of their respective :ref:`structure types <syntax-structtype>`.

.. math::
   \begin{array}{llclll}
   \production{field name subsection} & \Bfieldnamesubsec &::=&
     \Bnamesubsection_2(\Bindirectnamemap) \\
   \end{array}


<<<<<<< HEAD
.. index:: tag, tag index
.. _binary-tagnamesec:

Tag Names
.........

The *tag name subsection* has the id 11.
It consists of a :ref:`name map <binary-namemap>` assigning tag names to :ref:`tag indices <syntax-tagidx>`.

.. math::
   \begin{array}{llclll}
   \production{tag name subsection} & \Btagnamesubsec &::=&
     \Bnamesubsection_1(\Bnamemap) \\
   \end{array}
=======
.. index:: ! name annotation, name, Unicode UTF-8
.. _text-nameannot:

Name Annotations
~~~~~~~~~~~~~~~~

*Name annotations* are the textual analogue to the :ref:`name section <binary-namesec>` and provide a textual representation for it.
Consequently, their id is :math:`\T{@name}`.

Analogous to the name section, name annotations are allowed on :ref:`modules <text-module>`, :ref:`functions <text-func>`, and :ref:`locals <text-local>` (including  :ref:`parameters <text-param>`).
They can be placed where the text format allows binding occurrences of respective :ref:`identifiers <text-id>`.
If both an identifier and a name annotation are given, the annotation is expected *after* the identifier.
In that case, the annotation takes precedence over the identifier as a textual representation of the binding's name.
At most one name annotation may be given per binding.

All name annotations have the following format:

.. math::
   \begin{array}{llclll}
   \production{name annotation} & \Tnameannot &::=&
     \text{(@name}~\Tstring~\text{)} \\
   \end{array}


.. note::
   All name annotations can be arbitrary UTF-8 :ref:`strings <text-string>`.
   Names need not be unique.


.. index:: module
.. _text-modulenameannot:

Module Names
............

A *module name annotation* must be placed on a :ref:`module <text-module>` definition,
directly after the :math:`\text{module}` keyword, or if present, after the following module :ref:`identifier <text-id>`.

.. math::
   \begin{array}{llclll}
   \production{module name annotation} & \Tmodulenameannot &::=&
     \Tnameannot \\
   \end{array}


.. index:: function
.. _text-funcnameannot:

Function Names
..............

A *function name annotation* must be placed on a :ref:`function <text-func>` definition or function :ref:`import <text-import>`,
directly after the :math:`\text{func}` keyword, or if present, after the following function :ref:`identifier <text-id>` or.

.. math::
   \begin{array}{llclll}
   \production{function name annotation} & \Tfuncnameannot &::=&
     \Tnameannot \\
   \end{array}


.. index:: function, parameter
.. _text-paramnameannot:

Parameter Names
...............

A *parameter name annotation* must be placed on a :ref:`parameter <text-param>` declaration,
directly after the :math:`\text{param}` keyword, or if present, after the following parameter :ref:`identifier <text-id>`.
It may only be placed on a declaration that declares exactly one parameter.

.. math::
   \begin{array}{llclll}
   \production{parameter name annotation} & \Tparamnameannot &::=&
     \Tnameannot \\
   \end{array}


.. index:: function, local
.. _text-localnameannot:

Local Names
...........

A *local name annotation* must be placed on a :ref:`local <text-param>` declaration,
directly after the :math:`\text{local}` keyword, or if present, after the following local :ref:`identifier <text-id>`.
It may only be placed on a declaration that declares exactly one local.

.. math::
   \begin{array}{llclll}
   \production{local name annotation} & \Tlocalnameannot &::=&
     \Tnameannot \\
   \end{array}


.. index:: type
.. _text-typenameannot:

Type Names
..........

A *type name annotation* must be placed on a :ref:`type <text-type>` declaration,
directly after the :math:`\text{type}` keyword, or if present, after the following type :ref:`identifier <text-id>`.

.. math::
   \begin{array}{llclll}
   \production{type name annotation} & \Ttypenameannot &::=&
     \Tnameannot \\
   \end{array}


.. index:: type, structure type, field
.. _text-fieldnameannot:

Field Names
...........

A *field name annotation* must be placed on the field of a :ref:`structure type <text-structtype>`,
directly after the :math:`\text{field}` keyword, or if present, after the following field :ref:`identifier <text-id>`.
It may only be placed on a declaration that declares exactly one field.

.. math::
   \begin{array}{llclll}
   \production{field name annotation} & \Tfieldnameannot &::=&
     \Tnameannot \\
   \end{array}


.. index:: ! custom annotation, custom section
.. _text-customannot:

Custom Annotations
~~~~~~~~~~~~~~~~~~

*Custom annotations* are a generic textual representation for any :ref:`custom section <binary-customsec>`.
Their id is :math:`\T{@custom}`.
By generating custom annotations, tools converting between :ref:`binary format <binary>` and :ref:`text format <text>` can maintain and round-trip the content of custom sections even when they do not recognize them.

Custom annotations must be placed inside a :ref:`module <text-module>` definition.
They must occur anywhere after the :math:`\text{module}` keyword, or if present, after the following module :ref:`identifier <text-id>`.
They must not be nested into other constructs.

.. math::
   \begin{array}{llclll}
   \production{custom annotation} & \Tcustomannot &::=&
     \text{(@custom}~~\Tstring~~\Tcustomplace^?~~\Tdatastring~~\text{)} \\
   \production{custom placement} & \Tcustomplace &::=&
     \text{(}~\text{before}~~\text{first}~\text{)} \\ &&|&
     \text{(}~\text{before}~~\Tsec~\text{)} \\ &&|&
     \text{(}~\text{after}~~\Tsec~\text{)} \\ &&|&
     \text{(}~\text{after}~~\text{last}~\text{)} \\
   \production{section} & \Tsec &::=&
     \text{type} \\ &&|&
     \text{import} \\ &&|&
     \text{func} \\ &&|&
     \text{table} \\ &&|&
     \text{memory} \\ &&|&
     \text{global} \\ &&|&
     \text{export} \\ &&|&
     \text{start} \\ &&|&
     \text{elem} \\ &&|&
     \text{code} \\ &&|&
     \text{data} \\ &&|&
     \text{datacount} \\
   \end{array}

The first :ref:`string <text-string>` in a custom annotation denotes the name of the custom section it represents.
The remaining strings collectively represent the section's payload data, written as a :ref:`data string <text-datastring>`, which can be split up into a possibly empty sequence of individual string literals (similar to :ref:`data segments <text-data>`).

An arbitrary number of custom annotations (even of the same name) may occur in a module,
each defining a separate custom section when converting to :ref:`binary format <binary>`.
Placement of the sections in the binary can be customized via explicit *placement* directives, that position them either directly before or directly after a known section.
That section must exist and be non-empty in the binary encoding of the annotated module.
The placements :math:`\T{(before~first)}` and :math:`\T{(after~last)}` denote virtual sections before the first and after the last known section, respectively.
When the placement directive is omitted, it defaults to :math:`\T{(after~last)}`.

If multiple placement directives appear for the same position, then the sections are all placed there, in order of their appearance in the text.
For this purpose, the position :math:`\T{after}` a section is considered different from the position :math:`\T{before}` the consecutive section, and the former occurs before the latter.

.. note::
   Future versions of WebAssembly may introduce additional sections between others or at the beginning or end of a module.
   Using :math:`\T{first}` and :math:`\T{last}` guarantees that placement will still go before or after any future section, respectively.

If a custom section with a specific section id is given as well as annotations representing the same custom section (e.g., :math:`\T{@name}` :ref:`annotations <text-nameannot>` as well as a :math:`\T{@custom}` annotation for a :math:`\T{name}` :ref:`section <binary-namesec>`), then two sections are assumed to be created.
Their relative placement will depend on the placement directive given for the :math:`\T{@custom}` annotation as well as the implicit placement requirements of the custom section, which are applied to the other annotation.

.. note::

   For example, the following module,

   .. code-block:: none

      (module
        (@custom "A" "aaa")
        (type $t (func))
        (@custom "B" (after func) "bbb")
        (@custom "C" (before func) "ccc")
        (@custom "D" (after last) "ddd")
        (table 10 funcref)
        (func (type $t))
        (@custom "E" (after import) "eee")
        (@custom "F" (before type) "fff")
        (@custom "G" (after data) "ggg")
        (@custom "H" (after code) "hhh")
        (@custom "I" (after func) "iii")
        (@custom "J" (before func) "jjj")
        (@custom "K" (before first) "kkk")
      )

   will result in the following section ordering:

   .. code-block:: none

      custom section "K"
      custom section "F"
      type section
      custom section "E"
      custom section "C"
      custom section "J"
      function section
      custom section "B"
      custom section "I"
      table section
      code section
      custom section "H"
      custom section "G"
      custom section "A"
      custom section "D"
>>>>>>> f596cdc3
<|MERGE_RESOLUTION|>--- conflicted
+++ resolved
@@ -180,7 +180,6 @@
    \end{array}
 
 
-<<<<<<< HEAD
 .. index:: tag, tag index
 .. _binary-tagnamesec:
 
@@ -195,7 +194,8 @@
    \production{tag name subsection} & \Btagnamesubsec &::=&
      \Bnamesubsection_1(\Bnamemap) \\
    \end{array}
-=======
+
+
 .. index:: ! name annotation, name, Unicode UTF-8
 .. _text-nameannot:
 
@@ -320,6 +320,22 @@
 .. math::
    \begin{array}{llclll}
    \production{field name annotation} & \Tfieldnameannot &::=&
+     \Tnameannot \\
+   \end{array}
+
+
+.. index:: tag
+.. _text-tagnameannot:
+
+Tag Names
+.........
+
+A *tag name annotation* must be placed on a :ref:`tag declaration <text-tag>` or tag :ref:`import <text-import>`,
+directly after the :math:`\text{tag}` keyword, or if present, after the following tag :ref:`identifier <text-id>`.
+
+.. math::
+   \begin{array}{llclll}
+   \production{tag name annotation} & \Ttagnameannot &::=&
      \Tnameannot \\
    \end{array}
 
@@ -423,5 +439,4 @@
       custom section "H"
       custom section "G"
       custom section "A"
-      custom section "D"
->>>>>>> f596cdc3
+      custom section "D"