--- conflicted
+++ resolved
@@ -325,13 +325,8 @@
 
 .. _embed-table-alloc:
 
-<<<<<<< HEAD
-:math:`\F{alloc\_table}(\store, \tabletype) : (\store, \tableaddr, \val)`
+:math:`\F{table\_alloc}(\store, \tabletype) : (\store, \tableaddr, \val)`
 .........................................................................
-=======
-:math:`\F{table\_alloc}(\store, \tabletype) : (\store, \tableaddr)`
-...................................................................
->>>>>>> f20b8e97
 
 1. Pre-condition: :math:`\tabletype` is :math:`valid <valid-tabletype>`.
 
@@ -341,11 +336,7 @@
 
 .. math::
    \begin{array}{lclll}
-<<<<<<< HEAD
-   \F{alloc\_table}(S, \X{tt}, v) &=& (S', \X{a}) && (\iff \alloctable(S, \X{tt}, v) = S', \X{a}) \\
-=======
-   \F{table\_alloc}(S, \X{tt}) &=& (S', \X{a}) && (\iff \alloctable(S, \X{tt}) = S', \X{a}) \\
->>>>>>> f20b8e97
+   \F{table\_alloc}(S, \X{tt}, v) &=& (S', \X{a}) && (\iff \alloctable(S, \X{tt}, v) = S', \X{a}) \\
    \end{array}
 
 
@@ -422,18 +413,9 @@
 
 .. _embed-table-grow:
 
-<<<<<<< HEAD
-:math:`\F{grow\_table}(\store, \tableaddr, n, \val) : \store ~|~ \error`
+:math:`\F{table\_grow}(\store, \tableaddr, n:\u32, \val) : \store ~|~ \error`
 ........................................................................
 
-1. Assert: :math:`\store.\STABLES[\tableaddr]` exists.
-
-2. Assert: :math:`n` is a non-negative integer.
-=======
-:math:`\F{table\_grow}(\store, \tableaddr, n:\u32) : \store ~|~ \error`
-.......................................................................
->>>>>>> f20b8e97
-
 1. Try :ref:`growing <grow-table>` the :ref:`table instance <syntax-tableinst>` :math:`\store.\STABLES[\tableaddr]` by :math:`n` elements:
 
    a. If it succeeds, return the updated store.
@@ -443,15 +425,9 @@
 .. math::
    ~ \\
    \begin{array}{lclll}
-<<<<<<< HEAD
-   \F{grow\_table}(S, a, n, v) &=& S' &&
+   \F{table\_grow}(S, a, n, v) &=& S' &&
      (\iff S' = S \with \STABLES[a] = \growtable(S.\STABLES[a], n, v)) \\
-   \F{grow\_table}(S, a, n, v) &=& \ERROR && (\otherwise) \\
-=======
-   \F{table\_grow}(S, a, n) &=& S' &&
-     (\iff S' = S \with \STABLES[a] = \growtable(S.\STABLES[a], n)) \\
-   \F{table\_grow}(S, a, n) &=& \ERROR && (\otherwise) \\
->>>>>>> f20b8e97
+   \F{table\_grow}(S, a, n, v) &=& \ERROR && (\otherwise) \\
    \end{array}
 
 
