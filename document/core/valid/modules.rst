Modules
-------

:ref:`Modules <syntax-module>` are valid when all the components they contain are valid.
Furthermore, most definitions are themselves classified with a suitable type.


.. index:: type, type index, defined type, recursive type
   pair: abstract syntax; type
   single: abstract syntax; type
.. _valid-types:

Types
~~~~~

The sequence of :ref:`types <syntax-type>` defined in a module is validated incrementally, yielding a suitable :ref:`context <context>`.

:math:`\type^\ast`
..................

* If the sequence is empty, then:

  * The type :ref:`context <context>` :math:`C` must be empty.

  * Then the type sequence is valid.

* Otherwise:

  * Let the :ref:`recursive type <syntax-rectype>` :math:`\rectype` be the last element in the sequence.

  * The sequence without :math:`\rectype` must be valid for some context :math:`C'`.

  * Let the :ref:`type index <syntax-typeidx>` :math:`x` be the length of :math:`C'.\CTYPES`, i.e., the first type index free in :math:`C'`.

  * Let the sequence of :ref:`defined types <syntax-deftype>` :math:`\deftype^\ast` be the result :math:`\rolldt_x(\rectype)` of :ref:`rolling up <aux-roll-deftype>` into its sequence of :ref:`defined types <syntax-deftype>`.

  * The :ref:`recursive type <syntax-rectype>` :math:`\rectype` must be :ref:`valid <valid-rectype>` under the context :math:`C` for :ref:`type index <syntax-typeidx>` :math:`x`.

  * The current :ref:`context <context>` :math:`C` be the same as :math:`C'`, but with :math:`\deftype^\ast` appended to |CTYPES|.

  * Then the type sequence is valid.

.. math::
   \frac{
     C' \vdashtypes \type^\ast \ok
     \qquad
     C = C' \with \CTYPES = C'.\CTYPES~\rolldt_{|C'.\CTYPES|}(\rectype)
     \qquad
     C \vdashrectype \rectype \ok(|C'.\CTYPES|)
   }{
     C \vdashtypes \type^\ast~\rectype \ok
   }
   \qquad
   \frac{
     C.\CTYPES = \epsilon
   }{
     C \vdashtypes \epsilon \ok
   }

.. note::
   Despite the appearance, the context :math:`C` is effectively an _output_ of this judgement.


.. index:: function, local, function index, local index, type index, function type, value type, local type, expression, import
   pair: abstract syntax; function
   single: abstract syntax; function
.. _valid-local:
.. _valid-func:

Functions
~~~~~~~~~

Functions :math:`\func` are classified by :ref:`type indices <syntax-typeidx>` referring to :ref:`function types <syntax-functype>` of the form :math:`[t_1^\ast] \toF [t_2^\ast]`.


:math:`\{ \FTYPE~x, \FLOCALS~t^\ast, \FBODY~\expr \}`
.....................................................

* The :ref:`defined type <syntax-deftype>` :math:`C.\CTYPES[x]` must be a :ref:`function type <syntax-functype>`.

<<<<<<< HEAD
* Let :math:`\TFUNC~[t_1^\ast] \toF [t_2^\ast]` be the :ref:`expansion <aux-expand-deftype>` of the :ref:`defined type <syntax-deftype>` :math:`C.\CTYPES[x]`.
=======
* Let :math:`\TFUNC~[t_1^\ast] \toF [t_2^\ast]` be the :ref:`expansion <aux-expand>` of the :ref:`defined type <syntax-deftype>` :math:`C.\CTYPES[x]`.
>>>>>>> 6d681eac

* For each local declared by a :ref:`value type <syntax-valtype>` :math:`t` in :math:`t^\ast`:

  * The local for type :math:`t` must be :ref:`valid <valid-localtype>` with :ref:`local type <syntax-localtype>` :math:`\localtype_i`.

* Let :math:`\localtype^\ast` be the concatenation of all :math:`\localtype_i`.

* Let :math:`C'` be the same :ref:`context <context>` as :math:`C`,
  but with:

  * |CLOCALS| set to the sequence of :ref:`value types <syntax-valtype>` :math:`(\SET~t_1)^\ast~\localtype^\ast`, concatenating parameters and locals,

  * |CLABELS| set to the singular sequence containing only :ref:`result type <syntax-resulttype>` :math:`[t_2^\ast]`.

  * |CRETURN| set to the :ref:`result type <syntax-resulttype>` :math:`[t_2^\ast]`.

* Under the context :math:`C'`,
  the expression :math:`\expr` must be valid with type :math:`[t_2^\ast]`.

* Then the function definition is valid with type :math:`[t_1^\ast] \toF [t_2^\ast]`.

.. math::
   \frac{
<<<<<<< HEAD
     \expanddt(C.\CTYPES[x]) = \TFUNC~[t_1^\ast] \toF [t_2^\ast]
=======
     \expand(C.\CTYPES[x]) = \TFUNC~[t_1^\ast] \toF [t_2^\ast]
>>>>>>> 6d681eac
     \qquad
     (C \vdashlocal t : \init~t)^\ast
     \qquad
     C,\CLOCALS\,(\SET~t_1)^\ast~(\init~t)^\ast,\CLABELS~[t_2^\ast],\CRETURN~[t_2^\ast] \vdashexpr \expr : [t_2^\ast]
   }{
     C \vdashfunc \{ \FTYPE~x, \FLOCALS~t^\ast, \FBODY~\expr \} : x
   }


.. index:: local, local type, value type
   pair: validation; local
   single: abstract syntax; local
.. _valid-localtype:

Locals
~~~~~~

:ref:`Locals <syntax-local>` are classified with :ref:`local types <syntax-localtype>`.

:math:`\{ \LTYPE~\valtype \}`
.............................

* The :ref:`value type <syntax-valtype>` :math:`\valtype` must be :ref:`valid <valid-valtype>`.

* If :math:`\valtype` is :ref:`defaultable <valid-defaultable>`, then:

  * The local is valid with :ref:`local type <syntax-localtype>` :math:`\SET~\valtype`.

* Else:

  * The local is valid with :ref:`local type <syntax-localtype>` :math:`\UNSET~\valtype`.

.. math::
   \frac{
     C \vdashvaltype t \ok
     \qquad
     C \vdashvaltypedefaultable t \defaultable
   }{
     C \vdashlocal \{ \LTYPE~t \} : \SET~t \ok
   }

.. math::
   \frac{
     C \vdashvaltype t \ok
   }{
     C \vdashlocal \{ LTYPE~t \} : \UNSET~t \ok
   }

.. note::
   For cases where both rules are applicable, the former yields the more permissable type.


.. index:: table, table type, reference type, expression, constant, defaultable
   pair: validation; table
   single: abstract syntax; table
.. _valid-table:

Tables
~~~~~~

Tables :math:`\table` are classified by :ref:`table types <syntax-tabletype>`.

:math:`\{ \TTYPE~\tabletype, \TINIT~\expr \}`
.............................................

* The :ref:`table type <syntax-tabletype>` :math:`\tabletype` must be :ref:`valid <valid-tabletype>`.

* Let :math:`t` be the element :ref:`reference type <syntax-reftype>` of :math:`\tabletype`.

* The expression :math:`\expr` must be :ref:`valid <valid-expr>` with :ref:`result type <syntax-resulttype>` :math:`[t]`.

* The expression :math:`\expr` must be :ref:`constant <valid-constant>`.

* Then the table definition is valid with type :math:`\tabletype`.

.. math::
   \frac{
     C \vdashtabletype \tabletype \ok
     \qquad
     \tabletype = \limits~t
     \qquad
     C \vdashexpr \expr : [t]
     \qquad
     C \vdashexprconst \expr \const
   }{
     C \vdashtable \{ \TTYPE~\tabletype, \TINIT~\expr \} : \tabletype
   }


.. index:: memory, memory type
   pair: validation; memory
   single: abstract syntax; memory
.. _valid-mem:

Memories
~~~~~~~~

Memories :math:`\mem` are classified by :ref:`memory types <syntax-memtype>`.

:math:`\{ \MTYPE~\memtype \}`
.............................

* The :ref:`memory type <syntax-memtype>` :math:`\memtype` must be :ref:`valid <valid-memtype>`.

* Then the memory definition is valid with type :math:`\memtype`.

.. math::
   \frac{
     C \vdashmemtype \memtype \ok
   }{
     C \vdashmem \{ \MTYPE~\memtype \} : \memtype
   }


.. index:: global, global type, expression, constant
   pair: validation; global
   single: abstract syntax; global
.. _valid-global:

Globals
~~~~~~~

Globals :math:`\global` are classified by :ref:`global types <syntax-globaltype>` of the form :math:`\mut~t`.


:math:`\{ \GTYPE~\mut~t, \GINIT~\expr \}`
.........................................

* The :ref:`global type <syntax-globaltype>` :math:`\mut~t` must be :ref:`valid <valid-globaltype>`.

* The expression :math:`\expr` must be :ref:`valid <valid-expr>` with :ref:`result type <syntax-resulttype>` :math:`[t]`.

* The expression :math:`\expr` must be :ref:`constant <valid-constant>`.

* Then the global definition is valid with type :math:`\mut~t`.

.. math::
   \frac{
     C \vdashglobaltype \mut~t \ok
     \qquad
     C \vdashexpr \expr : [t]
     \qquad
     C \vdashexprconst \expr \const
   }{
     C \vdashglobal \{ \GTYPE~\mut~t, \GINIT~\expr \} : \mut~t
   }


.. index:: element, table, table index, expression, constant, function index
   pair: validation; element
   single: abstract syntax; element
   single: table; element
   single: element; segment
.. _valid-elem:

Element Segments
~~~~~~~~~~~~~~~~

Element segments :math:`\elem` are classified by the :ref:`reference type <syntax-reftype>` of their elements.

:math:`\{ \ETYPE~t, \EINIT~e^\ast, \EMODE~\elemmode \}`
.......................................................

* The :ref:`reference type <syntax-reftype>` :math:`t` must be :ref:`valid <valid-reftype>`.

* For each :math:`e_i` in :math:`e^\ast`,

  * The expression :math:`e_i` must be :ref:`valid <valid-expr>` with some :ref:`result type <syntax-resulttype>` :math:`[t]`.

  * The expression :math:`e_i` must be :ref:`constant <valid-constant>`.

* The element mode :math:`\elemmode` must be valid with some :ref:`reference type <syntax-reftype>` :math:`t'`.

* The reference type :math:`t` must :ref:`match <match-reftype>` the reference type :math:`t'`.

* Then the element segment is valid with :ref:`reference type <syntax-reftype>` :math:`t`.


.. math::
   \frac{
     C \vdashreftype t \ok
     \qquad
     (C \vdashexpr e : [t])^\ast
     \qquad
     (C \vdashexprconst e \const)^\ast
     \qquad
     C \vdashelemmode \elemmode : t'
     \qquad
     C \vdashreftypematch t \matchesreftype t'
   }{
     C \vdashelem \{ \ETYPE~t, \EINIT~e^\ast, \EMODE~\elemmode \} : t
   }


.. _valid-elemmode:

:math:`\EPASSIVE`
.................

* The element mode is valid with any :ref:`valid <valid-reftype>` :ref:`reference type <syntax-reftype>`.

.. math::
   \frac{
     C \vdashreftype \reftype \ok
   }{
     C \vdashelemmode \EPASSIVE : \reftype
   }


:math:`\EACTIVE~\{ \ETABLE~x, \EOFFSET~\expr \}`
................................................

* The table :math:`C.\CTABLES[x]` must be defined in the context.

* Let :math:`\limits~t` be the :ref:`table type <syntax-tabletype>` :math:`C.\CTABLES[x]`.

* The expression :math:`\expr` must be :ref:`valid <valid-expr>` with :ref:`result type <syntax-resulttype>` :math:`[\I32]`.

* The expression :math:`\expr` must be :ref:`constant <valid-constant>`.

* Then the element mode is valid with :ref:`reference type <syntax-reftype>` :math:`t`.

.. math::
   \frac{
     \begin{array}{@{}c@{}}
     C.\CTABLES[x] = \limits~t
     \\
     C \vdashexpr \expr : [\I32]
     \qquad
     C \vdashexprconst \expr \const
     \end{array}
   }{
     C \vdashelemmode \EACTIVE~\{ \ETABLE~x, \EOFFSET~\expr \} : t
   }

:math:`\EDECLARATIVE`
.....................

* The element mode is valid with any :ref:`valid <valid-reftype>` :ref:`reference type <syntax-reftype>`.

.. math::
   \frac{
     C \vdashreftype \reftype \ok
   }{
     C \vdashelemmode \EDECLARATIVE : \reftype
   }



.. index:: data, memory, memory index, expression, constant, byte
   pair: validation; data
   single: abstract syntax; data
   single: memory; data
   single: data; segment
.. _valid-data:

Data Segments
~~~~~~~~~~~~~

Data segments :math:`\data` are not classified by any type but merely checked for well-formedness.

:math:`\{ \DINIT~b^\ast, \DMODE~\datamode \}`
....................................................

* The data mode :math:`\datamode` must be valid.

* Then the data segment is valid.

.. math::
   \frac{
     C \vdashdatamode \datamode \ok
   }{
     C \vdashdata \{ \DINIT~b^\ast, \DMODE~\datamode \} \ok
   }


.. _valid-datamode:

:math:`\DPASSIVE`
.................

* The data mode is valid.

.. math::
   \frac{
   }{
     C \vdashdatamode \DPASSIVE \ok
   }


:math:`\DACTIVE~\{ \DMEM~x, \DOFFSET~\expr \}`
..............................................

* The memory :math:`C.\CMEMS[x]` must be defined in the context.

* The expression :math:`\expr` must be :ref:`valid <valid-expr>` with :ref:`result type <syntax-resulttype>` :math:`[\I32]`.

* The expression :math:`\expr` must be :ref:`constant <valid-constant>`.

* Then the data mode is valid.

.. math::
   \frac{
     C.\CMEMS[x] = \limits
     \qquad
     C \vdashexpr \expr : [\I32]
     \qquad
     C \vdashexprconst \expr \const
   }{
     C \vdashdatamode \DACTIVE~\{ \DMEM~x, \DOFFSET~\expr \} \ok
   }


.. index:: start function, function index
   pair: validation; start function
   single: abstract syntax; start function
.. _valid-start:

Start Function
~~~~~~~~~~~~~~

Start function declarations :math:`\start` are not classified by any type.

:math:`\{ \SFUNC~x \}`
......................

* The function :math:`C.\CFUNCS[x]` must be defined in the context.

* Let :math:`y` be the :ref:`type index <syntax-typeidx>` :math:`C.\CFUNCS[x]`.

* Assert: The type :math:`C.\CTYPES[y]` is defined in the context.

* The type :math:`C.\CTYPES[y]` must be the :ref:`function type <syntax-functype>` :math:`\TFUNC~[] \toF []`.

* Then the start function is valid.


.. math::
   \frac{
     C.\CTYPES[C.\CFUNCS[x]] = \TFUNC~[] \toF []
   }{
     C \vdashstart \{ \SFUNC~x \} \ok
   }


.. index:: export, name, index, function index, table index, memory index, global index
   pair: validation; export
   single: abstract syntax; export
.. _valid-exportdesc:
.. _valid-export:

Exports
~~~~~~~

Exports :math:`\export` and export descriptions :math:`\exportdesc` are classified by their :ref:`external type <syntax-externtype>`.


:math:`\{ \ENAME~\name, \EDESC~\exportdesc \}`
..............................................

* The export description :math:`\exportdesc` must be valid with :ref:`external type <syntax-externtype>` :math:`\externtype`.

* Then the export is valid with :ref:`external type <syntax-externtype>` :math:`\externtype`.

.. math::
   \frac{
     C \vdashexportdesc \exportdesc : \externtype
   }{
     C \vdashexport \{ \ENAME~\name, \EDESC~\exportdesc \} : \externtype
   }


:math:`\EDFUNC~x`
.................

* The function :math:`C.\CFUNCS[x]` must be defined in the context.

* Then the export description is valid with :ref:`external type <syntax-externtype>` :math:`\ETFUNC~C.\CFUNCS[x]`.

.. math::
   \frac{
     C.\CFUNCS[x] = \functype
   }{
     C \vdashexportdesc \EDFUNC~x : \ETFUNC~(\TFUNC~\functype)
   }


:math:`\EDTABLE~x`
..................

* The table :math:`C.\CTABLES[x]` must be defined in the context.

* Then the export description is valid with :ref:`external type <syntax-externtype>` :math:`\ETTABLE~C.\CTABLES[x]`.

.. math::
   \frac{
     C.\CTABLES[x] = \tabletype
   }{
     C \vdashexportdesc \EDTABLE~x : \ETTABLE~\tabletype
   }


:math:`\EDMEM~x`
................

* The memory :math:`C.\CMEMS[x]` must be defined in the context.

* Then the export description is valid with :ref:`external type <syntax-externtype>` :math:`\ETMEM~C.\CMEMS[x]`.

.. math::
   \frac{
     C.\CMEMS[x] = \memtype
   }{
     C \vdashexportdesc \EDMEM~x : \ETMEM~\memtype
   }


:math:`\EDGLOBAL~x`
...................

* The global :math:`C.\CGLOBALS[x]` must be defined in the context.

* Then the export description is valid with :ref:`external type <syntax-externtype>` :math:`\ETGLOBAL~C.\CGLOBALS[x]`.

.. math::
   \frac{
     C.\CGLOBALS[x] = \globaltype
   }{
     C \vdashexportdesc \EDGLOBAL~x : \ETGLOBAL~\globaltype
   }


.. index:: import, name, function type, table type, memory type, global type
   pair: validation; import
   single: abstract syntax; import
.. _valid-importdesc:
.. _valid-import:

Imports
~~~~~~~

Imports :math:`\import` and import descriptions :math:`\importdesc` are classified by :ref:`external types <syntax-externtype>`.


:math:`\{ \IMODULE~\name_1, \INAME~\name_2, \IDESC~\importdesc \}`
..................................................................

* The import description :math:`\importdesc` must be valid with type :math:`\externtype`.

* Then the import is valid with type :math:`\externtype`.

.. math::
   \frac{
     C \vdashimportdesc \importdesc : \externtype
   }{
     C \vdashimport \{ \IMODULE~\name_1, \INAME~\name_2, \IDESC~\importdesc \} : \externtype
   }


:math:`\IDFUNC~x`
.................

* The :ref:`defined type <syntax-deftype>` :math:`C.\CTYPES[x]` must be a :ref:`function type <syntax-functype>`.

* Then the import description is valid with type :math:`\ETFUNC~C.\CTYPES[x]`.

.. math::
   \frac{
     C.\CTYPES[x] = \TFUNC~\functype
   }{
     C \vdashimportdesc \IDFUNC~x : \ETFUNC~C.\CTYPES[x]
   }


:math:`\IDTABLE~\tabletype`
...........................

* The table type :math:`\tabletype` must be :ref:`valid <valid-tabletype>`.

* Then the import description is valid with type :math:`\ETTABLE~\tabletype`.

.. math::
   \frac{
     C \vdashtable \tabletype \ok
   }{
     C \vdashimportdesc \IDTABLE~\tabletype : \ETTABLE~\tabletype
   }


:math:`\IDMEM~\memtype`
.......................

* The memory type :math:`\memtype` must be :ref:`valid <valid-memtype>`.

* Then the import description is valid with type :math:`\ETMEM~\memtype`.

.. math::
   \frac{
     C \vdashmemtype \memtype \ok
   }{
     C \vdashimportdesc \IDMEM~\memtype : \ETMEM~\memtype
   }


:math:`\IDGLOBAL~\globaltype`
.............................

* The global type :math:`\globaltype` must be :ref:`valid <valid-globaltype>`.

* Then the import description is valid with type :math:`\ETGLOBAL~\globaltype`.

.. math::
   \frac{
     C \vdashglobaltype \globaltype \ok
   }{
     C \vdashimportdesc \IDGLOBAL~\globaltype : \ETGLOBAL~\globaltype
   }


.. index:: module, type definition, function type, function, table, memory, global, element, data, start function, import, export, context
   pair: validation; module
   single: abstract syntax; module
.. _valid-module:

Modules
~~~~~~~

Modules are classified by their mapping from the :ref:`external types <syntax-externtype>` of their :ref:`imports <syntax-import>` to those of their :ref:`exports <syntax-export>`.

A module is entirely *closed*,
that is, its components can only refer to definitions that appear in the module itself.
Consequently, no initial :ref:`context <context>` is required.
Instead, the context :math:`C` for validation of the module's content is constructed from the definitions in the module.

The :ref:`external types <syntax-externtype>` classifying a module may contain free :ref:`type indices <syntax-typeidx>` that refer to types defined within the module.


* Let :math:`\module` be the module to validate.

* The :ref:`types <syntax-type>` :math:`\module.\MTYPES` must be :ref:`valid <valid-type>` yielding a :ref:`context <context>` :math:`C_0`.

* Let :math:`C` be a :ref:`context <context>` where:

<<<<<<< HEAD
  * :math:`C.\CTYPES` is :math:`C_0.\CTYPES`,
=======
  * .. todo:: Adjust type context

  * :math:`C.\CTYPES` is :math:`\module.\MTYPES`,
>>>>>>> 6d681eac

  * :math:`C.\CFUNCS` is :math:`\etfuncs(\X{it}^\ast)` concatenated with :math:`\X{ft}^\ast`,
    with the import's :ref:`external types <syntax-externtype>` :math:`\X{it}^\ast` and the internal :ref:`function types <syntax-functype>` :math:`\X{ft}^\ast` as determined below,

  * :math:`C.\CTABLES` is :math:`\ettables(\X{it}^\ast)` concatenated with :math:`\X{tt}^\ast`,
    with the import's :ref:`external types <syntax-externtype>` :math:`\X{it}^\ast` and the internal :ref:`table types <syntax-tabletype>` :math:`\X{tt}^\ast` as determined below,

  * :math:`C.\CMEMS` is :math:`\etmems(\X{it}^\ast)` concatenated with :math:`\X{mt}^\ast`,
    with the import's :ref:`external types <syntax-externtype>` :math:`\X{it}^\ast` and the internal :ref:`memory types <syntax-memtype>` :math:`\X{mt}^\ast` as determined below,

  * :math:`C.\CGLOBALS` is :math:`\etglobals(\X{it}^\ast)` concatenated with :math:`\X{gt}^\ast`,
    with the import's :ref:`external types <syntax-externtype>` :math:`\X{it}^\ast` and the internal :ref:`global types <syntax-globaltype>` :math:`\X{gt}^\ast` as determined below,

  * :math:`C.\CELEMS` is :math:`{\X{rt}}^\ast` as determined below,

  * :math:`C.\CDATAS` is :math:`{\ok}^n`, where :math:`n` is the length of the vector :math:`\module.\MDATAS`,

  * :math:`C.\CLOCALS` is empty,

  * :math:`C.\CLABELS` is empty,

  * :math:`C.\CRETURN` is empty.

  * :math:`C.\CREFS` is the set :math:`\freefuncidx(\module \with \MFUNCS = \epsilon \with \MSTART = \epsilon)`, i.e., the set of :ref:`function indices <syntax-funcidx>` occurring in the module, except in its :ref:`functions <syntax-func>` or :ref:`start function <syntax-start>`.

<<<<<<< HEAD
=======
* For each recursive type :math:`\rectype_i` in :math:`\module.\MTYPES`:

  * .. todo:: expand rectypes

  * Let :math:`C_i` be the :ref:`context <context>` where :math:`C_i.\CTYPES` is :math:`C.\CTYPES[0 \slice i]` and all other fields are empty.

  * The recursive type :math:`\rectype_i` must be :ref:`valid <valid-rectype>` under context :math:`C_i`.

>>>>>>> 6d681eac
* Let :math:`C'` be the :ref:`context <context>` where:

  * :math:`C'.\CGLOBALS` is the sequence :math:`\etglobals(\X{it}^\ast)`,

  * :math:`C'.\CTYPES` is the same as :math:`C.\CTYPES`,

  * :math:`C'.\CFUNCS` is the same as :math:`C.\CFUNCS`,

  * :math:`C'.\CREFS` is the same as :math:`C.\CREFS`,

  * all other fields are empty.

* Under the context :math:`C`:

  * For each :math:`\func_i` in :math:`\module.\MFUNCS`,
    the definition :math:`\func_i` must be :ref:`valid <valid-func>` with a :ref:`function type <syntax-functype>` :math:`\X{ft}_i`.

  * If :math:`\module.\MSTART` is non-empty,
    then :math:`\module.\MSTART` must be :ref:`valid <valid-start>`.

  * For each :math:`\import_i` in :math:`\module.\MIMPORTS`,
    the segment :math:`\import_i` must be :ref:`valid <valid-import>` with an :ref:`external type <syntax-externtype>` :math:`\X{it}_i`.

  * For each :math:`\export_i` in :math:`\module.\MEXPORTS`,
    the segment :math:`\export_i` must be :ref:`valid <valid-export>` with :ref:`external type <syntax-externtype>` :math:`\X{et}_i`.

* Under the context :math:`C'`:

  * For each :math:`\table_i` in :math:`\module.\MTABLES`,
    the definition :math:`\table_i` must be :ref:`valid <valid-table>` with a :ref:`table type <syntax-tabletype>` :math:`\X{tt}_i`.

  * For each :math:`\mem_i` in :math:`\module.\MMEMS`,
    the definition :math:`\mem_i` must be :ref:`valid <valid-mem>` with a :ref:`memory type <syntax-memtype>` :math:`\X{mt}_i`.

  * For each :math:`\global_i` in :math:`\module.\MGLOBALS`,
    the definition :math:`\global_i` must be :ref:`valid <valid-global>` with a :ref:`global type <syntax-globaltype>` :math:`\X{gt}_i`.

  * For each :math:`\elem_i` in :math:`\module.\MELEMS`,
    the segment :math:`\elem_i` must be :ref:`valid <valid-elem>` with :ref:`reference type <syntax-reftype>` :math:`\X{rt}_i`.

  * For each :math:`\data_i` in :math:`\module.\MDATAS`,
    the segment :math:`\data_i` must be :ref:`valid <valid-data>`.

* The length of :math:`C.\CMEMS` must not be larger than :math:`1`.

* All export names :math:`\export_i.\ENAME` must be different.

* Let :math:`\X{ft}^\ast` be the concatenation of the internal :ref:`function types <syntax-functype>` :math:`\X{ft}_i`, in index order.

* Let :math:`\X{tt}^\ast` be the concatenation of the internal :ref:`table types <syntax-tabletype>` :math:`\X{tt}_i`, in index order.

* Let :math:`\X{mt}^\ast` be the concatenation of the internal :ref:`memory types <syntax-memtype>` :math:`\X{mt}_i`, in index order.

* Let :math:`\X{gt}^\ast` be the concatenation of the internal :ref:`global types <syntax-globaltype>` :math:`\X{gt}_i`, in index order.

* Let :math:`\X{rt}^\ast` be the concatenation of the :ref:`reference types <syntax-reftype>` :math:`\X{rt}_i`, in index order.

* Let :math:`\X{it}^\ast` be the concatenation of :ref:`external types <syntax-externtype>` :math:`\X{it}_i` of the imports, in index order.

* Let :math:`\X{et}^\ast` be the concatenation of :ref:`external types <syntax-externtype>` :math:`\X{et}_i` of the exports, in index order.

* Then the module is valid with :ref:`external types <syntax-externtype>` :math:`\X{it}^\ast \to \X{et}^\ast`.

.. math::
   \frac{
     \begin{array}{@{}c@{}}
     C_0 \vdashtypes \type^\ast \ok
     \quad
     (C \vdashfunc \func : \X{ft})^\ast
     \quad
     (C' \vdashtable \table : \X{tt})^\ast
     \quad
     (C' \vdashmem \mem : \X{mt})^\ast
     \quad
     (C' \vdashglobal \global : \X{gt})^\ast
     \\
     (C' \vdashelem \elem : \X{rt})^\ast
     \quad
     (C' \vdashdata \data \ok)^n
     \quad
     (C \vdashstart \start \ok)^?
     \quad
     (C \vdashimport \import : \X{it})^\ast
     \quad
     (C \vdashexport \export : \X{et})^\ast
     \\
     \X{ift}^\ast = \etfuncs(\X{it}^\ast)
     \qquad
     \X{itt}^\ast = \ettables(\X{it}^\ast)
     \qquad
     \X{imt}^\ast = \etmems(\X{it}^\ast)
     \qquad
     \X{igt}^\ast = \etglobals(\X{it}^\ast)
     \\
     x^\ast = \freefuncidx(\module \with \MFUNCS = \epsilon \with \MSTART = \epsilon)
     \\
     C = \{ \CTYPES~C_0.\CTYPES, \CFUNCS~\X{ift}^\ast\,\X{ft}^\ast, \CTABLES~\X{itt}^\ast\,\X{tt}^\ast, \CMEMS~\X{imt}^\ast\,\X{mt}^\ast, \CGLOBALS~\X{igt}^\ast\,\X{gt}^\ast, \CELEMS~\X{rt}^\ast, \CDATAS~{\ok}^n, \CREFS~x^\ast \}
     \\
     C' = \{ \CTYPES~\type^\ast, \CGLOBALS~\X{igt}^\ast, \CFUNCS~(C.\CFUNCS), \CREFS~(C.\CREFS) \}
     \qquad
     |C.\CMEMS| \leq 1
     \qquad
     (\export.\ENAME)^\ast ~\F{disjoint}
     \\
     \module = \{
       \begin{array}[t]{@{}l@{}}
         \MTYPES~\type^\ast,
         \MFUNCS~\func^\ast,
         \MTABLES~\table^\ast,
         \MMEMS~\mem^\ast,
         \MGLOBALS~\global^\ast, \\
         \MELEMS~\elem^\ast,
         \MDATAS~\data^n,
         \MSTART~\start^?,
         \MIMPORTS~\import^\ast,
         \MEXPORTS~\export^\ast \}
       \end{array}
     \end{array}
   }{
     \vdashmodule \module : \X{it}^\ast \to \X{et}^\ast
   }

.. note::
   All functions in a module are mutually recursive.
   Consequently, the definition of the :ref:`context <context>` :math:`C` in this rule is recursive:
   it depends on the outcome of validation of the function, table, memory, and global definitions contained in the module,
   which itself depends on :math:`C`.
   However, this recursion is just a specification device.
   All types needed to construct :math:`C` can easily be determined from a simple pre-pass over the module that does not perform any actual validation.

   Globals, however, are not recursive and not accessible within :ref:`constant expressions <valid-const>` when they are defined locally.
   The effect of defining the limited context :math:`C'` for validating certain definitions is that they can only access functions and imported globals and nothing else.

.. note::
   The restriction on the number of memories may be lifted in future versions of WebAssembly.<|MERGE_RESOLUTION|>--- conflicted
+++ resolved
@@ -78,11 +78,7 @@
 
 * The :ref:`defined type <syntax-deftype>` :math:`C.\CTYPES[x]` must be a :ref:`function type <syntax-functype>`.
 
-<<<<<<< HEAD
 * Let :math:`\TFUNC~[t_1^\ast] \toF [t_2^\ast]` be the :ref:`expansion <aux-expand-deftype>` of the :ref:`defined type <syntax-deftype>` :math:`C.\CTYPES[x]`.
-=======
-* Let :math:`\TFUNC~[t_1^\ast] \toF [t_2^\ast]` be the :ref:`expansion <aux-expand>` of the :ref:`defined type <syntax-deftype>` :math:`C.\CTYPES[x]`.
->>>>>>> 6d681eac
 
 * For each local declared by a :ref:`value type <syntax-valtype>` :math:`t` in :math:`t^\ast`:
 
@@ -106,11 +102,7 @@
 
 .. math::
    \frac{
-<<<<<<< HEAD
      \expanddt(C.\CTYPES[x]) = \TFUNC~[t_1^\ast] \toF [t_2^\ast]
-=======
-     \expand(C.\CTYPES[x]) = \TFUNC~[t_1^\ast] \toF [t_2^\ast]
->>>>>>> 6d681eac
      \qquad
      (C \vdashlocal t : \init~t)^\ast
      \qquad
@@ -654,13 +646,7 @@
 
 * Let :math:`C` be a :ref:`context <context>` where:
 
-<<<<<<< HEAD
   * :math:`C.\CTYPES` is :math:`C_0.\CTYPES`,
-=======
-  * .. todo:: Adjust type context
-
-  * :math:`C.\CTYPES` is :math:`\module.\MTYPES`,
->>>>>>> 6d681eac
 
   * :math:`C.\CFUNCS` is :math:`\etfuncs(\X{it}^\ast)` concatenated with :math:`\X{ft}^\ast`,
     with the import's :ref:`external types <syntax-externtype>` :math:`\X{it}^\ast` and the internal :ref:`function types <syntax-functype>` :math:`\X{ft}^\ast` as determined below,
@@ -686,17 +672,6 @@
 
   * :math:`C.\CREFS` is the set :math:`\freefuncidx(\module \with \MFUNCS = \epsilon \with \MSTART = \epsilon)`, i.e., the set of :ref:`function indices <syntax-funcidx>` occurring in the module, except in its :ref:`functions <syntax-func>` or :ref:`start function <syntax-start>`.
 
-<<<<<<< HEAD
-=======
-* For each recursive type :math:`\rectype_i` in :math:`\module.\MTYPES`:
-
-  * .. todo:: expand rectypes
-
-  * Let :math:`C_i` be the :ref:`context <context>` where :math:`C_i.\CTYPES` is :math:`C.\CTYPES[0 \slice i]` and all other fields are empty.
-
-  * The recursive type :math:`\rectype_i` must be :ref:`valid <valid-rectype>` under context :math:`C_i`.
-
->>>>>>> 6d681eac
 * Let :math:`C'` be the :ref:`context <context>` where:
 
   * :math:`C'.\CGLOBALS` is the sequence :math:`\etglobals(\X{it}^\ast)`,
