--- conflicted
+++ resolved
@@ -227,34 +227,7 @@
 Locals, labels and return type are only used for validating :ref:`instructions <syntax-instr>` in :ref:`function bodies <syntax-func>`, and are left empty elsewhere.
 The label stack is the only part of the context that changes as validation of an instruction sequence proceeds.
 
-<<<<<<< HEAD
 More concretely, contexts are defined as :ref:`records <notation-record>` ${:C} with abstract syntax:
-=======
-More concretely, contexts are defined as :ref:`records <notation-record>` :math:`C` with abstract syntax:
-
-.. math::
-   \begin{array}{llll}
-   \production{context} & C &::=&
-     \begin{array}[t]{l@{~}ll}
-     \{ & \CTYPES & \deftype^\ast, \\
-        & \CFUNCS & \deftype^\ast, \\
-        & \CTABLES & \tabletype^\ast, \\
-        & \CMEMS & \memtype^\ast, \\
-        & \CGLOBALS & \globaltype^\ast, \\
-        & \CTAGS & \tagtype^\ast, \\
-        & \CELEMS & \reftype^\ast, \\
-        & \CDATAS & {\ok}^\ast, \\
-        & \CLOCALS & \localtype^\ast, \\
-        & \CLABELS & \resulttype^\ast, \\
-        & \CRETURN & \resulttype^?, \\
-        & \CREFS & \funcidx^\ast ~\} \\
-     \end{array} \\
-   \end{array}
-
-.. _notation-extend:
-
-In addition to field access written :math:`C.\K{field}` the following notation is adopted for manipulating contexts:
->>>>>>> 06969652
 
 $${syntax: context}
 
