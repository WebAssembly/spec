--- conflicted
+++ resolved
@@ -185,13 +185,8 @@
 
 
 .. [#pldi2017]
-<<<<<<< HEAD
-   The formalization in this specification is based on:
-   Andreas Haas, Andreas Rossberg, Derek Schuff, Ben Titzer, Dan Gohman, Luke Wagner, Alon Zakai, JF Bastien, Michael Holman. `Bringing the Web up to Speed with WebAssembly <https://github.com/WebAssembly/spec/papers/pldi2017.pdf>`_. In: Programming Language Design and Implementation (PLDI 2017). The ACM Press 2017.
-=======
    The semantics is derived from the following article:
    Andreas Haas, Andreas Rossberg, Derek Schuff, Ben Titzer, Dan Gohman, Luke Wagner, Alon Zakai, JF Bastien, Michael Holman. `Bringing the Web up to Speed with WebAssembly <https://dl.acm.org/citation.cfm?doid=3062341.3062363>`_. Proceedings of the 38th ACM SIGPLAN Conference on Programming Language Design and Implementation (PLDI 2017). ACM 2017.
->>>>>>> 215afb8d
 
 .. [#tapl]
    For example: Benjamin Pierce. `Types and Programming Languages <https://www.cis.upenn.edu/~bcpierce/tapl/>`_. The MIT Press 2002