--- conflicted
+++ resolved
@@ -336,7 +336,7 @@
 
   - Let :math:`t_i` be the :ref:`value type <syntax-valtype>` :math:`\unpacktype(\storagetype_i)`.
 
-  - The type :math:`t_i` must be :ref:`defaultable <valid-defaultable>`.
+  - The type :math:`t_i` must be defaultable.
 
 * Let :math:`t^\ast` be the concatenation of all :math:`t_i`.
 
@@ -364,21 +364,8 @@
 
 * Then the instruction is valid with type :math:`[(\REF~\NULL~x)] \to [t]`.
 
-<<<<<<< HEAD
 $${rule: Instr_ok/struct.get}
 
-=======
-.. math::
-   \frac{
-     \expanddt(C.\CTYPES[x]) = \TSTRUCT~\X{ft}^\ast
-     \qquad
-     \X{ft}^\ast[y] = \mut~\X{st}
-     \qquad
-     \sx^? = \epsilon \Leftrightarrow \X{st} = \unpacktype(\X{st})
-   }{
-     C \vdashinstr \STRUCTGET\K{\_}\sx^?~x~y : [(\REF~\NULL~x)] \to [\unpacktype(\X{st})]
-   }
->>>>>>> d96da547
 
 .. _valid-struct.set:
 
@@ -431,7 +418,7 @@
 
 * Let :math:`t` be the :ref:`value type <syntax-valtype>` :math:`\unpacktype(\storagetype)`.
 
-* The type :math:`t` must be :ref:`defaultable <valid-defaultable>`.
+* The type :math:`t` must be defaultable.
 
 * Then the instruction is valid with type :math:`[\I32] \to [(\REF~x)]`.
 
@@ -477,18 +464,7 @@
 
 * Then the instruction is valid with type :math:`[\I32~\I32] \to [(\REF~x)]`.
 
-<<<<<<< HEAD
 $${rule: Instr_ok/array.new_elem}
-=======
-.. math::
-   \frac{
-     \expanddt(C.\CTYPES[x]) = \TARRAY~(\mut~\X{rt})
-     \qquad
-     C \vdashreftypematch C.\CELEMS[y] \matchesreftype \X{rt}
-   }{
-     C \vdashinstr \ARRAYNEWELEM~x~y : [\I32~\I32] \to [(\REF~x)]
-   }
->>>>>>> d96da547
 
 
 .. _valid-array.new_data:
@@ -510,20 +486,7 @@
 
 * Then the instruction is valid with type :math:`[\I32~\I32] \to [(\REF~x)]`.
 
-<<<<<<< HEAD
 $${rule: Instr_ok/array.new_data}
-=======
-.. math::
-   \frac{
-     \expanddt(C.\CTYPES[x]) = \TARRAY~(\mut~\X{st})
-     \qquad
-     \unpacktype(\X{st}) = \numtype \lor \unpacktype(\X{st}) = \vectype
-     \qquad
-     C.\CDATAS[y] = {\ok}
-   }{
-     C \vdashinstr \ARRAYNEWDATA~x~y : [\I32~\I32] \to [(\REF~x)]
-   }
->>>>>>> d96da547
 
 
 .. _valid-array.get:
@@ -545,19 +508,8 @@
 
 * Then the instruction is valid with type :math:`[(\REF~\NULL~x)~\I32] \to [t]`.
 
-<<<<<<< HEAD
 $${rule: Instr_ok/array.get}
 
-=======
-.. math::
-   \frac{
-     \expanddt(C.\CTYPES[x]) = \TARRAY~(\mut~\X{st})
-     \qquad
-     \sx^? = \epsilon \Leftrightarrow \X{st} = \unpacktype(\X{st})
-   }{
-     C \vdashinstr \ARRAYGET\K{\_}\sx^?~x : [(\REF~\NULL~x)~\I32] \to [\unpacktype(\X{st})]
-   }
->>>>>>> d96da547
 
 .. _valid-array.set:
 
@@ -741,35 +693,19 @@
    single: abstract syntax; instruction
 
 .. _valid-instr-vec:
-<<<<<<< HEAD
-.. _aux-shunpack:
-=======
 .. _aux-unpackshape:
->>>>>>> d96da547
+.. _aux-dim:
 
 Vector Instructions
 ~~~~~~~~~~~~~~~~~~~
 
 Vector instructions can have a prefix to describe the :ref:`shape <syntax-vec-shape>` of the operand. Packed numeric types, ${packtype:I8} and ${packtype:I16}, are not :ref:`value types <syntax-valtype>`. An auxiliary function maps such packed type shapes to value types:
 
-<<<<<<< HEAD
 $${definition: shunpack}
-=======
-.. math::
-   \begin{array}{lll@{\qquad}l}
-   \unpackshape(t\K{x}N) &=& \unpacktype(t)
-   \end{array}
-
 
 The following auxiliary function denotes the number of lanes in a vector shape, i.e., its *dimension*:
 
-.. _aux-dim:
-
-.. math::
-   \begin{array}{lll@{\qquad}l}
-   \dim(t\K{x}N) &=& N
-   \end{array}
->>>>>>> d96da547
+$${definition: dim}
 
 
 .. _valid-vconst:
@@ -817,33 +753,82 @@
 
 * The instruction is valid with type :math:`[\V128] \to [\I32]`.
 
-<<<<<<< HEAD
 $${rule: Instr_ok/vvtestop}
 
 
-=======
-.. math::
-   \frac{
-   }{
-     C \vdashinstr \V128\K{.}\vvtestop : [\V128] \to [\I32]
-   }
-
-
-.. _valid-vec-swizzle:
+
+
+.. _valid-vunop:
+
+:math:`\shape\K{.}\vunop`
+.........................
+
+* The instruction is valid with type :math:`[\V128] \to [\V128]`.
+
+$${rule: Instr_ok/vunop}
+
+
+.. _valid-vbinop:
+
+:math:`\shape\K{.}\vbinop`
+..........................
+
+* The instruction is valid with type :math:`[\V128~\V128] \to [\V128]`.
+
+$${rule: Instr_ok/vbinop}
+
+
+.. _valid-vtestop:
+
+:math:`\shape\K{.}\vtestop`
+...........................
+
+* The instruction is valid with type :math:`[\V128] \to [\I32]`.
+
+$${rule: Instr_ok/vtestop}
+
+
+.. _valid-vrelop:
+
+:math:`\shape\K{.}\vrelop`
+..........................
+
+* The instruction is valid with type :math:`[\V128~\V128] \to [\V128]`.
+
+$${rule: Instr_ok/vrelop}
+
+
+.. _valid-vshiftop:
+
+:math:`\ishape\K{.}\vishiftop`
+..............................
+
+* The instruction is valid with type :math:`[\V128~\I32] \to [\V128]`.
+
+$${rule: Instr_ok/vshiftop}
+
+
+.. _valid-vbitmask:
+
+:math:`\ishape\K{.}\BITMASK`
+............................
+
+* The instruction is valid with type :math:`[\V128] \to [\I32]`.
+
+$${rule: Instr_ok/vbitmask}
+
+
+.. _valid-vswizzle:
 
 :math:`\K{i8x16.}\SWIZZLE`
 ..........................
 
 * The instruction is valid with type :math:`[\V128~\V128] \to [\V128]`.
 
-.. math::
-   \frac{
-   }{
-     C \vdashinstr \K{i8x16.}\SWIZZLE : [\V128~\V128] \to [\V128]
-   }
-
-
-.. _valid-vec-shuffle:
+$${rule: Instr_ok/vswizzle}
+
+
+.. _valid-vshuffle:
 
 :math:`\K{i8x16.}\SHUFFLE~\laneidx^{16}`
 ........................................
@@ -852,12 +837,7 @@
 
 * The instruction is valid with type :math:`[\V128~\V128] \to [\V128]`.
 
-.. math::
-   \frac{
-     (\laneidx < 32)^{16}
-   }{
-     C \vdashinstr \K{i8x16.}\SHUFFLE~\laneidx^{16} : [\V128~\V128] \to [\V128]
-   }
+$${rule: Instr_ok/vshuffle}
 
 
 .. _valid-vec-splat:
@@ -869,11 +849,7 @@
 
 * The instruction is valid with type :math:`[t] \to [\V128]`.
 
-.. math::
-   \frac{
-   }{
-     C \vdashinstr \shape\K{.}\SPLAT : [\unpackshape(\shape)] \to [\V128]
-   }
+$${rule: Instr_ok/vsplat}
 
 
 .. _valid-vec-extract_lane:
@@ -885,12 +861,7 @@
 
 * The instruction is valid with type :math:`[\V128] \to [\unpackshape(\shape)]`.
 
-.. math::
-   \frac{
-     \laneidx < \dim(\shape)
-   }{
-     C \vdashinstr \shape\K{.}\EXTRACTLANE\K{\_}\sx^?~\laneidx : [\V128] \to [\unpackshape(\shape)]
-   }
+$${rule: Instr_ok/vextract_lane}
 
 
 .. _valid-vec-replace_lane:
@@ -901,132 +872,6 @@
 * The lane index :math:`\laneidx` must be smaller than :math:`\dim(\shape)`.
 
 * Let :math:`t` be :math:`\unpackshape(\shape)`.
-
-* The instruction is valid with type :math:`[\V128~t] \to [\V128]`.
-
-.. math::
-   \frac{
-     \laneidx < \dim(\shape)
-   }{
-     C \vdashinstr \shape\K{.}\REPLACELANE~\laneidx : [\V128~\unpackshape(\shape)] \to [\V128]
-   }
->>>>>>> d96da547
-
-
-.. _valid-vunop:
-
-:math:`\shape\K{.}\vunop`
-.........................
-
-* The instruction is valid with type :math:`[\V128] \to [\V128]`.
-
-$${rule: Instr_ok/vunop}
-
-
-.. _valid-vbinop:
-
-:math:`\shape\K{.}\vbinop`
-..........................
-
-* The instruction is valid with type :math:`[\V128~\V128] \to [\V128]`.
-
-$${rule: Instr_ok/vbinop}
-
-
-.. _valid-vtestop:
-
-:math:`\shape\K{.}\vtestop`
-...........................
-
-* The instruction is valid with type :math:`[\V128] \to [\I32]`.
-
-$${rule: Instr_ok/vtestop}
-
-
-.. _valid-vrelop:
-
-:math:`\shape\K{.}\vrelop`
-..........................
-
-* The instruction is valid with type :math:`[\V128~\V128] \to [\V128]`.
-
-$${rule: Instr_ok/vrelop}
-
-
-.. _valid-vshiftop:
-
-:math:`\ishape\K{.}\vishiftop`
-..............................
-
-* The instruction is valid with type :math:`[\V128~\I32] \to [\V128]`.
-
-$${rule: Instr_ok/vshiftop}
-
-
-.. _valid-vbitmask:
-
-:math:`\ishape\K{.}\BITMASK`
-............................
-
-* The instruction is valid with type :math:`[\V128] \to [\I32]`.
-
-$${rule: Instr_ok/vbitmask}
-
-
-.. _valid-vswizzle:
-
-:math:`\K{i8x16.}\SWIZZLE`
-..........................
-
-* The instruction is valid with type :math:`[\V128~\V128] \to [\V128]`.
-
-$${rule: Instr_ok/vswizzle}
-
-
-.. _valid-vshuffle:
-
-:math:`\K{i8x16.}\SHUFFLE~\laneidx^{16}`
-........................................
-
-* For all :math:`\laneidx_i`, in :math:`\laneidx^{16}`, :math:`\laneidx_i` must be smaller than :math:`32`.
-
-* The instruction is valid with type :math:`[\V128~\V128] \to [\V128]`.
-
-$${rule: Instr_ok/vshuffle}
-
-
-.. _valid-vec-splat:
-
-:math:`\shape\K{.}\SPLAT`
-.........................
-
-* Let :math:`t` be :math:`\unpacked(\shape)`.
-
-* The instruction is valid with type :math:`[t] \to [\V128]`.
-
-$${rule: Instr_ok/vsplat}
-
-
-.. _valid-vec-extract_lane:
-
-:math:`\shape\K{.}\EXTRACTLANE\K{\_}\sx^?~\laneidx`
-...................................................
-
-* The lane index :math:`\laneidx` must be smaller than :math:`\dim(\shape)`.
-
-* The instruction is valid with type :math:`[\V128] \to [\unpacked(\shape)]`.
-
-$${rule: Instr_ok/vextract_lane}
-
-
-.. _valid-vec-replace_lane:
-
-:math:`\shape\K{.}\REPLACELANE~\laneidx`
-........................................
-
-* The lane index :math:`\laneidx` must be smaller than :math:`\dim(\shape)`.
-
-* Let :math:`t` be :math:`\unpacked(\shape)`.
 
 * The instruction is valid with type :math:`[\V128~t] \to [\V128]`.
 
