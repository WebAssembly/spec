.. index:: instruction, ! instruction type, context, value, operand stack, ! polymorphism
.. _valid-instr:

Instructions
------------

:ref:`Instructions <syntax-instr>` are classified by :ref:`instruction types <syntax-instrtype>` that describe how they manipulate the :ref:`operand stack <stack>` and initialize :ref:`locals <syntax-local>`:
A type :math:`[t_1^\ast] \to_{x^\ast} [t_2^\ast]` describes the required input stack with argument values of types :math:`t_1^\ast` that an instruction pops off
and the provided output stack with result values of types :math:`t_2^\ast` that it pushes back.
Moreover, it enumerates the :ref:`indices <syntax-localidx>` :math:`x^\ast` of locals that have been set by the instruction.
In most cases, this is empty.

.. note::
   For example, the instruction :math:`\I32.\ADD` has type :math:`[\I32~\I32] \to [\I32]`,
   consuming two |I32| values and producing one.
   The instruction :math:`\LOCALSET~x` has type :math:`[t] \to_x []`, provided :math:`t` is the type declared for the local :math:`x`.

Typing extends to :ref:`instruction sequences <valid-instr-seq>` :math:`\instr^\ast`.
Such a sequence has an instruction type :math:`[t_1^\ast] \to_{x^\ast} [t_2^\ast]` if the accumulative effect of executing the instructions is consuming values of types :math:`t_1^\ast` off the operand stack, pushing new values of types :math:`t_2^\ast`, and setting all locals :math:`x^\ast`.

.. _polymorphism:

For some instructions, the typing rules do not fully constrain the type,
and therefore allow for multiple types.
Such instructions are called *polymorphic*.
Two degrees of polymorphism can be distinguished:

* *value-polymorphic*:
  the :ref:`value type <syntax-valtype>` :math:`t` of one or several individual operands is unconstrained.
  That is the case for all :ref:`parametric instructions <valid-instr-parametric>` like |DROP| and |SELECT|.

* *stack-polymorphic*:
  the entire (or most of the) :ref:`instruction type <syntax-instrtype>` :math:`[t_1^\ast] \to [t_2^\ast]` of the instruction is unconstrained.
  That is the case for all :ref:`control instructions <valid-instr-control>` that perform an *unconditional control transfer*, such as |UNREACHABLE|, |BR|, |BRTABLE|, and |RETURN|.

In both cases, the unconstrained types or type sequences can be chosen arbitrarily, as long as they meet the constraints imposed for the surrounding parts of the program.

.. note::
   For example, the |SELECT| instruction is valid with type :math:`[t~t~\I32] \to [t]`, for any possible :ref:`number type <syntax-numtype>` :math:`t`.   Consequently, both instruction sequences

   .. math::
      (\I32.\CONST~1)~~(\I32.\CONST~2)~~(\I32.\CONST~3)~~\SELECT{}

   and

   .. math::
      (\F64.\CONST~1.0)~~(\F64.\CONST~2.0)~~(\I32.\CONST~3)~~\SELECT{}

   are valid, with :math:`t` in the typing of |SELECT| being instantiated to |I32| or |F64|, respectively.

   The |UNREACHABLE| instruction is stack-polymorphic,
   and hence valid with type :math:`[t_1^\ast] \to [t_2^\ast]` for any possible sequences of value types :math:`t_1^\ast` and :math:`t_2^\ast`.
   Consequently,

   .. math::
      \UNREACHABLE~~\I32.\ADD

   is valid by assuming type :math:`[] \to [\I32]` for the |UNREACHABLE| instruction.
   In contrast,

   .. math::
      \UNREACHABLE~~(\I64.\CONST~0)~~\I32.\ADD

   is invalid, because there is no possible type to pick for the |UNREACHABLE| instruction that would make the sequence well-typed.

The :ref:`Appendix <algo-valid>` describes a type checking :ref:`algorithm <algo-valid>` that efficiently implements validation of instruction sequences as prescribed by the rules given here.


.. index:: numeric instruction
   pair: validation; instruction
   single: abstract syntax; instruction
.. _valid-instr-numeric:

Numeric Instructions
~~~~~~~~~~~~~~~~~~~~

.. _valid-const:

:math:`t\K{.}\CONST~c`
......................

* The instruction is valid with type :math:`[] \to [t]`.

.. math::
   \frac{
   }{
     C \vdashinstr t\K{.}\CONST~c : [] \to [t]
   }


.. _valid-unop:

:math:`t\K{.}\unop`
...................

* The instruction is valid with type :math:`[t] \to [t]`.

.. math::
   \frac{
   }{
     C \vdashinstr t\K{.}\unop : [t] \to [t]
   }


.. _valid-binop:

:math:`t\K{.}\binop`
....................

* The instruction is valid with type :math:`[t~t] \to [t]`.

.. math::
   \frac{
   }{
     C \vdashinstr t\K{.}\binop : [t~t] \to [t]
   }


.. _valid-testop:

:math:`t\K{.}\testop`
.....................

* The instruction is valid with type :math:`[t] \to [\I32]`.

.. math::
   \frac{
   }{
     C \vdashinstr t\K{.}\testop : [t] \to [\I32]
   }


.. _valid-relop:

:math:`t\K{.}\relop`
....................

* The instruction is valid with type :math:`[t~t] \to [\I32]`.

.. math::
   \frac{
   }{
     C \vdashinstr t\K{.}\relop : [t~t] \to [\I32]
   }


.. _valid-cvtop:

:math:`t_2\K{.}\cvtop\K{\_}t_1\K{\_}\sx^?`
..........................................

* The instruction is valid with type :math:`[t_1] \to [t_2]`.

.. math::
   \frac{
   }{
     C \vdashinstr t_2\K{.}\cvtop\K{\_}t_1\K{\_}\sx^? : [t_1] \to [t_2]
   }


.. index:: reference instructions, reference type
   pair: validation; instruction
   single: abstract syntax; instruction
.. _valid-instr-ref:

Reference Instructions
~~~~~~~~~~~~~~~~~~~~~~

.. _valid-ref.null:

:math:`\REFNULL~\X{ht}`
.......................

* The :ref:`heap type <syntax-heaptype>` :math:`\X{ht}` must be :ref:`valid <valid-heaptype>`.

* Then the instruction is valid with type :math:`[] \to [(\REF~\NULL~\X{ht})]`.

.. math::
   \frac{
     C \vdashheaptype \X{ht} \ok
   }{
     C \vdashinstr \REFNULL~\X{ht} : [] \to [(\REF~\NULL~\X{ht})]
   }

.. _valid-ref.func:

:math:`\REFFUNC~x`
..................

* The function :math:`C.\CFUNCS[x]` must be defined in the context.

* Let :math:`y` be the :ref:`type index <syntax-typeidx>` :math:`C.\CFUNCS[x]`.

* The :ref:`function index <syntax-funcidx>` :math:`x` must be contained in :math:`C.\CREFS`.

* The instruction is valid with type :math:`[] \to [(\REF~y)]`.

.. math::
   \frac{
     C.\CFUNCS[x] = y
     \qquad
     x \in C.\CREFS
   }{
     C \vdashinstr \REFFUNC~x : [] \to [(\REF~y)]
   }

.. _valid-ref.is_null:

:math:`\REFISNULL`
..................

* The instruction is valid with type :math:`[(\REF~\NULL~\X{ht})] \to [\I32]`, for any :ref:`valid <valid-heaptype>` :ref:`heap type <syntax-heaptype>` :math:`\X{ht}`.

.. math::
   \frac{
     C \vdashheaptype \X{ht} \ok
   }{
     C \vdashinstr \REFISNULL : [(\REF~\NULL~\X{ht})] \to [\I32]
   }

.. _valid-ref.as_non_null:

:math:`\REFASNONNULL`
.....................

* The instruction is valid with type :math:`[(\REF~\NULL~\X{ht})] \to [(\REF~\X{ht})]`, for any :ref:`valid <valid-heaptype>` :ref:`heap type <syntax-heaptype>` :math:`\X{ht}`.

.. math::
   \frac{
     C \vdashheaptype \X{ht} \ok
   }{
     C \vdashinstr \REFASNONNULL : [(\REF~\NULL~\X{ht})] \to [(\REF~\X{ht})]
   }

.. index:: vector instruction
   pair: validation; instruction
   single: abstract syntax; instruction

.. _valid-instr-vec:
.. _aux-unpacked:

Vector Instructions
~~~~~~~~~~~~~~~~~~~

Vector instructions can have a prefix to describe the :ref:`shape <syntax-vec-shape>` of the operand. Packed numeric types, |I8| and |I16|, are not :ref:`value types <syntax-valtype>`. An auxiliary function maps such packed type shapes to value types:

.. math::
   \begin{array}{lll@{\qquad}l}
   \unpacked(\K{i8x16}) &=& \I32 \\
   \unpacked(\K{i16x8}) &=& \I32 \\
   \unpacked(t\K{x}N) &=& t
   \end{array}


The following auxiliary function denotes the number of lanes in a vector shape, i.e., its *dimension*:

.. _aux-dim:

.. math::
   \begin{array}{lll@{\qquad}l}
   \dim(t\K{x}N) &=& N
   \end{array}


.. _valid-vconst:

:math:`\V128\K{.}\VCONST~c`
...........................

* The instruction is valid with type :math:`[] \to [\V128]`.

.. math::
   \frac{
   }{
     C \vdashinstr \V128\K{.}\VCONST~c : [] \to [\V128]
   }


.. _valid-vvunop:

:math:`\V128\K{.}\vvunop`
.........................

* The instruction is valid with type :math:`[\V128] \to [\V128]`.

.. math::
   \frac{
   }{
     C \vdashinstr \V128\K{.}\vvunop : [\V128] \to [\V128]
   }


.. _valid-vvbinop:

:math:`\V128\K{.}\vvbinop`
..........................

* The instruction is valid with type :math:`[\V128~\V128] \to [\V128]`.

.. math::
   \frac{
   }{
     C \vdashinstr \V128\K{.}\vvbinop : [\V128~\V128] \to [\V128]
   }


.. _valid-vvternop:

:math:`\V128\K{.}\vvternop`
...........................

* The instruction is valid with type :math:`[\V128~\V128~\V128] \to [\V128]`.

.. math::
   \frac{
   }{
     C \vdashinstr \V128\K{.}\vvternop : [\V128~\V128~\V128] \to [\V128]
   }


.. _valid-vvtestop:

:math:`\V128\K{.}\vvtestop`
...........................

* The instruction is valid with type :math:`[\V128] \to [\I32]`.

.. math::
   \frac{
   }{
     C \vdashinstr \V128\K{.}\vvtestop : [\V128] \to [\I32]
   }


.. _valid-vec-swizzle:

:math:`\K{i8x16.}\SWIZZLE`
..........................

* The instruction is valid with type :math:`[\V128~\V128] \to [\V128]`.

.. math::
   \frac{
   }{
     C \vdashinstr \K{i8x16.}\SWIZZLE : [\V128~\V128] \to [\V128]
   }


.. _valid-vec-shuffle:

:math:`\K{i8x16.}\SHUFFLE~\laneidx^{16}`
........................................

* For all :math:`\laneidx_i`, in :math:`\laneidx^{16}`, :math:`\laneidx_i` must be smaller than :math:`32`.

* The instruction is valid with type :math:`[\V128~\V128] \to [\V128]`.

.. math::
   \frac{
     (\laneidx < 32)^{16}
   }{
     C \vdashinstr \K{i8x16.}\SHUFFLE~\laneidx^{16} : [\V128~\V128] \to [\V128]
   }


.. _valid-vec-splat:

:math:`\shape\K{.}\SPLAT`
.........................

* Let :math:`t` be :math:`\unpacked(\shape)`.

* The instruction is valid with type :math:`[t] \to [\V128]`.

.. math::
   \frac{
   }{
     C \vdashinstr \shape\K{.}\SPLAT : [\unpacked(\shape)] \to [\V128]
   }


.. _valid-vec-extract_lane:

:math:`\shape\K{.}\EXTRACTLANE\K{\_}\sx^?~\laneidx`
...................................................

* The lane index :math:`\laneidx` must be smaller than :math:`\dim(\shape)`.

* The instruction is valid with type :math:`[\V128] \to [\unpacked(\shape)]`.

.. math::
   \frac{
     \laneidx < \dim(\shape)
   }{
     C \vdashinstr t\K{x}N\K{.}\EXTRACTLANE\K{\_}\sx^?~\laneidx : [\V128] \to [\unpacked(\shape)]
   }


.. _valid-vec-replace_lane:

:math:`\shape\K{.}\REPLACELANE~\laneidx`
........................................

* The lane index :math:`\laneidx` must be smaller than :math:`\dim(\shape)`.

* Let :math:`t` be :math:`\unpacked(\shape)`.

* The instruction is valid with type :math:`[\V128~t] \to [\V128]`.

.. math::
   \frac{
     \laneidx < \dim(\shape)
   }{
     C \vdashinstr \shape\K{.}\REPLACELANE~\laneidx : [\V128~\unpacked(\shape)] \to [\V128]
   }


.. _valid-vunop:

:math:`\shape\K{.}\vunop`
.........................

* The instruction is valid with type :math:`[\V128] \to [\V128]`.

.. math::
   \frac{
   }{
     C \vdashinstr \shape\K{.}\vunop : [\V128] \to [\V128]
   }


.. _valid-vbinop:

:math:`\shape\K{.}\vbinop`
..........................

* The instruction is valid with type :math:`[\V128~\V128] \to [\V128]`.

.. math::
   \frac{
   }{
     C \vdashinstr \shape\K{.}\vbinop : [\V128~\V128] \to [\V128]
   }


.. _valid-vrelop:

:math:`\shape\K{.}\vrelop`
..........................

* The instruction is valid with type :math:`[\V128~\V128] \to [\V128]`.

.. math::
   \frac{
   }{
     C \vdashinstr \shape\K{.}\vrelop : [\V128~\V128] \to [\V128]
   }


.. _valid-vishiftop:

:math:`\ishape\K{.}\vishiftop`
..............................

* The instruction is valid with type :math:`[\V128~\I32] \to [\V128]`.

.. math::
   \frac{
   }{
     C \vdashinstr \ishape\K{.}\vishiftop : [\V128~\I32] \to [\V128]
   }


.. _valid-vtestop:

:math:`\shape\K{.}\vtestop`
...........................

* The instruction is valid with type :math:`[\V128] \to [\I32]`.

.. math::
   \frac{
   }{
     C \vdashinstr \shape\K{.}\vtestop : [\V128] \to [\I32]
   }


.. _valid-vcvtop:

:math:`\shape\K{.}\vcvtop\K{\_}\half^?\K{\_}\shape\K{\_}\sx^?\K{\_zero}^?`
..........................................................................

* The instruction is valid with type :math:`[\V128] \to [\V128]`.

.. math::
   \frac{
   }{
     C \vdashinstr \shape\K{.}\vcvtop\K{\_}\half^?\K{\_}\shape\K{\_}\sx^?\K{\_zero}^? : [\V128] \to [\V128]
   }


.. _valid-vec-narrow:

:math:`\ishape_1\K{.}\NARROW\K{\_}\ishape_2\K{\_}\sx`
.....................................................

* The instruction is valid with type :math:`[\V128~\V128] \to [\V128]`.

.. math::
   \frac{
   }{
     C \vdashinstr \ishape_1\K{.}\NARROW\K{\_}\ishape_2\K{\_}\sx : [\V128~\V128] \to [\V128]
   }


.. _valid-vec-bitmask:

:math:`\ishape\K{.}\BITMASK`
............................

* The instruction is valid with type :math:`[\V128] \to [\I32]`.

.. math::
   \frac{
   }{
     C \vdashinstr \ishape\K{.}\BITMASK : [\V128] \to [\I32]
   }


.. _valid-vec-dot:

:math:`\ishape_1\K{.}\DOT\K{\_}\ishape_2\K{\_s}`
................................................

* The instruction is valid with type :math:`[\V128~\V128] \to [\V128]`.

.. math::
   \frac{
   }{
     C \vdashinstr \ishape_1\K{.}\DOT\K{\_}\ishape_2\K{\_s} : [\V128~\V128] \to [\V128]
   }


.. _valid-vec-extmul:

:math:`\ishape_1\K{.}\EXTMUL\K{\_}\half\K{\_}\ishape_2\K{\_}\sx`
................................................................

* The instruction is valid with type :math:`[\V128~\V128] \to [\V128]`.

.. math::
   \frac{
   }{
     C \vdashinstr \ishape_1\K{.}\EXTMUL\K{\_}\half\K{\_}\ishape_2\K{\_}\sx : [\V128~\V128] \to [\V128]
   }


.. _valid-vec-extadd_pairwise:

:math:`\ishape_1\K{.}\EXTADDPAIRWISE\K{\_}\ishape_2\K{\_}\sx`
.............................................................

* The instruction is valid with type :math:`[\V128] \to [\V128]`.

.. math::
   \frac{
   }{
     C \vdashinstr \ishape_1\K{.}\EXTADDPAIRWISE\K{\_}\ishape_2\K{\_}\sx : [\V128] \to [\V128]
   }


.. index:: parametric instructions, value type, polymorphism
   pair: validation; instruction
   single: abstract syntax; instruction
.. _valid-instr-parametric:

Parametric Instructions
~~~~~~~~~~~~~~~~~~~~~~~

.. _valid-drop:

:math:`\DROP`
.............

* The instruction is valid with type :math:`[t] \to []`, for any :ref:`valid <valid-valtype>` :ref:`value type <syntax-valtype>` :math:`t`.

.. math::
   \frac{
     C \vdashvaltype t \ok
   }{
     C \vdashinstr \DROP : [t] \to []
   }

.. note::
   Both |DROP| and |SELECT| without annotation are :ref:`value-polymorphic <polymorphism>` instructions.


.. _valid-select:

:math:`\SELECT~(t^\ast)^?`
..........................

* If :math:`t^\ast` is present, then:

  * The :ref:`result type <syntax-resulttype>` :math:`[t^\ast]` must be :ref:`valid <valid-resulttype>`.

  * The length of :math:`t^\ast` must be :math:`1`.

  * Then the instruction is valid with type :math:`[t^\ast~t^\ast~\I32] \to [t^\ast]`.

* Else:

  * The instruction is valid with type :math:`[t~t~\I32] \to [t]`, for any :ref:`valid <valid-valtype>` :ref:`value type <syntax-valtype>` :math:`t` that :ref:`matches <match-valtype>` some :ref:`number type <syntax-numtype>` or :ref:`vector type <syntax-vectype>`.

.. math::
   \frac{
     C \vdashresulttype [t] \ok
   }{
     C \vdashinstr \SELECT~t : [t~t~\I32] \to [t]
   }
   \qquad
   \frac{
     C \vdashresulttype [t] \ok
     \qquad
     C \vdashresulttypematch [t] \matchesresulttype [\numtype]
   }{
     C \vdashinstr \SELECT : [t~t~\I32] \to [t]
   }
   \qquad
   \frac{
     \vdash t \leq \vectype
   }{
     C \vdashinstr \SELECT : [t~t~\I32] \to [t]
   }

.. note::
   In future versions of WebAssembly, |SELECT| may allow more than one value per choice.


.. index:: variable instructions, local index, global index, context
   pair: validation; instruction
   single: abstract syntax; instruction
.. _valid-instr-variable:

Variable Instructions
~~~~~~~~~~~~~~~~~~~~~

.. _valid-local.get:

:math:`\LOCALGET~x`
...................

* The local :math:`C.\CLOCALS[x]` must be defined in the context.

* Let :math:`\init~t` be the :ref:`local type <syntax-localtype>` :math:`C.\CLOCALS[x]`.

* The :ref:`initialization status <syntax-init>` :math:`\init` must be :math:`\SET`.

* Then the instruction is valid with type :math:`[] \to [t]`.

.. math::
   \frac{
     C.\CLOCALS[x] = \SET~t
   }{
     C \vdashinstr \LOCALGET~x : [] \to [t]
   }


.. _valid-local.set:

:math:`\LOCALSET~x`
...................

* The local :math:`C.\CLOCALS[x]` must be defined in the context.

* Let :math:`\init~t` be the :ref:`local type <syntax-localtype>` :math:`C.\CLOCALS[x]`.

* Then the instruction is valid with type :math:`[t] \to_x []`.

.. math::
   \frac{
     C.\CLOCALS[x] = \init~t
   }{
     C \vdashinstr \LOCALSET~x : [t] \to_x []
   }


.. _valid-local.tee:

:math:`\LOCALTEE~x`
...................

* The local :math:`C.\CLOCALS[x]` must be defined in the context.

* Let :math:`\init~t` be the :ref:`local type <syntax-localtype>` :math:`C.\CLOCALS[x]`.

* Then the instruction is valid with type :math:`[t] \to_x [t]`.

.. math::
   \frac{
     C.\CLOCALS[x] = \init~t
   }{
     C \vdashinstr \LOCALTEE~x : [t] \to_x [t]
   }


.. _valid-global.get:

:math:`\GLOBALGET~x`
....................

* The global :math:`C.\CGLOBALS[x]` must be defined in the context.

* Let :math:`\mut~t` be the :ref:`global type <syntax-globaltype>` :math:`C.\CGLOBALS[x]`.

* Then the instruction is valid with type :math:`[] \to [t]`.

.. math::
   \frac{
     C.\CGLOBALS[x] = \mut~t
   }{
     C \vdashinstr \GLOBALGET~x : [] \to [t]
   }


.. _valid-global.set:

:math:`\GLOBALSET~x`
....................

* The global :math:`C.\CGLOBALS[x]` must be defined in the context.

* Let :math:`\mut~t` be the :ref:`global type <syntax-globaltype>` :math:`C.\CGLOBALS[x]`.

* The mutability :math:`\mut` must be |MVAR|.

* Then the instruction is valid with type :math:`[t] \to []`.

.. math::
   \frac{
     C.\CGLOBALS[x] = \MVAR~t
   }{
     C \vdashinstr \GLOBALSET~x : [t] \to []
   }


.. index:: table instruction, table index, context
   pair: validation; instruction
   single: abstract syntax; instruction
.. _valid-instr-table:

Table Instructions
~~~~~~~~~~~~~~~~~~

.. _valid-table.get:

:math:`\TABLEGET~x`
...................

* The table :math:`C.\CTABLES[x]` must be defined in the context.

* Let :math:`\limits~t` be the :ref:`table type <syntax-tabletype>` :math:`C.\CTABLES[x]`.

* Then the instruction is valid with type :math:`[\I32] \to [t]`.

.. math::
   \frac{
     C.\CTABLES[x] = \limits~t
   }{
     C \vdashinstr \TABLEGET~x : [\I32] \to [t]
   }


.. _valid-table.set:

:math:`\TABLESET~x`
...................

* The table :math:`C.\CTABLES[x]` must be defined in the context.

* Let :math:`\limits~t` be the :ref:`table type <syntax-tabletype>` :math:`C.\CTABLES[x]`.

* Then the instruction is valid with type :math:`[\I32~t] \to []`.

.. math::
   \frac{
     C.\CTABLES[x] = \limits~t
   }{
     C \vdashinstr \TABLESET~x : [\I32~t] \to []
   }


.. _valid-table.size:

:math:`\TABLESIZE~x`
....................

* The table :math:`C.\CTABLES[x]` must be defined in the context.

* Then the instruction is valid with type :math:`[] \to [\I32]`.

.. math::
   \frac{
     C.\CTABLES[x] = \tabletype
   }{
     C \vdashinstr \TABLESIZE~x : [] \to [\I32]
   }


.. _valid-table.grow:

:math:`\TABLEGROW~x`
....................

* The table :math:`C.\CTABLES[x]` must be defined in the context.

* Let :math:`\limits~t` be the :ref:`table type <syntax-tabletype>` :math:`C.\CTABLES[x]`.

* Then the instruction is valid with type :math:`[t~\I32] \to [\I32]`.

.. math::
   \frac{
     C.\CTABLES[x] = \limits~t
   }{
     C \vdashinstr \TABLEGROW~x : [t~\I32] \to [\I32]
   }


.. _valid-table.fill:

:math:`\TABLEFILL~x`
....................

* The table :math:`C.\CTABLES[x]` must be defined in the context.

* Let :math:`\limits~t` be the :ref:`table type <syntax-tabletype>` :math:`C.\CTABLES[x]`.

* Then the instruction is valid with type :math:`[\I32~t~\I32] \to []`.

.. math::
   \frac{
     C.\CTABLES[x] = \limits~t
   }{
     C \vdashinstr \TABLEFILL~x : [\I32~t~\I32] \to []
   }


.. _valid-table.copy:

:math:`\TABLECOPY~x~y`
......................

* The table :math:`C.\CTABLES[x]` must be defined in the context.

* Let :math:`\limits_1~t_1` be the :ref:`table type <syntax-tabletype>` :math:`C.\CTABLES[x]`.

* The table :math:`C.\CTABLES[y]` must be defined in the context.

* Let :math:`\limits_2~t_2` be the :ref:`table type <syntax-tabletype>` :math:`C.\CTABLES[y]`.

* The :ref:`reference type <syntax-reftype>` :math:`t_2` must :ref:`match <match-reftype>` :math:`t_1`.

* Then the instruction is valid with type :math:`[\I32~\I32~\I32] \to []`.

.. math::
   \frac{
     C.\CTABLES[x] = \limits_1~t_1
     \qquad
     C.\CTABLES[y] = \limits_2~t_2
     \qquad
     C \vdashreftypematch t_2 \matchesvaltype t_1
   }{
     C \vdashinstr \TABLECOPY~x~y : [\I32~\I32~\I32] \to []
   }


.. _valid-table.init:

:math:`\TABLEINIT~x~y`
......................

* The table :math:`C.\CTABLES[x]` must be defined in the context.

* Let :math:`\limits~t_1` be the :ref:`table type <syntax-tabletype>` :math:`C.\CTABLES[x]`.

* The element segment :math:`C.\CELEMS[y]` must be defined in the context.

* Let :math:`t_2` be the :ref:`reference type <syntax-reftype>` :math:`C.\CELEMS[y]`.

* The :ref:`reference type <syntax-reftype>` :math:`t_2` must :ref:`match <match-reftype>` :math:`t_1`.

* Then the instruction is valid with type :math:`[\I32~\I32~\I32] \to []`.

.. math::
   \frac{
     C.\CTABLES[x] = \limits~t_1
     \qquad
     C.\CELEMS[y] = t_2
     \qquad
     C \vdashreftypematch t_2 \matchesvaltype t_1
   }{
     C \vdashinstr \TABLEINIT~x~y : [\I32~\I32~\I32] \to []
   }


.. _valid-elem.drop:

:math:`\ELEMDROP~x`
...................

* The element segment :math:`C.\CELEMS[x]` must be defined in the context.

* Then the instruction is valid with type :math:`[] \to []`.

.. math::
   \frac{
     C.\CELEMS[x] = t
   }{
     C \vdashinstr \ELEMDROP~x : [] \to []
   }


.. index:: memory instruction, memory index, context
   pair: validation; instruction
   single: abstract syntax; instruction
.. _valid-memarg:
.. _valid-instr-memory:

Memory Instructions
~~~~~~~~~~~~~~~~~~~

.. _valid-load:

:math:`t\K{.}\LOAD~\memarg`
...........................

* The memory :math:`C.\CMEMS[0]` must be defined in the context.

* The alignment :math:`2^{\memarg.\ALIGN}` must not be larger than the :ref:`bit width <syntax-numtype>` of :math:`t` divided by :math:`8`.

* Then the instruction is valid with type :math:`[\I32] \to [t]`.

.. math::
   \frac{
     C.\CMEMS[0] = \memtype
     \qquad
     2^{\memarg.\ALIGN} \leq |t|/8
   }{
     C \vdashinstr t\K{.load}~\memarg : [\I32] \to [t]
   }


.. _valid-loadn:

:math:`t\K{.}\LOAD{N}\K{\_}\sx~\memarg`
.......................................

* The memory :math:`C.\CMEMS[0]` must be defined in the context.

* The alignment :math:`2^{\memarg.\ALIGN}` must not be larger than :math:`N/8`.

* Then the instruction is valid with type :math:`[\I32] \to [t]`.

.. math::
   \frac{
     C.\CMEMS[0] = \memtype
     \qquad
     2^{\memarg.\ALIGN} \leq N/8
   }{
     C \vdashinstr t\K{.load}N\K{\_}\sx~\memarg : [\I32] \to [t]
   }


:math:`t\K{.}\STORE~\memarg`
............................

* The memory :math:`C.\CMEMS[0]` must be defined in the context.

* The alignment :math:`2^{\memarg.\ALIGN}` must not be larger than the :ref:`bit width <syntax-numtype>` of :math:`t` divided by :math:`8`.

* Then the instruction is valid with type :math:`[\I32~t] \to []`.

.. math::
   \frac{
     C.\CMEMS[0] = \memtype
     \qquad
     2^{\memarg.\ALIGN} \leq |t|/8
   }{
     C \vdashinstr t\K{.store}~\memarg : [\I32~t] \to []
   }


.. _valid-storen:

:math:`t\K{.}\STORE{N}~\memarg`
...............................

* The memory :math:`C.\CMEMS[0]` must be defined in the context.

* The alignment :math:`2^{\memarg.\ALIGN}` must not be larger than :math:`N/8`.

* Then the instruction is valid with type :math:`[\I32~t] \to []`.

.. math::
   \frac{
     C.\CMEMS[0] = \memtype
     \qquad
     2^{\memarg.\ALIGN} \leq N/8
   }{
     C \vdashinstr t\K{.store}N~\memarg : [\I32~t] \to []
   }


.. _valid-load-extend:

:math:`\K{v128.}\LOAD{N}\K{x}M\_\sx~\memarg`
...............................................

* The memory :math:`C.\CMEMS[0]` must be defined in the context.

* The alignment :math:`2^{\memarg.\ALIGN}` must not be larger than :math:`N/8 \cdot M`.

* Then the instruction is valid with type :math:`[\I32] \to [\V128]`.

.. math::
   \frac{
     C.\CMEMS[0] = \memtype
     \qquad
     2^{\memarg.\ALIGN} \leq N/8 \cdot M
   }{
     C \vdashinstr \K{v128.}\LOAD{N}\K{x}M\_\sx~\memarg : [\I32] \to [\V128]
   }


.. _valid-load-splat:

:math:`\K{v128.}\LOAD{N}\K{\_splat}~\memarg`
...............................................

* The memory :math:`C.\CMEMS[0]` must be defined in the context.

* The alignment :math:`2^{\memarg.\ALIGN}` must not be larger than :math:`N/8`.

* Then the instruction is valid with type :math:`[\I32] \to [\V128]`.

.. math::
   \frac{
     C.\CMEMS[0] = \memtype
     \qquad
     2^{\memarg.\ALIGN} \leq N/8
   }{
     C \vdashinstr \K{v128.}\LOAD{N}\K{\_splat}~\memarg : [\I32] \to [\V128]
   }


.. _valid-load-zero:

:math:`\K{v128.}\LOAD{N}\K{\_zero}~\memarg`
...........................................

* The memory :math:`C.\CMEMS[0]` must be defined in the context.

* The alignment :math:`2^{\memarg.\ALIGN}` must not be larger than :math:`N/8`.

* Then the instruction is valid with type :math:`[\I32] \to [\V128]`.

.. math::
   \frac{
     C.\CMEMS[0] = \memtype
     \qquad
     2^{\memarg.\ALIGN} \leq N/8
   }{
     C \vdashinstr \K{v128.}\LOAD{N}\K{\_zero}~\memarg : [\I32] \to [\V128]
   }


.. _valid-load-lane:

:math:`\K{v128.}\LOAD{N}\K{\_lane}~\memarg~\laneidx`
....................................................

* The lane index :math:`\laneidx` must be smaller than :math:`128/N`.

* The memory :math:`C.\CMEMS[0]` must be defined in the context.

* The alignment :math:`2^{\memarg.\ALIGN}` must not be larger than :math:`N/8`.

* Then the instruction is valid with type :math:`[\I32~\V128] \to [\V128]`.

.. math::
   \frac{
     \laneidx < 128/N
     \qquad
     C.\CMEMS[0] = \memtype
     \qquad
     2^{\memarg.\ALIGN} < N/8
   }{
     C \vdashinstr \K{v128.}\LOAD{N}\K{\_lane}~\memarg~\laneidx : [\I32~\V128] \to [\V128]
   }

.. _valid-store-lane:

:math:`\K{v128.}\STORE{N}\K{\_lane}~\memarg~\laneidx`
.....................................................

* The lane index :math:`\laneidx` must be smaller than :math:`128/N`.

* The memory :math:`C.\CMEMS[0]` must be defined in the context.

* The alignment :math:`2^{\memarg.\ALIGN}` must not be larger than :math:`N/8`.

* Then the instruction is valid with type :math:`[\I32~\V128] \to [\V128]`.

.. math::
   \frac{
     \laneidx < 128/N
     \qquad
     C.\CMEMS[0] = \memtype
     \qquad
     2^{\memarg.\ALIGN} < N/8
   }{
     C \vdashinstr \K{v128.}\STORE{N}\K{\_lane}~\memarg~\laneidx : [\I32~\V128] \to []
   }


.. _valid-memory.size:

:math:`\MEMORYSIZE`
...................

* The memory :math:`C.\CMEMS[0]` must be defined in the context.

* Then the instruction is valid with type :math:`[] \to [\I32]`.

.. math::
   \frac{
     C.\CMEMS[0] = \memtype
   }{
     C \vdashinstr \MEMORYSIZE : [] \to [\I32]
   }


.. _valid-memory.grow:

:math:`\MEMORYGROW`
...................

* The memory :math:`C.\CMEMS[0]` must be defined in the context.

* Then the instruction is valid with type :math:`[\I32] \to [\I32]`.

.. math::
   \frac{
     C.\CMEMS[0] = \memtype
   }{
     C \vdashinstr \MEMORYGROW : [\I32] \to [\I32]
   }


.. _valid-memory.fill:

:math:`\MEMORYFILL`
...................

* The memory :math:`C.\CMEMS[0]` must be defined in the context.

* Then the instruction is valid with type :math:`[\I32~\I32~\I32] \to []`.

.. math::
   \frac{
     C.\CMEMS[0] = \memtype
   }{
     C \vdashinstr \MEMORYFILL : [\I32~\I32~\I32] \to []
   }


.. _valid-memory.copy:

:math:`\MEMORYCOPY`
...................

* The memory :math:`C.\CMEMS[0]` must be defined in the context.

* Then the instruction is valid with type :math:`[\I32~\I32~\I32] \to []`.

.. math::
   \frac{
     C.\CMEMS[0] = \memtype
   }{
     C \vdashinstr \MEMORYCOPY : [\I32~\I32~\I32] \to []
   }


.. _valid-memory.init:

:math:`\MEMORYINIT~x`
.....................

* The memory :math:`C.\CMEMS[0]` must be defined in the context.

* The data segment :math:`C.\CDATAS[x]` must be defined in the context.

* Then the instruction is valid with type :math:`[\I32~\I32~\I32] \to []`.

.. math::
   \frac{
     C.\CMEMS[0] = \memtype
     \qquad
     C.\CDATAS[x] = {\ok}
   }{
     C \vdashinstr \MEMORYINIT~x : [\I32~\I32~\I32] \to []
   }


.. _valid-data.drop:

:math:`\DATADROP~x`
...................

* The data segment :math:`C.\CDATAS[x]` must be defined in the context.

* Then the instruction is valid with type :math:`[] \to []`.

.. math::
   \frac{
     C.\CDATAS[x] = {\ok}
   }{
     C \vdashinstr \DATADROP~x : [] \to []
   }


.. index:: control instructions, structured control, label, block, branch, block type, label index, function index, type index, vector, polymorphism, context
   pair: validation; instruction
   single: abstract syntax; instruction
.. _valid-label:
.. _valid-instr-control:

Control Instructions
~~~~~~~~~~~~~~~~~~~~

.. _valid-nop:

:math:`\NOP`
............

* The instruction is valid with type :math:`[] \to []`.

.. math::
   \frac{
   }{
     C \vdashinstr \NOP : [] \to []
   }


.. _valid-unreachable:

:math:`\UNREACHABLE`
....................

* The instruction is valid with any :ref:`valid <valid-instrtype>` type of the form :math:`[t_1^\ast] \to [t_2^\ast]`.

.. math::
   \frac{
     C \vdashinstrtype [t_1^\ast] \to [t_2^\ast] \ok
   }{
     C \vdashinstr \UNREACHABLE : [t_1^\ast] \to [t_2^\ast]
   }

.. note::
   The |UNREACHABLE| instruction is :ref:`stack-polymorphic <polymorphism>`.


.. _valid-block:

:math:`\BLOCK~\blocktype~\instr^\ast~\END`
..........................................

* The :ref:`block type <syntax-blocktype>` must be :ref:`valid <valid-blocktype>` as some :ref:`function type <syntax-functype>` :math:`[t_1^\ast] \to [t_2^\ast]`.

* Let :math:`C'` be the same :ref:`context <context>` as :math:`C`, but with the :ref:`result type <syntax-resulttype>` :math:`[t_2^\ast]` prepended to the |CLABELS| vector.

* Under context :math:`C'`,
  the instruction sequence :math:`\instr^\ast` must be :ref:`valid <valid-instr-seq>` with type :math:`[t_1^\ast] \to_{x^\ast} [t_2^\ast]`, for any sequence of :ref:`local indices <syntax-localidx>` :math:`x^\ast`.

* Then the compound instruction is valid with type :math:`[t_1^\ast] \to [t_2^\ast]`.

.. math::
   \frac{
     C \vdashblocktype \blocktype : [t_1^\ast] \to [t_2^\ast]
     \qquad
     C,\CLABELS\,[t_2^\ast] \vdashinstrseq \instr^\ast : [t_1^\ast] \to_{x^\ast} [t_2^\ast]
   }{
     C \vdashinstr \BLOCK~\blocktype~\instr^\ast~\END : [t_1^\ast] \to [t_2^\ast]
   }

.. note::
   The :ref:`notation <notation-extend>` :math:`C,\CLABELS\,[t^\ast]` inserts the new label type at index :math:`0`, shifting all others.


.. _valid-loop:

:math:`\LOOP~\blocktype~\instr^\ast~\END`
.........................................

* The :ref:`block type <syntax-blocktype>` must be :ref:`valid <valid-blocktype>` as some :ref:`instruction type <syntax-functype>` :math:`[t_1^\ast] \to_{x^\ast} [t_2^\ast]`.

* Let :math:`C'` be the same :ref:`context <context>` as :math:`C`, but with the :ref:`result type <syntax-resulttype>` :math:`[t_1^\ast]` prepended to the |CLABELS| vector.

* Under context :math:`C'`,
  the instruction sequence :math:`\instr^\ast` must be :ref:`valid <valid-instr-seq>` with type :math:`[t_1^\ast] \to_{x^\ast} [t_2^\ast]`, for any sequence of :ref:`local indices <syntax-localidx>` :math:`x^\ast`.

* Then the compound instruction is valid with type :math:`[t_1^\ast] \to [t_2^\ast]`.

.. math::
   \frac{
     C \vdashblocktype \blocktype : [t_1^\ast] \to [t_2^\ast]
     \qquad
     C,\CLABELS\,[t_1^\ast] \vdashinstrseq \instr^\ast : [t_1^\ast] \to_{x^\ast} [t_2^\ast]
   }{
     C \vdashinstr \LOOP~\blocktype~\instr^\ast~\END : [t_1^\ast] \to [t_2^\ast]
   }

.. note::
   The :ref:`notation <notation-extend>` :math:`C,\CLABELS\,[t^\ast]` inserts the new label type at index :math:`0`, shifting all others.


.. _valid-if:

:math:`\IF~\blocktype~\instr_1^\ast~\ELSE~\instr_2^\ast~\END`
.............................................................

* The :ref:`block type <syntax-blocktype>` must be :ref:`valid <valid-blocktype>` as some :ref:`function type <syntax-functype>` :math:`[t_1^\ast] \to [t_2^\ast]`.

* Let :math:`C'` be the same :ref:`context <context>` as :math:`C`, but with the :ref:`result type <syntax-resulttype>` :math:`[t_2^\ast]` prepended to the |CLABELS| vector.

* Under context :math:`C'`,
  the instruction sequence :math:`\instr_1^\ast` must be :ref:`valid <valid-instr-seq>` with type :math:`[t_1^\ast] \to_{x_1^\ast} [t_2^\ast]`, for any sequence of :ref:`local indices <syntax-localidx>` :math:`x_1^\ast`.

* Under context :math:`C'`,
  the instruction sequence :math:`\instr_2^\ast` must be :ref:`valid <valid-instr-seq>` with type :math:`[t_1^\ast] \to_{x_2^\ast} [t_2^\ast]`, for any sequence of :ref:`local indices <syntax-localidx>` :math:`x_2^\ast`.

* Then the compound instruction is valid with type :math:`[t_1^\ast~\I32] \to [t_2^\ast]`.

.. math::
   \frac{
     C \vdashblocktype \blocktype : [t_1^\ast] \to [t_2^\ast]
     \qquad
     C,\CLABELS\,[t_2^\ast] \vdashinstrseq \instr_1^\ast : [t_1^\ast] \to_{x_1^\ast} [t_2^\ast]
     \qquad
     C,\CLABELS\,[t_2^\ast] \vdashinstrseq \instr_2^\ast : [t_1^\ast] \to_{x_2^\ast} [t_2^\ast]
   }{
     C \vdashinstr \IF~\blocktype~\instr_1^\ast~\ELSE~\instr_2^\ast~\END : [t_1^\ast~\I32] \to [t_2^\ast]
   }

.. note::
   The :ref:`notation <notation-extend>` :math:`C,\CLABELS\,[t^\ast]` inserts the new label type at index :math:`0`, shifting all others.


.. _valid-br:

:math:`\BR~l`
.............

* The label :math:`C.\CLABELS[l]` must be defined in the context.

* Let :math:`[t^\ast]` be the :ref:`result type <syntax-resulttype>` :math:`C.\CLABELS[l]`.

* Then the instruction is valid with any :ref:`valid <valid-instrtype>` type of the form :math:`[t_1^\ast~t^\ast] \to [t_2^\ast]`.

.. math::
   \frac{
     C.\CLABELS[l] = [t^\ast]
     \qquad
     C \vdashinstrtype [t_1^\ast~t^\ast] \to [t_2^\ast] \ok
   }{
     C \vdashinstr \BR~l : [t_1^\ast~t^\ast] \to [t_2^\ast]
   }

.. note::
   The :ref:`label index <syntax-labelidx>` space in the :ref:`context <context>` :math:`C` contains the most recent label first, so that :math:`C.\CLABELS[l]` performs a relative lookup as expected.

   The |BR| instruction is :ref:`stack-polymorphic <polymorphism>`.


.. _valid-br_if:

:math:`\BRIF~l`
...............

* The label :math:`C.\CLABELS[l]` must be defined in the context.

* Let :math:`[t^\ast]` be the :ref:`result type <syntax-resulttype>` :math:`C.\CLABELS[l]`.

* Then the instruction is valid with type :math:`[t^\ast~\I32] \to [t^\ast]`.

.. math::
   \frac{
     C.\CLABELS[l] = [t^\ast]
   }{
     C \vdashinstr \BRIF~l : [t^\ast~\I32] \to [t^\ast]
   }

.. note::
   The :ref:`label index <syntax-labelidx>` space in the :ref:`context <context>` :math:`C` contains the most recent label first, so that :math:`C.\CLABELS[l]` performs a relative lookup as expected.


.. _valid-br_table:

:math:`\BRTABLE~l^\ast~l_N`
...........................


* The label :math:`C.\CLABELS[l_N]` must be defined in the context.

* For all :math:`l_i` in :math:`l^\ast`,
  the label :math:`C.\CLABELS[l_i]` must be defined in the context.

* There must be a sequence :math:`t^\ast` of :ref:`value types <syntax-valtype>`, such that:

  * The result type :math:`[t^\ast]` :ref:`matches <match-resulttype>` :math:`C.\CLABELS[l_N]`.

  * For all :math:`l_i` in :math:`l^\ast`,
    the result type :math:`[t^\ast]` :ref:`matches <match-resulttype>` :math:`C.\CLABELS[l_i]`.

* Then the instruction is valid with any :ref:`valid <valid-instrtype>` type of the form :math:`[t_1^\ast~t^\ast~\I32] \to [t_2^\ast]`.

.. math::
   \frac{
     (C \vdashresulttypematch [t^\ast] \matchesresulttype C.\CLABELS[l])^\ast
     \qquad
     C \vdashresulttypematch [t^\ast] \matchesresulttype C.\CLABELS[l_N]
     \qquad
     C \vdashinstrtype [t_1^\ast~t^\ast~\I32] \to [t_2^\ast] \ok
   }{
     C \vdashinstr \BRTABLE~l^\ast~l_N : [t_1^\ast~t^\ast~\I32] \to [t_2^\ast]
   }

.. note::
   The :ref:`label index <syntax-labelidx>` space in the :ref:`context <context>` :math:`C` contains the most recent label first, so that :math:`C.\CLABELS[l_i]` performs a relative lookup as expected.

   The |BRTABLE| instruction is :ref:`stack-polymorphic <polymorphism>`.

   Furthermore, the :ref:`result type <syntax-resulttype>` :math:`[t^\ast]` is also chosen non-deterministically in this rule.
   Although it may seem necessary to compute :math:`[t^\ast]` as the greatest lower bound of all label types in practice,
   a simple :ref:`linear algorithm <algo-valid>` does not require this.


.. _valid-br_on_null:

:math:`\BRONNULL~l`
...................

* The label :math:`C.\CLABELS[l]` must be defined in the context.

* Let :math:`[t^\ast]` be the :ref:`result type <syntax-resulttype>` :math:`C.\CLABELS[l]`.

* Then the instruction is valid with type :math:`[t^\ast~(\REF~\NULL~\X{ht})] \to [t^\ast~(\REF~\X{ht})]` for any :ref:`valid <valid-heaptype>` :ref:`heap type <syntax-heaptype>` :math:`\X{ht}`.

.. math::
   \frac{
     C.\CLABELS[l] = [t^\ast]
     \qquad
     C \vdashheaptype \X{ht} \ok
   }{
     C \vdashinstr \BRONNULL~l : [t^\ast~(\REF~\NULL~\X{ht})] \to [t^\ast~(\REF~\X{ht})]
   }


.. _valid-br_on_non_null:

:math:`\BRONNONNULL~l`
......................

* The label :math:`C.\CLABELS[l]` must be defined in the context.

* Let :math:`[{t'}^\ast]` be the :ref:`result type <syntax-resulttype>` :math:`C.\CLABELS[l]`.

* The result type :math:`[{t'}^\ast]` must contain at least one type.

* Let the :ref:`value type <syntax-valtype>` :math:`t_l` be the last element in the sequence :math:`{t'}^\ast`, and :math:`[t^\ast]` the remainder of the sequence preceding it.

* The value type :math:`t_l` must be a reference type of the form :math:`\REF~\NULL^?~\X{ht}`.

* Then the instruction is valid with type :math:`[t^\ast~(\REF~\NULL~\X{ht})] \to [t^\ast]`.

.. math::
   \frac{
     C.\CLABELS[l] = [t^\ast~(\REF~\X{ht})]
   }{
     C \vdashinstr \BRONNONNULL~l : [t^\ast~(\REF~\NULL~\X{ht})] \to [t^\ast]
   }


.. _valid-return:

:math:`\RETURN`
...............

* The return type :math:`C.\CRETURN` must not be absent in the context.

* Let :math:`[t^\ast]` be the :ref:`result type <syntax-resulttype>` of :math:`C.\CRETURN`.

* Then the instruction is valid with any :ref:`valid <valid-instrtype>` type of the form :math:`[t_1^\ast] \to [t_2^\ast]`.

.. math::
   \frac{
     C.\CRETURN = [t^\ast]
     \qquad
     C \vdashinstrtype [t_1^\ast~t^\ast] \to [t_2^\ast] \ok
   }{
     C \vdashinstr \RETURN : [t_1^\ast~t^\ast] \to [t_2^\ast]
   }

.. note::
   The |RETURN| instruction is :ref:`stack-polymorphic <polymorphism>`.

   :math:`C.\CRETURN` is absent (set to :math:`\epsilon`) when validating an :ref:`expression <valid-expr>` that is not a function body.
   This differs from it being set to the empty result type (:math:`[\epsilon]`),
   which is the case for functions not returning anything.


.. _valid-call:

:math:`\CALL~x`
...............

* The function :math:`C.\CFUNCS[x]` must be defined in the context.

* Let :math:`y` be the :ref:`type index <syntax-typeidx>` :math:`C.\CFUNCS[x]`.

* Assert: The type :math:`C.\CTYPES[y]` is defined in the context.

* Let :math:`[t_1^\ast] \to [t_2^\ast]` be the :ref:`function type <syntax-functype>` :math:`C.\CTYPES[y]`.

* Then the instruction is valid with type :math:`[t_1^\ast] \to [t_2^\ast]`.

.. math::
   \frac{
     C.\CTYPES[C.\CFUNCS[x]] = [t_1^\ast] \to [t_2^\ast]
   }{
     C \vdashinstr \CALL~x : [t_1^\ast] \to [t_2^\ast]
   }


.. _valid-call_ref:

:math:`\CALLREF~x`
..................

* The type :math:`C.\CTYPES[x]` must be defined in the context.

* Let :math:`[t_1^\ast] \to [t_2^\ast]` be the :ref:`function type <syntax-functype>` :math:`C.\CTYPES[x]`.

* Then the instruction is valid with type :math:`[t_1^\ast~(\REF~\NULL~x)] \to [t_2^\ast]`.

.. math::
   \frac{
     C.\CTYPES[x] = [t_1^\ast] \to [t_2^\ast]
   }{
     C \vdashinstr \CALLREF~x : [t_1^\ast~(\REF~\NULL~x)] \to [t_2^\ast]
   }


.. _valid-call_indirect:

:math:`\CALLINDIRECT~x~y`
.........................

* The table :math:`C.\CTABLES[x]` must be defined in the context.

* Let :math:`\limits~t` be the :ref:`table type <syntax-tabletype>` :math:`C.\CTABLES[x]`.

* The :ref:`reference type <syntax-reftype>` :math:`t` must :ref:`match <match-reftype>` type :math:`\REF~\NULL~\FUNC`.

* The type :math:`C.\CTYPES[y]` must be defined in the context.

* Let :math:`[t_1^\ast] \to [t_2^\ast]` be the :ref:`function type <syntax-functype>` :math:`C.\CTYPES[y]`.

* Then the instruction is valid with type :math:`[t_1^\ast~\I32] \to [t_2^\ast]`.

.. math::
   \frac{
     C.\CTABLES[x] = \limits~t
     \qquad
     C \vdashvaltypematch t \matchesreftype \REF~\NULL~\FUNC
     \qquad
     C.\CTYPES[y] = [t_1^\ast] \to [t_2^\ast]
   }{
     C \vdashinstr \CALLINDIRECT~x~y : [t_1^\ast~\I32] \to [t_2^\ast]
   }


<<<<<<< HEAD
.. index:: instruction, instruction sequence, local type
=======
.. _valid-return_call:

:math:`\RETURNCALL~x`
.....................

* The return type :math:`C.\CRETURN` must not be absent in the context.

* The function :math:`C.\CFUNCS[x]` must be defined in the context.

* Let :math:`[t_1^\ast] \to [t_2^?]` be the :ref:`function type <syntax-functype>` :math:`C.\CFUNCS[x]`.

* The :ref:`result type <syntax-resulttype>` :math:`[t_2^?]` must be the same as :math:`C.\CRETURN`.

* Then the instruction is valid with type :math:`[t_3^\ast~t_1^\ast] \to [t_4^\ast]`, for any sequences of :ref:`value types <syntax-valtype>` :math:`t_3^\ast` and :math:`t_4^\ast`.

.. math::
   \frac{
     C.\CFUNCS[x] = [t_1^\ast] \to [t_2^?]
     \qquad
     C.\CRETURN = [t_2^?]
   }{
     C \vdashinstr \RETURNCALL~x : [t_3^\ast~t_1^\ast] \to [t_4^\ast]
   }

.. note::
   The |RETURNCALL| instruction is :ref:`stack-polymorphic <polymorphism>`.


.. _valid-return_call_indirect:

:math:`\RETURNCALLINDIRECT~x~y`
...............................

* The return type :math:`C.\CRETURN` must not be empty in the context.

* The table :math:`C.\CTABLES[x]` must be defined in the context.

* Let :math:`\limits~\reftype` be the :ref:`table type <syntax-tabletype>` :math:`C.\CTABLES[x]`.

* The :ref:`reference type <syntax-reftype>` :math:`\reftype` must be |FUNCREF|.

* The type :math:`C.\CTYPES[y]` must be defined in the context.

* Let :math:`[t_1^\ast] \to [t_2^?]` be the :ref:`function type <syntax-functype>` :math:`C.\CTYPES[y]`.

* The :ref:`result type <syntax-resulttype>` :math:`[t_2^?]` must be the same as :math:`C.\CRETURN`.

* Then the instruction is valid with type :math:`[t_3^\ast~t_1^\ast~\I32] \to [t_4^\ast]`, for any sequences of :ref:`value types <syntax-valtype>` :math:`t_3^\ast` and :math:`t_4^\ast`.


.. math::
   \frac{
     C.\CTABLES[x] = \limits~\FUNCREF
     \qquad
     C.\CTYPES[y] = [t_1^\ast] \to [t_2^?]
     \qquad
     C.\CRETURN = [t_2^?]
   }{
     C \vdashinstr \RETURNCALLINDIRECT~x~y : [t_3^\ast~t_1^\ast~\I32] \to [t_4^\ast]
   }

.. note::
   The |RETURNCALLINDIRECT| instruction is :ref:`stack-polymorphic <polymorphism>`.


.. index:: instruction, instruction sequence
>>>>>>> b908a3a2
.. _valid-instr-seq:

Instruction Sequences
~~~~~~~~~~~~~~~~~~~~~

Typing of instruction sequences is defined recursively.


Empty Instruction Sequence: :math:`\epsilon`
............................................

* The empty instruction sequence is valid with type :math:`[t^\ast] \to [t^\ast]`,
  for any sequence of :ref:`value types <syntax-valtype>` :math:`t^\ast`.

.. math::
   \frac{
   }{
     C \vdashinstrseq \epsilon : [t^\ast] \to [t^\ast]
   }


Non-empty Instruction Sequence: :math:`\instr~{\instr'}^\ast`
.............................................................

* The instruction :math:`\instr` must be valid with some type :math:`[t_1^\ast] \to_{x_1^\ast} [t_0^\ast]`.

* Let :math:`C'` be the same :ref:`context <context>` as :math:`C`,
  but with:

  * |CLOCALS| the same as in C, except that for every :ref:`local index <syntax-localidx>` :math:`x` in :math:`x_1^\ast`, the :ref:`local type <syntax-localtype>` :math:`\CLOCALS[x]` has been updated to :ref:`initialization status <syntax-init>` :math:`\SET`.

* The instruction sequence :math:`{\instr'}^\ast` must be valid with some type :math:`[{t'}^\ast] \to_{x_2^\ast} [t_3^\ast]`.

* There must be a sequence of :ref:`value types <syntax-valtype>` :math:`t_0^\ast`,
  such that :math:`t_0^\ast = t_2^\ast~t^\ast` where the type sequence :math:`t^\ast` is as long as :math:`{t'}^\ast`.

* For each :ref:`value type <syntax-valtype>` :math:`t'_i` in :math:`{t'}^\ast` and corresponding type :math:`t_i` in :math:`t^\ast`, the type :math:`t_i` must :ref:`match <match-valtype>` :math:`t'_i`.

* Then the combined instruction sequence is valid with type :math:`[t_1^\ast] \to_{x_1^\ast x_2^\ast} [t_2^\ast~t_3^\ast]`.

.. math::
   \frac{
     \begin{array}{@{}c@{}}
     C \vdashinstr \instr : [t_1^\ast] \to_{x_1^\ast} [t_2^\ast~t^\ast]
     \qquad
     (C \vdashvaltypematch t \matchesvaltype t')^\ast
     \qquad
     C' \vdashinstrseq {\instr'}^\ast : [{t'}^\ast] \to_{x_2^\ast} [t_3^\ast]
     \\
     (\init~t = C.\CLOCALS[x_1])^\ast
     \qquad
     C' = C~(\with C.\CLOCALS[x_1] = \SET~t)^\ast
     \end{array}
   }{
     C \vdashinstrseq \instr~{\instr'}^\ast : [t_1^\ast] \to_{x_1^\ast x_2^\ast} [t_2^\ast~t_3^\ast]
   }


.. index:: expression, result type
   pair: validation; expression
   single: abstract syntax; expression
   single: expression; constant
.. _valid-expr:

Expressions
~~~~~~~~~~~

Expressions :math:`\expr` are classified by :ref:`result types <syntax-resulttype>` of the form :math:`[t^\ast]`.


:math:`\instr^\ast~\END`
........................

* The instruction sequence :math:`\instr^\ast` must be :ref:`valid <valid-instr-seq>` with some :ref:`type <syntax-instrtype>` :math:`[] \to_{x^\ast} [{t'}^\ast]`.

* For each :ref:`value type <syntax-valtype>` :math:`t'_i` in :math:`{t'}^\ast` and corresponding :ref:`valid <valid-valtype>` :ref:`value type <syntax-valtype>` type :math:`t_i` in :math:`t^\ast`, :math:`t'_i` :ref:`matches <match-valtype>` :math:`t_i`.

* Then the expression is valid with :ref:`result type <syntax-resulttype>` :math:`[t^\ast]`.

.. math::
   \frac{
     C \vdashinstrseq \instr^\ast : [] \to_{x^\ast} [{t'}^\ast]
     \qquad
     C \vdashresulttype [t^\ast] \ok
     \qquad
     (C \vdashvaltypematch t' \matchesvaltype t)^\ast
   }{
     C \vdashexpr \instr^\ast~\END : [t^\ast]
   }


.. index:: ! constant
.. _valid-constant:

Constant Expressions
....................

* In a *constant* expression :math:`\instr^\ast~\END` all instructions in :math:`\instr^\ast` must be constant.

* A constant instruction :math:`\instr` must be:

  * either of the form :math:`t.\CONST~c`,

  * or of the form :math:`\REFNULL`,

  * or of the form :math:`\REFFUNC~x`,

  * or of the form :math:`\GLOBALGET~x`, in which case :math:`C.\CGLOBALS[x]` must be a :ref:`global type <syntax-globaltype>` of the form :math:`\CONST~t`.

.. math::
   \frac{
     (C \vdashinstrconst \instr \const)^\ast
   }{
     C \vdashexprconst \instr^\ast~\END \const
   }

.. math::
   \frac{
   }{
     C \vdashinstrconst t.\CONST~c \const
   }
   \qquad
   \frac{
   }{
     C \vdashinstrconst \REFNULL~t \const
   }
   \qquad
   \frac{
   }{
     C \vdashinstrconst \REFFUNC~x \const
   }

.. math::
   \frac{
     C.\CGLOBALS[x] = \CONST~t
   }{
     C \vdashinstrconst \GLOBALGET~x \const
   }

.. note::
   Currently, constant expressions occurring in :ref:`globals <syntax-global>`, :ref:`element <syntax-elem>`, or :ref:`data <syntax-data>` segments are further constrained in that contained |GLOBALGET| instructions are only allowed to refer to *imported* globals.
   This is enforced in the :ref:`validation rule for modules <valid-module>` by constraining the context :math:`C` accordingly.

   The definition of constant expression may be extended in future versions of WebAssembly.<|MERGE_RESOLUTION|>--- conflicted
+++ resolved
@@ -1590,9 +1590,6 @@
    }
 
 
-<<<<<<< HEAD
-.. index:: instruction, instruction sequence, local type
-=======
 .. _valid-return_call:
 
 :math:`\RETURNCALL~x`
@@ -1658,8 +1655,7 @@
    The |RETURNCALLINDIRECT| instruction is :ref:`stack-polymorphic <polymorphism>`.
 
 
-.. index:: instruction, instruction sequence
->>>>>>> b908a3a2
+.. index:: instruction, instruction sequence, local type
 .. _valid-instr-seq:
 
 Instruction Sequences
