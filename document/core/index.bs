--- conflicted
+++ resolved
@@ -7,11 +7,7 @@
 Level: 2
 TR: https://www.w3.org/TR/wasm-core-2/
 ED: https://webassembly.github.io/spec/core/bikeshed/
-<<<<<<< HEAD
-Editor: Andreas Rossberg
-=======
 Editor: Andreas Rossberg, w3cid 82328
->>>>>>> fc9fbfcd
 Repository: WebAssembly/spec
 Markup Shorthands: css no, markdown no, algorithm no, idl no
 Abstract: This document describes release 3.0 of the core WebAssembly standard, a safe, portable, low-level code format designed for efficient execution and compact representation.
