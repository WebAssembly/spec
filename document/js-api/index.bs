--- conflicted
+++ resolved
@@ -1,11 +1,11 @@
 <pre class='metadata'>
-Title: WebAssembly JavaScript Interface: Exception Handling
+Title: WebAssembly JavaScript Interface
 Shortname: wasm-js-api
 Group: wasm
 Status: ED
 Level: 2
 TR: https://www.w3.org/TR/wasm-js-api-2/
-ED: https://webassembly.github.io/exception-handling/js-api/
+ED: https://webassembly.github.io/spec/js-api/
 Editor: Ms2ger, Igalia
 Repository: WebAssembly/spec
 Markup Shorthands: css no, markdown yes
@@ -59,13 +59,9 @@
         text: NativeError Object Structure; url: sec-nativeerror-object-structure
         text: 𝔽; url: #𝔽
         text: ℤ; url: #ℤ
-<<<<<<< HEAD
     type: abstract-op
         text: CreateMethodProperty; url: sec-createmethodproperty
 urlPrefix: https://webassembly.github.io/spec/core/; spec: WebAssembly; type: dfn
-=======
-urlPrefix: https://webassembly.github.io/exception-handling/core/; spec: WebAssembly; type: dfn
->>>>>>> 25632dd9
     url: valid/modules.html#valid-module
         text: valid
         text: WebAssembly module validation
@@ -127,14 +123,10 @@
     text: function address; url: exec/runtime.html#syntax-funcaddr
     text: memory address; url: exec/runtime.html#syntax-memaddr
     text: global address; url: exec/runtime.html#syntax-globaladdr
-<<<<<<< HEAD
+    text: tag address; url: exec/runtime.html#syntax-tagaddr
     text: struct address; url: exec/runtime.html#syntax-structaddr
     text: array address; url: exec/runtime.html#syntax-arrayaddr
     text: host address; url: exec/runtime.html#syntax-hostaddr
-=======
-    text: extern address; url: exec/runtime.html#syntax-externaddr
-    text: tag address; url: exec/runtime.html#syntax-tagaddr
->>>>>>> 25632dd9
     url: syntax/types.html#syntax-numtype
         text: i32
         text: i64
@@ -279,12 +271,8 @@
     * The <dfn>Exported Function cache</dfn>, mapping [=function address=]es to [=Exported Function=] objects.
     * The <dfn>Exported GC Object cache</dfn>, mapping [=struct address=]es and [=array address=]es to [=Exported GC Object=] objects.
     * The <dfn>Global object cache</dfn>, mapping [=global address=]es to {{Global}} objects.
-<<<<<<< HEAD
+    * The <dfn>Tag object cache</dfn>, mapping [=tag addresses=] to {{Tag}} objects.
     * The <dfn>Host value cache</dfn>, mapping [=host address=]es to values.
-=======
-    * The <dfn>Extern value cache</dfn>, mapping [=extern address=]es to values.
-    * The <dfn>Tag object cache</dfn>, mapping [=tag addresses=] to {{Tag}} objects.
->>>>>>> 25632dd9
 
 <h2 id="webassembly-namespace">The WebAssembly Namespace</h2>
 
@@ -859,6 +847,7 @@
         1. Let |ref| be [=DefaultValue=](|elementType|).
     1. Otherwise,
         1. Let |ref| be [=?=] [=ToWebAssemblyValue=](|value|, |elementType|).
+    1. Let |store| be the [=surrounding agent=]'s [=associated store=].
     1. Let |store| be [=table_write=](|store|, |tableaddr|, |index|, |ref|).
     1. If |store| is [=error=], throw a {{RangeError}} exception.
     1. Set the [=surrounding agent=]'s [=associated store=] to |store|.
@@ -1126,21 +1115,14 @@
 <div algorithm>
 The algorithm <dfn>ToJSValue</dfn>(|w|) coerces a [=WebAssembly value=] to a JavaScript value by performing the following steps:
 
-1. Assert: |w| is not of  the form [=v128.const=] <var ignore>v128</var>.
-<<<<<<< HEAD
+1. Assert: |w| is not of the form [=v128.const=] <var ignore>v128</var>.
+1. Assert: |w| is not of the form [=ref.exn=] <var ignore>exnaddr</var>.
 1. If |w| is of the form [=i64.const=] |u64|,
     1. Let |i64| be [=signed_64=](|u64|).
     1. Return [=ℤ=](|i64| interpreted as a mathematical value).
 1. If |w| is of the form [=i32.const=] |u32|,
     1. Let |i32| be [=signed_32=](|i32|).
     2. Return [=𝔽=](|i32| interpreted as a mathematical value).
-=======
-1. Assert: |w| is not of  the form [=ref.exn=] <var ignore>exnaddr</var>.
-1. If |w| is of the form [=i64.const=] |i64|,
-    1. Let |v| be [=signed_64=](|i64|).
-    1. Return [=ℤ=](|v| interpreted as a mathematical value).
-1. If |w| is of the form [=i32.const=] |i32|, return [=𝔽=]([=signed_32=](|i32| interpreted as a mathematical value)).
->>>>>>> 25632dd9
 1. If |w| is of the form [=f32.const=] |f32|,
     1. If |f32| is [=+∞=] or [=−∞=], return **+∞**<sub>𝔽</sub> or **-∞**<sub>𝔽</sub>, respectively.
     1. If |f32| is [=nan=], return **NaN**.
@@ -1238,7 +1220,6 @@
 
 </div>
 
-<<<<<<< HEAD
 <h3 id="gc-exotic-objects">Garbage Collected Objects</h3>
 
 A WebAssembly struct or array is made available in JavaScript as an <dfn>Exported GC Object</dfn>.
@@ -1342,7 +1323,9 @@
     1. Set |object|.\[[OwnPropertyKeys]] as specified in [=[[OwnPropertyKeys]] internal method of an Exported GC Object=].
     1. [=map/Set=] |map|[|objectaddr|] to |object|.
     1. Return |object|.
-=======
+
+
+
 <h3 id="tags">Tags</h3>
 
 The <dfn>tag_alloc</dfn>(|store|, |parameters|) algorithm creates a new [=tag address=] for |parameters| in |store| and returns the updated store and the [=tag address=].
@@ -1525,7 +1508,7 @@
 
 Note: This algorithm is expected to be moved into the core specification.
 
->>>>>>> 25632dd9
+
 </div>
 
 <h3 id="error-objects">Error Objects</h3>
