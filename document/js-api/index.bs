<pre class='metadata'>
Title: WebAssembly JavaScript Interface
Shortname: wasm-js-api
Group: wasm
Status: ED
Issue Tracking: GitHub https://github.com/WebAssembly/spec/issues
Level: 2
TR: https://www.w3.org/TR/wasm-js-api-2/
ED: https://webassembly.github.io/spec/js-api/
Implementation Report: https://webassembly.org/features/
Editor: Ms2ger, w3cid 46309, Igalia
Repository: WebAssembly/spec
Markup Shorthands: css no, markdown yes
Abstract: This document provides an explicit JavaScript API for interacting with WebAssembly.
Prepare For TR: true
Date: now
</pre>

<pre class='biblio'>
{
  "WEBASSEMBLY": {
    "href": "https://webassembly.github.io/spec/core/",
    "title": "WebAssembly Core Specification",
    "publisher": "W3C WebAssembly Community Group",
    "status": "Draft"
  },
  "WASMWEB": {
    "href": "https://webassembly.github.io/spec/js-api/",
    "title": "WebAssembly Web API Specification",
    "publisher": "W3C WebAssembly Community Group",
    "status": "Draft"
  }
}
</pre>

<pre class="anchors">
urlPrefix: https://tc39.github.io/ecma262/; spec: ECMASCRIPT
    type: interface; for: ECMAScript
        text: ArrayBuffer; url: sec-arraybuffer-objects
    type: exception; for: ECMAScript
        text: Error; url: sec-error-objects
        text: NativeError; url: sec-nativeerror-constructors
        text: TypeError; url: sec-native-error-types-used-in-this-standard-typeerror
        text: RangeError; url: sec-native-error-types-used-in-this-standard-rangeerror
    type: dfn
        url: sec-returnifabrupt-shorthands
            text: !
            text: ?
        url: sec-ecmascript-language-types-bigint-type
            text: is a BigInt
            text: is not a BigInt
        url: sec-ecmascript-language-types-boolean-type
            text: is a Boolean
            text: is not a Boolean
        url: sec-ecmascript-language-types-number-type
            text: is a Number
            text: is not a Number
        url: sec-ecmascript-language-types-string-type
            text: is a String
            text: is not a String
        url: sec-ecmascript-language-types-symbol-type
            text: is a Symbol
            text: is not a Symbol
        url: sec-object-type
            text: is an Object
            text: is not an Object
        text: current Realm; url: current-realm
        text: ObjectCreate; url: sec-objectcreate
        text: CreateBuiltinFunction; url: sec-createbuiltinfunction
        text: SetFunctionName; url: sec-setfunctionname
        text: SetFunctionLength; url: sec-setfunctionlength
        text: the Number value; url: sec-ecmascript-language-types-number-type
        text: is a Number; url: sec-ecmascript-language-types-number-type
        text: is a BigInt; url: sec-ecmascript-language-types-bigint-type
        text: NumberToRawBytes; url: sec-numbertorawbytes
        text: Built-in Function Objects; url: sec-built-in-function-objects
        text: NativeError Object Structure; url: sec-nativeerror-object-structure
        text: CreateArrayFromList; url: sec-createarrayfromlist
        text: GetMethod; url: sec-getmethod
        text: IterableToList; url: sec-iterabletolist
        text: ToBigInt64; url: #sec-tobigint64
        text: BigInt; url: #sec-ecmascript-language-types-bigint-type
        text: MakeBasicObject; url: #sec-makebasicobject
        text: ℝ; url: #ℝ
        text: Built-in Function Objects; url: sec-built-in-function-objects
        text: NativeError Object Structure; url: sec-nativeerror-object-structure
        text: 𝔽; url: #𝔽
        text: ℤ; url: #ℤ
        text: mathematical value; url: #mathematical-value
        text: SameValue; url: sec-samevalue
<<<<<<< HEAD
        text: IsStrictlyEqual; url: sec-isstrictlyequal
        text: IsLessThan; url: sec-islessthan
        text: String.fromCharCode; url: sec-string.fromcharcode
        text: String.fromCodePoint; url: sec-string.fromcodepoint
        text: String.prototype.charCodeAt; url: sec-string.prototype.charcodeat
        text: String.prototype.codePointAt; url: sec-string.prototype.codepointat
        text: String.prototype.concat; url: sec-string.prototype.concat
        text: String.prototype.substring; url: sec-string.prototype.substring
=======
        text: Array; url: sec-array-exotic-objects
        text: BigInt; url: sec-ecmascript-language-types-bigint-type
>>>>>>> 3b3d7aa1
urlPrefix: https://webassembly.github.io/spec/core/; spec: WebAssembly; type: dfn
    text: embedding interface; url: appending/embedding.html
    text: scope; url: intro/introduction.html#scope
    url: valid/modules.html#valid-module
        text: valid
        text: WebAssembly module validation
    text: valid limits; url: valid/types.html#valid-limits
    text: valid memtype; url: valid/types.html#valid-memtype
    text: valid tabletype; url: valid/types.html#valid-tabletype
    text: module grammar; url: binary/modules.html#binary-module
    text: custom section; url: binary/modules.html#custom-section
    text: customsec; url: binary/modules.html#binary-customsec
    text: memory instance; url: exec/runtime.html#memory-instances
    text: table instance; url: exec/runtime.html#table-instances
    text: global instance; url: exec/runtime.html#global-instances
    text: trap; url: exec/runtime.html#syntax-trap
    url: exec/runtime.html#values
        text: WebAssembly value
        text: i64.const
        text: i32.const
        text: f32.const
        text: f64.const
        text: v128.const
        text: ref.null
        text: ref.i31
        text: ref.array
        text: ref.struct
        text: ref.func
        text: ref.host
        text: ref.extern
        text: ref.exn
    text: function index; url: syntax/modules.html#syntax-funcidx
    text: function instance; url: exec/runtime.html#function-instances
    text: store_init; url: appendix/embedding.html#embed-store-init
    text: module_decode; url: appendix/embedding.html#embed-module-decode
    text: module_validate; url: appendix/embedding.html#embed-module-validate
    text: module_instantiate; url: appendix/embedding.html#embed-module-instantiate
    text: module_imports; url: appendix/embedding.html#embed-module-imports
    text: module_exports; url: appendix/embedding.html#embed-module-exports
    text: instance_export; url: appendix/embedding.html#embed-instance-export
    text: func_alloc; url: appendix/embedding.html#embed-func-alloc
    text: func_type; url: appendix/embedding.html#embed-func-type
    text: func_invoke; url: appendix/embedding.html#embed-func-invoke
    text: table_alloc; url: appendix/embedding.html#embed-table-alloc
    text: table_type; url: appendix/embedding.html#embed-table-type
    text: table_read; url: appendix/embedding.html#embed-table-read
    text: table_write; url: appendix/embedding.html#embed-table-write
    text: table_size; url: appendix/embedding.html#embed-table-size
    text: table_grow; url: appendix/embedding.html#embed-table-grow
    text: mem_alloc; url: appendix/embedding.html#embed-mem-alloc
    text: mem_type; url: appendix/embedding.html#embed-mem-type
    text: mem_read; url: appendix/embedding.html#embed-mem-read
    text: mem_write; url: appendix/embedding.html#embed-mem-write
    text: mem_size; url: appendix/embedding.html#embed-mem-size
    text: mem_grow; url: appendix/embedding.html#embed-mem-grow
    text: global_alloc; url: appendix/embedding.html#embed-global-alloc
    text: global_type; url: appendix/embedding.html#embed-global-type
    text: global_read; url: appendix/embedding.html#embed-global-read
    text: global_write; url: appendix/embedding.html#embed-global-write
    text: ref_type; url: appendix/embedding.html#embed-ref-type
    text: val_default; url: appendix/embedding.html#embed-val-default
    text: match_valtype; url: appendix/embedding.html#embed-match-valtype
    text: match_externtype; url: appendix/embedding.html#embed-match-externtype
    text: error; url: appendix/embedding.html#embed-error
    text: store; url: exec/runtime.html#syntax-store
    text: address type; url: syntax/types.html#syntax-addrtype
    text: limits; url: syntax/types.html#syntax-limits
    text: table type; url: syntax/types.html#syntax-tabletype
    text: table address; url: exec/runtime.html#syntax-tableaddr
    text: function address; url: exec/runtime.html#syntax-funcaddr
    text: memory type; url: syntax/types.html#syntax-memtype
    text: memory address; url: exec/runtime.html#syntax-memaddr
    text: global address; url: exec/runtime.html#syntax-globaladdr
    text: tag address; url: exec/runtime.html#syntax-tagaddr
    text: tag type; url: syntax/types.html#syntax-tagtype
    text: struct address; url: exec/runtime.html#syntax-structaddr
    text: array address; url: exec/runtime.html#syntax-arrayaddr
    text: exception address; url: exec/runtime.html#syntax-exnaddr
    text: host address; url: exec/runtime.html#syntax-hostaddr
    text: extern address; url: exec/runtime.html#syntax-externaddr
    text: page size; url: exec/runtime.html#page-size
    text: tag_alloc; url: appendix/embedding.html#embed-tag-alloc
    text: tag_type; url: appendix/embedding.html#embed-tag-type
    text: exn_alloc; url: appendix/embedding.html#embed-exn-alloc
    text: exn_tag; url: appendix/embedding.html#embed-exn-tag
    text: exn_read; url: appendix/embedding.html#embed-exn-read
    url: syntax/values.html#syntax-int
        text: u32
        text: u64
    url: syntax/types.html#syntax-numtype
        text: i32
        text: i64
        text: f32
        text: f64
    url: syntax/types.html#vector-types
        text: v128
    url: syntax/types.html#syntax-reftype
        text: reftype
        text: funcref
        text: exnref
        text: externref
        text: ref
    url: syntax/types.html#heap-types; for: heap-type
        text: extern
        text: func
        text: i31
        text: any
    url: syntax/values.html#syntax-float
        text: +∞
        text: −∞
        text: nan
        text: canon
        text: signif
    text: function element; url: exec/runtime.html#syntax-funcelem
    text: import component; url: syntax/modules.html#imports
    url: exec/runtime.html#syntax-externval
        text: external value
        for: external value
            text: tag
    text: host function; url: exec/runtime.html#syntax-hostfunc
    text: the instantiation algorithm; url: exec/modules.html#instantiation
    text: module; url: syntax/modules.html#syntax-module
    text: imports; url: syntax/modules.html#syntax-module
    text: import; url: syntax/modules.html#syntax-import
    url: syntax/types.html#external-types; for: external-type
        text: external type
        text: func
        text: table
        text: mem
        text: global
        for: externtype
            text: tag
    text: global type; url: syntax/types.html#syntax-globaltype
    url: syntax/types.html#syntax-mut
        text: var
        text: const
    text: address; url: exec/runtime.html#addresses
    text: signed_31; url: exec/numerics.html#aux-signed
    text: signed_32; url: exec/numerics.html#aux-signed
    text: memory.grow; url: exec/instructions.html#exec-memory-grow
    text: throw_ref; url: exec/instructions.html#exec-throw-ref
    text: current frame; url: exec/conventions.html#exec-notation-textual
    text: module; for: frame; url: exec/runtime.html#syntax-frame
    text: memaddrs; for: moduleinst; url: exec/runtime.html#syntax-moduleinst
    text: signed_64; url: exec/numerics.html#aux-signed
    text: sequence; url: syntax/conventions.html#grammar-notation
    text: exception; for: tagtype/attribute; url: syntax/types.html#syntax-tagtype
urlPrefix: https://heycam.github.io/webidl/; spec: WebIDL
    type: dfn
        text: create a namespace object; url: create-a-namespace-object
        text: [EnforceRange]; url: #EnforceRange
        text: unsigned long; url: #idl-unsigned-long
        text: js-unsigned-long; url: #js-unsigned-long
urlPrefix: https://webassembly.github.io/js-types/js-api/; spec: WebAssembly JS API (JS Type Reflection)
    type: abstract-op; text: FromValueType; url: abstract-opdef-fromvaluetype
urlPrefix: https://tc39.es/proposal-resizablearraybuffer/; spec: ResizableArrayBuffer proposal
    type: dfn
        text: handled; url: sec-hostresizearraybuffer
        text: IsFixedLengthArrayBuffer; url: sec-isfixedarraybuffer
        text: HostResizeArrayBuffer; url: sec-hostresizearraybuffer
</pre>

<pre class='link-defaults'>
spec:infra; type:dfn; text:list
spec:ecma-262; type:exception; for:ECMAScript; text:Error
spec:ecmascript; type:exception; for:ECMAScript; text:TypeError
spec:ecmascript; type:exception; for:ECMAScript; text:RangeError
spec:ecmascript; type:interface; for:ECMAScript; text:ArrayBuffer
spec:ecmascript; type:dfn; text:agent
spec:webidl; type:dfn; text:resolve
</pre>

<style>
emu-const {
    font-family: serif;
}
</style>

<h2 id="intro">Introduction</h2>

By design, the [=scope=] of the WebAssembly core specification [[WEBASSEMBLY]] does not include a description of how WebAssembly programs interact with their surrounding execution environment.
Instead it defines an abstract [=embedding interface=] between WebAssembly and its environment, (called the *embedder*).
It is only through this interface that an embedder interacts with the semantics of WebAssembly, and the embedder implements the connection between its host environment and the embedding API.
This document describes the embedding of WebAssembly into JavaScript [[ECMASCRIPT]] environments, including how WebAssembly modules can be constructed and instantiated, how imported and exported functions are called, how data is exchanged, and how errors are handled.
When the JavaScript environment is itself embedded in a Web browser, the Web API spec [[WASMWEB]] describes additional behavior relevant to the Web environment.


<h2 id="sample">Sample API Usage</h2>

<p><em>This section is non-normative.</em></p>

Given `demo.wat` (encoded to `demo.wasm`):

```lisp
(module
    (import "js" "import1" (func $i1))
    (import "js" "import2" (func $i2))
    (func $main (call $i1))
    (start $main)
    (func (export "f") (call $i2))
)
```

and the following JavaScript, run in a browser:

```javascript
var importObj = {js: {
    import1: () => console.log("hello,"),
    import2: () => console.log("world!")
}};
fetch('demo.wasm').then(response =>
    response.arrayBuffer()
).then(buffer =>
    WebAssembly.instantiate(buffer, importObj)
).then(({module, instance}) =>
    instance.exports.f()
);
```

<h2 id="notation">Notation</h2>

This specification depends on the Infra Standard. [[INFRA]]

The WebAssembly [=sequence=] type is equivalent to the [=list=] type defined there; values of one
are treated as values of the other transparently.

<h2 id="webassembly-storage">Internal storage</h2>

<h3 id="store">Interaction of the WebAssembly Store with JavaScript</h3>

Note: WebAssembly semantics are defined in terms of an abstract [=store=], representing the state of the WebAssembly abstract machine. WebAssembly operations take a store and return an updated store.

Each [=agent=] has an <dfn>associated store</dfn>. When a new agent is created, its associated store is set to the result of [=store_init=]().

Note: In this specification, no WebAssembly-related objects, memory or addresses can be shared among agents in an [=agent cluster=]. In a future version of WebAssembly, this may change.

Elements of the WebAssembly store may be <dfn>identified with</dfn> JavaScript values. In particular, each WebAssembly [=memory instance=] with a corresponding {{Memory}} object is identified with a JavaScript [=Data Block=]; modifications to this Data Block are identified to updating the agent's store to a store which reflects those changes, and vice versa.

<h3 id="object-caches">WebAssembly JS Object Caches</h3>

Note: There are several WebAssembly objects that may have a corresponding JavaScript object. The correspondence is stored in a per-agent mapping from WebAssembly [=address=]es to JavaScript objects.
This mapping is used to ensure that, for a given [=agent=], there exists at most one JavaScript object for a particular WebAssembly address. However, this property does not hold for shared objects.

Each [=agent=] is associated with the following [=ordered map=]s:
    * The <dfn>Memory object cache</dfn>, mapping [=memory address=]es to {{Memory}} objects.
    * The <dfn>Table object cache</dfn>, mapping [=table address=]es to {{Table}} objects.
    * The <dfn>Exported Function cache</dfn>, mapping [=function address=]es to [=Exported Function=] objects.
    * The <dfn>Exported GC Object cache</dfn>, mapping [=struct address=]es and [=array address=]es to [=Exported GC Object=] objects.
    * The <dfn>Global object cache</dfn>, mapping [=global address=]es to {{Global}} objects.
    * The <dfn>Tag object cache</dfn>, mapping [=tag addresses=] to {{Tag}} objects.
    * The <dfn>Exception object cache</dfn>, mapping [=exception address=]es to {{Exception}} objects.
    * The <dfn>Host value cache</dfn>, mapping [=host address=]es to values.


<h2 id="webassembly-namespace">The WebAssembly Namespace</h2>

<pre class="idl">
dictionary WebAssemblyInstantiatedSource {
    required Module module;
    required Instance instance;
};

dictionary WebAssemblyCompileOptions {
    USVString? importedStringConstants;
    sequence&lt;USVString> builtins;
};

[Exposed=*]
namespace WebAssembly {
    boolean validate(BufferSource bytes, optional WebAssemblyCompileOptions options = {});
    Promise&lt;Module> compile(BufferSource bytes, optional WebAssemblyCompileOptions options = {});

    Promise&lt;WebAssemblyInstantiatedSource> instantiate(
        BufferSource bytes, optional object importObject, optional WebAssemblyCompileOptions options = {});

    Promise&lt;Instance> instantiate(
        Module moduleObject, optional object importObject);

    readonly attribute Tag JSTag;
};
</pre>

<!--
Should we include notes describing what the functions do, as the HTML spec does? It could look like this:

Note:
  WebAssembly.validate(|bytes|) synchronously validates bytes of WebAssembly, returning true if the validation was successful.
  WebAssembly.compile(|bytes|) asynchronously validates and complies bytes of WebAssembly into a Module.
  WebAssembly.instantiate(|bytes|, |importObject|) asynchronously compiles and instantiates a WebAssembly module from bytes of source.
  The WebAssembly.instantiate(|moduleObject|, |importObject|) asynchronously instantiates a compiled module.
-->

<div algorithm>
  To <dfn>compile a WebAssembly module</dfn> from source bytes |bytes|, perform the following steps:
    1. Let |module| be [=module_decode=](|bytes|). If |module| is [=error=], return [=error=].
    1. If [=module_validate=](|module|) is [=error=], return [=error=].
    1. Return |module|.
</div>

<div algorithm>
  To <dfn>validate builtins and imported string for a WebAssembly module</dfn> from module |module|, enabled builtins |builtinSetNames|, and |importedStringModule|, perform the following steps:
    1. If [=validate builtin set names|validating builtin set names=] for |builtinSetNames| is false, return false.
    1. [=list/iterate|For each=] |import| of [=module_imports=](|module|),
        1. If |importedStringModule| is not null and |import|[0] equals |importedStringModule|,
            1. Let |importExternType| be |import|[2]
            1. Let |stringExternType| be `global const (ref extern)`
            1. If [=match_externtype=](|stringExternType|, |importExternType|) is false, return false
        1. Else,
            1. If [=validate an import for builtins|validating a import for builtin=] with |import| and |builtinSetNames| is false, return false.
    1. Return true.
</div>

<div algorithm>
  The <dfn method for="WebAssembly">validate(|bytes|, |options|)</dfn> method, when invoked, performs the following steps:
    1. Let |stableBytes| be a [=get a copy of the buffer source|copy of the bytes held by the buffer=] |bytes|.
    1. [=Compile a WebAssembly module|Compile=] |stableBytes| as a WebAssembly module and store the results as |module|.
    1. If |module| is [=error=], return false.
    1. Let |builtinSetNames| be |options|["builtins"]
    1. Let |importedStringModule| be |options|["importedStringConstants"]
    1. If [=validate builtins and imported string for a WebAssembly module|validating builtins and imported strings=] for |module| with |builtinSetNames| and |importedStringModule| returns false, return false.
    1. Return true.
</div>

A {{Module}} object represents a single WebAssembly module. Each {{Module}} object has the following internal slots:

    * \[[Module]] : a WebAssembly [=/module=]
    * \[[Bytes]] : the source bytes of \[[Module]].
    * \[[BuiltinSets]] : an ordered set of names of <a href="#builtins">builtin sets</a>
    * \[[ImportedStringModule]] : an optional module specifier string where any string constant can be imported from.

<div algorithm>
  To <dfn>construct a WebAssembly module object</dfn> from a module |module|, source bytes |bytes|, enabled builtins |builtinSetNames|, and |importedStringModule|, perform the following steps:

    1. Let |moduleObject| be a new {{Module}} object.
    1. Set |moduleObject|.\[[Module]] to |module|.
    1. Set |moduleObject|.\[[Bytes]] to |bytes|.
    1. Set |moduleObject|.\[[BuiltinSets]] to |builtinSetNames|.
    1. Set |moduleObject|.\[[ImportedStringModule]] to |importedStringModule|.
    1. Return |moduleObject|.
</div>

<div algorithm>
  To <dfn>asynchronously compile a WebAssembly module</dfn> from source bytes |bytes| and {{WebAssemblyCompileOptions}} |options| using optional [=task source=] |taskSource|, perform the following steps:

    1. Let |promise| be [=a new promise=].
    1. Run the following steps [=in parallel=]:
        1. [=compile a WebAssembly module|Compile the WebAssembly module=] |bytes| and store the result as |module|.
        1. [=Queue a task=] to perform the following steps. If |taskSource| was provided, queue the task on that task source.
            1. If |module| is [=error=], reject |promise| with a {{CompileError}} exception.
            1. Let |builtinSetNames| be |options|["builtins"]
            1. Let |importedStringModule| be |options|["importedStringConstants"]
            1. If [=validate builtins and imported string for a WebAssembly module|validating builtins and imported strings=] for |module| with |builtinSetNames| and |importedStringModule| is false, reject |promise| with a {{CompileError}} exception.
            1. Otherwise,
                1. [=Construct a WebAssembly module object=] from |module|, |bytes|, |builtinSetNames|, |importedStringModule|, and let |moduleObject| be the result.
                1. [=Resolve=] |promise| with |moduleObject|.
    1. Return |promise|.
</div>

<div algorithm>
    The <dfn method for="WebAssembly">compile(|bytes|, |options|)</dfn> method, when invoked, performs the following steps:
    1. Let |stableBytes| be a [=get a copy of the buffer source|copy of the bytes held by the buffer=] |bytes|.
    1. [=Asynchronously compile a WebAssembly module=] from |stableBytes| using |options| and return the result.
</div>

<div algorithm>
To <dfn>instantiate imported strings</dfn> with module |module| and |importedStringModule|, perform the following steps:
1. Assert: |importedStringModule| is not null.
1. Let |exportsObject| be [=!=] [$OrdinaryObjectCreate$](null).
1. [=list/iterate|For each=] (|moduleName|, |componentName|, |externtype|) of [=module_imports=](|module|),
    1. If |moduleName| does not equal |importedStringModule|, then [=iteration/continue=].
    1. Let |stringConstant| be |componentName|.
    1. Let |status| be [=!=] [$CreateDataProperty$](|exportsObject|, |stringConstant|, |stringConstant|).
    1. Assert: |status| is true.
1. Return |exportsObject|.

</div>

<div algorithm="read-the-imports">
  To <dfn>read the imports</dfn> from a WebAssembly module |module| from imports object |importObject|, enabled builtins |builtinSetNames|, and |importedStringModule|, perform the following steps:
    1. If |module|.[=imports=] [=list/is empty|is not empty=], and |importObject| is undefined, throw a {{TypeError}} exception.
    1. Let |builtinOrStringImports| be the ordered map « ».
    1. [=list/iterate|For each=] |builtinSetName| of |builtinSetNames|,
        1. Assert: |builtinOrStringImports| does not contain |builtinSetName|
        1. If |builtinSetName| does not refer to a builtin set, then [=iteration/continue=].
        1. Let |exportsObject| be the result of [=instantiate a builtin set=] with |builtinSetName|
        1. Let |builtinSetQualifiedName| be |builtinSetName| prefixed with "wasm:"
        1. [=map/set|Set=] |builtinOrStringImports|[|builtinSetQualifiedName|] to |exportsObject|
    1. If |importedStringModule| is not null,
        1. Let |exportsObject| be the result of [=instantiate imported strings=] with |module| and |importedStringModule|
        1. [=map/set|Set=] |builtinOrStringImports|[|importedStringModule|] to |exportsObject|
    1. Let |imports| be « ».
    1. [=list/iterate|For each=] (|moduleName|, |componentName|, |externtype|) of [=module_imports=](|module|),
<<<<<<< HEAD
        1. If |builtinOrStringImports| [=map/exist|contains=] |moduleName|,
            1. Let |o| be |builtinOrStringImports|[|moduleName|].
            1. If |o| [=is not an Object=] or if |o| [=map/exist|does not contain=] |componentName|,
                1. Set |o| to [=?=] [$Get$](|importObject|, |moduleName|).
        1. Else,
            1. Let |o| be [=?=] [$Get$](|importObject|, |moduleName|).
=======
        1. Let |o| be [=?=] [$Get$](|importObject|, |moduleName|).
>>>>>>> 3b3d7aa1
        1. If |o| [=is not an Object=], throw a {{TypeError}} exception.
        1. Let |v| be [=?=] [$Get$](|o|, |componentName|).
        1. If |externtype| is of the form [=external-type/func=] |functype|,
            1. If [$IsCallable$](|v|) is false, throw a {{LinkError}} exception.
            1. If |v| has a \[[FunctionAddress]] internal slot, and therefore is an [=Exported Function=],
                1. Let |funcaddr| be the value of |v|'s \[[FunctionAddress]] internal slot.
            1. Otherwise,
                1. [=Create a host function=] from |v| and |functype|, and let |funcaddr| be the result.
                1. Let |index| be the number of external functions in |imports|. This value |index| is known as the <dfn>index of the host function</dfn> |funcaddr|.
            1. Let |externfunc| be the [=external value=] [=external value|func=] |funcaddr|.
            1. [=list/Append=] |externfunc| to |imports|.
        1. If |externtype| is of the form [=external-type/global=] <var ignore>mut</var> |valtype|,
            1. If |v| [=implements=] {{Global}},
                1. Let |globaladdr| be |v|.\[[Global]].
            1. Otherwise,
                1. If |valtype| is [=i64=] and |v| [=is not a BigInt=],
                    1. Throw a {{LinkError}} exception.
                1. If |valtype| is one of [=i32=], [=f32=] or [=f64=] and |v| [=is not a Number=],
                    1. Throw a {{LinkError}} exception.
                1. If |valtype| is [=v128=],
                    1. Throw a {{LinkError}} exception.
                1. Let |value| be [=ToWebAssemblyValue=](|v|, |valtype|). If this operation throws a {{TypeError}}, catch it, and throw a {{LinkError}} exception.
                1. Let |store| be the [=surrounding agent=]'s [=associated store=].
                1. Let (|store|, |globaladdr|) be [=global_alloc=](|store|, [=const=] |valtype|, |value|).
                1. Set the [=surrounding agent=]'s [=associated store=] to |store|.
            1. Let |externglobal| be [=external value|global=] |globaladdr|.
            1. [=list/Append=] |externglobal| to |imports|.
        1. If |externtype| is of the form [=external-type/mem=] <var ignore>memtype</var>,
            1. If |v| does not [=implement=] {{Memory}}, throw a {{LinkError}} exception.
            1. Let |externmem| be the [=external value=] [=external value|mem=] |v|.\[[Memory]].
            1. [=list/Append=] |externmem| to |imports|.
        1. If |externtype| is of the form [=external-type/table=] <var ignore>tabletype</var>,
            1. If |v| does not [=implement=] {{Table}}, throw a {{LinkError}} exception.
            1. Let |tableaddr| be |v|.\[[Table]].
            1. Let |externtable| be the [=external value=] [=external value|table=] |tableaddr|.
            1. [=list/Append=] |externtable| to |imports|.
        1. If |externtype| is of the form [=external-type/tag=] |attribute| <var ignore>functype</var>,
            1. Assert: |attribute| is [=tagtype/attribute/exception=].
            1. If |v| does not [=implement=] {{Tag}}, throw a {{LinkError}} exception.
            1. Let |tagaddr| be |v|.\[[Address]].
            1. Let |externtag| be the [=external value=] [=external value/tag=] |tagaddr|.
            1. [=list/Append=] |externtag| to |imports|.
    1. Return |imports|.

Note: This algorithm only verifies the right kind of JavaScript values are passed.
The verification of WebAssembly type requirements is deferred to the
"[=instantiate the core of a WebAssembly module=]" algorithm.
</div>

<div algorithm>
  To <dfn>create an exports object</dfn> from a WebAssembly module |module| and instance |instance|, perform the following steps:
    1. Let |exportsObject| be [=!=] [$OrdinaryObjectCreate$](null).
    1. [=list/iterate|For each=] (|name|, |externtype|) of [=module_exports=](|module|),
        1. Let |externval| be [=instance_export=](|instance|, |name|).
        1. Assert: |externval| is not [=error=].
        1. If |externtype| is of the form [=external-type/func=] <var ignore>functype</var>,
            1. Assert: |externval| is of the form [=external value|func=] |funcaddr|.
            1. Let [=external value|func=] |funcaddr| be |externval|.
            1. Let |func| be the result of creating [=a new Exported Function=] from |funcaddr|.
            1. Let |value| be |func|.
        1. If |externtype| is of the form [=external-type/global=] <var ignore>mut</var> <var ignore>globaltype</var>,
            1. Assert: |externval| is of the form [=external value|global=] |globaladdr|.
            1. Let [=external value|global=] |globaladdr| be |externval|.
            1. Let |global| be [=create a global object|a new Global object=] created from |globaladdr|.
            1. Let |value| be |global|.
        1. If |externtype| is of the form [=external-type/mem=] <var ignore>memtype</var>,
            1. Assert: |externval| is of the form [=external value|mem=] |memaddr|.
            1. Let [=external value|mem=] |memaddr| be |externval|.
            1. Let |memory| be [=create a memory object|a new Memory object=] created from |memaddr|.
            1. Let |value| be |memory|.
        1. If |externtype| is of the form [=external-type/table=] <var ignore>tabletype</var>,
            1. Assert: |externval| is of the form [=external value|table=] |tableaddr|.
            1. Let [=external value|table=] |tableaddr| be |externval|.
            1. Let |table| be [=create a Table object|a new Table object=] created from |tableaddr|.
            1. Let |value| be |table|.
        1. If |externtype| is of the form [=external-type/tag=] |attribute| <var ignore>functype</var>,
            1. Assert: |attribute| is [=tagtype/attribute/exception=].
            1. Assert: |externval| is of the form [=external value/tag=] |tagaddr|.
            1. Let [=external value/tag=] |tagaddr| be |externval|.
            1. Let |tag| be [=create a Tag object|a new Tag object=] created from |tagaddr|.
            1. Let |value| be |tag|.
        1. Let |status| be [=!=] [$CreateDataProperty$](|exportsObject|, |name|, |value|).
        1. Assert: |status| is true.

        Note: the validity and uniqueness checks performed during [=WebAssembly module validation=] ensure that each property name is valid and no properties are defined twice.
    1. Perform [=!=] [$SetIntegrityLevel$](|exportsObject|, `"frozen"`).
    1. Return |exportsObject|.
</div>

<div algorithm>
  To <dfn>initialize an instance object</dfn> |instanceObject| from a WebAssembly module |module| and instance |instance|, perform the following steps:

    1. [=Create an exports object=] from |module| and |instance| and let |exportsObject| be the result.
    1. Set |instanceObject|.\[[Instance]] to |instance|.
    1. Set |instanceObject|.\[[Exports]] to |exportsObject|.
</div>

<div algorithm>
  To <dfn>instantiate the core of a WebAssembly module</dfn> from a module |module| and imports |imports|, perform the following steps:
    1. Let |store| be the [=surrounding agent=]'s [=associated store=].
    1. Let |result| be [=module_instantiate=](|store|, |module|, |imports|).
    1. If |result| is [=error=], throw an appropriate exception type:
        * A {{LinkError}} exception for most cases which occur during linking.
        * If the error came when running the start function, throw a {{RuntimeError}} for most errors which occur from WebAssembly, or the error object propagated from inner ECMAScript code.
        * Another error type if appropriate, for example an out-of-memory exception, as documented in <a href="#errors">the WebAssembly error mapping</a>.
    1. Let (|store|, |instance|) be |result|.
    1. Set the [=surrounding agent=]'s [=associated store=] to |store|.
    1. Return |instance|.
</div>

<div algorithm>
  To <dfn>asynchronously instantiate a WebAssembly module</dfn> from a {{Module}} |moduleObject| and imports |importObject|, perform the following steps:
    1. Let |promise| be [=a new promise=].
    1. Let |module| be |moduleObject|.\[[Module]].
    1. Let |builtinSetNames| be |moduleObject|.\[[BuiltinSets]].
    1. Let |importedStringModule| be |moduleObject|.\[[ImportedStringModule]].
    1. [=Read the imports=] of |module| with imports |importObject|, |builtinSetNames| and |importedStringModule|, and let |imports| be the result.
        If this operation throws an exception, catch it, [=reject=] |promise| with the exception, and return |promise|.
    1. Run the following steps [=in parallel=]:
        1. [=Queue a task=] to perform the following steps:
            Note: Implementation-specific work may be performed here.
            1.  [=Instantiate the core of a WebAssembly module=] |module| with |imports|, and let |instance| be the result.
                If this throws an exception, catch it, [=reject=] |promise| with the exception, and terminate these substeps.
            1.  Let |instanceObject| be a [=/new=] {{Instance}}.
            1.  [=initialize an instance object|Initialize=] |instanceObject| from |module| and |instance|.
                If this throws an exception, catch it, [=reject=] |promise| with the exception, and terminate these substeps.
            1. [=Resolve=] |promise| with |instanceObject|.
    1. Return |promise|.
</div>

<div algorithm>
  To <dfn>instantiate a promise of a module</dfn> |promiseOfModule| with imports |importObject|, perform the following steps:

    1. Let |promise| be [=a new promise=].
    1. [=Upon fulfillment=] of |promiseOfModule| with value |module|:
        1. [=asynchronously instantiate a WebAssembly module|Instantiate the WebAssembly module=] |module| importing |importObject|, and let |innerPromise| be the result.
        1. [=Upon fulfillment=] of |innerPromise| with value |instance|.
            1. Let |result| be the {{WebAssemblyInstantiatedSource}} value «[ "{{WebAssemblyInstantiatedSource/module}}" → |module|, "{{WebAssemblyInstantiatedSource/instance}}" → |instance| ]».
            1. [=Resolve=] |promise| with |result|.
        1. [=Upon rejection=] of |innerPromise| with reason |reason|:
            1. [=Reject=] |promise| with |reason|.
    1. [=Upon rejection=] of |promiseOfModule| with reason |reason|:
        1. [=Reject=] |promise| with |reason|.
    1. Return |promise|.
</div>

<div algorithm>
  The <dfn method for="WebAssembly">instantiate(|bytes|, |importObject|, |options|)</dfn> method, when invoked, performs the following steps:
    1. Let |stableBytes| be a [=get a copy of the buffer source|copy of the bytes held by the buffer=] |bytes|.
    1. [=Asynchronously compile a WebAssembly module=] from |stableBytes| using |options| and let |promiseOfModule| be the result.
    1. [=Instantiate a promise of a module|Instantiate=] |promiseOfModule| with imports |importObject| and return the result.
</div>

<div algorithm>
  The <dfn method for="WebAssembly">instantiate(|moduleObject|, |importObject|)</dfn> method, when invoked, performs the following steps:
    1. [=asynchronously instantiate a WebAssembly module|Asynchronously instantiate the WebAssembly module=] |moduleObject| importing |importObject|, and return the result.
</div>

Note: A follow-on streaming API is documented in the <a href="https://webassembly.github.io/spec/web-api/index.html">WebAssembly Web API</a>.

The getter of the <dfn attribute for="WebAssembly">JSTag</dfn> attribute of the {{WebAssembly}} Namespace, when invoked, performs the following steps:
    1. Let |JSTagAddr| be the result of [=get the JavaScript exception tag|getting the JavaScript exception tag=].
    1. Let |JSTagObject| be the result of [=create a Tag object|creating a Tag object=] from |JSTagAddr|.
    1. Return |JSTagObject|.

<h3 id="modules">Modules</h3>

<pre class="idl">
enum ImportExportKind {
  "function",
  "table",
  "memory",
  "global",
  "tag"
};

enum AddressType {
  "i32",
  "i64",
};

typedef any AddressValue;

dictionary ModuleExportDescriptor {
  required USVString name;
  required ImportExportKind kind;
  // Note: Other fields such as signature may be added in the future.
};

dictionary ModuleImportDescriptor {
  required USVString module;
  required USVString name;
  required ImportExportKind kind;
};

[LegacyNamespace=WebAssembly, Exposed=*]
interface Module {
  constructor(BufferSource bytes, optional WebAssemblyCompileOptions options = {});
  static sequence&lt;ModuleExportDescriptor> exports(Module moduleObject);
  static sequence&lt;ModuleImportDescriptor> imports(Module moduleObject);
  static sequence&lt;ArrayBuffer> customSections(Module moduleObject, DOMString sectionName);
};
</pre>

<div algorithm>
  The <dfn>string value of the extern type</dfn> |type| is
    * "function" if |type| is of the form [=external-type/func=] <var ignore>functype</var>
    * "table" if |type| is of the form [=external-type/table=] <var ignore>tabletype</var>
    * "memory" if |type| is of the form [=external-type/mem=] <var ignore>memtype</var>
    * "global" if |type| is of the form [=external-type/global=] <var ignore>globaltype</var>
    * "tag" if |type| is of the form [=external-type/tag=] <var ignore>tag</var>
</div>

<div algorithm>
    The <dfn method for="Module">exports(|moduleObject|)</dfn> method, when invoked, performs the following steps:
    1. Let |module| be |moduleObject|.\[[Module]].
    1. Let |exports| be « ».
    1. [=list/iterate|For each=] (|name|, |type|) of [=module_exports=](|module|),
        1. Let |kind| be the [=string value of the extern type=] |type|.
        1. Let |obj| be «[ "{{ModuleExportDescriptor/name}}" → |name|, "{{ModuleExportDescriptor/kind}}" → |kind| ]».
        1. [=list/Append=] |obj| to |exports|.
    1. Return |exports|.
</div>

<div algorithm>
    The <dfn method for="Module">imports(|moduleObject|)</dfn> method, when invoked, performs the following steps:
    1. Let |module| be |moduleObject|.\[[Module]].
    1. Let |builtinSetNames| be |moduleObject|.\[[BuiltinSets]].
    1. Let |importedStringModule| be |moduleObject|.\[[ImportedStringModule]].
    1. Let |imports| be « ».
    1. [=list/iterate|For each=] (|moduleName|, |name|, |type|) of [=module_imports=](|module|),
        1. If [=find a builtin=] for (|moduleName|, |name|, |type|) and |builtinSetNames| is not null, then [=iteration/continue=]
        1. If |importedStringModule| is not null and |moduleName| equals |importedStringModule|, then [=iteration/continue=]
        1. Let |kind| be the [=string value of the extern type=] |type|.
        1. Let |obj| be «[ "{{ModuleImportDescriptor/module}}" → |moduleName|, "{{ModuleImportDescriptor/name}}" → |name|, "{{ModuleImportDescriptor/kind}}" → |kind| ]».
        1. [=list/Append=] |obj| to |imports|.
    1. Return |imports|.
</div>

<div algorithm>
    The <dfn method for="Module">customSections(|moduleObject|, |sectionName|)</dfn> method, when invoked, performs the following steps:
    1. Let |bytes| be |moduleObject|.\[[Bytes]].
    1. Let |customSections| be « ».
    1. [=list/iterate|For each=] [=custom section=] |customSection| of |bytes|, interpreted according to the [=module grammar=],
        1. Let |name| be the <code>name</code> of |customSection|, [=UTF-8 decode without BOM or fail|decoded as UTF-8=].
        1. Assert: |name| is not failure (|moduleObject|.\[[Module]] is [=valid=]).
        1. If |name| equals |sectionName| as string values,
            1. [=list/Append=] a new {{ArrayBuffer}} containing a copy of the bytes in |bytes| for the range matched by this [=customsec=] production to |customSections|.
    1. Return |customSections|.
</div>

<div algorithm>
    The <dfn constructor for="Module">Module(|bytes|, |options|)</dfn> constructor, when invoked, performs the following steps:

    1. Let |stableBytes| be a [=get a copy of the buffer source|copy of the bytes held by the buffer=] |bytes|.
    1. [=Compile a WebAssembly module|Compile the WebAssembly module=] |stableBytes| and store the result as |module|.
    1. If |module| is [=error=], throw a {{CompileError}} exception.
    1. Let |builtinSetNames| be |options|["builtins"]
    1. Let |importedStringModule| be |options|["importedStringConstants"]
    1. If [=validate builtins and imported string for a WebAssembly module|validating builtins and imported strings=] for |module| with |builtinSetNames| and |importedStringModule| returns false, throw a {{CompileError}} exception.
    1. Set **this**.\[[Module]] to |module|.
    1. Set **this**.\[[Bytes]] to |stableBytes|.
    1. Set **this**.\[[BuiltinSets]] to |builtinSetNames|.
    1. Set **this**.\[[ImportedStringModule]] to |importedStringModule|.

Note: Some implementations enforce a size limitation on |bytes|. Use of this API is discouraged, in favor of asynchronous APIs.
</div>

<h3 id="instances">Instances</h3>

<pre class="idl">
[LegacyNamespace=WebAssembly, Exposed=*]
interface Instance {
  constructor(Module module, optional object importObject);
  readonly attribute object exports;
};
</pre>

<div algorithm>
  The <dfn constructor for="Instance">Instance(|module|, |importObject|)</dfn> constructor, when invoked, runs the following steps:
    1. Let |module| be |module|.\[[Module]].
    1. Let |builtinSetNames| be |module|.\[[BuiltinSets]].
    1. Let |importedStringModule| be |module|.\[[ImportedStringModule]].
    1. [=Read the imports=] of |module| with imports |importObject|, |builtinSetNames|, and |importedStringModule|, and let |imports| be the result.
    1. [=Instantiate the core of a WebAssembly module=] |module| with |imports|, and let |instance| be the result.
    1. [=initialize an instance object|Initialize=] **this** from |module| and |instance|.

Note: The use of this synchronous API is discouraged, as some implementations sometimes do long-running compilation work when instantiating.
</div>

<div algorithm>
    The getter of the <dfn attribute for="Instance">exports</dfn> attribute of {{Instance}} returns **this**.\[[Exports]].
</div>

<h3 id="memories">Memories</h3>

<pre class="idl">
dictionary MemoryDescriptor {
  required AddressValue initial;
  AddressValue maximum;
  AddressType address;
};

[LegacyNamespace=WebAssembly, Exposed=*]
interface Memory {
  constructor(MemoryDescriptor descriptor);
  AddressValue grow(AddressValue delta);
  ArrayBuffer toFixedLengthBuffer();
  ArrayBuffer toResizableBuffer();
  readonly attribute ArrayBuffer buffer;
};
</pre>

A {{Memory}} object represents a single [=memory instance=]
which can be simultaneously referenced by multiple {{Instance}} objects. Each
{{Memory}} object has the following internal slots:

    * \[[Memory]] : a [=memory address=]
    * \[[BufferObject]] : an {{ArrayBuffer}} whose [=Data Block=] is [=identified with=] the above memory address

<div algorithm>
    To <dfn>create a fixed length memory buffer</dfn> from a [=memory address=] |memaddr|, perform the following steps:

    1. Let |block| be a [=Data Block=] which is [=identified with=] the underlying memory of |memaddr|.
    1. Let |buffer| be a new {{ArrayBuffer}} with the internal slots \[[ArrayBufferData]], \[[ArrayBufferByteLength]], and \[[ArrayBufferDetachKey]].
    1. Set |buffer|.\[[ArrayBufferData]] to |block|.
    1. Set |buffer|.\[[ArrayBufferByteLength]] to the length of |block|.
    1. Set |buffer|.\[[ArrayBufferDetachKey]] to "WebAssembly.Memory".
    1. Return |buffer|.
</div>

<div algorithm>
    To <dfn>create a resizable memory buffer</dfn> from a [=memory address=] |memaddr| and a |maxsize|, perform the following steps:

    1. Let |block| be a [=Data Block=] which is [=identified with=] the underlying memory of |memaddr|.
    1. Let |length| be the length of |block|.
    1. If |maxsize| &gt; (65536 &times; 65536),
        1. Throw a {{RangeError}} exception.
    1. Let |buffer| be a new {{ArrayBuffer}} with the internal slots \[[ArrayBufferData]], \[[ArrayBufferByteLength]], \[[ArrayBufferMaxByteLength]], and \[[ArrayBufferDetachKey]].
    1. Set |buffer|.\[[ArrayBufferData]] to |block|.
    1. Set |buffer|.\[[ArrayBufferByteLength]] to |length|.
    1. Set |buffer|.\[[ArrayBufferMaxByteLength]] is |maxsize|.
    1. Set |buffer|.\[[ArrayBufferDetachKey]] to "WebAssembly.Memory".
    1. Return |buffer|.
</div>

<div algorithm>
    To <dfn>initialize a memory object</dfn> |memory| from a [=memory address=] |memaddr|, perform the following steps:
    1. Let |map| be the [=surrounding agent=]'s associated [=Memory object cache=].
    1. Assert: |map|[|memaddr|] doesn't [=map/exist=].
    1. Let |buffer| be the result of [=create a fixed length memory buffer|creating a fixed length memory buffer=] from |memaddr|.
    1. Set |memory|.\[[Memory]] to |memaddr|.
    1. Set |memory|.\[[BufferObject]] to |buffer|.
    1. [=map/Set=] |map|[|memaddr|] to |memory|.
</div>

<div algorithm>
    To <dfn>create a memory object</dfn> from a [=memory address=] |memaddr|, perform the following steps:

    1. Let |map| be the [=surrounding agent=]'s associated [=Memory object cache=].
    1. If |map|[|memaddr|] [=map/exists=],
        1. Return |map|[|memaddr|].
    1. Let |memory| be a [=/new=] {{Memory}}.
    1. [=initialize a memory object|Initialize=] |memory| from |memaddr|.
    1. Return |memory|.
</div>

<div algorithm>
    The <dfn constructor for="Memory">Memory(|descriptor|)</dfn> constructor, when invoked, performs the following steps:
    1. If |descriptor|["address"] [=map/exists=], let |addrtype| be |descriptor|["address"]; otherwise, let |addrtype| be "i32".
    1. Let |initial| be [=?=] [=AddressValueToU64=](|descriptor|["initial"], |addrtype|).
    1. If |descriptor|["maximum"] [=map/exists=], let |maximum| be [=?=] [=AddressValueToU64=](|descriptor|["maximum"], |addrtype|); otherwise, let |maximum| be empty.
    1. Let |memtype| be [=memory type=] |addrtype| { **min** |initial|, **max** |maximum| }.
    1. If |memtype| is not [=valid memtype|valid=], throw a {{RangeError}} exception.
    1. Let |store| be the [=surrounding agent=]'s [=associated store=].
    1. Let (|store|, |memaddr|) be [=mem_alloc=](|store|, |memtype|). If allocation fails, throw a {{RangeError}} exception.
    1. Set the [=surrounding agent=]'s [=associated store=] to |store|.
    1. [=initialize a memory object|Initialize=] **this** from |memaddr|.
</div>

<div algorithm>
    To <dfn>refresh the Memory buffer</dfn> of |memaddr|, perform the following steps:

    1. Let |map| be the [=surrounding agent=]'s associated [=Memory object cache=].
    1. Assert: |map|[|memaddr|] [=map/exists=].
    1. Let |memory| be |map|[|memaddr|].
    1. Let |buffer| be |memory|.\[[BufferObject]].
    1. If [=IsFixedLengthArrayBuffer=](|buffer|) is true,
        1. Perform [=!=] [$DetachArrayBuffer$](|buffer|, "WebAssembly.Memory").
        1. Let |buffer| be the result of [=create a fixed length memory buffer|creating a fixed length memory buffer=] from |memaddr|.
        1. Set |memory|.\[[BufferObject]] to |buffer|.
    1. Otherwise,
        1. Let |block| be a [=Data Block=] which is [=identified with=] the underlying memory of |memaddr|.
        1. Set |buffer|.\[[ArrayBufferData]] to |block|.
        1. Set |buffer|.\[[ArrayBufferByteLength]] to the length of |block|.
</div>

<div algorithm>
    To <dfn>grow the memory buffer</dfn> associated with a [=memory address=] |memaddr| by |delta|, perform the following steps:

    1. Let |store| be the [=surrounding agent=]'s [=associated store=].
    1. Let |ret| be the [=mem_size=](|store|, |memaddr|).
    1. Let |store| be [=mem_grow=](|store|, |memaddr|, |delta|).
    1. If |store| is [=error=], throw a {{RangeError}} exception.
    1. Set the [=surrounding agent=]'s [=associated store=] to |store|.
    1. [=Refresh the memory buffer=] of |memaddr|.
    1. Return |ret|.
</div>

<div algorithm=dom-Memory-grow>
    The <dfn method for="Memory">grow(|delta|)</dfn> method, when invoked, performs the following steps:
    1. Let |memaddr| be **this**.\[[Memory]].
    1. Let |store| be the [=surrounding agent=]'s [=associated store=].
    1. Let |addrtype| be the [=address type=] in [=mem_type=](|store|, |memaddr|).
    1. Let |delta64| be [=?=] [=AddressValueToU64=](|delta|, |addrtype|).
    1. Let |ret| be the result of [=grow the memory buffer|growing the memory buffer=] associated with |memaddr| by |delta64|.
    1. Return [=U64ToAddressValue=](|ret|, |addrtype|).
</div>

Immediately after a WebAssembly [=memory.grow=] instruction executes, perform the following steps:

<div algorithm="memory.grow">
    1. If the top of the stack is not [=i32.const=] (−1),
        1. Let |frame| be the [=current frame=].
        1. Assert: due to validation, |frame|.[=frame/module=].[=moduleinst/memaddrs=][0] exists.
        1. Let |memaddr| be the memory address |frame|.[=frame/module=].[=moduleinst/memaddrs=][0].
        1. [=Refresh the memory buffer=] of |memaddr|.
</div>

<div algorithm=dom-Memory-toFixedLengthBuffer>
    The <dfn method for="Memory">toFixedLengthBuffer()</dfn> method, when invoked, performs the following steps:
    1. Let |buffer| be **this**.\[[BufferObject]].
    1. If [=IsFixedLengthArrayBuffer=](|buffer|) is true, return |buffer|.
    1. Let |memaddr| be **this**.\[[Memory]].
    1. Let |fixedBuffer| be the result of [=create a fixed length memory buffer|creating a fixed length memory buffer=] from |memaddr|.
    1. Perform [=!=] [$DetachArrayBuffer$](|buffer|, "WebAssembly.Memory").
    1. Set **this**.\[[BufferObject]] to |fixedBuffer|.
    1. Return |fixedBuffer|.
</div>

<div algorithm=dom-Memory-toResizableBuffer>
    The <dfn method for="Memory">toResizableBuffer()</dfn> method, when invoked, performs the following steps:
    1. Let |buffer| be **this**.\[[BufferObject]].
    1. If [=IsFixedLengthArrayBuffer=](|buffer|) is false, return |buffer|.
    1. Let |memaddr| be **this**.\[[Memory]].
    1. Let |store| be the [=surrounding agent=]'s [=associated store=].
    1. Let |memtype| be [=mem_type=](|store|, |memaddr|).
    1. If |memtype| has a max,
        1. Let |maxsize| be the max value in |memtype|.
    1. Otherwise,
        1. Let |maxsize| be 65536 &times; 65536.
    1. Let |resizableBuffer| be the result of [=create a resizable memory buffer|creating a resizable memory buffer=] from |memaddr| and |maxsize|.
    1. Perform [=!=] [$DetachArrayBuffer$](|buffer|, "WebAssembly.Memory").
    1. Set **this**.\[[BufferObject]] to |resizableBuffer|.
    1. Return |resizableBuffer|.
</div>

{{ArrayBuffer}} objects returned by a {{Memory}} object must have a size that is a multiple of a WebAssembly [=page size=] (the constant 65536). For this reason [=HostResizeArrayBuffer=] is redefined as follows.

<div algorithm>

    The <dfn id=HostResizeArrayBuffer export>abstract operation [=HostResizeArrayBuffer=]</dfn> takes arguments |buffer| (an {{ArrayBuffer}}) and |newLength|. It performs the following steps when called.

    1. If |buffer|.\[[ArrayBufferDetachKey]] is "WebAssembly.Memory",
        1. Let |map| be the [=surrounding agent=]'s associated [=Memory object cache=].
        1. Assert: |buffer| is the \[[BufferObject]] of exactly one value in |map|.
        1. [=map/iterate|For each=] |memaddr| &rarr; |mem| in |map|,
            1. If [=SameValue=](|mem|.\[[BufferObject]], |buffer|) is true,
                1. Assert: |buffer|.\[[ArrayBufferByteLength]] modulo 65536 is 0.
                1. Let |lengthDelta| be |newLength| - |buffer|.\[[ArrayBufferByteLength]].
                1. If |lengthDelta| &lt; 0 or |lengthDelta| modulo 65536 is not 0,
                    1. Throw a {{RangeError}} exception.
                1. Let |delta| be |lengthDelta| &div; 65536.
                1. [=Grow the memory buffer=] associated with |memaddr| by |delta|.
         1. Return <emu-const>handled</emu-const>.
    1. Otherwise, return <emu-const>unhandled</emu-const>.
</div>

<div algorithm>
    The getter of the <dfn attribute for="Memory">buffer</dfn> attribute of {{Memory}} returns **this**.\[[BufferObject]].
</div>

<h3 id="tables">Tables</h3>

<pre class="idl">
enum TableKind {
  "externref",
  "anyfunc",
  // Note: More values may be added in future iterations,
  // e.g., typed function references, typed GC references
};

dictionary TableDescriptor {
  required TableKind element;
  required AddressValue initial;
  AddressValue maximum;
  AddressType address;
};

[LegacyNamespace=WebAssembly, Exposed=*]
interface Table {
  constructor(TableDescriptor descriptor, optional any value);
  AddressValue grow(AddressValue delta, optional any value);
  any get(AddressValue index);
  undefined set(AddressValue index, optional any value);
  readonly attribute AddressValue length;
};
</pre>

A {{Table}} object represents a single [=table instance=] which can be simultaneously referenced by
multiple {{Instance}} objects.
Each {{Table}} object has a \[[Table]] internal slot, which is a [=table address=].

<div algorithm>
    To <dfn>initialize a table object</dfn> |table| from a [=table address=] |tableaddr|, perform the following steps:
    1. Let |map| be the [=surrounding agent=]'s associated [=Table object cache=].
    1. Assert: |map|[|tableaddr|] doesn't [=map/exist=].
    1. Set |table|.\[[Table]] to |tableaddr|.
    1. [=map/Set=] |map|[|tableaddr|] to |table|.
</div>

<div algorithm>
    To <dfn>create a table object</dfn> from a [=table address=] |tableaddr|, perform the following steps:
    1. Let |map| be the [=surrounding agent=]'s associated [=Table object cache=].
    1. If |map|[|tableaddr|] [=map/exists=],
        1. Return |map|[|tableaddr|].
    1. Let |table| be a [=/new=] {{Table}}.
    1. [=initialize a table object|Initialize=] |table| from |tableaddr|.
    1. Return |table|.
</div>

<div algorithm>
    The <dfn constructor for="Table">Table(|descriptor|, |value|)</dfn> constructor, when invoked, performs the following steps:
    1. Let |elementtype| be [=ToValueType=](|descriptor|["element"]).
    1. If |elementtype| is not a [=reftype=],
        1. [=Throw=] a {{TypeError}} exception.
    1. If |descriptor|["address"] [=map/exists=], let |addrtype| be |descriptor|["address"]; otherwise, let |addrtype| be "i32".
    1. Let |initial| be [=?=] [=AddressValueToU64=](|descriptor|["initial"], |addrtype|).
    1. If |descriptor|["maximum"] [=map/exists=], let |maximum| be [=?=] [=AddressValueToU64=](|descriptor|["maximum"], |addrtype|); otherwise, let |maximum| be empty.
    1. Let |type| be the [=table type=] |addrtype| { <b>[=limits|min=]</b> |initial|, <b>[=limits|max=]</b> |maximum| } |elementType|.
    1. If |type| is not [=valid tabletype|valid=], throw a {{RangeError}} exception.
    1. If |value| is missing,
        1. Let |ref| be [=DefaultValue=](|elementtype|).
        1. Assert: |ref| is not [=error=].
    1. Otherwise,
        1. Let |ref| be [=?=] [=ToWebAssemblyValue=](|value|, |elementType|).
    1. Let |store| be the [=surrounding agent=]'s [=associated store=].
    1. Let (|store|, |tableaddr|) be [=table_alloc=](|store|, |type|, |ref|). If allocation fails, throw a {{RangeError}} exception.
    1. Set the [=surrounding agent=]'s [=associated store=] to |store|.
    1. [=initialize a table object|Initialize=] **this** from |tableaddr|.
</div>

<div algorithm=dom-Table-grow>
    The <dfn method for="Table">grow(|delta|, |value|)</dfn> method, when invoked, performs the following steps:
    1. Let |tableaddr| be **this**.\[[Table]].
    1. Let |store| be the [=surrounding agent=]'s [=associated store=].
    1. Let |initialSize| be [=table_size=](|store|, |tableaddr|).
    1. Let (|addrtype|, <var ignore>limits</var>, |elementtype|) be [=table_type=](|store|, |tableaddr|).
    1. Let |delta64| be [=?=] [=AddressValueToU64=](|delta|, |addrtype|).
    1. If |value| is missing,
        1. Let |ref| be [=DefaultValue=](|elementtype|).
        1. If |ref| is [=error=], throw a {{TypeError}} exception.
    1. Otherwise,
        1. Let |ref| be [=?=] [=ToWebAssemblyValue=](|value|, |elementtype|).
    1. Let |result| be [=table_grow=](|store|, |tableaddr|, |delta64|, |ref|).
    1. If |result| is [=error=], throw a {{RangeError}} exception.

        Note: The above exception can happen due to either insufficient memory or an invalid size parameter.

    1. Set the [=surrounding agent=]'s [=associated store=] to |result|.
    1. Return |initialSize|.
</div>

<div algorithm>
    The getter of the <dfn attribute for="Table">length</dfn> attribute of {{Table}}, when invoked, performs the following steps:
    1. Let |tableaddr| be **this**.\[[Table]].
    1. Let |store| be the [=surrounding agent=]'s [=associated store=].
    1. Let |addrtype| be the [=address type=] in [=table_type=](|store|, |tableaddr|).
    1. Let |length64| be [=table_size=](|store|, |tableaddr|).
    1. Return [=U64ToAddressValue=](|length64|, |addrtype|).
</div>

<div algorithm>
    The <dfn method for="Table">get(|index|)</dfn> method, when invoked, performs the following steps:
    1. Let |tableaddr| be **this**.\[[Table]].
    1. Let |store| be the [=surrounding agent=]'s [=associated store=].
    1. Let (|addrtype|, <var ignore>limits</var>, |elementtype|) be [=table_type=](|store|, |tableaddr|).
    1. If |elementtype| is [=exnref=],
        1. Throw a {{TypeError}} exception.
    1. Let |index64| be [=?=] [=AddressValueToU64=](|index|, |addrtype|).
    1. Let |result| be [=table_read=](|store|, |tableaddr|, |index64|).
    1. If |result| is [=error=], throw a {{RangeError}} exception.
    1. Return [=ToJSValue=](|result|).
</div>

<div algorithm>
    The <dfn method for="Table">set(|index|, |value|)</dfn> method, when invoked, performs the following steps:
    1. Let |tableaddr| be **this**.\[[Table]].
    1. Let |store| be the [=surrounding agent=]'s [=associated store=].
    1. Let (|addrtype|, <var ignore>limits</var>, |elementtype|) be [=table_type=](|store|, |tableaddr|).
    1. If |elementtype| is [=exnref=],
        1. Throw a {{TypeError}} exception.
    1. Let |index64| be [=?=] [=AddressValueToU64=](|index|, |addrtype|).
    1. If |value| is missing,
        1. Let |ref| be [=DefaultValue=](|elementtype|).
        1. If |ref| is [=error=], throw a {{TypeError}} exception.
    1. Otherwise,
        1. Let |ref| be [=?=] [=ToWebAssemblyValue=](|value|, |elementtype|).
    1. Let |store| be [=table_write=](|store|, |tableaddr|, |index64|, |ref|).
    1. If |store| is [=error=], throw a {{RangeError}} exception.
    1. Set the [=surrounding agent=]'s [=associated store=] to |store|.
</div>

<h3 id="globals">Globals</h3>

<pre class="idl">
enum ValueType {
  "i32",
  "i64",
  "f32",
  "f64",
  "v128",
  "externref",
  "anyfunc",
};
</pre>

Note: this type may be extended with additional cases in future versions of WebAssembly.

<pre class="idl">
dictionary GlobalDescriptor {
  required ValueType value;
  boolean mutable = false;
};

[LegacyNamespace=WebAssembly, Exposed=*]
interface Global {
  constructor(GlobalDescriptor descriptor, optional any v);
  any valueOf();
  attribute any value;
};
</pre>

A {{Global}} object represents a single [=global instance=]
which can be simultaneously referenced by multiple {{Instance}} objects. Each
{{Global}} object has one internal slot:

    * \[[Global]] : a [=global address=]

<div algorithm>
    To <dfn>initialize a global object</dfn> |global| from a [=global address=] |globaladdr|, perform the following steps:
    1. Let |map| be the [=surrounding agent=]'s associated [=Global object cache=].
    1. Assert: |map|[|globaladdr|] doesn't [=map/exist=].
    1. Set |global|.\[[Global]] to |globaladdr|.
    1. [=map/Set=] |map|[|globaladdr|] to |global|.
</div>

<div algorithm>
    To <dfn>create a global object</dfn> from a [=global address=] |globaladdr|, perform the following steps:
    1. Let |map| be the [=surrounding agent=]'s associated [=Global object cache=].
    1. If |map|[|globaladdr|] [=map/exists=],
        1. Return |map|[|globaladdr|].
    1. Let |global| be a [=/new=] {{Global}}.
    1. [=initialize a global object|Initialize=] |global| from |globaladdr|.
    1. Return |global|.
</div>

<div algorithm>
    The algorithm <dfn>ToValueType</dfn>(|s|) performs the following steps:
    1. If |s| equals "i32", return [=i32=].
    1. If |s| equals "i64", return [=i64=].
    1. If |s| equals "f32", return [=f32=].
    1. If |s| equals "f64", return [=f64=].
    1. If |s| equals "v128", return [=v128=].
    1. If |s| equals "anyfunc", return [=funcref=].
    1. If |s| equals "externref", return [=externref=].
    1. Assert: This step is not reached.
</div>

<div algorithm>
    The algorithm <dfn>DefaultValue</dfn>(|valuetype|) performs the following steps:
    1. If |valuetype| equals [=externref=], return [=ToWebAssemblyValue=](undefined, |valuetype|).
    1. Return [=val_default=](|valuetype|).
</div>

<div algorithm>
    The <dfn constructor for="Global">Global(|descriptor|, |v|)</dfn> constructor, when invoked, performs the following steps:
    1. Let |mutable| be |descriptor|["mutable"].
    1. Let |valuetype| be [=ToValueType=](|descriptor|["value"]).
    1. If |valuetype| is [=v128=] or [=exnref=],
        1. Throw a {{TypeError}} exception.
    1. If |v| is missing,
        1. Let |value| be [=DefaultValue=](|valuetype|).
        1. Assert: |value| is not [=error=].
    1. Otherwise,
        1. Let |value| be [=ToWebAssemblyValue=](|v|, |valuetype|).
    1. If |mutable| is true, let |globaltype| be [=var=] |valuetype|; otherwise, let |globaltype| be [=const=] |valuetype|.
    1. Let |store| be the current agent's [=associated store=].
    1. Let (|store|, |globaladdr|) be [=global_alloc=](|store|, |globaltype|, |value|). <!-- TODO(littledan): Report allocation failure https://github.com/WebAssembly/spec/issues/584 -->
    1. Set the current agent's [=associated store=] to |store|.
    1. [=initialize a global object|Initialize=] **this** from |globaladdr|.
</div>

<div algorithm>
    The algorithm <dfn>GetGlobalValue</dfn>({{Global}} |global|) performs the following steps:
    1. Let |store| be the current agent's [=associated store=].
    1. Let |globaladdr| be |global|.\[[Global]].
    1. Let |globaltype| be [=global_type=](|store|, |globaladdr|).
    1. If |globaltype| is of the form <var ignore>mut</var> |valuetype| where |valuetype| is [=v128=] or [=exnref=], throw a {{TypeError}}.
    1. Let |value| be [=global_read=](|store|, |globaladdr|).
    1. Return [=ToJSValue=](|value|).
</div>

<div algorithm>
    The getter of the <dfn attribute for="Global">value</dfn> attribute of {{Global}}, when invoked, performs the following steps:
    1. Return [=GetGlobalValue=](**this**).

    The setter of the value attribute of {{Global}}, when invoked, performs the following steps:
    1. Let |store| be the current agent's [=associated store=].
    1. Let |globaladdr| be **this**.\[[Global]].
    1. Let |mut| |valuetype| be [=global_type=](|store|, |globaladdr|).
    1. If |valuetype| is [=v128=] or [=exnref=], throw a {{TypeError}}.
    1. If |mut| is [=const=], throw a {{TypeError}}.
    1. Let |value| be [=ToWebAssemblyValue=](**the given value**, |valuetype|).
    1. Let |store| be [=global_write=](|store|, |globaladdr|, |value|).
    1. If |store| is [=error=], throw a {{RangeError}} exception.
    1. Set the current agent's [=associated store=] to |store|.
</div>

<div algorithm>
    The <dfn method for="Global">valueOf()</dfn> method, when invoked, performs the following steps:
    1. Return [=GetGlobalValue=](**this**).
</div>

<h3 id="exported-function-exotic-objects">Exported Functions</h3>

A WebAssembly function is made available in JavaScript as an <dfn>Exported Function</dfn>.
Exported Functions are [=Built-in Function Objects=] which are not constructors, and which have a \[[FunctionAddress]] internal slot.
This slot holds a [=function address=] relative to the [=surrounding agent=]'s [=associated store=].

<div algorithm>
  The <dfn>name of the WebAssembly function</dfn> |funcaddr| is found by performing the following steps:

    1. Let |store| be the [=surrounding agent=]'s [=associated store=].
    1. Let |funcinst| be |store|.funcs[|funcaddr|].
    1. If |funcinst| is of the form {type <var ignore>functype</var>, hostcode |hostfunc|},
        1. Assert: |hostfunc| is a JavaScript object and [$IsCallable$](|hostfunc|) is true.
        1. Let |index| be the [=index of the host function=] |funcaddr|.
    1. Otherwise,
        1. Let |moduleinst| be |funcinst|.module.
        1. Assert: |funcaddr| is contained in |moduleinst|.funcaddrs.
        1. Let |index| be the index of |moduleinst|.funcaddrs where |funcaddr| is found.
    1. Return [=!=] [$ToString$](|index|).
</div>

<div algorithm>
  To create <dfn>a new Exported Function</dfn> from a WebAssembly [=function address=] |funcaddr|, perform the following steps:

    1. Let |map| be the [=surrounding agent=]'s associated [=Exported Function cache=].
    1. If |map|[|funcaddr|] [=map/exists=],
        1. Return |map|[|funcaddr|].
    1. Let |steps| be "[=call an Exported Function|call the Exported Function=] |funcaddr| with arguments."
    1. Let |realm| be the [=current Realm=].
    1. Let |store| be the [=surrounding agent=]'s [=associated store=].
    1. Let |functype| be [=func_type=](|store|, |funcaddr|).
    1. Let [|paramTypes|] → [<var ignore>resultTypes</var>] be |functype|.
    1. Let |arity| be |paramTypes|'s [=list/size=].
    1. Let |name| be the [=name of the WebAssembly function=] |funcaddr|.
    1. Let |function| be [=!=] [$CreateBuiltinFunction$](|steps|, |arity|, |name|, « \[[FunctionAddress]] », |realm|).
    1. Set |function|.\[[FunctionAddress]] to |funcaddr|.
    1. [=map/Set=] |map|[|funcaddr|] to |function|.
    1. Return |function|.
</div>

<div algorithm>
  To <dfn>call an Exported Function</dfn> with [=function address=] |funcaddr| and a [=list=] of JavaScript arguments |argValues|, perform the following steps:

    1. Let |store| be the [=surrounding agent=]'s [=associated store=].
    1. Let |functype| be [=func_type=](|store|, |funcaddr|).
    1. Let [|parameters|] → [|results|] be |functype|.
    1. If |parameters| or |results| contain [=v128=] or [=exnref=], throw a {{TypeError}}.

        Note: the above error is thrown each time the \[[Call]] method is invoked.
    1. Let |args| be « ».
    1. Let |i| be 0.
    1. [=list/iterate|For each=] |t| of |parameters|,
        1. If |argValues|'s [=list/size=] &gt; |i|, let |arg| be |argValues|[|i|].
        1. Otherwise, let |arg| be undefined.
        1. [=list/Append=] [=ToWebAssemblyValue=](|arg|, |t|) to |args|.
        1. Set |i| to |i| + 1.
    1. Let (|store|, |ret|) be the result of [=func_invoke=](|store|, |funcaddr|, |args|).
    1. Set the [=surrounding agent=]'s [=associated store=] to |store|.
    1. If |ret| is [=error=], throw an exception. This exception should be a WebAssembly {{RuntimeError}} exception, unless otherwise indicated by <a href="#errors">the WebAssembly error mapping</a>.
    1. If |ret| is [=THROW=] [=ref.exn=] |exnaddr|, then
        1. Let |tagaddr| be [=exn_tag=](|store|, |exnaddr|).
        1. Let |payload| be [=exn_read=](|store|, |exnaddr|).
        1. Let |jsTagAddr| be the result of [=get the JavaScript exception tag |getting the JavaScript exception tag=].
        1. If |tagaddr| is equal to |jsTagAddr|,
            1. Throw the result of [=retrieving a host value=] from |payload|[0].
        1. Otherwise,
            1. Let |exception| be [=create an Exception object|a new Exception=] created from |exnaddr|.
            1. Throw |exception|.
    1. Let |outArity| be the [=list/size=] of |ret|.
    1. If |outArity| is 0, return undefined.
    1. Otherwise, if |outArity| is 1, return [=ToJSValue=](|ret|[0]).
    1. Otherwise,
        1. Let |values| be « ».
        1. [=list/iterate|For each=] |r| of |ret|,
            1. [=list/Append=] [=ToJSValue=](|r|) to |values|.
        1. Return [$CreateArrayFromList$](|values|).
</div>

Note: [=call an Exported Function|Calling an Exported Function=] executes in the \[[Realm]] of the callee Exported Function, as per the definition of [=built-in function objects=].

Note: Exported Functions do not have a \[[Construct]] method and thus it is not possible to call one with the `new` operator.

<div algorithm>
  To <dfn>run a host function</dfn> from the JavaScript object |func|, type |functype|, and [=list=] of [=WebAssembly values=] |arguments|, perform the following steps:

    1. Let [|parameters|] → [|results|] be |functype|.
    1. If |parameters| or |results| contain [=v128=] or [=exnref=], throw a {{TypeError}}.
    1. Let |jsArguments| be « ».
    1. [=list/iterate|For each=] |arg| of |arguments|,
        1. [=list/Append=] [=!=] [=ToJSValue=](|arg|) to |jsArguments|.
    1. Let |ret| be [=?=] [$Call$](|func|, undefined, |jsArguments|).
    1. Let |resultsSize| be |results|'s [=list/size=].
    1. If |resultsSize| is 0, return « ».
    1. Otherwise, if |resultsSize| is 1, return « [=?=] [=ToWebAssemblyValue=](|ret|, |results|[0]) ».
    1. Otherwise,
        1. Let |method| be [=?=] [$GetMethod$](|ret|, {{%Symbol.iterator%}}).
        1. If |method| is undefined, [=throw=] a {{TypeError}}.
        1. Let |values| be [=?=] [$IteratorToList$]([=?=] [$GetIteratorFromMethod$](|ret|, |method|)).
        1. Let |wasmValues| be a new, empty [=list=].
        1. If |values|'s [=list/size=] is not |resultsSize|, throw a {{TypeError}} exception.
        1. For each |value| and |resultType| in |values| and |results|, paired linearly,
            1. [=list/Append=] [=ToWebAssemblyValue=](|value|, |resultType|) to |wasmValues|.
        1. Return |wasmValues|.
</div>

<div algorithm>
  To <dfn>create a host function</dfn> from the JavaScript object |func| and type |functype|, perform the following steps:

    1. Assert: [$IsCallable$](|func|).
    1. Let |stored settings| be the <a spec=HTML>incumbent settings object</a>.
    1. Let |hostfunc| be a [=host function=] which performs the following steps when called with arguments |arguments|:
        1. Let |realm| be |func|'s [=associated Realm=].
        1. Let |relevant settings| be |realm|'s [=realm/settings object=].
        1. [=Prepare to run script=] with |relevant settings|.
        1. [=Prepare to run a callback=] with |stored settings|.
        1. Let |result| be the result of [=run a host function|running a host function=] from |func|, |functype|, and |arguments|.
        1. [=Clean up after running a callback=] with |stored settings|.
        1. [=Clean up after running script=] with |relevant settings|.
        1. Assert: |result|.\[[Type]] is <emu-const>throw</emu-const> or <emu-const>normal</emu-const>.
        1. Let |store| be the [=surrounding agent=]'s [=associated store=].
        1. If |result|.\[[Type]] is <emu-const>throw</emu-const>, then:
            1. Let |v| be |result|.\[[Value]].
            1. If |v| [=implements=] {{Exception}},
                1. Let |address| be |v|.\[[Address]].
            1. Otherwise,
                1. Let |type| be the result of [=get the JavaScript exception tag |getting the JavaScript exception tag=].
                1. Let |payload| be [=!=] [=ToWebAssemblyValue=](|v|, [=externref=]).
                1. Let (|store|, |address|) be [=exn_alloc=](|store|, |type|, « |payload| »).
                1. Set the [=surrounding agent=]'s [=associated store=] to |store|.
            1. Execute the WebAssembly instructions ([=ref.exn=] |address|) ([=throw_ref=]).
        1. Otherwise, return |result|.\[[Value]].
    1. Let (|store|, |funcaddr|) be [=func_alloc=](|store|, |functype|, |hostfunc|).
    1. Set the [=surrounding agent=]'s [=associated store=] to |store|.
    1. Return |funcaddr|.
</div>

<div algorithm>
The algorithm <dfn>ToJSValue</dfn>(|w|) coerces a [=WebAssembly value=] to a JavaScript value by performing the following steps:

1. Assert: |w| is not of the form [=v128.const=] <var ignore>v128</var>.
1. Assert: |w| is not of the form [=ref.exn=] <var ignore>exnaddr</var>.
1. If |w| is of the form [=i64.const=] |u64|,
    1. Let |i64| be [=signed_64=](|u64|).
    1. Return [=ℤ=](|i64| interpreted as a [=mathematical value=]).
1. If |w| is of the form [=i32.const=] |u32|,
    1. Let |i32| be [=signed_32=](|u32|).
    2. Return [=𝔽=](|i32| interpreted as a [=mathematical value=]).
1. If |w| is of the form [=f32.const=] |f32|,
    1. If |f32| is [=+∞=] or [=−∞=], return **+∞**<sub>𝔽</sub> or **-∞**<sub>𝔽</sub>, respectively.
    1. If |f32| is [=nan=], return **NaN**.
    1. Return [=𝔽=](|f32| interpreted as a [=mathematical value=]).
1. If |w| is of the form [=f64.const=] |f64|,
    1. If |f64| is [=+∞=] or [=−∞=], return **+∞**<sub>𝔽</sub> or **-∞**<sub>𝔽</sub>, respectively.
    1. If |f64| is [=nan=], return **NaN**.
    1. Return [=𝔽=](|f64| interpreted as a [=mathematical value=]).
1. If |w| is of the form [=ref.null=] <var ignore>t</var>, return null.
1. If |w| is of the form [=ref.i31=] |u31|,
    1. Let |i31| be [=signed_31=](|u31|).
    1. Let return [=𝔽=](|i31|).
1. If |w| is of the form [=ref.struct=] |structaddr|, return the result of creating [=a new Exported GC Object=] from |structaddr| and "struct".
1. If |w| is of the form [=ref.array=] |arrayaddr|, return the result of creating [=a new Exported GC Object=] from |arrayaddr| and "array".
1. If |w| is of the form [=ref.func=] |funcaddr|, return the result of creating [=a new Exported Function=] from |funcaddr|.
1. If |w| is of the form [=ref.host=] |hostaddr|, return the result of [=retrieving a host value=] from |hostaddr|.
1. If |w| is of the form [=ref.extern=] |ref|, return [=ToJSValue=](|ref|).


Note: Number values which are equal to NaN may have various observable NaN payloads; see [$NumericToRawBytes$] for details.
</div>

<div algorithm>

For <dfn>retrieving a host value</dfn> from an [=host address=] |hostaddr|, perform the following steps:

1. Let |map| be the [=surrounding agent=]'s associated [=host value cache=].
1. Assert: |map|[|hostaddr|] [=map/exists=].
1. Return |map|[|hostaddr|].

</div>

<div algorithm>
The algorithm <dfn>ToWebAssemblyValue</dfn>(|v|, |type|) coerces a JavaScript value to a [=WebAssembly value=] by performing the following steps:

1. Assert: |type| is not [=v128=].
1. Assert: |type| is not [=exnref=].
1. If |type| is [=i64=],
    1. Let |i64| be [=?=] [$ToBigInt64$](|v|).
    1. Let |u64| be the unsigned integer such that |i64| is [=signed_64=](|u64|).
    1. Return [=i64.const=] |u64|.
1. If |type| is [=i32=],
    1. Let |i32| be [=?=] [$ToInt32$](|v|).
    1. Let |u32| be the unsigned integer such that |i32| is [=signed_32=](|u32|).
    1. Return [=i32.const=] |u32|.
1. If |type| is [=f32=],
    1. Let |number| be [=?=] [$ToNumber$](|v|).
    1. If |number| is **NaN**,
        1. Let |n| be an implementation-defined integer such that [=canon=]<sub>32</sub> &leq; |n| &lt; 2<sup>[=signif=](32)</sup>.
        1. Let |f32| be [=nan=](n).
    1. Otherwise,
        1. Let |f32| be |number| rounded to the nearest representable value using IEEE 754-2019 round to nearest, ties to even mode. [[IEEE-754]]
    1. Return [=f32.const=] |f32|.
1. If |type| is [=f64=],
    1. Let |number| be [=?=] [$ToNumber$](|v|).
    1. If |number| is **NaN**,
        1. Let |n| be an implementation-defined integer such that [=canon=]<sub>64</sub> &leq; |n| &lt; 2<sup>[=signif=](64)</sup>.
        1. Let |f64| be [=nan=](n).
    1. Otherwise,
        1. Let |f64| be |number|.
    1. Return [=f64.const=] |f64|.
1. If |type| is of the form [=ref=] |null| |heaptype|,
    1. If |v| is null,
        1. Let |r| be [=ref.null=] |heaptype|.
    1. Else if [=match_valtype=](|type|, [=ref=] |null| [=heap-type/extern=]),
        1. Let |ref| be [=ToWebAssemblyValue=](|v|, [=ref=] [=heap-type/any=]).
        1. Let |r| be [=ref.extern=] |ref|.
    1. Else if |v| is an [=Exported Function=] and [=match_valtype=](|type|, [=ref=] |null| [=heap-type/func=]),
        1. Let |funcaddr| be the value of |v|'s \[[FunctionAddress]] internal slot.
        1. Let |r| be [=ref.func=] |funcaddr|.
    1. Else if |v| [=is a Number=] and |v| is equal to [=?=] [$ToInt32$](|v|) and [=ℝ=](|v|) < 2<sup>30</sup> and [=ℝ=](|v|) ⩾ -2<sup>30</sup>,
        1. Let |i31| [=?=] [$ToInt32$](|v|).
        1. Let |u31| be the unsigned integer such that |i31| is [=signed_31=](|i31|).
        1. Let |r| be [=ref.i31=] |u31|.
    1. Else if |v| is an [=Exported GC Object=],
        1. Let |objectaddr| be the value of |v|'s \[[ObjectAddress]] internal slot.
        1. Let |objectkind| be the value of |v|'s \[[ObjectKind]] internal slot.
        1. If |objectkind| is "array",
            1. Let |r| be [=ref.array=] |objectaddr|.
        1. If |objectkind| is "struct",
            1. Let |r| be [=ref.struct=] |objectaddr|.
    1. Else,
        1. Let |map| be the [=surrounding agent=]'s associated [=host value cache=].
        1. If a [=host address=] |hostaddr| exists such that |map|[|hostaddr|] is the same as |v|,
            1. Return [=ref.host=] |hostaddr|.
        1. Let [=host address=] |hostaddr| be the smallest address such that |map|[|hostaddr|] [=map/exists=] is false.
        1. [=map/Set=] |map|[|hostaddr|] to |v|.
        1. Let |r| be [=ref.host=] |hostaddr|.
    1. Let |store| be the current agent's [=associated store=].
    1. Let |actualtype| be [=ref_type=](|store|, |r|).
    1. If [=match_valtype=](|actualtype|, |type|) is false,
        1. Throw a {{TypeError}}.
    1. Return |r|.
1. Assert: This step is not reached.

</div>

<div algorithm>
The algorithm <dfn>AddressValueToU64</dfn>(|v|, |addrtype|) converts a JavaScript value to a WebAssembly [=u64=] for use in embedding operations. It is designed to act like [=[EnforceRange]=] [=unsigned long=] for {{AddressType}} "i32", and to extend these semantics to {{AddressType}} "i64", by performing the following steps:

1. If |addrtype| is "i32",
    1. Let |n| be [=?=] [$ConvertToInt$](|v|, 32, "unsigned"), where the destination type is associated with [=[EnforceRange]=].

        Note: This is equivalent to the [=js-unsigned-long|JS conversion rules=] for [=[EnforceRange]=] [=unsigned long=].
    1. Return [=ℝ=](|n|) as a WebAssembly [=u64=].
1. If |addrtype| is "i64",
    1. Let |n| be [=?=] [$ToBigInt$](|v|).
    1. If |n| &lt; 0 or |n| &gt; 2<sup>64</sup> &minus; 1, [=throw=] a {{TypeError}}.

        Note: This operation is designed to emulate [=[EnforceRange]=].
    1. Return [=ℝ=](|n|) as a WebAssembly [=u64=].
1. Assert: This step is not reached.

</div>

<div algorithm>
The algorithm <dfn>U64ToAddressValue</dfn>(|v|, |addrtype|) converts a [=u64=] value from a WebAssembly embedding operation to the correct variant of {{AddressValue}} for an {{AddressType}}, by performing the following steps:

1. If |addrtype| is "i32", return [=𝔽=](|v| interpreted as a [=mathematical value=]).
1. Else if |addrtype| is "i64", return [=ℤ=](|v| interpreted as a [=mathematical value=]).
1. Assert: This step is not reached.

</div>

<h3 id="tags">Tags</h3>

The <dfn>tag_alloc</dfn>(|store|, |parameters|) algorithm creates a new [=tag address=] for |parameters| in |store| and returns the updated store and the [=tag address=].

<h4 id="tag-types">Tag types</h4>

<pre class="idl">
dictionary TagType {
  required sequence&lt;ValueType> parameters;
};

[LegacyNamespace=WebAssembly, Exposed=(Window,Worker,Worklet)]
interface Tag {
  constructor(TagType type);
};
</pre>

A {{Tag}} value represents an exception tag.

<div algorithm>

To <dfn>initialize a Tag object</dfn> |tag| from a [=tag address=] |tagAddress|, perform the following steps:

1. Let |map| be the [=surrounding agent=]'s associated [=Tag object cache=].
1. Assert: |map|[|tagAddress|] doesn't [=map/exist=].
1. Set |tag|.\[[Address]] to |tagAddress|.
1. [=map/Set=] |map|[|tagAddress|] to |tag|.

</div>

<div algorithm>
To <dfn>create a Tag object</dfn> from a [=tag address=] |tagAddress|, perform the following steps:

1. Let |map| be the [=surrounding agent=]'s associated [=Tag object cache=].
1. If |map|[|tagAddress|] [=map/exists=],
    1. Return |map|[|tagAddress|].
1. Let |tag| be a [=new=] {{Tag}}.
1. [=initialize a Tag object|Initialize=] |tag| from |tagAddress|.
1. Return |tag|.

</div>

<div algorithm>

The <dfn constructor for="Tag" lt="Tag(type)">new Tag(|type|)</dfn> constructor steps are:

1. Let |parameters| be |type|["parameters"].
1. Let |wasmParameters| be «».
1. [=list/iterate|For each=] |type| of |parameters|,
    1. [=list/Append=] [=ToValueType=](|type|) to |wasmParameters|.
1. Let |store| be the current agent's [=associated store=].
1. Let (|store|, |tagAddress|) be [=tag_alloc=](|store|, |wasmParameters|).
1. Set the current agent's [=associated store=] to |store|.
1. [=initialize a Tag object|Initialize=] **this** from |tagAddress|.

</div>


<h3 id="gc-exotic-objects">Garbage Collected Objects</h3>

A WebAssembly struct or array is made available in JavaScript as an <dfn>Exported GC Object</dfn>.
An [=Exported GC Object=] is an exotic object that wraps a garbage collected WebAssembly reference value.
Most JavaScript operations on an [=Exported GC Object=] will throw an exception or return undefined.

Note: These operations may be refined in the future to allow richer interactions in JavaScript with WebAssembly structs and arrays.

An [=Exported GC Object=] contains an \[[ObjectAddress]] internal slot, which holds a [=object address=] relative to the [=surrounding agent=]'s [=associated store=],
and an \[[ObjectKind]] internal slot, which holds the string value "struct" or "array".

The internal methods of an [=Exported GC Object=] use the following implementations.

<div algorithm>
  The <dfn>\[[GetPrototypeOf]] internal method of an Exported GC Object</dfn> <var ignore>O</var> takes no arguments and returns null. It performs the following steps when called:

    1. Return null.
</div>

<div algorithm>
  The <dfn>\[[SetPrototypeOf]] internal method of an Exported GC Object</dfn> <var ignore>O</var> takes argument <var ignore>V</var> (an Object or null) and returns a boolean. It performs the following steps when called:

    1. Return false.
</div>

<div algorithm>
  The <dfn>\[[IsExtensible]] internal method of an Exported GC Object</dfn> <var ignore>O</var> takes no arguments and returns a boolean. It performs the following steps when called:

    1. Return false.
</div>

<div algorithm>
  The <dfn>\[[PreventExtensions]] internal method of an Exported GC Object</dfn> <var ignore>O</var> takes no arguments and returns a boolean. It performs the following steps when called:

    1. Return false.
</div>

<div algorithm>
  The <dfn>\[[GetOwnProperty]] internal method of an Exported GC Object</dfn> <var ignore>O</var> takes argument <var ignore>P</var> (a property key) and returns undefined. It performs the following steps when called:

    1. Return undefined.
</div>

<div algorithm>
  The <dfn>\[[DefineOwnProperty]] internal method of an Exported GC Object</dfn> <var ignore>O</var> takes arguments <var ignore>P</var> (a property key) and <var ignore>Desc</var> (a property descriptor) and returns a boolean. It performs the following steps when called:

    1. Return false.
</div>

<div algorithm>
  The <dfn>\[[HasProperty]] internal method of an Exported GC Object</dfn> <var ignore>O</var> takes argument <var ignore>P</var> (a property key) and returns a boolean. It performs the following steps when called:

    1. Return false.
</div>

<div algorithm>
  The <dfn>\[[Get]] internal method of an Exported GC Object</dfn> <var ignore>O</var> takes arguments <var ignore>P</var> (a property key) and <var ignore>Receiver</var> (an ECMAScript language value) and returns undefined. It performs the following steps when called:

    1. Return undefined.
</div>

<div algorithm>
  The <dfn>\[[Set]] internal method of an Exported GC Object</dfn> <var ignore>O</var> takes arguments <var ignore>P</var> (a property key), <var ignore>V</var> (an ECMAScript language value), and <var ignore>Receiver</var> (an ECMAScript language value) and throws an exception. It performs the following steps when called:

    1. Throw a {{TypeError}}.
</div>

<div algorithm>
  The <dfn>\[[Delete]] internal method of an Exported GC Object</dfn> <var ignore>O</var> takes argument <var ignore>P</var> (a property key) and throws an exception. It performs the following steps when called:

    1. Throw a {{TypeError}}.
</div>

<div algorithm>
  The <dfn>\[[OwnPropertyKeys]] internal method of an Exported GC Object</dfn> <var ignore>O</var> takes no arguments and returns a list. It performs the following steps when called:

    1. Let keys be a new empty list.
    1. Return keys.
</div>

<div algorithm>
  To create <dfn>a new Exported GC Object</dfn> from a WebAssembly [=object address=] |objectaddr| and a string |objectkind|, perform the following steps:

    1. Assert: |objectkind| is either "array" or "struct".
    1. Let |map| be the [=surrounding agent=]'s associated [=exported GC object cache=].
    1. If |map|[|objectaddr|] [=map/exists=],
        1. Return |map|[|objectaddr|].
    1. Let |object| be [=MakeBasicObject=](« \[[ObjectAddress]] »).
    1. Set |object|.\[[ObjectAddress]] to |objectaddr|.
    1. Set |object|.\[[ObjectKind]] to |objectkind|.
    1. Set |object|.\[[GetPrototypeOf]] as specified in [=[[GetPrototypeOf]] internal method of an Exported GC Object=].
    1. Set |object|.\[[SetPrototypeOf]] as specified in [=[[SetPrototypeOf]] internal method of an Exported GC Object=].
    1. Set |object|.\[[IsExtensible]] as specified in [=[[IsExtensible]] internal method of an Exported GC Object=].
    1. Set |object|.\[[PreventExtensions]] as specified in [=[[PreventExtensions]] internal method of an Exported GC Object=].
    1. Set |object|.\[[GetOwnProperty]] as specified in [=[[GetOwnProperty]] internal method of an Exported GC Object=].
    1. Set |object|.\[[DefineOwnProperty]] as specified in [=[[DefineOwnProperty]] internal method of an Exported GC Object=].
    1. Set |object|.\[[HasProperty]] as specified in [=[[HasProperty]] internal method of an Exported GC Object=].
    1. Set |object|.\[[Get]] as specified in [=[[Get]] internal method of an Exported GC Object=].
    1. Set |object|.\[[Set]] as specified in [=[[Set]] internal method of an Exported GC Object=].
    1. Set |object|.\[[Delete]] as specified in [=[[Delete]] internal method of an Exported GC Object=].
    1. Set |object|.\[[OwnPropertyKeys]] as specified in [=[[OwnPropertyKeys]] internal method of an Exported GC Object=].
    1. [=map/Set=] |map|[|objectaddr|] to |object|.
    1. Return |object|.
</div>

<h3 id="exceptions">Exceptions</h3>

<pre class="idl">
dictionary ExceptionOptions {
  boolean traceStack = false;
};

[LegacyNamespace=WebAssembly, Exposed=(Window,Worker,Worklet)]
interface Exception {
  constructor(Tag exceptionTag, sequence&lt;any> payload, optional ExceptionOptions options = {});
  any getArg([EnforceRange] unsigned long index);
  boolean is(Tag exceptionTag);
  readonly attribute (DOMString or undefined) stack;
};
</pre>

An {{Exception}} value represents an exception.

<div algorithm>

To <dfn>initialize an Exception object</dfn> |exn| from an [=Exception address=] |exnAddress|, perform the following steps:

1. Let |map| be the [=surrounding agent=]'s associated [=Exception object cache=].
1. Assert: |map|[|exnAddress|] doesn't [=map/exist=].
1. Set |exn|.\[[Address]] to |exnAddress|.
1. [=map/Set=] |map|[|exnAddress|] to |exn|.
1. Let |store| be the [=surrounding agent=]'s [=associated store=].
1. Let |tagaddr| be [=exn_tag=](|store|, |exnAddress|).
1. Let |payload| be [=exn_read=](|store|, |exnAddress|).
1. Set |exn|.\[[Type]] to |tagaddr|.
1. Set |exn|.\[[Payload]] to |payload|.
1. Set |exn|.\[[Stack]] to undefined.

</div>

<div algorithm>

To <dfn>create an Exception object</dfn> from a [=exception address=] |exnAddress|, perform the following steps:

1. Let |map| be the [=surrounding agent=]'s associated [=Exception object cache=].
1. If |map|[|exnAddress|] [=map/exists=],
    1. Return |map|[|exnAddress|].
1. Let |exn| be a [=new=] {{Exception}}.
1. [=initialize an Exception object|Initialize=] |exn| from |exnAddress|.
1. Return |exn|.


</div>

<div algorithm>

The <dfn constructor for=Exception
lt="Exception(exceptionTag, payload, options)">new Exception(|exceptionTag|, |payload|, |options|)</dfn>
constructor steps are:

1. Let |JSTagAddr| be the result of [=get the JavaScript exception tag|getting the JavaScript exception tag=].
1. If |exceptionTag|.\[[Address]] is equal to |JSTagAddr|,
    1. Throw a {{TypeError}}.
1. Let |store| be the [=surrounding agent=]'s [=associated store=].
1. Let [|types|] → [] be [=tag_type=](|store|, |exceptionTag|.\[[Address]]).
1. If |types|'s [=list/size=] is not |payload|'s [=list/size=],
    1. Throw a {{TypeError}}.
1. Let |wasmPayload| be « ».
1. [=list/iterate|For each=] |value| and |resultType| of |payload| and |types|, paired linearly,
    1. If |resultType| is [=v128=] or [=exnref=],
        1. Throw a {{TypeError}}.
    1. [=list/Append=] [=?=] [=ToWebAssemblyValue=](|value|, |resultType|) to |wasmPayload|.
1. Let (|store|, |exceptionAddr|) be [=exn_alloc=](|store|, |exceptionTag|.\[[Address]], |wasmPayload|)
1. Set the [=surrounding agent=]'s [=associated store=] to |store|.
1. [=initialize an Exception object|Initialize=] **this** from |exceptionAddr|.
1. If |options|["traceStack"] is true,
    1. Set **this**.\[[Stack]] to either a {{DOMString}} representation of the current call stack or undefined.


</div>

<div algorithm>

The <dfn method for="Exception">getArg(|index|)</dfn> method steps are:

1. Let |store| be the [=surrounding agent=]'s [=associated store=].
1. Let |tagaddr| be [=exn_tag=](|store|, **this**.\[[Address]]).
1. Let |payload| be [=exn_read=](|store|, **this**.\[[Address]]).
1. Assert: |tagaddr| is equal to **this**.\[[Type]].
1. If |index| ≥ |payload|'s [=list/size=],
    1. Throw a {{RangeError}}.
1. Let [|types|] → [] be [=tag_type=](|store|, |tagaddr|).
1. If |types|[|index|] is [=v128=] or [=exnref=],
    1. Throw a {{TypeError}}.
1. Return [=ToJSValue=](|payload|[|index|]).

</div>

<div algorithm>

The <dfn method for="Exception">is(|exceptionTag|)</dfn> method steps are:

1. If **this**.\[[Type]] is not equal to |exceptionTag|.\[[Address]],
    1. Return false.
1. Return true.

</div>

<div algorithm>

The <dfn attribute for="Exception">stack</dfn> getter steps are:

1. Return **this**.\[[Stack]].

</div>

<h4 id="js-exceptions">JavaScript exceptions</h4>

The <dfn>JavaScript exception tag</dfn> is a [=tag address=] associated with
the surrounding agent. It is allocated in the agent's [=associated store=] on
first use and cached. It always has the [=tag type=] « [=externref=] » → « ».


<div algorithm>

To <dfn>get the JavaScript exception tag</dfn>, perform the following steps:

    1. If the [=surrounding agent=]'s associated [=JavaScript exception tag=] has been initialized,
        1. return the [=surrounding agent=]'s associated [=JavaScript exception tag=]
    1. Let |store| be the [=surrounding agent=]'s [=associated store=].
    1. Let (|store|, |tagAddress|) be [=tag_alloc=](|store|, « [=externref=] » → « »).
    1. Set the current agent's [=associated store=] to |store|.
    1. Set the current agent's associated [=JavaScript exception tag=] to |tagAddress|.
    1. return |tagAddress|.


</div>

<h3 id="error-objects">Error Objects</h3>

WebAssembly defines the following Error classes: <dfn exception>CompileError</dfn>, <dfn exception>LinkError</dfn>, and <dfn exception>RuntimeError</dfn>.

<div algorithm="create the WebAssembly namespace object">
When the [=namespace object=] for the {{WebAssembly}} namespace is [=create a namespace object|created=], the following steps must be run:

1.  Let |namespaceObject| be the [=namespace object=].
1.  [=list/iterate|For each=] |error| of « "CompileError", "LinkError", "RuntimeError" »,
    1.  Let |constructor| be a new object, implementing the [=NativeError Object Structure=], with <var ignore>NativeError</var> set to |error|.
    1.  [=!=] [$DefineMethodProperty$](|namespaceObject|, |error|,  |constructor|, false).

</div>

Note: This defines {{CompileError}}, {{LinkError}}, and {{RuntimeError}} classes on the {{WebAssembly}} namespace, which are produced by the APIs defined in this specification.
They expose the same interface as native JavaScript errors like {{TypeError}} and {{RangeError}}.

Note: It is not currently possible to define this behavior using Web IDL.


<h2 id="builtins">Builtins</h2>

The JS-API defines sets of builtin functions which can be imported through {{WebAssemblyCompileOptions|options}} when compiling a module. WebAssembly builtin functions mirror existing JavaScript builtins, but adapt them to be useable directly as WebAssembly functions with minimal overhead.

All builtin functions are grouped into sets. Every builtin set has a |name| that is used in {{WebAssemblyCompileOptions}}, and a |qualified name| with a `wasm:` prefix that [=read the imports|is used during import lookup=].

<div algorithm>
To <dfn>get the builtins for a builtin set</dfn> with |builtinSetName|, perform the following steps:

1. Return a list of (|name|, |funcType|, |steps|) for the set with name |builtinSetName| defined within this section.

</div>

<div algorithm>
To <dfn>find a builtin</dfn> with |import| and enabled builtins |builtinSetNames|, perform the following steps:

1. Assert: [=validate builtin set names=] |builtinSetNames| is true.
1. Let |importModuleName| be |import|[0]
1. Let |importName| be |import|[1]
1.  [=list/iterate|For each=] |builtinSetName| of |builtinSetNames|,
    1. If |builtinSetName| does not refer to a builtin set, then [=iteration/continue=].
    1. Let |builtinSetQualifiedName| be |builtinSetName| prefixed with "wasm:"
    1. If |importModuleName| equals |builtinSetQualifiedName|
        1. Let |builtins| be the result of [=get the builtins for a builtin set=] |builtinSetName|
        1. [=list/iterate|For each=] |builtin| of |builtins|
            1. Let |builtinName| be |builtin|[0]
            1. If |importName| equals |builtinName|, return (|builtinSetName|, |builtin|).
1. Return null.

</div>

<div algorithm>
To <dfn>validate builtin set names</dfn> with |builtinSetNames|, perform the following steps:

1. If |builtinSetNames| contains any duplicates, return false.
1. Return true.

</div>

<div algorithm>
  To <dfn>create a builtin function</dfn> from type |funcType| and execution steps |steps|, perform the following steps:

    1. Let |stored settings| be the <a spec=HTML>incumbent settings object</a>.
    1. Let |hostfunc| be a [=host function=] which executes |steps| when called.
    1. Let (|store|, |funcaddr|) be [=func_alloc=](|store|, |functype|, |hostfunc|).
    1. Set the [=surrounding agent=]'s [=associated store=] to |store|.
    1. Return |funcaddr|.

</div>

<div algorithm>
To <dfn>instantiate a builtin set</dfn> with name |builtinSetName|, perform the following steps:

1. Let |builtins| be the result of [=get the builtins for a builtin set=] |builtinSetName|
1. Let |exportsObject| be [=!=] [$OrdinaryObjectCreate$](null).
1. [=list/iterate|For each=] (|name|, |funcType|, |steps|) of |builtins|,
    1. Let |funcaddr| be the result fo [=create a builtin function=] with |funcType| and |steps|
    1. Let |func| be the result of creating [=a new Exported Function=] from |funcaddr|.
    1. Let |value| be |func|.
    1. Let |status| be [=!=] [$CreateDataProperty$](|exportsObject|, |name|, |value|).
    1. Assert: |status| is true.
1. Return |exportsObject|.

</div>

<div algorithm>
To <dfn>validate an import for builtins</dfn> with |import|, enabled builtins |builtinSetNames|, perform the following steps:

1. Assert: [=validate builtin set names=] |builtinSetNames| is true.
1. Let |maybeBuiltin| be the result of [=find a builtin|finding a builtin=] for |import| and |builtinSetNames|
1. If |maybeBuiltin| is null, return true.
1. Let |importExternType| be |import|[2]
1. Let |builtinFuncType| be |maybeBuiltin|[0][1]
1. Let |builtinExternType| be `func |builtinFuncType|`
1. Return [=match_externtype=](|builtinExternType|, |importExternType|)

</div>


<h3 id="builtins-js-string">String Builtins</h3>

String builtins adapt the interface of the [=String=] builtin object. The |name| for this set is `js-string`.

Note: The algorithms in this section refer to JS builtins defined on [=String=]. These refer to the actual builtin and do not perform a dynamic lookup on the [=String=] object.

<h4 id="builtins-js-string-abstract-ops">Abstract operations</h4>
<div algorithm>

The <dfn abstract-op lt="UnwrapString">UnwrapString(|v|)</dfn> abstract operation, when invoked, performs the following steps:

1. If |v| [=is not a String=]
    1. Throw a {{RuntimeError}} exception as if a [=trap=] was executed.
1. Return |v|

</div>

<div algorithm>

The <dfn abstract-op lt="FromCharCode">FromCharCode(|v|)</dfn> abstract operation, when invoked, performs the following steps:

1. Assert: |v| is of type [=i32=].
1. Return [=!=] [$Call$]([=String.fromCharCode=], undefined, « [=ToJSValue=](|v|) »).

</div>

<div algorithm>

The <dfn abstract-op lt="CharCodeAt ">CharCodeAt(|string|, |index|)</dfn> abstract operation, when invoked, performs the following steps:

1. Assert: |index| is of type [=i32=].
1. Return [=!=] [$Call$]([=String.prototype.charCodeAt=], |string|, « [=ToJSValue=](|index|) »).

</div>

<h4 id="js-string-cast">cast</h4>

The |funcType| of this builtin is `(func (param externref) (result externref))`.

<div algorithm="js-string-cast">
When this builtin is invoked with parameter |v|, the following steps must be run:

1. Return [=?=] [$UnwrapString$](|v|)

</div>

<h4 id="js-string-test">test</h4>

The |funcType| of this builtin is `(func (param externref) (result i32))`.

<div algorithm="js-string-test">
When this builtin is invoked with parameter |v|, the following steps must be run:

1. If |v| [=is not a String=]
    1. Return 0
1. Return 1

</div>

<h4 id="js-string-fromCharCodeArray">fromCharCodeArray</h4>

The |funcType| of this builtin is `(func (param (ref null (array (mut i16))) i32 i32) (result externref))`.

Note: This function only takes a mutable i16 array defined in its own recursion group.

<div algorithm="js-string-fromCharCodeArray">
When this builtin is invoked with parameters |array|, |start|, and |end|, the following steps must be run:

1. If |array| is null
    1. Throw a {{RuntimeError}} exception as if a [=trap=] was executed.
1. Let |length| be the number of elements in |array|.
1. If |start| > |end| or |end| > |length|
    1. Throw a {{RuntimeError}} exception as if a [=trap=] was executed.
1. Let |result| be the empty string.
1. Let |i| be |start|.
1. While |i| < |end|:
    1. Let |charCode| be the value of the element stored at index |i| in |array|.
    1. Let |charCodeString| be [$FromCharCode$](|charCode|).
    1. Let |result| be the concatenation of |result| and |charCodeString|.
    1. Set |i| to |i| + 1.
1. Return |result|.

</div>

<h4 id="js-string-intoCharCodeArray">intoCharCodeArray</h4>

The |funcType| of this builtin is `(func (param externref (ref null (array (mut i16))) i32) (result i32))`.

Note: This function only takes a mutable i16 array defined in its own recursion group.

<div algorithm="js-string-intoCharCodeArray">
When this builtin is invoked with parameters |string|, |array|, and |start|, the following steps must be run:

1. If |array| is null
    1. Throw a {{RuntimeError}} exception as if a [=trap=] was executed.
1. Let |string| be [=?=] [$UnwrapString$](|string|).
1. Let |stringLength| be the [=string/length=] of |string|.
1. Let |arrayLength| be the number of elements in |array|.
1. If |start| + |stringLength| > |arrayLength|
    1. Throw a {{RuntimeError}} exception as if a [=trap=] was executed.
1. Let |i| be 0.
1. While |i| < |stringLength|:
    1. Let |charCode| be [$CharCodeAt$](|string|, |i|).
    1. Set the element at index |start| + |i| in |array| to [=ToWebAssemblyValue=](|charCode|).
    1. Set |i| to |i| + 1.
1. Return |stringLength|.

</div>


<h4 id="js-string-fromCharCode">fromCharCode</h4>

The |funcType| of this builtin is `(func (param i32) (result externref))`.

<div algorithm="js-string-fromCharCode">
When this builtin is invoked with parameter |v|, the following steps must be run:

1. Return [$FromCharCode$](|v|).

</div>

<h4 id="js-string-fromCodePoint">fromCodePoint</h4>

The |funcType| of this builtin is `(func (param i32) (result externref))`.

<div algorithm="js-string-fromCodePoint">
When this builtin is invoked with parameter |v|, the following steps must be run:

1. If |v| &gt; 0x10ffff
    1. Throw a {{RuntimeError}} exception as if a [=trap=] was executed.
1. Return [=!=] [$Call$]([=String.fromCodePoint=], undefined, « [=ToJSValue=](|v|) »).

</div>

<h4 id="js-string-charCodeAt">charCodeAt</h4>

The type of this function is `(func (param externref i32) (result i32))`.

<div algorithm="js-string-charCodeAt">
When this builtin is invoked with parameters |string| and |index|, the following steps must be run:

1. Let |string| be [=?=] [$UnwrapString$](|string|).
1. Let |length| be the [=string/length=] of |string|.
1. If |index| >= |length|
    1. Throw a {{RuntimeError}} exception as if a [=trap=] was executed.
1. Return [$CharCodeAt$](|string|, |index|).

</div>

<h4 id="js-string-codePointAt">codePointAt</h4>

The type of this function is `(func (param externref i32) (result i32))`.

<div algorithm="js-string-codePointAt">
When this builtin is invoked with parameters |string| and |index|, the following steps must be run:

1. Let |string| be [=?=] [$UnwrapString$](|string|).
1. Let |length| be the [=string/length=] of |string|.
1. If |index| >= |length|
    1. Throw a {{RuntimeError}} exception as if a [=trap=] was executed.
1. Return [=!=] [$Call$]([=String.prototype.codePointAt=], |string|, « [=ToJSValue=](|index|) »).

</div>

<h4 id="js-string-length">length</h4>

The |funcType| of this builtin is `(func (param externref) (result i32))`.

<div algorithm="js-string-length">
When this builtin is invoked with parameter |v|, the following steps must be run:

1. Let |string| be [=?=] [$UnwrapString$](|v|).
1. Return the [=string/length=] of |string|.

</div>

<h4 id="js-string-concat">concat</h4>

The |funcType| of this builtin is `(func (param externref externref) (result externref))`.

<div algorithm="js-string-concat">
When this builtin is invoked with parameters |first| and |second|, the following steps must be run:

1. Let |first| be [=?=] [$UnwrapString$](|first|).
1. Let |second| be [=?=] [$UnwrapString$](|second|).
1. Return [=!=] [$Call$]([=String.prototype.concat=], |first|, « |second| »).

</div>

<h4 id="js-string-substring">substring</h4>

The |funcType| of this builtin is `(func (param externref i32 i32) (result externref))`.

<div algorithm="js-string-substring">
When this builtin is invoked with parameters |string|, |start|, and |end|, the following steps must be run:

1. Let |string| be [=?=] [$UnwrapString$](|string|).
1. Let |length| be the [=string/length=] of |string|.
1. If |start| > |end| or |start| > |length|
    1. Return the empty string.
1. Return [=!=] [$Call$]([=String.prototype.substring=], |string|, « [=ToJSValue=](|start|), [=ToJSValue=](|end|) »).

</div>

<h4 id="js-string-equals">equals</h4>

The |funcType| of this builtin is `(func (param externref externref) (result i32))`.

Note: Explicitly allow null strings to be compared for equality as that is meaningful.

<div algorithm="js-string-equals">

When this builtin is invoked with parameters |first| and |second|, the following steps must be run:

1. If |first| is not null and |first| [=is not a String=]
    1. Throw a {{RuntimeError}} exception as if a [=trap=] was executed.
1. If |second| is not null and |second| [=is not a String=]
    1. Throw a {{RuntimeError}} exception as if a [=trap=] was executed.
1. If [=!=] [=IsStrictlyEqual=](|first|, |second|) is true
    1. Return 1.
1. Return 0.

</div>

<h4 id="js-string-compare">compare</h4>

The |funcType| of this builtin is `(func (param externref externref) (result i32))`.

<div algorithm="js-string-compare">

When this builtin is invoked with parameters |first| and |second|, the following steps must be run:

1. Let |first| be [=?=] [$UnwrapString$](|first|).
1. Let |second| be [=?=] [$UnwrapString$](|second|).
1. If [=!=] [=IsStrictlyEqual=](|first|, |second|) is true
    1. Return 0.
1. If [=!=] [=IsLessThan=](|first|, |second|, true) is true
    1. Return -1.
1. Return 1.

</div>

<h2 id="errors">Error Condition Mappings to JavaScript</h2>

Running WebAssembly programs encounter certain events which halt execution of the WebAssembly code.
WebAssembly code (currently)
has no way to catch these conditions and thus an exception will necessarily
propagate to the enclosing non-WebAssembly caller (whether it is a browser,
JavaScript or another runtime system) where it is handled like a normal JavaScript exception.

If WebAssembly calls JavaScript via import and the JavaScript throws an
exception, the exception is propagated through the WebAssembly activation to the
enclosing caller.

Because JavaScript exceptions can be handled, and JavaScript can continue to
call WebAssembly exports after a trap has been handled, traps do not, in
general, prevent future execution.

<h3 id="stack-overflow">Stack Overflow</h3>

Whenever a stack overflow occurs in
WebAssembly code, the same class of exception is thrown as for a stack overflow in
JavaScript. The particular exception here is implementation-defined in both cases.

Note: ECMAScript doesn't specify any sort of behavior on stack overflow; implementations have been observed to throw {{RangeError}}, InternalError or Error. Any is valid here.

<h3 id="out-of-memory">Out of Memory</h3>

Whenever validation, compilation or instantiation run out of memory, the
same class of exception is thrown as for out of memory conditions in JavaScript.
The particular exception here is implementation-defined in both cases.

Note: ECMAScript doesn't specify any sort of behavior on out-of-memory conditions; implementations have been observed to throw OOMError and to crash. Either is valid here.

<div class="issue">
    A failed allocation of a large table or memory may either result in
        - a {{RangeError}}, as specified in the {{Memory}} {{Memory/grow()}} and {{Table}} {{Table/grow()}} operations
        - returning -1 as the [=memory.grow=] instruction
        - UA-specific OOM behavior as described in this section.
    In a future revision, we may reconsider more reliable and recoverable errors for allocations of large amounts of memory.

    See [Issue 879](https://github.com/WebAssembly/spec/issues/879) for further discussion.
</div>


<h2 id="limits">Implementation-defined Limits</h2>

The WebAssembly core specification allows an implementation to define limits on the syntactic structure of the module.
While each embedding of WebAssembly may choose to define its own limits, for predictability the standard WebAssembly JavaScript Interface described in this document defines the following exact limits.
An implementation must reject a module that exceeds one of the following limits with a {{CompileError}}.
In practice, an implementation may run out of resources for valid modules below these limits.

<ul>
<li>The maximum size of a module is 1,073,741,824 bytes (1 GiB).</li>
<li>The maximum number of types defined in the types section is 1,000,000.</li>
<li>The maximum number of recursion groups defined in the types sections is 1,000,000.</li>
<li>The maximum number of types defined in a recursion group is 1,000,000.</li>
<li>The maximum depth of a defined subtype hierarchy is 63 (where a type defined with no supertype has depth 0).
<li>The maximum number of functions defined in a module is 1,000,000.</li>
<li>The maximum number of imports declared in a module is 1,000,000.</li>
<li>The maximum number of exports declared in a module is 1,000,000.</li>
<li>The maximum number of globals defined in a module is 1,000,000.</li>
<li>The maximum number of tags defined in a module is 1,000,000.</li>
<li>The maximum number of data segments defined in a module is 100,000.</li>

<li>The maximum number of tables, including declared or imported tables, is 100,000.</li>
<li>The maximum size of a table is 10,000,000.</li>
<li>The maximum number of table entries in any table initialization is 10,000,000.</li>
<li>The maximum number of memories, including defined and imported memories, is 100.</li>

<li>The maximum number of parameters to any function or block is 1,000.</li>
<li>The maximum number of return values for any function or block is 1,000.</li>
<li>The maximum size of a function body, including locals declarations, is 7,654,321 bytes.</li>
<li>The maximum number of locals declared in a function, including implicitly declared as parameters, is 50,000.</li>
<li>The maximum number of fields in a struct is 10,000.</li>
<li>The maximum number of operands to `array.new_fixed` is 10,000.</li>
</ul>

An implementation must throw a {{RuntimeError}} if one of the following limits is exceeded during runtime:
In practice, an implementation may run out of resources for valid modules below these limits.

<ul>
<li>The maximum size of a table is 10,000,000.</li>
<li>The maximum size of a 32-bit memory is 65,536 pages (4 GiB).</li>
<li>The maximum size of a 64-bit memory is 262,144 pages (16 GiB).</li>
</ul>

<h2 id="security-considerations">Security and Privacy Considerations</h2>

<p><em>This section is non-normative.</em></p>

This document defines a host environment for WebAssembly. It enables a WebAssembly instance to [=import=] JavaScript objects and functions from an [=read the imports|import object=], but otherwise provides no access to the embedding environment. Thus a WebAssembly instance is bound to the same constraints as JavaScript.

<h2 id="change-history">Change History</h2>

<p><em>This section is non-normative.</em></p>

<p>Since the original release 1.0 of the WebAssembly specification, a number of proposals for extensions have been integrated.
The following sections provide an overview of what has changed.</p>

<h3 id="release-20">Release 2.0</h3>

<h4 id="changes-multivalue" class="no-toc heading settled">Multiple Values</h4>
Multiple values can be returned to and from JavaScript functions as an [=Array=] object.

<h4 id="changes-bigint" class="no-toc heading settled">BigInt Integration</h4>
WebAssembly [=i64=] values can be passed to and from JavaScript (via imported or exported globals, table get or set operations, function return values or arguments) as [=BigInt=] objects.

<h4 id="changes-reftypes" class="no-toc heading settled">Reference Types</h4>
JavaScript values can be passed to and from WebAssembly (via imported or exported globals, table set or get operations, and function arguments or return values) as [=externref=] values.

<h4 id="changes-multitable" class="no-toc heading settled">Multiple Tables</h4>
Multiple tables can be exported and imported to and from JavaScript.

<h3 id="release-30">Release 3.0</h3>

<h4 id="changes-multimemory" class="no-toc heading settled">Multiple Memories</h4>
Multiple memories can be exported and imported to and from JavaScript.<|MERGE_RESOLUTION|>--- conflicted
+++ resolved
@@ -88,7 +88,6 @@
         text: ℤ; url: #ℤ
         text: mathematical value; url: #mathematical-value
         text: SameValue; url: sec-samevalue
-<<<<<<< HEAD
         text: IsStrictlyEqual; url: sec-isstrictlyequal
         text: IsLessThan; url: sec-islessthan
         text: String.fromCharCode; url: sec-string.fromcharcode
@@ -97,10 +96,8 @@
         text: String.prototype.codePointAt; url: sec-string.prototype.codepointat
         text: String.prototype.concat; url: sec-string.prototype.concat
         text: String.prototype.substring; url: sec-string.prototype.substring
-=======
         text: Array; url: sec-array-exotic-objects
         text: BigInt; url: sec-ecmascript-language-types-bigint-type
->>>>>>> 3b3d7aa1
 urlPrefix: https://webassembly.github.io/spec/core/; spec: WebAssembly; type: dfn
     text: embedding interface; url: appending/embedding.html
     text: scope; url: intro/introduction.html#scope
@@ -493,16 +490,12 @@
         1. [=map/set|Set=] |builtinOrStringImports|[|importedStringModule|] to |exportsObject|
     1. Let |imports| be « ».
     1. [=list/iterate|For each=] (|moduleName|, |componentName|, |externtype|) of [=module_imports=](|module|),
-<<<<<<< HEAD
         1. If |builtinOrStringImports| [=map/exist|contains=] |moduleName|,
             1. Let |o| be |builtinOrStringImports|[|moduleName|].
             1. If |o| [=is not an Object=] or if |o| [=map/exist|does not contain=] |componentName|,
                 1. Set |o| to [=?=] [$Get$](|importObject|, |moduleName|).
         1. Else,
             1. Let |o| be [=?=] [$Get$](|importObject|, |moduleName|).
-=======
-        1. Let |o| be [=?=] [$Get$](|importObject|, |moduleName|).
->>>>>>> 3b3d7aa1
         1. If |o| [=is not an Object=], throw a {{TypeError}} exception.
         1. Let |v| be [=?=] [$Get$](|o|, |componentName|).
         1. If |externtype| is of the form [=external-type/func=] |functype|,
