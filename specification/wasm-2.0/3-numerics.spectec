--- conflicted
+++ resolved
@@ -62,18 +62,7 @@
 def $narrow__(M, N, sx, iN(M)) : iN(N)               hint(show $narrow__(%,%)^(%)#(%))
 def $reinterpret__(numtype_1, numtype_2, num_(numtype_1)) : num_(numtype_2)
 
-<<<<<<< HEAD
-;; TODO(3, rossberg): implement numerics internally
-=======
-def $ibits_(N, iN(N)) : bit*                         hint(show $bits_(I#%,%))
-def $fbits_(N, fN(N)) : bit*                         hint(show $bits_(F#%,%))
-def $ibytes_(N, iN(N)) : byte*                       hint(show $bytes_(I#%,%))
-def $fbytes_(N, fN(N)) : byte*                       hint(show $bytes_(F#%,%))
-def $nbytes_(numtype, num_(numtype)) : byte*         hint(show $bytes_(%,%))
-def $vbytes_(vectype, vec_(vectype)) : byte*         hint(show $bytes_(%,%))
-
 ;; TODO(3, rossberg): implement all numerics internally
->>>>>>> a45eaf84
 def $wrap__        hint(builtin)
 def $extend__      hint(builtin)
 def $trunc__       hint(builtin)
@@ -157,12 +146,12 @@
 def $idiv_(N, U, i_1, i_2) = $truncz($(i_1 / i_2))
 def $idiv_(N, S, i_1, 0)   = eps
 def $idiv_(N, S, i_1, i_2) = eps  -- if $($signed_(N, i_1) / $signed_(N, i_2)) = $rat$(2^(N-1))
-def $idiv_(N, S, i_1, i_2) = $invsigned_(N, $truncz($($signed_(N, i_1) / $signed_(N, i_2))))
+def $idiv_(N, S, i_1, i_2) = $inv_signed_(N, $truncz($($signed_(N, i_1) / $signed_(N, i_2))))
 
 def $irem_(N, U, i_1, 0)   = eps
 def $irem_(N, U, i_1, i_2) = $(i_1 - i_2 * $truncz($(i_1 / i_2)))
 def $irem_(N, S, i_1, 0)   = eps
-def $irem_(N, S, i_1, i_2) = $invsigned_(N, $(j_1 - j_2 * $truncz($(j_1 / j_2))))
+def $irem_(N, S, i_1, i_2) = $inv_signed_(N, $(j_1 - j_2 * $truncz($(j_1 / j_2))))
                              -- if j_1 = $signed_(N, i_1) /\ j_2 = $signed_(N, i_2)
 
 def $inot_ hint(builtin)
