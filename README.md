--- conflicted
+++ resolved
@@ -40,9 +40,6 @@
 first, so that this spec repository can remain focused. And please follow the
 [guidelines for contributing](Contributing.md).
 
-<<<<<<< HEAD
-=======
 # citing
 
-For citing WebAssembly in LaTeX, use [this bibtex file](wasm-specs.bib).
->>>>>>> ca61ec9d
+For citing WebAssembly in LaTeX, use [this bibtex file](wasm-specs.bib).